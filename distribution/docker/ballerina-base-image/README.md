# Ballerina Base Docker Image

This Dockerfile can be used to create a Ballerina base Docker distribution that can be used to run Ballerina archives and package Ballerina archives as distributable Docker images.

## Usage
The Docker distribution for Ballerina is available on Docker Hub as `ballerinalang/ballerina`. To run a Ballerina package using the Ballerina Docker image, simply mount the folder containing the package(s) to `/ballerina/files` folder inside the container. 

```bash
# Create a directory and copy the packages needed to be run.
mkdir -p ~/ballerina/packages/
cp mypackage.balx ~/ballerina/packages/
chmod +r ~/ballerina/packages/mypackage.balx

# Run container with the volume mount
docker run -v ~/ballerina/packages:/ballerina/files -it ballerinalang/ballerina
```

If you are running a Ballerina Service,

```bash
cp mysvcpackage.balx ~/ballerina/packages/
chmod +r ~/ballerina/packages/mysvcpackage.balx

docker run -v /tmp/testb:/ballerina/files -p 9090:9090 -it ballerinalang/ballerina
```

## Building the image
```bash
# bash build.sh -d <ballerina-dist> to build ballerina:latest
<<<<<<< HEAD
cp ~/Downloads/ballerina-0.970.0-alpha1-SNAPSHOT-alpha1-SNAPSHOT.zip .
bash build.sh -d ballerina-0.970.0-alpha1-SNAPSHOT-alpha1-SNAPSHOT.zip

# Or build without copying the distribution.
bash build.sh -d ~/Downloads/ballerina-0.970.0-alpha1-SNAPSHOT-alpha1-SNAPSHOT.zip
=======
cp ~/Downloads/ballerina-0.970.0-alpha1-SNAPSHOT.zip .
bash build.sh -d ballerina-0.970.0-alpha1-SNAPSHOT.zip

# Or build without copying the distribution.
bash build.sh -d ~/Downloads/ballerina-0.970.0-alpha1-SNAPSHOT.zip
>>>>>>> 04ab93fb

# Show usage
bash build.sh -h
```
The above command packs the Ballerina Runtime in to the Docker image.
## As a Parent Image
This base image can be used by child images to pack one or more Ballerina packages in to their own Docker images. When doing so there are few practices to adhere to.

This base image contains build triggers to make sure that crucial settings are applied in the child images. Because of this, the following values must be set as build arguments when building child images.

```
BUILD_DATE=[RFC3339 formatted date]
```

`BUILD_DATE` is mandatory, as this affects the meta data of the child images. The value should be `RFC 3339` formatted value of the current date and time.

```
BUILD_DATE=2017-02-27T09:22:57Z
```

For example, in Bash the following would be a good way to parse the current time as a proper value for `BUILD_DATE`.

```bash
--build-arg BUILD_DATE=$(date -u +'%Y-%m-%dT%H:%M:%SZ')
```

An example Dockerfile that makes use of this as the parent image would look like the following.

```Dockerfile
FROM ballerinalang/ballerina

COPY files/* /ballerina/files/
```

Notice that the only task the child Dockerfile does is to copy Ballerina packages to the standard location inside the image which is `/ballerina/files`.

## Updating DockerHub

> The following instructions are for the `ballerinalang/container-support` developers.

After each Ballerina runtime release, the base image in the Public Docker Hub should be updated. There should be a new tag for the release done and the `latest` tag should be updated to point to the latest release. This should be done for both [`ballerinalang`](https://hub.docker.com/r/ballerinalang/ballerina/) and [`ballerina`](https://hub.docker.com/r/ballerina/ballerina/) organizations.

1. **OPTIONAL:** Copy the official Ballerina Runtime release to the Dockerfile context.
```bash
$ cd ballerinalang/container-support/ballerina-base-image
<<<<<<< HEAD
$ cp ~/Downloads/ballerina-0.970.0-alpha1-SNAPSHOT-alpha1-SNAPSHOT.zip .
=======
$ cp ~/Downloads/ballerina-0.970.0-alpha1-SNAPSHOT.zip .
>>>>>>> 04ab93fb
```

2. Build the Docker image with an organization prefix for `ballerinalang`, and a version tag of the Ballerina runtime release version.

```bash
<<<<<<< HEAD
$ bash build.sh -d ~/dev/ballerina/ballerina-0.970.0-alpha1-SNAPSHOT-alpha1-SNAPSHOT.zip -v 0.970.0-alpha1-SNAPSHOT-alpha1-SNAPSHOT -o ballerinalang
```

3. This will build a Docker image with name `ballerinalang/ballerina:0.970.0-alpha1-SNAPSHOT-alpha1-SNAPSHOT` in the local Docker repository. The `latest` tag for `ballerinalang/ballerina` should now also point to this image now.
```bash
$ docker tag ballerinalang/ballerina:0.970.0-alpha1-SNAPSHOT-alpha1-SNAPSHOT ballerinalang/ballerina:latest
=======
$ bash build.sh -d ~/dev/ballerina/ballerina-0.970.0-alpha1-SNAPSHOT.zip -v 0.970.0-alpha1-SNAPSHOT -o ballerinalang
```

3. This will build a Docker image with name `ballerinalang/ballerina:0.970.0-alpha1-SNAPSHOT` in the local Docker repository. The `latest` tag for `ballerinalang/ballerina` should now also point to this image now.
```bash
$ docker tag ballerinalang/ballerina:0.970.0-alpha1-SNAPSHOT ballerinalang/ballerina:latest
>>>>>>> 04ab93fb
```

4. The same image should also be pushed to `ballerina` organization. For this, re-creating the image is not necessary. Instead, another set of tags can be pointed to the same image.
```bash
<<<<<<< HEAD
$ docker tag ballerinalang/ballerina:0.970.0-alpha1-SNAPSHOT-alpha1-SNAPSHOT ballerina/ballerina:0.970.0-alpha1-SNAPSHOT-alpha1-SNAPSHOT
$ docker tag ballerinalang/ballerina:0.970.0-alpha1-SNAPSHOT-alpha1-SNAPSHOT ballerina/ballerina:latest
=======
$ docker tag ballerinalang/ballerina:0.970.0-alpha1-SNAPSHOT ballerina/ballerina:0.970.0-alpha1-SNAPSHOT
$ docker tag ballerinalang/ballerina:0.970.0-alpha1-SNAPSHOT ballerina/ballerina:latest
>>>>>>> 04ab93fb
```

5. If the Docker images are listed, it should show an output similar to the following. Notice that the `Image ID` column contains the same value for all four tags. This is because they all point to the same AUFS layer.
```
REPOSITORY                                        TAG                                 IMAGE ID            CREATED             SIZE
<<<<<<< HEAD
ballerinalang/ballerina                           0.970.0-alpha1-SNAPSHOT-alpha1-SNAPSHOT                    4daa1c1f2089        1 minute ago        142MB
ballerinalang/ballerina                           latest                              4daa1c1f2089        1 minute ago        142MB
ballerina/ballerina                               0.970.0-alpha1-SNAPSHOT-alpha1-SNAPSHOT                    4daa1c1f2089        1 minute ago        142MB
=======
ballerinalang/ballerina                           0.970.0-alpha1-SNAPSHOT                    4daa1c1f2089        1 minute ago        142MB
ballerinalang/ballerina                           latest                              4daa1c1f2089        1 minute ago        142MB
ballerina/ballerina                               0.970.0-alpha1-SNAPSHOT                    4daa1c1f2089        1 minute ago        142MB
>>>>>>> 04ab93fb
ballerina/ballerina                               latest                              4daa1c1f2089        1 minute ago        142MB
```

6. Push the above Docker images to the Public Docker Hub. Observe how only the first push command actually pushes any data. The rest of the push commands only push the tag details, since the image is already pushed once.
```bash
<<<<<<< HEAD
$ docker push ballerinalang/ballerina:0.970.0-alpha1-SNAPSHOT-alpha1-SNAPSHOT
$ docker push ballerinalang/ballerina:latest
$ docker push ballerina/ballerina:0.970.0-alpha1-SNAPSHOT-alpha1-SNAPSHOT
=======
$ docker push ballerinalang/ballerina:0.970.0-alpha1-SNAPSHOT
$ docker push ballerinalang/ballerina:latest
$ docker push ballerina/ballerina:0.970.0-alpha1-SNAPSHOT
>>>>>>> 04ab93fb
$ docker push ballerina/ballerina:latest
```<|MERGE_RESOLUTION|>--- conflicted
+++ resolved
@@ -27,19 +27,11 @@
 ## Building the image
 ```bash
 # bash build.sh -d <ballerina-dist> to build ballerina:latest
-<<<<<<< HEAD
-cp ~/Downloads/ballerina-0.970.0-alpha1-SNAPSHOT-alpha1-SNAPSHOT.zip .
-bash build.sh -d ballerina-0.970.0-alpha1-SNAPSHOT-alpha1-SNAPSHOT.zip
-
-# Or build without copying the distribution.
-bash build.sh -d ~/Downloads/ballerina-0.970.0-alpha1-SNAPSHOT-alpha1-SNAPSHOT.zip
-=======
 cp ~/Downloads/ballerina-0.970.0-alpha1-SNAPSHOT.zip .
 bash build.sh -d ballerina-0.970.0-alpha1-SNAPSHOT.zip
 
 # Or build without copying the distribution.
 bash build.sh -d ~/Downloads/ballerina-0.970.0-alpha1-SNAPSHOT.zip
->>>>>>> 04ab93fb
 
 # Show usage
 bash build.sh -h
@@ -85,69 +77,39 @@
 1. **OPTIONAL:** Copy the official Ballerina Runtime release to the Dockerfile context.
 ```bash
 $ cd ballerinalang/container-support/ballerina-base-image
-<<<<<<< HEAD
-$ cp ~/Downloads/ballerina-0.970.0-alpha1-SNAPSHOT-alpha1-SNAPSHOT.zip .
-=======
 $ cp ~/Downloads/ballerina-0.970.0-alpha1-SNAPSHOT.zip .
->>>>>>> 04ab93fb
 ```
 
 2. Build the Docker image with an organization prefix for `ballerinalang`, and a version tag of the Ballerina runtime release version.
 
 ```bash
-<<<<<<< HEAD
-$ bash build.sh -d ~/dev/ballerina/ballerina-0.970.0-alpha1-SNAPSHOT-alpha1-SNAPSHOT.zip -v 0.970.0-alpha1-SNAPSHOT-alpha1-SNAPSHOT -o ballerinalang
-```
-
-3. This will build a Docker image with name `ballerinalang/ballerina:0.970.0-alpha1-SNAPSHOT-alpha1-SNAPSHOT` in the local Docker repository. The `latest` tag for `ballerinalang/ballerina` should now also point to this image now.
-```bash
-$ docker tag ballerinalang/ballerina:0.970.0-alpha1-SNAPSHOT-alpha1-SNAPSHOT ballerinalang/ballerina:latest
-=======
 $ bash build.sh -d ~/dev/ballerina/ballerina-0.970.0-alpha1-SNAPSHOT.zip -v 0.970.0-alpha1-SNAPSHOT -o ballerinalang
 ```
 
 3. This will build a Docker image with name `ballerinalang/ballerina:0.970.0-alpha1-SNAPSHOT` in the local Docker repository. The `latest` tag for `ballerinalang/ballerina` should now also point to this image now.
 ```bash
 $ docker tag ballerinalang/ballerina:0.970.0-alpha1-SNAPSHOT ballerinalang/ballerina:latest
->>>>>>> 04ab93fb
 ```
 
 4. The same image should also be pushed to `ballerina` organization. For this, re-creating the image is not necessary. Instead, another set of tags can be pointed to the same image.
 ```bash
-<<<<<<< HEAD
-$ docker tag ballerinalang/ballerina:0.970.0-alpha1-SNAPSHOT-alpha1-SNAPSHOT ballerina/ballerina:0.970.0-alpha1-SNAPSHOT-alpha1-SNAPSHOT
-$ docker tag ballerinalang/ballerina:0.970.0-alpha1-SNAPSHOT-alpha1-SNAPSHOT ballerina/ballerina:latest
-=======
 $ docker tag ballerinalang/ballerina:0.970.0-alpha1-SNAPSHOT ballerina/ballerina:0.970.0-alpha1-SNAPSHOT
 $ docker tag ballerinalang/ballerina:0.970.0-alpha1-SNAPSHOT ballerina/ballerina:latest
->>>>>>> 04ab93fb
 ```
 
 5. If the Docker images are listed, it should show an output similar to the following. Notice that the `Image ID` column contains the same value for all four tags. This is because they all point to the same AUFS layer.
 ```
 REPOSITORY                                        TAG                                 IMAGE ID            CREATED             SIZE
-<<<<<<< HEAD
-ballerinalang/ballerina                           0.970.0-alpha1-SNAPSHOT-alpha1-SNAPSHOT                    4daa1c1f2089        1 minute ago        142MB
-ballerinalang/ballerina                           latest                              4daa1c1f2089        1 minute ago        142MB
-ballerina/ballerina                               0.970.0-alpha1-SNAPSHOT-alpha1-SNAPSHOT                    4daa1c1f2089        1 minute ago        142MB
-=======
 ballerinalang/ballerina                           0.970.0-alpha1-SNAPSHOT                    4daa1c1f2089        1 minute ago        142MB
 ballerinalang/ballerina                           latest                              4daa1c1f2089        1 minute ago        142MB
 ballerina/ballerina                               0.970.0-alpha1-SNAPSHOT                    4daa1c1f2089        1 minute ago        142MB
->>>>>>> 04ab93fb
 ballerina/ballerina                               latest                              4daa1c1f2089        1 minute ago        142MB
 ```
 
 6. Push the above Docker images to the Public Docker Hub. Observe how only the first push command actually pushes any data. The rest of the push commands only push the tag details, since the image is already pushed once.
 ```bash
-<<<<<<< HEAD
-$ docker push ballerinalang/ballerina:0.970.0-alpha1-SNAPSHOT-alpha1-SNAPSHOT
-$ docker push ballerinalang/ballerina:latest
-$ docker push ballerina/ballerina:0.970.0-alpha1-SNAPSHOT-alpha1-SNAPSHOT
-=======
 $ docker push ballerinalang/ballerina:0.970.0-alpha1-SNAPSHOT
 $ docker push ballerinalang/ballerina:latest
 $ docker push ballerina/ballerina:0.970.0-alpha1-SNAPSHOT
->>>>>>> 04ab93fb
 $ docker push ballerina/ballerina:latest
 ```