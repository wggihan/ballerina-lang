plugins {
    id 'base'
}

apply from: "$rootDir/gradle/repositories.gradle"

configurations {
    dist {
      transitive false
    }
    distBal {
        transitive false
    }
    tools {
        transitive false
    }
    toolsZip {
        transitive false
    }
    ballerinaZip {
        transitive false
    }
    docerina
    bin
    balSource
    zip
    balo
    resourceFiles
    staticFiles
    balx
}

dependencies {
    dist 'org.bytedeco.javacpp-presets:llvm-platform:6.0.1-1.4.2'
    dist 'org.bytedeco.javacpp-presets:llvm:6.0.1-1.4.2'
    dist 'org.bytedeco:javacpp:1.4.2'
    dist 'com.fasterxml.jackson.core:jackson-databind:2.8.6'
    dist 'com.fasterxml.jackson.core:jackson-core:2.8.6'
    dist 'com.fasterxml.jackson.core:jackson-annotations:2.8.0'
    dist 'com.fasterxml.jackson.dataformat:jackson-dataformat-yaml:2.8.8'
    dist 'org.ow2.asm:asm:6.2.1'

    dist project(':ballerina-cli-utils')
    dist project(':ballerina-llvm')
    dist project(':ballerina-jvm')
    dist project(':ballerina-encoding')
    dist project(':ballerina-bir')
    dist project(':ballerina-utils')
    dist project(':ballerina-runtime')

    dist project(':testerina:testerina-core')
    
    dist project(':openapi-ballerina:openapi-to-ballerina-generator')
    dist project(':ballerina-backend-llvm')
    dist project(':ballerina-backend-jvm')
    dist project(':language-server:language-server-compiler')
    dist project(':ballerina-packerina')
    dist project(':protobuf-ballerina')
    dist project(':openapi-ballerina:openapi-to-ballerina-generator')
    dist project(':docerina')
    dist project(':openapi-ballerina:openapi-to-ballerina-generator')
    docerina project(':docerina-gradle-plugin')

    toolsZip project(path: ':language-server:language-server-core', configuration: 'dist')
    tools project(':language-server:language-server-stdio-launcher')
    tools project(':language-server:language-server-core')
    balSource project(path: ':ballerina', configuration: 'source')
    distBal project(path: ':ballerina', configuration: 'balo')
    dist project(path: ':ballerina', configuration: 'jar')
    bin project(path: ':ballerina', configuration: 'bin')
    staticFiles project(path: ':ballerina', configuration: 'staticFiles')
    resourceFiles project(path: ':ballerina', configuration: 'resourceFiles')

    distBal project(path: ':testerina:testerina-core', configuration: 'baloImplementation')
    balSource project(path: ':testerina:testerina-core', configuration: 'balSource')

    distBal project(path: ':testerina:testerina-core', configuration: 'baloImplementation')
    distBal project(path: ':ballerina-jvm', configuration: 'baloImplementation')
    distBal project(path: ':ballerina-bir', configuration: 'baloImplementation')
    distBal project(path: ':ballerina-encoding', configuration: 'baloImplementation')
    distBal project(path: ':ballerina-utils', configuration: 'baloImplementation')

    balSource project(path: ':ballerina-bir', configuration: 'balSource')
    balSource project(path: ':ballerina-jvm', configuration: 'balSource')
    balSource project(path: ':ballerina-llvm', configuration: 'balSource')

    balx project(path: ':metrics-extensions:ballerina-prometheus-extension', configuration: 'balx')
}

<<<<<<< HEAD
def basePath = '/' + project.name + '-' + project.version

CopySpec copyJarSpec = copySpec {
    from configurations.dist
    into(basePath + '/bre/lib')
}

CopySpec copyBaloSpec = copySpec {
    from configurations.distBal
    into(basePath + '/lib')
}

CopySpec copyBalxSpec = copySpec {
    from configurations.balx
    into(basePath + '/lib/balx')
}

CopySpec copyBinSpec = copySpec {
    from configurations.bin
    filter { line -> line.replace('${project.version}', "$project.version") }
    into(basePath + '/bin')
}

CopySpec copyStaticSpec = copySpec {
    from configurations.staticFiles
    into(basePath)
}

CopySpec copyToolsBin = copySpec {
    from files('resources')
    into(basePath + '/lib/tools/lang-server/launcher')
}

CopySpec copyToolsZipSpec = copySpec {
    configurations.toolsZip.asFileTree.each {
        from(zipTree(it))
    }
    into(basePath + '/lib/tools/lang-server')
}

CopySpec copyResourceSpec = copySpec {
    from configurations.resourceFiles.files
    into(basePath + '/bre')
=======

def copyJarSpec = {
    base -> copySpec {
        from configurations.dist
        into(base + 'bre/lib')
    }
}

def copyBaloSpec = {
    path -> copySpec {
        from configurations.distBal
        into(path + 'lib')
    }
}

def copyBinSpec = {
    path -> copySpec {
        from configurations.bin
        filter { line -> line.replace('${project.version}', "$project.version") }
        into(path + 'bin')
    }
}

def copyToolsBin = {
    path -> copySpec {
        from('resources')
        into(path + 'lib/tools/lang-server/launcher')
    }
}

def copyToolsZipSpec = {
    path -> copySpec {
        configurations.toolsZip.asFileTree.each {
            from(zipTree(it))
        }
        into(path + 'lib/tools/lang-server')
     }
>>>>>>> 2693bf97
}

def copyBallerinaZipSpec = {
    path -> copySpec {
        configurations.ballerinaZip.asFileTree.each {
            from(zipTree(it)) { includeEmptyDirs false }
            eachFile { f ->
                f.path = f.path.replaceFirst("ballerina-${project.version}/", '')
            }
        }
        into(path)
    }
}

<<<<<<< HEAD
CopySpec copyToolsSpec = copySpec {
    from configurations.tools
    into(basePath + '/lib/tools/lang-server/lib')
=======
def copyToolsSpec = {
    path -> copySpec {
        from configurations.tools
        into(path + 'lib/tools/lang-server/lib')
    }
>>>>>>> 2693bf97
}

def examplesSpec = {
    path -> copySpec {
        from fileTree(project.rootDir.path + '/examples');
        into(path + '/examples')
    }
}

def apiDocsSpec = {
    path -> copySpec {
        from generateDocs.outputs.files
        into("$path/docs")
    }
}

task extractLibs(type: Copy) {
    def path = "$buildDir/ballerina";
    from configurations.balSource.files
    into path
}

task generateDocs(type: JavaExec) {
    dependsOn extractLibs
    inputs.dir("$buildDir/ballerina/");
    outputs.dir("$buildDir/api-docs")
    outputs.cacheIf { true }

    systemProperty("BALLERINA_DEV_COMPILE_BALLERINA_ORG", true)
    systemProperty("BALLERINA_DEV_LOAD_BUILTIN_FROM_SOURCE", true)

    classpath = configurations.docerina
    main = 'org.ballerinalang.plugin.gradle.doc.DocerinaGen'

    def libs = "$buildDir/ballerina/"
    args("$libs", "$buildDir/api-docs")
}

<<<<<<< HEAD
CopySpec apiDocsSpec = copySpec {
    from generateDocs.outputs.files
    into("$basePath/docs/ballerina")
}

CopySpec copySrcBaloSpec = copySpec {
    from configurations.balSource.files
    into("$basePath/src")
}
=======
>>>>>>> 2693bf97

task createApiDocsZip(type: Zip) {
    from generateDocs.outputs.files
    archiveName "ballerina-api-docs-${project.version}.zip"
}

task createZip(type: Zip) {
<<<<<<< HEAD
    with copyJarSpec
    with copyBaloSpec
    with copyBalxSpec
    with copyBinSpec
    with copyToolsSpec
    with copyToolsZipSpec
    with copyToolsBin
    with copyBallerinaZipSpec
    with examplesSpec
    with apiDocsSpec
    with copySrcBaloSpec
    with copyStaticSpec
    with copyResourceSpec
=======
    def basePath = '/' + project.name + '-' + project.version + '/'
    with copyJarSpec(basePath)
    with copyBaloSpec(basePath)
    with copyBinSpec(basePath)
    with copyToolsSpec(basePath)
    with copyToolsZipSpec(basePath)
    with copyToolsBin(basePath)
    with copyBallerinaZipSpec(basePath)
    with examplesSpec(basePath)
    with apiDocsSpec(basePath)
}

task updateBalHome(type: Copy) {
    def installDir = ""
    with copyJarSpec(installDir)
    with copyBaloSpec(installDir)
    with copyBinSpec(installDir)
    with copyToolsSpec(installDir)
    with copyToolsZipSpec(installDir)
    with copyToolsBin(installDir)
    with copyBallerinaZipSpec(installDir)
    // TODO: uncomment after caching is fixed for apiDocs
    //  with apiDocsSpec(installDir)
    with examplesSpec(installDir)
    into System.getenv('BAL_HOME')
>>>>>>> 2693bf97
}

build {
    dependsOn createZip
}

artifacts {
    balo configurations.distBal.files
    zip file: file("$buildDir/distributions/${basePath}.zip"), builtBy: createZip
}

// This section makes sure that checkstyle/spotbug runs when dist is build.
project.afterEvaluate {
    configurations.dist.dependencies
        .findAll { it instanceof ProjectDependency }
        .each {
            it.dependencyProject.afterEvaluate {
                def dependencyCheck = it.tasks.find { it.name == 'check' }
                check.dependsOn dependencyCheck
            }
        }
}<|MERGE_RESOLUTION|>--- conflicted
+++ resolved
@@ -28,6 +28,7 @@
     resourceFiles
     staticFiles
     balx
+    unzipped
 }
 
 dependencies {
@@ -87,51 +88,6 @@
     balx project(path: ':metrics-extensions:ballerina-prometheus-extension', configuration: 'balx')
 }
 
-<<<<<<< HEAD
-def basePath = '/' + project.name + '-' + project.version
-
-CopySpec copyJarSpec = copySpec {
-    from configurations.dist
-    into(basePath + '/bre/lib')
-}
-
-CopySpec copyBaloSpec = copySpec {
-    from configurations.distBal
-    into(basePath + '/lib')
-}
-
-CopySpec copyBalxSpec = copySpec {
-    from configurations.balx
-    into(basePath + '/lib/balx')
-}
-
-CopySpec copyBinSpec = copySpec {
-    from configurations.bin
-    filter { line -> line.replace('${project.version}', "$project.version") }
-    into(basePath + '/bin')
-}
-
-CopySpec copyStaticSpec = copySpec {
-    from configurations.staticFiles
-    into(basePath)
-}
-
-CopySpec copyToolsBin = copySpec {
-    from files('resources')
-    into(basePath + '/lib/tools/lang-server/launcher')
-}
-
-CopySpec copyToolsZipSpec = copySpec {
-    configurations.toolsZip.asFileTree.each {
-        from(zipTree(it))
-    }
-    into(basePath + '/lib/tools/lang-server')
-}
-
-CopySpec copyResourceSpec = copySpec {
-    from configurations.resourceFiles.files
-    into(basePath + '/bre')
-=======
 
 def copyJarSpec = {
     base -> copySpec {
@@ -169,7 +125,6 @@
         }
         into(path + 'lib/tools/lang-server')
      }
->>>>>>> 2693bf97
 }
 
 def copyBallerinaZipSpec = {
@@ -184,17 +139,11 @@
     }
 }
 
-<<<<<<< HEAD
-CopySpec copyToolsSpec = copySpec {
-    from configurations.tools
-    into(basePath + '/lib/tools/lang-server/lib')
-=======
 def copyToolsSpec = {
     path -> copySpec {
         from configurations.tools
         into(path + 'lib/tools/lang-server/lib')
     }
->>>>>>> 2693bf97
 }
 
 def examplesSpec = {
@@ -233,18 +182,6 @@
     args("$libs", "$buildDir/api-docs")
 }
 
-<<<<<<< HEAD
-CopySpec apiDocsSpec = copySpec {
-    from generateDocs.outputs.files
-    into("$basePath/docs/ballerina")
-}
-
-CopySpec copySrcBaloSpec = copySpec {
-    from configurations.balSource.files
-    into("$basePath/src")
-}
-=======
->>>>>>> 2693bf97
 
 task createApiDocsZip(type: Zip) {
     from generateDocs.outputs.files
@@ -252,21 +189,6 @@
 }
 
 task createZip(type: Zip) {
-<<<<<<< HEAD
-    with copyJarSpec
-    with copyBaloSpec
-    with copyBalxSpec
-    with copyBinSpec
-    with copyToolsSpec
-    with copyToolsZipSpec
-    with copyToolsBin
-    with copyBallerinaZipSpec
-    with examplesSpec
-    with apiDocsSpec
-    with copySrcBaloSpec
-    with copyStaticSpec
-    with copyResourceSpec
-=======
     def basePath = '/' + project.name + '-' + project.version + '/'
     with copyJarSpec(basePath)
     with copyBaloSpec(basePath)
@@ -288,20 +210,35 @@
     with copyToolsZipSpec(installDir)
     with copyToolsBin(installDir)
     with copyBallerinaZipSpec(installDir)
-    // TODO: uncomment after caching is fixed for apiDocs
-    //  with apiDocsSpec(installDir)
+    with apiDocsSpec(installDir)
     with examplesSpec(installDir)
     into System.getenv('BAL_HOME')
->>>>>>> 2693bf97
+}
+
+task createDistribution(type: Copy) {
+    def filePath = "$buildDir/extracted-distributions/${project.name}-${project.version}"
+    file(filePath).mkdirs()
+    with copyJarSpec("")
+    with copyBaloSpec("")
+    with copyBinSpec("")
+    with copyToolsSpec("")
+    with copyToolsZipSpec("")
+    with copyToolsBin("")
+    with copyBallerinaZipSpec("")
+    with apiDocsSpec("")
+    with examplesSpec("")
+    destinationDir=file(filePath)
 }
 
 build {
     dependsOn createZip
+    dependsOn createDistribution
 }
 
 artifacts {
     balo configurations.distBal.files
-    zip file: file("$buildDir/distributions/${basePath}.zip"), builtBy: createZip
+    zip file: file("$buildDir/distributions/${project.name}-${project.version}.zip"), builtBy: createZip
+    unzipped file: file("$buildDir/extracted-distributions/${project.name}-${project.version}"), builtBy: createDistribution
 }
 
 // This section makes sure that checkstyle/spotbug runs when dist is build.
