--- conflicted
+++ resolved
@@ -100,15 +100,10 @@
     dist 'org.jboss.logging:jboss-logging:3.3.1.Final'
     dist 'commons-collections:commons-collections:3.2.2'
     dist 'org.apache.geronimo.specs:geronimo-json_1.0_spec:1.0-alpha-1'
-<<<<<<< HEAD
-    dist 'io.netty:netty-transport-native-epoll:4.1.34.Final'
-    dist 'io.netty:netty-transport-native-kqueue:4.1.34.Final'
+    dist 'io.netty:netty-transport-native-epoll:4.1.39.Final'
+    dist 'io.netty:netty-transport-native-kqueue:4.1.39.Final'
     dist 'org.codehaus.woodstox:woodstox-core-asl:4.2.0'
     dist 'org.codehaus.woodstox:stax2-api:3.1.1'
-=======
-    dist 'io.netty:netty-transport-native-epoll:4.1.39.Final'
-    dist 'io.netty:netty-transport-native-kqueue:4.1.39.Final'
->>>>>>> 199ad66a
 
     distBal project(path: ':ballerina-auth', configuration: 'baloImplementation')
     distBal project(path: ':ballerina-cache', configuration: 'baloImplementation')
