<?xml version="1.0" encoding="UTF-8"?>
<!--
  ~ /*
  ~ * Copyright (c) 2017, WSO2 Inc. (http://www.wso2.org) All Rights Reserved.
  ~ *
  ~ * Licensed under the Apache License, Version 2.0 (the "License");
  ~ * you may not use this file except in compliance with the License.
  ~ * You may obtain a copy of the License at
  ~ *
  ~ * http://www.apache.org/licenses/LICENSE-2.0
  ~ *
  ~ * Unless required by applicable law or agreed to in writing, software
  ~ * distributed under the License is distributed on an "AS IS" BASIS,
  ~ * WITHOUT WARRANTIES OR CONDITIONS OF ANY KIND, either express or implied.
  ~ * See the License for the specific language governing permissions and
  ~ * limitations under the License.
  ~ */
  -->
<project xmlns="http://maven.apache.org/POM/4.0.0" xmlns:xsi="http://www.w3.org/2001/XMLSchema-instance" xsi:schemaLocation="http://maven.apache.org/POM/4.0.0 http://maven.apache.org/xsd/maven-4.0.0.xsd">

    <parent>
        <groupId>org.ballerinalang</groupId>
        <artifactId>ballerina-parent</artifactId>
        <version>0.976.1-SNAPSHOT</version>
        <relativePath>../../../pom.xml</relativePath>
    </parent>

    <modelVersion>4.0.0</modelVersion>
    <artifactId>ballerina</artifactId>
    <packaging>pom</packaging>

    <name>Ballerina - Distribution</name>

    <dependencies>
        <dependency>
            <groupId>org.ballerinalang</groupId>
            <artifactId>ballerina-core</artifactId>
        </dependency>
        <dependency>
            <groupId>org.ballerinalang</groupId>
            <artifactId>ballerina-config</artifactId>
        </dependency>
        <dependency>
            <groupId>org.ballerinalang</groupId>
            <artifactId>ballerina-lang</artifactId>
        </dependency>
        <dependency>
            <groupId>org.ballerinalang</groupId>
            <artifactId>ballerina-auth</artifactId>
        </dependency>
        <dependency>
            <groupId>org.ballerinalang</groupId>
            <artifactId>ballerina-builtin</artifactId>
        </dependency>
        <dependency>
            <groupId>org.ballerinalang</groupId>
            <artifactId>ballerina-cache</artifactId>
        </dependency>
        <dependency>
            <groupId>org.ballerinalang</groupId>
            <artifactId>ballerina-config-api</artifactId>
        </dependency>
        <dependency>
            <groupId>org.ballerinalang</groupId>
            <artifactId>ballerina-crypto</artifactId>
        </dependency>
        <dependency>
            <groupId>org.ballerinalang</groupId>
            <artifactId>ballerina-h2</artifactId>
        </dependency>
        <dependency>
            <groupId>org.ballerinalang</groupId>
            <artifactId>ballerina-jdbc</artifactId>
        </dependency>
        <dependency>
            <groupId>org.ballerinalang</groupId>
            <artifactId>ballerina-mysql</artifactId>
        </dependency>
        <dependency>
            <groupId>org.ballerinalang</groupId>
            <artifactId>ballerina-sql</artifactId>
        </dependency>
        <dependency>
            <groupId>org.ballerinalang</groupId>
            <artifactId>ballerina-file</artifactId>
        </dependency>
        <dependency>
            <groupId>org.ballerinalang</groupId>
            <artifactId>ballerina-grpc</artifactId>
        </dependency>
        <dependency>
            <groupId>org.ballerinalang</groupId>
            <artifactId>ballerina-http</artifactId>
        </dependency>
        <dependency>
            <groupId>org.ballerinalang</groupId>
            <artifactId>ballerina-internal</artifactId>
        </dependency>
        <dependency>
            <groupId>org.ballerinalang</groupId>
            <artifactId>ballerina-io</artifactId>
        </dependency>
        <dependency>
            <groupId>org.ballerinalang</groupId>
            <artifactId>ballerina-jms</artifactId>
        </dependency>
        <dependency>
            <groupId>org.ballerinalang</groupId>
            <artifactId>ballerina-log-api</artifactId>
        </dependency>
        <dependency>
            <groupId>org.ballerinalang</groupId>
            <artifactId>ballerina-math</artifactId>
        </dependency>
        <dependency>
            <groupId>org.ballerinalang</groupId>
            <artifactId>ballerina-mime</artifactId>
        </dependency>
        <dependency>
            <groupId>org.ballerinalang</groupId>
            <artifactId>ballerina-reflect</artifactId>
        </dependency>
        <dependency>
            <groupId>org.ballerinalang</groupId>
            <artifactId>ballerina-runtime</artifactId>
        </dependency>
        <dependency>
            <groupId>org.ballerinalang</groupId>
            <artifactId>ballerina-system</artifactId>
        </dependency>
        <dependency>
            <groupId>org.ballerinalang</groupId>
            <artifactId>ballerina-task</artifactId>
        </dependency>
        <dependency>
            <groupId>org.ballerinalang</groupId>
            <artifactId>ballerina-time</artifactId>
        </dependency>
        <dependency>
            <groupId>org.ballerinalang</groupId>
            <artifactId>ballerina-transactions</artifactId>
        </dependency>
        <dependency>
            <groupId>org.ballerinalang</groupId>
            <artifactId>ballerina-websub</artifactId>
        </dependency>
        <dependency>
            <groupId>org.ballerinalang</groupId>
            <artifactId>ballerina-launcher</artifactId>
        </dependency>
        <dependency>
            <groupId>org.ballerinalang</groupId>
            <artifactId>ballerina-logging</artifactId>
        </dependency>
        <dependency>
            <groupId>javax.jms</groupId>
            <artifactId>javax.jms-api</artifactId>
        </dependency>
        <dependency>
            <groupId>org.wso2.andes.wso2</groupId>
            <artifactId>andes-client</artifactId>
        </dependency>
        <dependency>
            <groupId>org.wso2.securevault</groupId>
            <artifactId>org.wso2.securevault</artifactId>
        </dependency>
        <dependency>
            <groupId>org.ballerinalang</groupId>
            <artifactId>strip-bouncycastle</artifactId>
        </dependency>
        <dependency>
            <groupId>org.ballerinalang</groupId>
            <artifactId>toml-parser</artifactId>
        </dependency>
        <dependency>
            <groupId>org.ballerinalang</groupId>
            <artifactId>ballerina-cli-utils</artifactId>
        </dependency>
        <dependency>
            <groupId>org.ballerinalang</groupId>
            <artifactId>ballerina-packerina</artifactId>
        </dependency>
        <dependency>
            <groupId>org.wso2.carbon</groupId>
            <artifactId>org.wso2.carbon.core</artifactId>
        </dependency>
        <dependency>
            <groupId>com.zaxxer</groupId>
            <artifactId>HikariCP</artifactId>
        </dependency>
        <dependency>
            <groupId>org.testng</groupId>
            <artifactId>testng</artifactId>
            <scope>test</scope>
        </dependency>
        <dependency>
            <groupId>org.wso2.transport.http</groupId>
            <artifactId>org.wso2.transport.http.netty</artifactId>
        </dependency>
        <dependency>
            <groupId>org.slf4j</groupId>
            <artifactId>slf4j-api</artifactId>
        </dependency>
        <dependency>
            <groupId>org.slf4j</groupId>
            <artifactId>slf4j-nop</artifactId>
        </dependency>
        <dependency>
            <groupId>org.slf4j</groupId>
            <artifactId>slf4j-jdk14</artifactId>
        </dependency>
        <dependency>
            <groupId>javax.transaction</groupId>
            <artifactId>javax.transaction-api</artifactId>
        </dependency>
        <dependency>
            <groupId>org.quartz-scheduler</groupId>
            <artifactId>quartz</artifactId>
        </dependency>
        <dependency>
            <groupId>org.quartz-scheduler</groupId>
            <artifactId>quartz-jobs</artifactId>
        </dependency>
        <dependency>
            <groupId>org.jvnet.mimepull</groupId>
            <artifactId>mimepull</artifactId>
        </dependency>
        <dependency>
            <groupId>com.h2database</groupId>
            <artifactId>h2</artifactId>
        </dependency>
        <dependency>
<<<<<<< HEAD
            <groupId>org.ballerinalang</groupId>
            <artifactId>ballerina-grpc</artifactId>
=======
            <groupId>io.grpc</groupId>
            <artifactId>grpc-netty</artifactId>
        </dependency>
        <dependency>
            <groupId>io.grpc</groupId>
            <artifactId>grpc-protobuf</artifactId>
>>>>>>> 2db8df6c
        </dependency>

        <!-- Siddhi Stream Dependencies -->
        <dependency>
            <groupId>org.ballerinalang</groupId>
            <artifactId>siddhi-core</artifactId>
        </dependency>
        <dependency>
            <groupId>org.ballerinalang</groupId>
            <artifactId>siddhi-query-api</artifactId>
        </dependency>
        <dependency>
            <groupId>org.ballerinalang</groupId>
            <artifactId>siddhi-query-compiler</artifactId>
        </dependency>
        <dependency>
            <groupId>org.ballerinalang</groupId>
            <artifactId>siddhi-annotations</artifactId>
        </dependency>
        <dependency>
            <groupId>org.wso2.orbit.com.lmax</groupId>
            <artifactId>disruptor</artifactId>
        </dependency>
        <dependency>
            <groupId>org.osgi</groupId>
            <artifactId>org.osgi.core</artifactId>
        </dependency>
        <dependency>
            <groupId>io.dropwizard.metrics</groupId>
            <artifactId>metrics-core</artifactId>
        </dependency>
        <!-- Observability dependencies -->
        <dependency>
            <groupId>org.ballerinalang</groupId>
            <artifactId>ballerina-jaeger-extension</artifactId>
        </dependency>
        <dependency>
            <groupId>com.uber.jaeger</groupId>
            <artifactId>jaeger-core</artifactId>
        </dependency>
        <dependency>
            <groupId>com.uber.jaeger</groupId>
            <artifactId>jaeger-thrift</artifactId>
        </dependency>
        <dependency>
            <groupId>org.apache.thrift</groupId>
            <artifactId>libthrift</artifactId>
        </dependency>
        <dependency>
            <groupId>com.squareup.okhttp3</groupId>
            <artifactId>okhttp</artifactId>
        </dependency>
        <dependency>
            <groupId>com.squareup.okio</groupId>
            <artifactId>okio</artifactId>
        </dependency>
        <dependency>
            <groupId>io.micrometer</groupId>
            <artifactId>micrometer-core</artifactId>
        </dependency>
        <dependency>
            <groupId>org.ballerinalang</groupId>
            <artifactId>ballerina-micrometer-extension</artifactId>
        </dependency>
        <dependency>
            <groupId>org.ballerinalang</groupId>
            <artifactId>ballerina-prometheus-extension</artifactId>
        </dependency>
        <dependency>
            <groupId>io.micrometer</groupId>
            <artifactId>micrometer-registry-prometheus</artifactId>
        </dependency>
        <dependency>
            <groupId>org.hdrhistogram</groupId>
            <artifactId>HdrHistogram</artifactId>
        </dependency>
        <dependency>
            <groupId>org.latencyutils</groupId>
            <artifactId>LatencyUtils</artifactId>
        </dependency>
        <dependency>
            <groupId>io.prometheus</groupId>
            <artifactId>simpleclient</artifactId>
        </dependency>
        <dependency>
            <groupId>io.prometheus</groupId>
            <artifactId>simpleclient_common</artifactId>
        </dependency>
        <dependency>
            <groupId>io.prometheus</groupId>
            <artifactId>simpleclient_httpserver</artifactId>
        </dependency>
        <dependency>
            <groupId>org.wso2.transport.file</groupId>
            <artifactId>org.wso2.transport.local-file-system</artifactId>
        </dependency>

        <dependency>
            <groupId>org.ballerinalang</groupId>
            <artifactId>ballerina-auth</artifactId>
            <type>zip</type>
            <classifier>ballerina-binary-repo</classifier>
        </dependency>
        <dependency>
            <groupId>org.ballerinalang</groupId>
            <artifactId>ballerina-builtin</artifactId>
            <type>zip</type>
            <classifier>ballerina-binary-repo</classifier>
        </dependency>
        <dependency>
            <groupId>org.ballerinalang</groupId>
            <artifactId>ballerina-cache</artifactId>
            <type>zip</type>
            <classifier>ballerina-binary-repo</classifier>
        </dependency>
        <dependency>
            <groupId>org.ballerinalang</groupId>
            <artifactId>ballerina-config-api</artifactId>
            <type>zip</type>
            <classifier>ballerina-binary-repo</classifier>
        </dependency>
        <dependency>
            <groupId>org.ballerinalang</groupId>
            <artifactId>ballerina-crypto</artifactId>
            <type>zip</type>
            <classifier>ballerina-binary-repo</classifier>
        </dependency>
        <dependency>
            <groupId>org.ballerinalang</groupId>
            <artifactId>ballerina-h2</artifactId>
            <type>zip</type>
            <classifier>ballerina-binary-repo</classifier>
        </dependency>
        <dependency>
            <groupId>org.ballerinalang</groupId>
            <artifactId>ballerina-jdbc</artifactId>
            <type>zip</type>
            <classifier>ballerina-binary-repo</classifier>
        </dependency>
        <dependency>
            <groupId>org.ballerinalang</groupId>
            <artifactId>ballerina-mysql</artifactId>
            <type>zip</type>
            <classifier>ballerina-binary-repo</classifier>
        </dependency>
        <dependency>
            <groupId>org.ballerinalang</groupId>
            <artifactId>ballerina-sql</artifactId>
            <type>zip</type>
            <classifier>ballerina-binary-repo</classifier>
        </dependency>
        <dependency>
            <groupId>org.ballerinalang</groupId>
            <artifactId>ballerina-file</artifactId>
            <type>zip</type>
            <classifier>ballerina-binary-repo</classifier>
        </dependency>
        <dependency>
            <groupId>org.ballerinalang</groupId>
            <artifactId>ballerina-grpc</artifactId>
            <type>zip</type>
            <classifier>ballerina-binary-repo</classifier>
        </dependency>
        <dependency>
            <groupId>org.ballerinalang</groupId>
            <artifactId>ballerina-http</artifactId>
            <type>zip</type>
            <classifier>ballerina-binary-repo</classifier>
        </dependency>
        <dependency>
            <groupId>org.ballerinalang</groupId>
            <artifactId>ballerina-internal</artifactId>
            <type>zip</type>
            <classifier>ballerina-binary-repo</classifier>
        </dependency>
        <dependency>
            <groupId>org.ballerinalang</groupId>
            <artifactId>ballerina-io</artifactId>
            <type>zip</type>
            <classifier>ballerina-binary-repo</classifier>
        </dependency>
        <dependency>
            <groupId>org.ballerinalang</groupId>
            <artifactId>ballerina-jms</artifactId>
            <type>zip</type>
            <classifier>ballerina-binary-repo</classifier>
        </dependency>
        <dependency>
            <groupId>org.ballerinalang</groupId>
            <artifactId>ballerina-log-api</artifactId>
            <type>zip</type>
            <classifier>ballerina-binary-repo</classifier>
        </dependency>
        <dependency>
            <groupId>org.ballerinalang</groupId>
            <artifactId>ballerina-math</artifactId>
            <type>zip</type>
            <classifier>ballerina-binary-repo</classifier>
        </dependency>
        <dependency>
            <groupId>org.ballerinalang</groupId>
            <artifactId>ballerina-mime</artifactId>
            <type>zip</type>
            <classifier>ballerina-binary-repo</classifier>
        </dependency>
        <dependency>
            <groupId>org.ballerinalang</groupId>
            <artifactId>ballerina-reflect</artifactId>
            <type>zip</type>
            <classifier>ballerina-binary-repo</classifier>
        </dependency>
        <dependency>
            <groupId>org.ballerinalang</groupId>
            <artifactId>ballerina-runtime</artifactId>
            <type>zip</type>
            <classifier>ballerina-binary-repo</classifier>
        </dependency>
        <dependency>
            <groupId>org.ballerinalang</groupId>
            <artifactId>ballerina-system</artifactId>
            <type>zip</type>
            <classifier>ballerina-binary-repo</classifier>
        </dependency>
        <dependency>
            <groupId>org.ballerinalang</groupId>
            <artifactId>ballerina-task</artifactId>
            <type>zip</type>
            <classifier>ballerina-binary-repo</classifier>
        </dependency>
        <dependency>
            <groupId>org.ballerinalang</groupId>
            <artifactId>ballerina-time</artifactId>
            <type>zip</type>
            <classifier>ballerina-binary-repo</classifier>
        </dependency>
        <dependency>
            <groupId>org.ballerinalang</groupId>
            <artifactId>ballerina-transactions</artifactId>
            <type>zip</type>
            <classifier>ballerina-binary-repo</classifier>
        </dependency>
        <dependency>
            <groupId>org.ballerinalang</groupId>
            <artifactId>ballerina-websub</artifactId>
            <type>zip</type>
            <classifier>ballerina-binary-repo</classifier>
        </dependency>
    </dependencies>

    <build>
        <plugins>
            <plugin>
                <groupId>org.apache.maven.plugins</groupId>
                <artifactId>maven-dependency-plugin</artifactId>
                <executions>
                    <execution>
                        <id>unpack-dependencies</id>
                        <phase>generate-resources</phase>
                        <goals>
                            <goal>unpack-dependencies</goal>
                        </goals>
                        <configuration>
                            <includeClassifiers>ballerina-binary-repo</includeClassifiers>
                            <outputDirectory>${project.build.directory}/lib</outputDirectory>
                        </configuration>
                    </execution>
                </executions>
            </plugin>

            <plugin>
                <groupId>org.apache.maven.plugins</groupId>
                <artifactId>maven-dependency-plugin</artifactId>
                <version>3.0.0</version>
                <executions>
                    <execution>
                        <id>unpack-dependencies-runtime</id>
                        <phase>package</phase>
                        <goals>
                            <goal>unpack-dependencies</goal>
                        </goals>
                        <configuration>
                            <includeArtifactIds>
                                ballerina-auth,
                                ballerina-builtin,
                                ballerina-cache,
                                ballerina-config,
                                ballerina-config-api,
                                ballerina-crypto,
                                ballerina-database,
                                ballerina-file,
                                ballerina-grpc,
                                ballerina-http,
                                ballerina-io,
                                ballerina-internal,
                                ballerina-log-api,
                                ballerina-jms,
                                ballerina-math,
                                ballerina-mime,
                                ballerina-reflect,
                                ballerina-runtime,
                                ballerina-system,
                                ballerina-task,
                                ballerina-time,
                                ballerina-transactions,
                                ballerina-websub,
                                strip-bouncycastle,
                            </includeArtifactIds>
                            <outputDirectory>${project.build.directory}/extracted-distributions
                            </outputDirectory>
                            <overWriteReleases>false</overWriteReleases>
                            <overWriteSnapshots>true</overWriteSnapshots>
                            <useSubDirectoryPerArtifact>true</useSubDirectoryPerArtifact>
                            <stripVersion>true</stripVersion>
                        </configuration>
                    </execution>
                </executions>
            </plugin>

            <plugin>
                <groupId>org.apache.maven.plugins</groupId>
                <artifactId>maven-assembly-plugin</artifactId>
                <version>2.5.2</version>
                <executions>
                    <execution>
                        <id>distribution1</id>
                        <phase>package</phase>
                        <goals>
                            <goal>attached</goal>
                        </goals>
                        <configuration>
                            <filters>
                                <filter>${basedir}/src/assembly/filter.properties</filter>
                            </filters>
                            <descriptors>
                                <descriptor>${basedir}/src/assembly/bin.xml</descriptor>
                            </descriptors>
                            <finalName>${project.artifactId}-${project.version}</finalName>
                            <appendAssemblyId>false</appendAssemblyId>
                        </configuration>
                    </execution>
                </executions>
            </plugin>

            <plugin>
                <groupId>org.apache.maven.plugins</groupId>
                <artifactId>maven-antrun-plugin</artifactId>
                <version>1.8</version>
                <executions>
                    <execution>
                        <phase>verify</phase>
                        <goals>
                            <goal>run</goal>
                        </goals>
                        <configuration>
                            <target>
                                <delete dir="${project.build.directory}/extracted-distributions" includeemptydirs="true" />
                            </target>
                        </configuration>
                    </execution>
                </executions>
            </plugin>
        </plugins>
    </build>

</project><|MERGE_RESOLUTION|>--- conflicted
+++ resolved
@@ -228,19 +228,6 @@
         <dependency>
             <groupId>com.h2database</groupId>
             <artifactId>h2</artifactId>
-        </dependency>
-        <dependency>
-<<<<<<< HEAD
-            <groupId>org.ballerinalang</groupId>
-            <artifactId>ballerina-grpc</artifactId>
-=======
-            <groupId>io.grpc</groupId>
-            <artifactId>grpc-netty</artifactId>
-        </dependency>
-        <dependency>
-            <groupId>io.grpc</groupId>
-            <artifactId>grpc-protobuf</artifactId>
->>>>>>> 2db8df6c
         </dependency>
 
         <!-- Siddhi Stream Dependencies -->
