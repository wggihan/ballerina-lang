// Copyright (c) 2019 WSO2 Inc. (http://www.wso2.org) All Rights Reserved.
//
// WSO2 Inc. licenses this file to you under the Apache License,
// Version 2.0 (the "License"); you may not use this file except
// in compliance with the License.
// You may obtain a copy of the License at
//
// http://www.apache.org/licenses/LICENSE-2.0
//
// Unless required by applicable law or agreed to in writing,
// software distributed under the License is distributed on an
// "AS IS" BASIS, WITHOUT WARRANTIES OR CONDITIONS OF ANY
// KIND, either express or implied.  See the License for the
// specific language governing permissions and limitations
// under the License.
import ballerina/test;
import utils;

string s1 = "test string 1";
int i1 = 100;

// record-type-descriptor :=
// record { field-descriptor+ record-rest-descriptor }
// field-descriptor :=
// individual-field-descriptor | record-type-reference
// individual-field-descriptor := type-descriptor field-name [?];
// record-type-reference := * type-descriptor-reference ;
// record-rest-descriptor := [ record-rest-type ... ; ]
// record-rest-type := type-descriptor | !

// Each individual-field-descriptor specifies an additional constraint that a mapping value shape must 
// satisfy for it to be a member of the described type. The constraint depends on whether ? is present:
// if ? is not present, then the constraint is that the mapping value shape must have a field shape with 
// the specified field-name and with a value shape that is a member of the specified type-descriptor; 
// this is called a required field;
// if ? is present, then the constraint is that if the mapping value shape has a field shape with the 
// specified field-name, then its value shape must be a member of the specified type-descriptor; 
// this is called an optional field.

public type FooRecord record {
    string fieldOne;
    int fieldTwo;
};

public type BarRecord record {
    string fieldOne?;
    int fieldTwo?;
    float fieldThree;
};

@test:Config {}
function testRecordFieldValueTypeConformance() {
    FooRecord f = { fieldOne: s1, fieldTwo: i1 };
    utils:assertPanic(function () { updateRecordFieldOne(f, i1); }, INHERENT_TYPE_VIOLATION_REASON,
                            "invalid reason on inherent type violating record update");

    BarRecord b = { fieldOne: s1, fieldThree: 1.0 };
    utils:assertPanic(function () { updateRecordFieldOne(b, i1); }, INHERENT_TYPE_VIOLATION_REASON,
                            "invalid reason on inherent type violating record update");
}

function updateRecordFieldOne(record{ any...; } r, any val) {
    r.fieldOne = val;
}

@test:Config {}
function testRequiredFields() {
    BarRecord b1 = { fieldOne: s1, fieldTwo: i1, fieldThree: 1.0 };
    var result = FooRecord.convert(b1);
    test:assertTrue(result is FooRecord, 
                    msg = "expected conversion to succeed since all required fields are present");
    FooRecord convertedRecord = <FooRecord> result;
    test:assertEquals(convertedRecord.fieldOne, s1, 
                      msg = "expected converted record to have the corresponding source value");
    test:assertEquals(convertedRecord.fieldTwo, i1, 
                      msg = "expected converted record to have the corresponding source value");

    map<anydata> b2 = { fieldOne: "test string 1" };
    result = FooRecord.convert(b2);
<<<<<<< HEAD
    if (result is error) {
        test:assertEquals(result.reason(), "{ballerina}StampError",
            msg = "expected conversion to faising fields");
    } else {
        test:assertFail(msg = "expected conversion to fail since all required fields are not present");
    }
=======
    test:assertTrue(result is error, 
                    msg = "expected conversion to fail since all required fields are not present");
    utils:assertErrorReason(result, "{ballerina}StampError", "expected conversion to fail due to missing fields");
>>>>>>> a9fc77d2
}

@test:Config {}
function testOptionalFields() {
    float floatValue = 2.0;

    map<anydata> m1 = { fieldThree: floatValue };
    var result = BarRecord.convert(m1);
    test:assertTrue(result is BarRecord, 
                    msg = "expected conversion to succeed since all required fields are present");
    BarRecord convertedRecord = <BarRecord> result;
    test:assertEquals(convertedRecord["fieldOne"], (), 
                      msg = "expected converted record to not have a field with key `fieldOne`");
}

// The order of the individual-field-descriptors within a record-type-descriptor is not significant.
// Note that the delimited identifier syntax allows the field name to be any non-empty string.
type QuuxRecord record {
    string ^"string";
    int ^"int field";
};

@test:Config {}
function testDifferentFieldDescriptorsAndOrder() {
    QuuxRecord b = { ^"int field": i1, ^"string": s1 };
    test:assertEquals(b.^"string", s1);
    test:assertEquals(b.^"int field", i1);
}<|MERGE_RESOLUTION|>--- conflicted
+++ resolved
@@ -77,18 +77,12 @@
 
     map<anydata> b2 = { fieldOne: "test string 1" };
     result = FooRecord.convert(b2);
-<<<<<<< HEAD
     if (result is error) {
         test:assertEquals(result.reason(), "{ballerina}StampError",
-            msg = "expected conversion to faising fields");
+            msg = "expected conversion to fail due to missing fields");
     } else {
         test:assertFail(msg = "expected conversion to fail since all required fields are not present");
     }
-=======
-    test:assertTrue(result is error, 
-                    msg = "expected conversion to fail since all required fields are not present");
-    utils:assertErrorReason(result, "{ballerina}StampError", "expected conversion to fail due to missing fields");
->>>>>>> a9fc77d2
 }
 
 @test:Config {}
