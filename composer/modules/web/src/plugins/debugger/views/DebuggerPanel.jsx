/**
 * Copyright (c) 2017, WSO2 Inc. (http://www.wso2.org) All Rights Reserved.
 *
 * WSO2 Inc. licenses this file to you under the Apache License,
 * Version 2.0 (the "License"); you may not use this file except
 * in compliance with the License.
 * You may obtain a copy of the License at
 *
 *     http://www.apache.org/licenses/LICENSE-2.0
 *
 * Unless required by applicable law or agreed to in writing,
 * software distributed under the License is distributed on an
 * "AS IS" BASIS, WITHOUT WARRANTIES OR CONDITIONS OF ANY
 * KIND, either express or implied. See the License for the
 * specific language governing permissions and limitations
 * under the License.
 */

import React from 'react';
import _ from 'lodash';
import PropTypes from 'prop-types';
import { Button, Form } from 'semantic-ui-react';
import View from 'core/view/view';
import { VIEWS, COMMANDS } from './../constants';
import './DebuggerPanel.scss';
import Toolbar from '../views/Toolbar';
import Frames from '../views/Frames';
import { processFrames } from '../views/Frames/utils';
import ThreadSelector from './ThreadSelector';


/**
 * Debugger
 */
class DebuggerPanel extends View {
    /**
     * Creates an instance of DebuggerPanel.
     * @memberof DebuggerPanel
     */
    constructor() {
        super();
        this.startApplication = this.startApplication.bind(this);
        this.startDebug = this.startDebug.bind(this);
        this.stopApplication = this.stopApplication.bind(this);
        this.showRemoteDebugDialog = this.showRemoteDebugDialog.bind(this);
        this.reConnect = this.reConnect.bind(this);
        this.cancelReconnect = this.cancelReconnect.bind(this);
        this.state = {
            active: false,
            navigation: false,
            isDebugging: false,
            messages: [],
            connecting: false,
            showRetry: false,
            threadId: null,
        };
    }

    componentDidMount() {
<<<<<<< HEAD
        this.setState({
            active: this.props.LaunchManager.active,
            isDebugging: this.props.DebugManager.active,
=======
        // Resume previous debuggin state if panel was closed.
        this.setState({
            active: this.props.LaunchManager.active,
            isDebugging: this.props.DebugManager.active,
            messages: this.props.DebugManager.debugHits,
            threadId: this.props.DebugManager.activeDebugHit &&
                this.props.DebugManager.activeDebugHit.threadId,
>>>>>>> 64315ab6
        });
        this.props.LaunchManager.on('execution-started', () => {
            this.setState({
                active: true,
            });
        });
        this.props.LaunchManager.on('execution-ended', () => {
            this.setState({
                active: false,
                isDebugging: false,
                connecting: false,
            });
        });
        this.props.DebugManager.on('debugging-started', () => {
            this.setState({
                isDebugging: true,
                active: true,
                connecting: false,
                showRetry: false,
            });
        });

        this.props.DebugManager.on('execution-ended', () => {
            this.setState({
                active: false,
                isDebugging: false,
                messages: [],
                threadId: null,
            });
        });

        this.props.DebugManager.on('active-debug-hit', (activeDebugHit = {}) => {
            this.setState({
                threadId: activeDebugHit.threadId,
                active: true,
                navigation: true,
                isDebugging: true,
                messages: this.props.DebugManager.debugHits,
            });
        });

        this.props.DebugManager.on('connecting', () => {
            this.setState({
                connecting: true,
                showRetry: false,
            });
        });
        this.props.DebugManager.on('session-error', () => {
            this.setState({
                showRetry: true,
            });
        });
    }

    /**
     * @inheritdoc
     */
    getID() {
        return VIEWS.DEBUGGER_PANEL;
    }

    startApplication() {
        this.props.commandProxy.dispatch(COMMANDS.RUN);
    }
    startDebug() {
        this.props.commandProxy.dispatch(COMMANDS.RUN_WITH_DEBUG);
    }

    stopApplication() {
        this.props.commandProxy.dispatch(COMMANDS.STOP);
    }
    showRemoteDebugDialog() {
        this.props.commandProxy.dispatch(COMMANDS.SHOW_REMOTE_DEBUG_DIALOG);
    }
    reConnect() {
        this.props.DebugManager.reConnect();
    }
    cancelReconnect() {
        this.setState({
            showRetry: false,
            connecting: false,
        });
    }

    onChangeThread(threadId) {
        this.setState({ threadId });
        const activeDebugHit = _.find(this.state.messages, (message) => {
            return threadId === message.threadId;
        });
        this.props.DebugManager.changeActiveDebugHit(activeDebugHit);
    }

    /**
     * @inheritdoc
     */
    render() {
        const threadsArray = this.state.messages.map((message) => {
            return message.threadId;
        });
        if (this.state.showRetry) {
            return (
                <div>
                    <div className='debug-panel-header'>
                        <span className='tool-group-header-title'>Could not connect to debugger</span>
                    </div>
                    <div className='debug-buttons'>
                        <Button
                            onClick={this.reConnect}
                            title='Reconnect'
                        >
                            <i className='fw fw-refresh' /> Retry
                        </Button>
                        <Button
                            onClick={this.cancelReconnect}
                            title='Reconnect'
                        >
                            <i className='fw fw-cancel' /> Cancel
                        </Button>
                    </div>
                </div>
            );
        }
        if (this.state.connecting) {
            return (
                <div className='debug-panel-header'>
                    <span className='tool-group-header-title'>Waiting for debugger to connect ...</span>
                </div>
            );
        }
        if (this.state.isDebugging) {
            return (
                <div>
                    <div className='btn-group col-xs-12'>
                        <Toolbar
                            navigation={this.state.navigation}
                            dispatch={this.props.commandProxy.dispatch}
                            threadId={this.state.threadId}
                        />
                        <ThreadSelector
                            threads={threadsArray}
                            threadId={this.state.threadId}
                            onChangeThread={(threadId) => this.onChangeThread(threadId)}
                        />
                    </div>
                    <div>
                        {this.state.messages.map((message) => {
                            if (this.state.threadId === message.threadId) {
                                return <Frames message={message} />;
                            }
                        })}
                    </div>

                </div>
            );
        }
        if (this.state.active || this.props.DebugManager.active) {
            return (
                <div className='debug-buttons'>
                    <Button
                        title='Stop Application'
                        onClick={this.stopApplication}
                        fluid
                        className='debug-button'
                    >
                        Stop
                    </Button>
                </div>
            );
        } else {
            return (
                <div className='debug-buttons'>
                    <Button
                        title='Run (Ctrl+Shift+R)'
                        onClick={this.startApplication}
                        fluid
                        className='debug-button'
                    >
                        Run
                    </Button>
                    <Button
                        title='Run With Debug (Ctrl+Shift+D)'
                        onClick={this.startDebug}
                        fluid
                        className='debug-button'
                    >
                        Debug
                    </Button>
                    <Button
                        title='Remote Debug'
                        onClick={this.showRemoteDebugDialog}
                        fluid
                        className='debug-button'
                    >
                        Remote Debug
                    </Button>
                </div>
            );
        }
    }
}

export default DebuggerPanel;<|MERGE_RESOLUTION|>--- conflicted
+++ resolved
@@ -57,11 +57,6 @@
     }
 
     componentDidMount() {
-<<<<<<< HEAD
-        this.setState({
-            active: this.props.LaunchManager.active,
-            isDebugging: this.props.DebugManager.active,
-=======
         // Resume previous debuggin state if panel was closed.
         this.setState({
             active: this.props.LaunchManager.active,
@@ -69,7 +64,6 @@
             messages: this.props.DebugManager.debugHits,
             threadId: this.props.DebugManager.activeDebugHit &&
                 this.props.DebugManager.activeDebugHit.threadId,
->>>>>>> 64315ab6
         });
         this.props.LaunchManager.on('execution-started', () => {
             this.setState({
