--- conflicted
+++ resolved
@@ -550,8 +550,6 @@
             }
         }
 
-<<<<<<< HEAD
-=======
         if (node.kind === 'ArrayType' && node.dimensions > 0 && node.ws) {
             node.dimensionAsString = "";
             let startingBracket;
@@ -575,7 +573,6 @@
             }
         }
 
->>>>>>> 8310afc4
         if (node.kind === 'Block' && node.ws && node.ws[0] && node.ws[0].text === 'else') {
             node.isElseBlock = true;
         }
