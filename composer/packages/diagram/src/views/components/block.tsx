--- conflicted
+++ resolved
@@ -24,12 +24,7 @@
         statements.push(DiagramUtils.getComponents(model.statements));
 
         return (
-<<<<<<< HEAD
             <g className="worker-block-container">
-=======
-            <g
-                className="panel block"
-            >
                 <rect
                     className="hover-rect"
                     {...hoverRectBBox}
@@ -45,7 +40,6 @@
                     }}
                     visibility="hidden"
                 />
->>>>>>> bfde7137
                 {statements}
                 {<BlockDropdown active={isHovered} triggerPosition={triggerPosition} model={model} />}
             </g>);
