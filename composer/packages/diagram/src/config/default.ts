
const STATEMENT_HEIGHT = 20;

export class DiagramConfig {
    public canvas = {
        padding: {
            bottom: 10,
            top: 10,
        },
        // tslint:disable-next-line:object-literal-sort-keys
        height: 500,
        width: 500,
    };

    public statement = {
        actionHeight: STATEMENT_HEIGHT * 2,
        height: STATEMENT_HEIGHT,
        margin: {
            bottom: 0,
            left: 0,
            right: 0,
            top: 0,
        },
        maxWidth: 200,
        minWdith: 100,
        padding: {
            bottom: 5,
            left: 8,
            right: 5,
            top: 5,
        },
        width: 120,
    };

    public panel = {
        gutter: {
            h: 30,
            v: 30
        },
        padding: {
            bottom: 20,
            left: 0,
            right: 200,
<<<<<<< HEAD
            top: 0,
=======
            top: 20,
>>>>>>> 9a8e8d1f
        },
    };

    public panelHeading = {
        height: 30,
        padding: {
            bottom: 0,
            left: 0,
            right: 0,
            top: 0,
        },
        title: {
            margin: {
                left: 25
            }
        }
    };

    public panelGroup = {
        header: {
            height: STATEMENT_HEIGHT * 2,
<<<<<<< HEAD
=======
        },
        title: {
            margin: {
                left: 25
            }
>>>>>>> 9a8e8d1f
        }
    };

    public lifeLine = {
        footer: {
            height: 30,
        },
        gutter: {
            h: 50,
        },
        header: {
            height: 30,
        },
        leftMargin: 120 / 2,
        line: {
            height: 135,
        },
        width: 120,
    };

    public condition = {
        caseLabel: {
            height: 19,
            margin: {
                bottom: 5,
                left: 5,
                right: 5,
                top: 5,
            },
            padding: {
                left: 4,
                right: 4,
            }
        }
    };

    public flowCtrl = {
        bottomMargin: STATEMENT_HEIGHT / 2,
        condition: {
            bottomMargin: 20,
            height: STATEMENT_HEIGHT * 3,
        },
        foreach: {
            height: STATEMENT_HEIGHT * 2 + 10,
            width: STATEMENT_HEIGHT * 3 + 10
        },
        leftMargin: STATEMENT_HEIGHT,
        leftMarginDefault: 60,
        rightMargin: STATEMENT_HEIGHT,
        whileGap: STATEMENT_HEIGHT,
    };

    public block = {
        bottomMargin: STATEMENT_HEIGHT,
        menuTriggerMargin: 12,
    };
}

export const DefaultConfig = new DiagramConfig();<|MERGE_RESOLUTION|>--- conflicted
+++ resolved
@@ -41,11 +41,7 @@
             bottom: 20,
             left: 0,
             right: 200,
-<<<<<<< HEAD
-            top: 0,
-=======
             top: 20,
->>>>>>> 9a8e8d1f
         },
     };
 
@@ -67,14 +63,11 @@
     public panelGroup = {
         header: {
             height: STATEMENT_HEIGHT * 2,
-<<<<<<< HEAD
-=======
         },
         title: {
             margin: {
                 left: 25
             }
->>>>>>> 9a8e8d1f
         }
     };
 
