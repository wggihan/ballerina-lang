--- conflicted
+++ resolved
@@ -1,10 +1,6 @@
 {
   "name": "@ballerina/syntax-highlighter",
-<<<<<<< HEAD
-  "version": "1.1.0-SNAPSHOT",
-=======
   "version": "1.2.0-SNAPSHOT",
->>>>>>> df8b6b22
   "description": "A frontend syntax highlighter for Ballerina based on monaco.",
   "main": "lib/highlighter.js",
   "scripts": {
