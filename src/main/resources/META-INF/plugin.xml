<idea-plugin>
    <id>org.ballerinalang</id>
    <name>Ballerina</name>
    <version>0.9.7</version>
    <vendor email="ballerinalang@wso2.com" url="http://wso2.org">WSO2 Inc.</vendor>

    <description><![CDATA[
      <a href="http://ballerinalang.org">Ballerina</a> is a general purpose, concurrent and strongly typed programming language with both textual and graphical syntax, optimized for integration. This plugin supports development of Ballerina programs with IntelliJ IDEA.
      Please note that the graphical syntax of Ballerina is not yet supported by this plugin. For that, you can use  <a href="http://ballerinalang.org/downloads/">Ballerina Composer</a> which is available in Ballerina Tools distribution.<br>
    ]]></description>

    <change-notes><![CDATA[
      <ul>
        <li>Supports Ballerina 0.95.6 grammar.</li>
        <li>Add small IDE support.</li>
      </ul>
      <a href="https://github.com/ballerinalang/plugin-intellij/milestone/18?closed=1">View all changes and bug fixes.</a>
    ]]>
    </change-notes>

    <!-- please see http://www.jetbrains.org/intellij/sdk/docs/basics/getting_started/build_number_ranges.html for description -->
    <idea-version since-build="163"/>

    <!-- please see http://www.jetbrains.org/intellij/sdk/docs/basics/getting_started/plugin_compatibility.html
         on how to target different products -->
    <!-- uncomment to enable plugin in all products -->
    <depends>com.intellij.modules.lang</depends>
    <depends optional="true" config-file="java-deps.xml">com.intellij.modules.java</depends>

    <module-components>
        <component>
            <implementation-class>org.ballerinalang.plugins.idea.project.BallerinaModuleLibrariesInitializer
            </implementation-class>
        </component>
    </module-components>

    <extensions defaultExtensionNs="com.intellij">
        <!-- Add your extensions here -->

        <!-- file type -->
        <fileTypeFactory implementation="org.ballerinalang.plugins.idea.BallerinaFileTypeFactory"/>

        <!--parser-->
        <lang.parserDefinition language="Ballerina"
                               implementationClass="org.ballerinalang.plugins.idea.BallerinaParserDefinition"/>

        <!-- commenter -->
        <lang.commenter language="Ballerina" implementationClass="org.ballerinalang.plugins.idea.BallerinaCommenter"/>

        <!-- highlighting -->
        <lang.syntaxHighlighterFactory language="Ballerina"
                                       implementationClass="org.ballerinalang.plugins.idea.highlighter.BallerinaSyntaxHighlighterFactory"/>
        <colorSettingsPage implementation="org.ballerinalang.plugins.idea.highlighter.BallerinaColorSettingsPage"/>

        <annotator language="Ballerina"
                   implementationClass="org.ballerinalang.plugins.idea.codeInsight.daemon.impl.BallerinaAnnotator"/>

        <!--exit points highlighting-->
        <highlightUsagesHandlerFactory
                implementation="org.ballerinalang.plugins.idea.codeInsight.highlighting.HighlightExitPointsHandlerFactory"/>

        <!--string manipulator-->
        <lang.elementManipulator forClass="org.ballerinalang.plugins.idea.psi.QuotedLiteralString"
                                 implementationClass="org.ballerinalang.plugins.idea.psi.manipulator.BallerinaStringManipulator"/>

        <!--formatter-->
        <lang.formatter language="Ballerina"
                        implementationClass="org.ballerinalang.plugins.idea.formatter.BallerinaFormattingModelBuilder"/>
        <codeStyleSettingsProvider
                implementation="org.ballerinalang.plugins.idea.formatter.settings.BallerinaCodeStyleSettingsProvider"/>
        <langCodeStyleSettingsProvider
                implementation="org.ballerinalang.plugins.idea.formatter.settings.BallerinaLanguageCodeStyleSettingsProvider"/>

        <quoteHandler fileType="Ballerina file"
                      className="org.ballerinalang.plugins.idea.codeInsight.editoractions.BallerinaQuoteHandler"/>

        <enterHandlerDelegate
                implementation="org.ballerinalang.plugins.idea.formatter.BallerinaEnterBetweenBracesHandler"/>

        <!--structure view-->
        <lang.psiStructureViewFactory language="Ballerina"
                                      implementationClass="org.ballerinalang.plugins.idea.structureview.BallerinaStructureViewFactory"/>

        <lang.ast.factory language="Ballerina"
                          implementationClass="org.ballerinalang.plugins.idea.BallerinaASTFactory"/>

        <!--completion-->
        <completion.contributor language="Ballerina"
                                implementationClass="org.ballerinalang.plugins.idea.completion.BallerinaCompletionContributor"/>
        <completion.contributor language="Ballerina"
                                implementationClass="org.ballerinalang.plugins.idea.completion.BallerinaKeywordsCompletionContributor"/>

        <lang.braceMatcher language="Ballerina"
                           implementationClass="org.ballerinalang.plugins.idea.codeInsight.highlighting.BallerinaPairedBraceMatcher"/>

        <codeInsight.parameterInfo language="Ballerina"
                                   implementationClass="org.ballerinalang.plugins.idea.editor.BallerinaParameterInfoHandler"/>

        <completion.confidence language="Ballerina"
                               implementationClass="org.ballerinalang.plugins.idea.codeInsight.completion.SkipAutoPopupInFloatingPointLiterals"
                               id="ballerinaSkipAutoPopupInStrings"/>

        <!--line marker-->
        <codeInsight.lineMarkerProvider language="Ballerina"
                                        implementationClass="org.ballerinalang.plugins.idea.marker.BallerinaRecursiveCallMarkerProvider"/>

        <!--spell checking-->
        <spellchecker.support language="Ballerina"
                              implementationClass="org.ballerinalang.plugins.idea.spellchecker.BallerinaSpellcheckingStrategy"/>

        <!--find usage-->
        <lang.findUsagesProvider language="Ballerina"
                                 implementationClass="org.ballerinalang.plugins.idea.usage.BallerinaFindUsageProvider"/>

        <!-- templates -->
        <internalFileTemplate name="Ballerina File"/>
        <internalFileTemplate name="Ballerina Main"/>
        <internalFileTemplate name="Ballerina Service"/>
        <internalFileTemplate name="Ballerina Connector"/>

        <defaultTemplatePropertiesProvider
                implementation="org.ballerinalang.plugins.idea.actions.BallerinaTemplatePropertiesProvider"/>

        <!--live templates-->
        <defaultLiveTemplatesProvider
                implementation="org.ballerinalang.plugins.idea.template.BallerinaLiveTemplateProvider"/>
        <liveTemplateContext implementation="org.ballerinalang.plugins.idea.template.BallerinaEverywhereContextType"/>
        <liveTemplateContext implementation="org.ballerinalang.plugins.idea.template.BallerinaCodeContextType$File"/>
        <liveTemplateContext implementation="org.ballerinalang.plugins.idea.template.BallerinaCodeContextType$Service"/>
        <liveTemplateContext
                implementation="org.ballerinalang.plugins.idea.template.BallerinaCodeContextType$Resource"/>
        <liveTemplateContext
                implementation="org.ballerinalang.plugins.idea.template.BallerinaCodeContextType$Connector"/>
        <liveTemplateContext
                implementation="org.ballerinalang.plugins.idea.template.BallerinaCodeContextType$Action"/>
        <liveTemplateContext
                implementation="org.ballerinalang.plugins.idea.template.BallerinaCodeContextType$Function"/>
        <liveTemplateContext
                implementation="org.ballerinalang.plugins.idea.template.BallerinaCodeContextType$ForkJoin"/>

        <!-- sdk -->
        <sdkType implementation="org.ballerinalang.plugins.idea.sdk.BallerinaSdkType"/>
        <projectSdkSetupValidator id="BallerinaSdk"
                                  implementation="org.ballerinalang.plugins.idea.codeInsight.daemon.impl.BallerinaProjectSdkSetupValidator"/>
        <library.presentationProvider
                implementation="org.ballerinalang.plugins.idea.sdk.BallerinaSdkLibraryPresentationProvider"/>
        <applicationService
                serviceImplementation="org.ballerinalang.plugins.idea.sdk.BallerinaPathModificationTracker"/>

        <projectService serviceInterface="org.ballerinalang.plugins.idea.sdk.BallerinaSdkService"
                        serviceImplementation="org.ballerinalang.plugins.idea.sdk.BallerinaSmallIDEsSdkService"
                        overrides="false"/>
        <editorNotificationProvider
                implementation="org.ballerinalang.plugins.idea.inspections.WrongSdkConfigurationNotificationProvider"/>

        <!-- module -->
        <moduleType id="BALLERINA_MODULE" implementationClass="org.ballerinalang.plugins.idea.BallerinaModuleType"/>
        <moduleConfigurationEditorProvider
                implementation="org.ballerinalang.plugins.idea.configuration.BallerinaModuleEditorsProvider"
                order="first"/>
        <editorNotificationProvider
                implementation="org.ballerinalang.plugins.idea.inspections.WrongModuleTypeNotificationProvider"/>

        <!-- run application -->
        <programRunner id="ballerinaRunner" implementation="org.ballerinalang.plugins.idea.runconfig.BallerinaRunner"/>

        <configurationType
                implementation="org.ballerinalang.plugins.idea.runconfig.application.BallerinaApplicationRunConfigurationType"/>
        <runConfigurationProducer
                implementation="org.ballerinalang.plugins.idea.runconfig.application.BallerinaApplicationRunConfigurationProducer"/>

        <runLineMarkerContributor language="Ballerina"
                                  implementationClass="org.ballerinalang.plugins.idea.runconfig.BallerinaRunLineMarkerProvider"/>
        <console.folding implementation="org.ballerinalang.plugins.idea.runconfig.BallerinaConsoleFolding"/>

        <!--remote-->
        <configurationType
                implementation="org.ballerinalang.plugins.idea.runconfig.remote.BallerinaRemoteRunConfigurationType"/>
        <runConfigurationProducer
                implementation="org.ballerinalang.plugins.idea.runconfig.remote.BallerinaRemoteRunConfigurationProducer"/>

        <!-- debugger -->
        <programRunner id="ballerinaDebugger"
                       implementation="org.ballerinalang.plugins.idea.runconfig.BallerinaDebugger"/>
        <xdebugger.breakpointType
                implementation="org.ballerinalang.plugins.idea.debugger.breakpoint.BallerinaBreakPointType"/>

        <!--project-->
        <applicationService
                serviceImplementation="org.ballerinalang.plugins.idea.project.BallerinaApplicationLibrariesService"/>
        <projectService
                serviceImplementation="org.ballerinalang.plugins.idea.project.BallerinaProjectLibrariesService"/>
        <projectConfigurable id="Ballerina" groupId="language"
                             provider="org.ballerinalang.plugins.idea.configuration.BallerinaConfigurableProvider"
                             dynamic="true"/>
        <projectExtension implementation="org.ballerinalang.plugins.idea.project.BallerinaProjectExtension"/>
        <applicationService
                serviceImplementation="org.ballerinalang.plugins.idea.codeInsight.imports.BallerinaCodeInsightSettings"/>
        <projectStructureDetector
                implementation="org.ballerinalang.plugins.idea.project.BallerinaProjectStructureDetector"/>
        <directoryProjectGenerator
                implementation="org.ballerinalang.plugins.idea.BallerinaProjectGenerator"/> <!-- for small IDEs-->

        <!--folding builder-->
        <lang.foldingBuilder language="Ballerina"
                             implementationClass="org.ballerinalang.plugins.idea.editor.BallerinaFoldingBuilder"/>

        <!--documentation-->
        <lang.documentationProvider language="Ballerina"
                                    implementationClass="org.ballerinalang.plugins.idea.documentation.BallerinaDocumentationProvider"/>

        <!--language injection-->
        <languageInjector implementation="org.ballerinalang.plugins.idea.psi.injector.XmlLanguageInjector"/>
        <languageInjector implementation="org.ballerinalang.plugins.idea.psi.injector.JsonLanguageInjector"/>

        <!--inspections-->
        <localInspection language="Ballerina" displayName="Wrong package statement" groupPath="Ballerina"
                         groupName="Probable bugs" enabledByDefault="true" level="WARNING"
                         implementationClass="org.ballerinalang.plugins.idea.codeInspection.WrongPackageStatementInspection"/>

        <localInspection language="Ballerina" displayName="Unused import inspection" groupPath="Ballerina"
                         groupName="Declaration redundancy" enabledByDefault="true" level="WARNING"
                         implementationClass="org.ballerinalang.plugins.idea.codeInspection.UnusedImportInspection"/>

        <localInspection language="Ballerina" displayName="Unresolved reference inspection" groupPath="Ballerina"
                         groupName="General" enabledByDefault="true" level="ERROR"
                         implementationClass="org.ballerinalang.plugins.idea.codeInspection.BallerinaUnresolvedReferenceInspection"/>

        <localInspection language="Ballerina" displayName="Unused variable inspection" groupPath="Ballerina"
                         groupName="Declaration redundancy" enabledByDefault="true" level="WARNING"
                         implementationClass="org.ballerinalang.plugins.idea.codeInspection.UnusedVariableInspection"/>

        <localInspection language="Ballerina" displayName="Unused constant inspection" groupPath="Ballerina"
                         groupName="Declaration redundancy" enabledByDefault="true" level="WARNING"
                         implementationClass="org.ballerinalang.plugins.idea.codeInspection.UnusedConstantInspection"/>

        <localInspection language="Ballerina" displayName="Unused constant inspection" groupPath="Ballerina"
                         groupName="Declaration redundancy" enabledByDefault="true" level="WARNING"
                         implementationClass="org.ballerinalang.plugins.idea.codeInspection.UnusedGlobalVariableInspection"/>

        <localInspection language="Ballerina" displayName="Unused constant inspection" groupPath="Ballerina"
                         groupName="Declaration redundancy" enabledByDefault="true" level="WARNING"
                         implementationClass="org.ballerinalang.plugins.idea.codeInspection.UnusedParameterInspection"/>

        <localInspection language="Ballerina" displayName="Function invocation inspection" groupPath="Ballerina"
                         groupName="General" enabledByDefault="true" level="WARNING"
                         implementationClass="org.ballerinalang.plugins.idea.codeInspection.FunctionInvocationInspection"/>
<<<<<<< HEAD

        <externalAnnotator language="Ballerina" implementationClass="org.ballerinalang.plugins.idea.BallerinaExternalAnnotator"/>

=======
>>>>>>> 960cca44
    </extensions>

    <actions>
        <!-- Add your actions here -->
        <action id="Ballerina.NewBallerinaFile" class="org.ballerinalang.plugins.idea.actions.BallerinaCreateFileAction"
                text="Ballerina File" description="Create new Ballerina file">
            <add-to-group group-id="NewGroup" anchor="before" relative-to-action="NewFile"/>
        </action>
    </actions>

    <application-components>
        <component>
            <implementation-class>org.ballerinalang.plugins.idea.ui.BallerinaNotification</implementation-class>
        </component>
    </application-components>

</idea-plugin><|MERGE_RESOLUTION|>--- conflicted
+++ resolved
@@ -245,12 +245,9 @@
         <localInspection language="Ballerina" displayName="Function invocation inspection" groupPath="Ballerina"
                          groupName="General" enabledByDefault="true" level="WARNING"
                          implementationClass="org.ballerinalang.plugins.idea.codeInspection.FunctionInvocationInspection"/>
-<<<<<<< HEAD
 
         <externalAnnotator language="Ballerina" implementationClass="org.ballerinalang.plugins.idea.BallerinaExternalAnnotator"/>
 
-=======
->>>>>>> 960cca44
     </extensions>
 
     <actions>
