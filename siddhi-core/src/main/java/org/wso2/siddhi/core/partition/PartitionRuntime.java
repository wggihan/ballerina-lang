--- conflicted
+++ resolved
@@ -96,11 +96,7 @@
         OutputCallback outputCallback;
         if (query.getOutputStream() instanceof InsertIntoStream && ((InsertIntoStream) query.getOutputStream()).isInnerStream()) {
             metaQueryRuntime.setToLocalStream(true);
-<<<<<<< HEAD
-            outputCallback = OutputParser.constructLocalOutputCallback(query.getOutputStream(), localStreamJunctionMap,
-=======
-            outputCallback = OutputParser.constructOutputCallback(query.getOutputStream(), localStreamJunctionMap, eventTableMap,
->>>>>>> 4e7c0d27
+            outputCallback = OutputParser.constructLocalOutputCallback(query.getOutputStream(), localStreamJunctionMap, eventTableMap,
                     metaQueryRuntime.getOutputStreamDefinition(), executionPlanContext);
         } else {
             outputCallback = OutputParser.constructOutputCallback(query.getOutputStream(), streamJunctionMap, eventTableMap,
@@ -193,26 +189,15 @@
                 if (queryRuntime.isFromLocalStream()) {
                     for (int i = 0; i < clonedQueryRuntime.getStreamRuntime().getSingleStreamRuntimes().size(); i++) {
                         String streamId = queryRuntime.getStreamRuntime().getSingleStreamRuntimes().get(i).getProcessStreamReceiver().getStreamId();
-                        StreamDefinition streamDefinition;
-                        if(streamId.startsWith("#")) {
-                            streamDefinition = (StreamDefinition) localStreamDefinitionMap.get(streamId);
-                        } else {
-                            streamDefinition = (StreamDefinition) streamDefinitionMap.get(streamId);
-                        }
                         StreamJunction streamJunction = localStreamJunctionMap.get(streamId + key);
                         if (streamJunction == null) {
-<<<<<<< HEAD
-                            streamJunction = new StreamJunction(streamDefinition, executionPlanContext.getExecutorService(),
-                                        executionPlanContext.getSiddhiContext().getEventBufferSize(), executionPlanContext);
-=======
                             StreamDefinition streamDefinition = (StreamDefinition) localStreamDefinitionMap.get("#" + streamId);
                             if (streamDefinition == null) {
                                 streamDefinition = (StreamDefinition) streamDefinitionMap.get(streamId);
                             }
-                            streamJunction = new StreamJunction(streamDefinition, executionPlanContext.getExecutorService(),
+                            streamJunction = new StreamJunction(streamDefinition,executionPlanContext.getExecutorService(),
                                     executionPlanContext.getSiddhiContext().getEventBufferSize(), executionPlanContext
                             );
->>>>>>> 4e7c0d27
                             localStreamJunctionMap.put(streamId + key, streamJunction);
                         }
                         streamJunction.subscribe(clonedQueryRuntime.getStreamRuntime().getSingleStreamRuntimes().get(i).getProcessStreamReceiver());
@@ -239,10 +224,10 @@
     }
 
     public PartitionInstanceRuntime getPartitionInstanceRuntime(String key) {
-        for (PartitionInstanceRuntime partitionInstanceRuntime : partitionInstanceRuntimeList) {
-            if (key.equals(partitionInstanceRuntime.getKey())) {
-                return partitionInstanceRuntime;
-            }
+        for(PartitionInstanceRuntime partitionInstanceRuntime:partitionInstanceRuntimeList) {
+             if(key.equals(partitionInstanceRuntime.getKey())){
+                 return partitionInstanceRuntime;
+             }
         }
         return null;
     }
@@ -263,7 +248,6 @@
         return localStreamJunctionMap;
     }
 
-<<<<<<< HEAD
     /**
      * define inner stream
      *
@@ -277,7 +261,7 @@
                 streamJunction = new StreamJunction(streamDefinition,
                         executionPlanContext.getExecutorService(),
                         executionPlanContext.getSiddhiContext().getEventBufferSize(),executionPlanContext);
-                localStreamJunctionMap.putIfAbsent("#"+streamDefinition.getId(), streamJunction);
+                localStreamJunctionMap.putIfAbsent(streamDefinition.getId(), streamJunction);
             }
         }
     }
@@ -298,6 +282,4 @@
         return false;
     }
 
-=======
->>>>>>> 4e7c0d27
 }