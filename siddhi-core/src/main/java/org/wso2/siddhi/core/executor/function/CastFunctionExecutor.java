--- conflicted
+++ resolved
@@ -44,16 +44,6 @@
                 "attributes of the object type. You can use this function to cast the object to an accurate and " +
                 "concrete type.",
         parameters = {
-<<<<<<< HEAD
-                @Parameter(name = "toBeCaster",
-                           description = "This specifies the attribute to be casted.",
-                           type = {DataType.INT, DataType.LONG, DataType.DOUBLE, DataType.FLOAT,
-                                   DataType.STRING, DataType.BOOL, DataType.OBJECT}),
-                @Parameter(name = "castTo",
-                           description = "A string constant parameter expressing the cast to type using one of the " +
-                                   "following strings values: int, long, float, double, string, bool.",
-                           type = {DataType.STRING})
-=======
                 @Parameter(name = "to.be.caster",
                         description = "This specifies the attribute to be casted.",
                         type = {DataType.INT, DataType.LONG, DataType.DOUBLE, DataType.FLOAT,
@@ -62,7 +52,6 @@
                         description = "A string constant parameter expressing the cast to type using one of the " +
                                 "following strings values: int, long, float, double, string, bool.",
                         type = {DataType.STRING})
->>>>>>> 214b46e0
         },
         returnAttributes = @ReturnAttribute(
                 description = "Returned type will be defined by the cast.to string constant value.",
