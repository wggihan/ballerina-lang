/*
 * Copyright (c) 2016, WSO2 Inc. (http://www.wso2.org) All Rights Reserved.
 *
 * WSO2 Inc. licenses this file to you under the Apache License,
 * Version 2.0 (the "License"); you may not use this file except
 * in compliance with the License.
 * You may obtain a copy of the License at
 *
 *     http://www.apache.org/licenses/LICENSE-2.0
 *
 * Unless required by applicable law or agreed to in writing,
 * software distributed under the License is distributed on an
 * "AS IS" BASIS, WITHOUT WARRANTIES OR CONDITIONS OF ANY
 * KIND, either express or implied. See the License for the
 * specific language governing permissions and limitations
 * under the License.
 */

package org.wso2.siddhi.core.table;

import org.apache.log4j.Logger;
import org.wso2.siddhi.core.config.SiddhiAppContext;
import org.wso2.siddhi.core.event.ComplexEventChunk;
import org.wso2.siddhi.core.event.state.StateEvent;
import org.wso2.siddhi.core.event.stream.StreamEvent;
import org.wso2.siddhi.core.event.stream.StreamEventCloner;
import org.wso2.siddhi.core.event.stream.StreamEventPool;
import org.wso2.siddhi.core.exception.ConnectionUnavailableException;
import org.wso2.siddhi.core.query.processor.stream.window.FindableProcessor;
import org.wso2.siddhi.core.util.collection.AddingStreamEventExtractor;
import org.wso2.siddhi.core.util.collection.UpdateAttributeMapper;
import org.wso2.siddhi.core.util.collection.operator.CompiledCondition;
import org.wso2.siddhi.core.util.config.ConfigReader;
import org.wso2.siddhi.core.util.transport.BackoffRetryCounter;
import org.wso2.siddhi.query.api.definition.TableDefinition;

<<<<<<< HEAD
import java.util.concurrent.ScheduledExecutorService;
import java.util.concurrent.TimeUnit;
import java.util.concurrent.atomic.AtomicBoolean;
=======
import java.util.concurrent.ExecutorService;
>>>>>>> 63495d9f

/**
 * Interface class to represent Tables in Siddhi. There are multiple implementations. Ex: {@link InMemoryTable}. Table
 * will support basic operations of add, delete, update, update or add and contains. *
 */
public abstract class Table implements FindableProcessor {

    private static final Logger LOG = Logger.getLogger(Table.class);

    protected TableDefinition tableDefinition;

    private AtomicBoolean isTryingToConnect = new AtomicBoolean(false);
    private BackoffRetryCounter backoffRetryCounter = new BackoffRetryCounter();
    private AtomicBoolean isConnected = new AtomicBoolean(false);
    private ScheduledExecutorService scheduledExecutorService;

    public void initTable(TableDefinition tableDefinition, StreamEventPool storeEventPool,
                          StreamEventCloner storeEventCloner,
                          ConfigReader configReader, SiddhiAppContext siddhiAppContext) {
        this.tableDefinition = tableDefinition;
        this.scheduledExecutorService = siddhiAppContext.getScheduledExecutorService();
        init(tableDefinition, storeEventPool, storeEventCloner, configReader, siddhiAppContext);
    }

    protected abstract void init(TableDefinition tableDefinition, StreamEventPool storeEventPool,
                                 StreamEventCloner storeEventCloner,
                                 ConfigReader configReader, SiddhiAppContext siddhiAppContext);

    public TableDefinition getTableDefinition() {
        return tableDefinition;
    }

    public void addEvents(ComplexEventChunk<StreamEvent> addingEventChunk) {
        if (isConnected.get()) {
            try {
                add(addingEventChunk);
            } catch (ConnectionUnavailableException e) {
                isConnected.set(false);
                LOG.error("Connection unavailable at Table '" + tableDefinition.getId() +
                        "', " + e.getMessage() + ", will retry connection immediately.", e);
                connectWithRetry();
                addEvents(addingEventChunk);
            }
        } else if (isTryingToConnect.get()) {
            LOG.error("Dropping event at Table '" + tableDefinition.getId() +
                    "' as its still trying to reconnect!, events dropped '" + addingEventChunk + "'");
        } else {
            connectWithRetry();
            addEvents(addingEventChunk);
        }
    }

    protected abstract void add(ComplexEventChunk<StreamEvent> addingEventChunk) throws ConnectionUnavailableException;

    public void deleteEvents(ComplexEventChunk<StateEvent> deletingEventChunk, CompiledCondition compiledCondition) {
        if (isConnected.get()) {
            try {
                delete(deletingEventChunk, compiledCondition);
            } catch (ConnectionUnavailableException e) {
                isConnected.set(false);
                LOG.error("Connection unavailable at Table '" + tableDefinition.getId() +
                        "', " + e.getMessage() + ", will retry connection immediately.", e);
                connectWithRetry();
                deleteEvents(deletingEventChunk, compiledCondition);
            }
        } else if (isTryingToConnect.get()) {
            LOG.error("Dropping event at Table '" + tableDefinition.getId() +
                    "' as its still trying to reconnect!, events dropped '" + deletingEventChunk + "'");
        } else {
            connectWithRetry();
            deleteEvents(deletingEventChunk, compiledCondition);
        }
    }

    protected abstract void delete(ComplexEventChunk<StateEvent> deletingEventChunk,
                                   CompiledCondition compiledCondition) throws ConnectionUnavailableException;


    public void updateEvents(ComplexEventChunk<StateEvent> updatingEventChunk, CompiledCondition compiledCondition,
                             UpdateAttributeMapper[] updateAttributeMappers) {
        if (isConnected.get()) {
            try {
                update(updatingEventChunk, compiledCondition, updateAttributeMappers);
            } catch (ConnectionUnavailableException e) {
                isConnected.set(false);
                LOG.error("Connection unavailable at Table '" + tableDefinition.getId() +
                        "', " + e.getMessage() + ", will retry connection immediately.", e);
                connectWithRetry();
                updateEvents(updatingEventChunk, compiledCondition, updateAttributeMappers);
            }
        } else if (isTryingToConnect.get()) {
            LOG.error("Dropping event at Table '" + tableDefinition.getId() +
                    "' as its still trying to reconnect!, events dropped '" + updatingEventChunk + "'");
        } else {
            connectWithRetry();
            updateEvents(updatingEventChunk, compiledCondition, updateAttributeMappers);
        }
    }

    protected abstract void update(ComplexEventChunk<StateEvent> updatingEventChunk,
                                   CompiledCondition compiledCondition,
                                   UpdateAttributeMapper[] updateAttributeMappers)
            throws ConnectionUnavailableException;

    public void updateOrAddEvents(ComplexEventChunk<StateEvent> updateOrAddingEventChunk,
                                  CompiledCondition compiledCondition,
                                  UpdateAttributeMapper[] updateAttributeMappers,
                                  AddingStreamEventExtractor addingStreamEventExtractor) {
        if (isConnected.get()) {
            try {
                updateOrAdd(updateOrAddingEventChunk, compiledCondition, updateAttributeMappers,
                        addingStreamEventExtractor);
            } catch (ConnectionUnavailableException e) {
                isConnected.set(false);
                LOG.error("Connection unavailable at Table '" + tableDefinition.getId() +
                        "', " + e.getMessage() + ", will retry connection immediately.", e);
                connectWithRetry();
                updateOrAddEvents(updateOrAddingEventChunk, compiledCondition, updateAttributeMappers,
                        addingStreamEventExtractor);
            }
        } else if (isTryingToConnect.get()) {
            LOG.error("Dropping event at Table '" + tableDefinition.getId() +
                    "' as its still trying to reconnect!, events dropped '" + updateOrAddingEventChunk + "'");
        } else {
            connectWithRetry();
            updateOrAddEvents(updateOrAddingEventChunk, compiledCondition, updateAttributeMappers,
                    addingStreamEventExtractor);
        }
    }

    protected abstract void updateOrAdd(ComplexEventChunk<StateEvent> updateOrAddingEventChunk,
                                        CompiledCondition compiledCondition,
                                        UpdateAttributeMapper[] updateAttributeMappers,
                                        AddingStreamEventExtractor addingStreamEventExtractor)
            throws ConnectionUnavailableException;

    public boolean containsEvent(StateEvent matchingEvent, CompiledCondition compiledCondition) {
        if (isConnected.get()) {
            try {
                return contains(matchingEvent, compiledCondition);
            } catch (ConnectionUnavailableException e) {
                isConnected.set(false);
                LOG.error("Connection unavailable at Table '" + tableDefinition.getId() +
                        "', " + e.getMessage() + ", will retry connection immediately.", e);
                connectWithRetry();
                return containsEvent(matchingEvent, compiledCondition);
            }
        } else if (isTryingToConnect.get()) {
            LOG.error("Dropping event at Table '" + tableDefinition.getId() +
                    "' as its still trying to reconnect!, event matching failed for event '" + matchingEvent + "'");
            return false;
        } else {
            connectWithRetry();
            return containsEvent(matchingEvent, compiledCondition);
        }
    }

    protected abstract boolean contains(StateEvent matchingEvent, CompiledCondition compiledCondition)
            throws ConnectionUnavailableException;

    public void connectWithRetry() {
        if (!isConnected.get()) {
            isTryingToConnect.set(true);
            try {
                connect();
                isConnected.set(true);
                isTryingToConnect.set(false);
                backoffRetryCounter.reset();
            } catch (ConnectionUnavailableException | RuntimeException e) {
                LOG.error("Error while connecting to Table '" + tableDefinition.getId() +
                        "', " + e.getMessage() + ", will retry in '" + backoffRetryCounter.getTimeInterval() + "'.", e);
                scheduledExecutorService.schedule(new Runnable() {
                    @Override
                    public void run() {
                        connectWithRetry();
                    }
                }, backoffRetryCounter.getTimeIntervalMillis(), TimeUnit.MILLISECONDS);
                backoffRetryCounter.increment();
            }
        }
    }

    protected abstract void connect() throws ConnectionUnavailableException;


    public void shutdown() {
        disconnect();
        destroy();
        isConnected.set(false);
        isTryingToConnect.set(false);
    }

    protected abstract void disconnect();

    protected abstract void destroy();


    public void connectWithRetry(ExecutorService executorService);

    public void shutdown();

}<|MERGE_RESOLUTION|>--- conflicted
+++ resolved
@@ -34,13 +34,9 @@
 import org.wso2.siddhi.core.util.transport.BackoffRetryCounter;
 import org.wso2.siddhi.query.api.definition.TableDefinition;
 
-<<<<<<< HEAD
 import java.util.concurrent.ScheduledExecutorService;
 import java.util.concurrent.TimeUnit;
 import java.util.concurrent.atomic.AtomicBoolean;
-=======
-import java.util.concurrent.ExecutorService;
->>>>>>> 63495d9f
 
 /**
  * Interface class to represent Tables in Siddhi. There are multiple implementations. Ex: {@link InMemoryTable}. Table
@@ -225,6 +221,9 @@
 
     protected abstract void connect() throws ConnectionUnavailableException;
 
+    protected abstract void disconnect();
+
+    protected abstract void destroy();
 
     public void shutdown() {
         disconnect();
@@ -232,14 +231,4 @@
         isConnected.set(false);
         isTryingToConnect.set(false);
     }
-
-    protected abstract void disconnect();
-
-    protected abstract void destroy();
-
-
-    public void connectWithRetry(ExecutorService executorService);
-
-    public void shutdown();
-
 }