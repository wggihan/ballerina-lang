--- conflicted
+++ resolved
@@ -132,28 +132,19 @@
 
     }
 
-<<<<<<< HEAD
     private void createSingleInputStreamExecutors(SingleInputStream inputStream, Partition partition, MetaStreamEvent
-            metaEvent, List<VariableExpressionExecutor> executors, Map<String, EventTable> eventTableMap,
+            metaEvent, List<VariableExpressionExecutor> executors, Map<String, Table> tableMap,
                                                   ExecutionPlanContext executionPlanContext, String queryName) {
-=======
-    private void createSingleInputStreamExecutors(SingleInputStream inputStream, Partition partition, MetaStreamEvent metaEvent, List<VariableExpressionExecutor> executors, Map<String, Table> tableMap, ExecutionPlanContext executionPlanContext, String queryName) {
->>>>>>> a9a78978
         List<PartitionExecutor> executorList = new ArrayList<PartitionExecutor>();
         partitionExecutorLists.add(executorList);
         if (!inputStream.isInnerStream()) {
             for (PartitionType partitionType : partition.getPartitionTypeMap().values()) {
                 if (partitionType instanceof ValuePartitionType) {
                     if (partitionType.getStreamId().equals(inputStream.getStreamId())) {
-<<<<<<< HEAD
                         executorList.add(new ValuePartitionExecutor(ExpressionParser.parseExpression((
                                 (ValuePartitionType) partitionType).getExpression(),
-                                metaEvent, SiddhiConstants.UNKNOWN_STATE, eventTableMap, executors,
+                                metaEvent, SiddhiConstants.UNKNOWN_STATE, tableMap, executors,
                                 executionPlanContext, false, 0, queryName)));
-=======
-                        executorList.add(new ValuePartitionExecutor(ExpressionParser.parseExpression(((ValuePartitionType) partitionType).getExpression(),
-                                metaEvent, SiddhiConstants.UNKNOWN_STATE, tableMap, executors, executionPlanContext, false, 0, queryName)));
->>>>>>> a9a78978
                     }
                 } else {
                     for (RangePartitionType.RangePartitionProperty rangePartitionProperty : ((RangePartitionType)
@@ -161,12 +152,8 @@
                         if (partitionType.getStreamId().equals(inputStream.getStreamId())) {
                             executorList.add(new RangePartitionExecutor((ConditionExpressionExecutor)
                                     ExpressionParser.parseExpression(rangePartitionProperty.getCondition(), metaEvent,
-<<<<<<< HEAD
-                                            SiddhiConstants.UNKNOWN_STATE, eventTableMap, executors,
+                                            SiddhiConstants.UNKNOWN_STATE, tableMap, executors,
                                             executionPlanContext, false, 0, queryName),
-=======
-                                            SiddhiConstants.UNKNOWN_STATE, tableMap, executors, executionPlanContext, false, 0, queryName),
->>>>>>> a9a78978
                                     rangePartitionProperty.getPartitionKey()));
 
                         }
