--- conflicted
+++ resolved
@@ -58,15 +58,10 @@
      * @param variableExpressionExecutors variable expression executors
      * @return QuerySelector
      */
-<<<<<<< HEAD
     public static QuerySelector parse(Selector selector, OutputStream outputStream, ExecutionPlanContext
             executionPlanContext,
-                                      MetaComplexEvent metaComplexEvent, Map<String, EventTable> eventTableMap,
+                                      MetaComplexEvent metaComplexEvent, Map<String, Table> tableMap,
                                       List<VariableExpressionExecutor> variableExpressionExecutors, String queryName) {
-=======
-    public static QuerySelector parse(Selector selector, OutputStream outputStream, ExecutionPlanContext executionPlanContext,
-                                      MetaComplexEvent metaComplexEvent, Map<String, Table> tableMap, List<VariableExpressionExecutor> variableExpressionExecutors, String queryName) {
->>>>>>> a9a78978
         boolean currentOn = false;
         boolean expiredOn = false;
         String id = null;
@@ -83,15 +78,10 @@
         id = outputStream.getId();
         containsAggregatorThreadLocal.remove();
         QuerySelector querySelector = new QuerySelector(id, selector, currentOn, expiredOn, executionPlanContext);
-<<<<<<< HEAD
         List<AttributeProcessor> attributeProcessors = getAttributeProcessors(selector, id, executionPlanContext,
-                metaComplexEvent, eventTableMap, variableExpressionExecutors, queryName);
+                metaComplexEvent, tableMap, variableExpressionExecutors, queryName);
         querySelector.setAttributeProcessorList(attributeProcessors, "true".equals(containsAggregatorThreadLocal.get
                 ()));
-=======
-        List<AttributeProcessor> attributeProcessors = getAttributeProcessors(selector, id, executionPlanContext, metaComplexEvent, tableMap, variableExpressionExecutors, queryName);
-        querySelector.setAttributeProcessorList(attributeProcessors, "true".equals(containsAggregatorThreadLocal.get()));
->>>>>>> a9a78978
         containsAggregatorThreadLocal.remove();
         ConditionExpressionExecutor havingCondition = generateHavingExecutor(selector.getHavingExpression(),
                 metaComplexEvent, executionPlanContext, tableMap, variableExpressionExecutors, queryName);
@@ -120,14 +110,10 @@
     private static List<AttributeProcessor> getAttributeProcessors(Selector selector, String id,
                                                                    ExecutionPlanContext executionPlanContext,
                                                                    MetaComplexEvent metaComplexEvent,
-<<<<<<< HEAD
-                                                                   Map<String, EventTable> eventTableMap,
+                                                                   Map<String, Table> tableMap,
                                                                    List<VariableExpressionExecutor>
                                                                            variableExpressionExecutors, String
                                                                            queryName) {
-=======
-                                                                   Map<String, Table> tableMap, List<VariableExpressionExecutor> variableExpressionExecutors, String queryName) {
->>>>>>> a9a78978
 
         List<AttributeProcessor> attributeProcessorList = new ArrayList<AttributeProcessor>();
         StreamDefinition outputDefinition = StreamDefinition.id(id);
@@ -167,12 +153,8 @@
         for (OutputAttribute outputAttribute : outputAttributes) {
 
             ExpressionExecutor expressionExecutor = ExpressionParser.parseExpression(outputAttribute.getExpression(),
-<<<<<<< HEAD
-                    metaComplexEvent, SiddhiConstants.UNKNOWN_STATE, eventTableMap, variableExpressionExecutors,
+                    metaComplexEvent, SiddhiConstants.UNKNOWN_STATE, tableMap, variableExpressionExecutors,
                     executionPlanContext,
-=======
-                    metaComplexEvent, SiddhiConstants.UNKNOWN_STATE, tableMap, variableExpressionExecutors, executionPlanContext,
->>>>>>> a9a78978
                     !(selector.getGroupByList().isEmpty()), 0, queryName);
             if (expressionExecutor instanceof VariableExpressionExecutor) {   //for variables we will directly put
                 // value at conversion stage
@@ -206,23 +188,15 @@
     private static ConditionExpressionExecutor generateHavingExecutor(Expression expression,
                                                                       MetaComplexEvent metaComplexEvent,
                                                                       ExecutionPlanContext executionPlanContext,
-<<<<<<< HEAD
-                                                                      Map<String, EventTable> eventTableMap,
+                                                                      Map<String, Table> tableMap,
                                                                       List<VariableExpressionExecutor>
                                                                               variableExpressionExecutors, String
                                                                               queryName) {
         ConditionExpressionExecutor havingConditionExecutor = null;
         if (expression != null) {
             havingConditionExecutor = (ConditionExpressionExecutor) ExpressionParser.parseExpression(expression,
-                    metaComplexEvent, SiddhiConstants.HAVING_STATE, eventTableMap, variableExpressionExecutors,
+                    metaComplexEvent, SiddhiConstants.HAVING_STATE, tableMap, variableExpressionExecutors,
                     executionPlanContext, false, 0, queryName);
-=======
-                                                                      Map<String, Table> tableMap, List<VariableExpressionExecutor> variableExpressionExecutors, String queryName) {
-        ConditionExpressionExecutor havingConditionExecutor = null;
-        if (expression != null) {
-            havingConditionExecutor = (ConditionExpressionExecutor) ExpressionParser.parseExpression(expression,
-                    metaComplexEvent, SiddhiConstants.HAVING_STATE, tableMap, variableExpressionExecutors, executionPlanContext, false, 0, queryName);
->>>>>>> a9a78978
 
         }
         return havingConditionExecutor;
