/*
 * Copyright (c) 2016, WSO2 Inc. (http://www.wso2.org) All Rights Reserved.
 *
 * WSO2 Inc. licenses this file to you under the Apache License,
 * Version 2.0 (the "License"); you may not use this file except
 * in compliance with the License.
 * You may obtain a copy of the License at
 *
 *     http://www.apache.org/licenses/LICENSE-2.0
 *
 * Unless required by applicable law or agreed to in writing,
 * software distributed under the License is distributed on an
 * "AS IS" BASIS, WITHOUT WARRANTIES OR CONDITIONS OF ANY
 * KIND, either express or implied. See the License for the
 * specific language governing permissions and limitations
 * under the License.
 */

package org.wso2.siddhi.core;

import com.lmax.disruptor.ExceptionHandler;
import org.apache.log4j.Logger;
import org.wso2.siddhi.core.config.SiddhiAppContext;
import org.wso2.siddhi.core.debugger.SiddhiDebugger;
import org.wso2.siddhi.core.exception.DefinitionNotExistException;
import org.wso2.siddhi.core.exception.QueryNotExistException;
import org.wso2.siddhi.core.partition.PartitionRuntime;
import org.wso2.siddhi.core.query.QueryRuntime;
import org.wso2.siddhi.core.query.input.stream.StreamRuntime;
import org.wso2.siddhi.core.query.input.stream.single.SingleStreamRuntime;
import org.wso2.siddhi.core.query.output.callback.InsertIntoStreamCallback;
import org.wso2.siddhi.core.query.output.callback.QueryCallback;
import org.wso2.siddhi.core.stream.StreamJunction;
import org.wso2.siddhi.core.stream.input.InputEventHandler;
import org.wso2.siddhi.core.stream.input.InputHandler;
import org.wso2.siddhi.core.stream.input.InputManager;
import org.wso2.siddhi.core.stream.input.source.Source;
import org.wso2.siddhi.core.stream.output.StreamCallback;
import org.wso2.siddhi.core.stream.output.sink.Sink;
import org.wso2.siddhi.core.stream.output.sink.SinkCallback;
import org.wso2.siddhi.core.table.Table;
import org.wso2.siddhi.core.util.SiddhiConstants;
import org.wso2.siddhi.core.util.extension.holder.EternalReferencedHolder;
import org.wso2.siddhi.core.util.snapshot.AsyncSnapshotPersistor;
import org.wso2.siddhi.core.util.snapshot.PersistenceReference;
import org.wso2.siddhi.core.util.statistics.MemoryUsageTracker;
import org.wso2.siddhi.query.api.definition.AbstractDefinition;
import org.wso2.siddhi.query.api.definition.StreamDefinition;
import org.wso2.siddhi.query.api.definition.TableDefinition;

import java.util.ArrayList;
import java.util.Collection;
import java.util.Collections;
import java.util.HashMap;
import java.util.LinkedHashMap;
import java.util.List;
import java.util.Map;
import java.util.Set;
import java.util.concurrent.ConcurrentHashMap;
import java.util.concurrent.ConcurrentMap;
import java.util.concurrent.Future;
import java.util.stream.Collectors;

/**
 * Keep streamDefinitions, partitionRuntimes, queryRuntimes of an siddhiApp
 * and streamJunctions and inputHandlers used
 */
public class SiddhiAppRuntime {
    private static final Logger log = Logger.getLogger(SiddhiAppRuntime.class);
    private final Map<String, List<Source>> sourceMap;
    private final Map<String, List<Sink>> sinkMap;
    private Map<String, AbstractDefinition> streamDefinitionMap =
            new ConcurrentHashMap<String,
                    AbstractDefinition>(); // Contains stream definition.
    private Map<String, AbstractDefinition> tableDefinitionMap =
            new ConcurrentHashMap<String,
                    AbstractDefinition>(); // Contains table definition.
    private InputManager inputManager;
    private Map<String, QueryRuntime> queryProcessorMap =
            Collections.synchronizedMap(new LinkedHashMap<String, QueryRuntime>());
    private Map<String, StreamJunction> streamJunctionMap =
            new ConcurrentHashMap<String, StreamJunction>(); // Contains stream junctions.
    private Map<String, Table> tableMap = new ConcurrentHashMap<String, Table>(); // Contains event tables.
    private Map<String, PartitionRuntime> partitionMap =
            new ConcurrentHashMap<String, PartitionRuntime>(); // Contains partitions.
    private SiddhiAppContext siddhiAppContext;
    private Map<String, SiddhiAppRuntime> siddhiAppRuntimeMap;
    private MemoryUsageTracker memoryUsageTracker;
    private SiddhiDebugger siddhiDebugger;

    public SiddhiAppRuntime(Map<String, AbstractDefinition> streamDefinitionMap,
                            Map<String, AbstractDefinition> tableDefinitionMap, InputManager inputManager,
                            Map<String, QueryRuntime> queryProcessorMap,
                            Map<String, StreamJunction> streamJunctionMap,
                            Map<String, Table> tableMap,
                            Map<String, List<Source>> sourceMap,
                            Map<String, List<Sink>> sinkMap,
                            Map<String, PartitionRuntime> partitionMap,
                            SiddhiAppContext siddhiAppContext,
                            Map<String, SiddhiAppRuntime> siddhiAppRuntimeMap) {
        this.streamDefinitionMap = streamDefinitionMap;
        this.tableDefinitionMap = tableDefinitionMap;
        this.inputManager = inputManager;
        this.queryProcessorMap = queryProcessorMap;
        this.streamJunctionMap = streamJunctionMap;
        this.tableMap = tableMap;
        this.sourceMap = sourceMap;
        this.sinkMap = sinkMap;
        this.partitionMap = partitionMap;
        this.siddhiAppContext = siddhiAppContext;
        this.siddhiAppRuntimeMap = siddhiAppRuntimeMap;
        if (siddhiAppContext.isStatsEnabled() && siddhiAppContext.getStatisticsManager() != null) {
            memoryUsageTracker = siddhiAppContext
                    .getSiddhiContext()
                    .getStatisticsConfiguration()
                    .getFactory()
                    .createMemoryUsageTracker(siddhiAppContext.getStatisticsManager());
            monitorQueryMemoryUsage();
        }

        for (Map.Entry<String, List<Sink>> sinkEntries : sinkMap.entrySet()) {
            addCallback(sinkEntries.getKey(),
                    new SinkCallback(sinkEntries.getValue(),
                            streamDefinitionMap.get(sinkEntries.getKey())));
        }
        for (Map.Entry<String, List<Source>> sourceEntries : sourceMap.entrySet()) {
            InputHandler inputHandler = getInputHandler(sourceEntries.getKey());
            for (Source source : sourceEntries.getValue()) {
                source.getMapper().setInputEventHandler(new InputEventHandler(inputHandler, siddhiAppContext));
            }
        }
    }

    public String getName() {
        return siddhiAppContext.getName();
    }

    /**
     * Get the stream definition map.
     *
     * @return Map of {@link StreamDefinition}s.
     */
    public Map<String, StreamDefinition> getStreamDefinitionMap() {
        return streamDefinitionMap.entrySet()
                .stream()
                .collect(Collectors.toMap(Map.Entry::getKey,
                        e -> (StreamDefinition) e.getValue()));
    }

    /**
     * Get the table definition map.
     *
     * @return Map of {@link TableDefinition}s.
     */
    public Map<String, TableDefinition> getTableDefinitionMap() {
        return tableDefinitionMap.entrySet()
                .stream()
                .collect(Collectors.toMap(Map.Entry::getKey,
                        e -> (TableDefinition) e.getValue()));
    }

    /**
     * Get the names of the available queries.
     *
     * @return string set of query names.
     */
    public Set<String> getQueryNames() {
        return queryProcessorMap.keySet();
    }

    public Map<String, Map<String, AbstractDefinition>> getPartitionedInnerStreamDefinitionMap() {
        Map<String, Map<String, AbstractDefinition>> innerStreams = new HashMap<>();
        for (PartitionRuntime partition : partitionMap.values()) {
            innerStreams.put(partition.getElementId(), partition.getLocalStreamDefinitionMap());
        }
        return innerStreams;
    }

    public void addCallback(String streamId, StreamCallback streamCallback) {
        streamCallback.setStreamId(streamId);
        StreamJunction streamJunction = streamJunctionMap.get(streamId);
        if (streamJunction == null) {
            throw new DefinitionNotExistException("No stream found with name: " + streamId);
        }
        streamCallback.setStreamDefinition(streamDefinitionMap.get(streamId));
        streamCallback.setContext(siddhiAppContext);
        streamJunction.subscribe(streamCallback);
    }

    public void addCallback(String queryName, QueryCallback callback) {
        callback.setContext(siddhiAppContext);
        QueryRuntime queryRuntime = queryProcessorMap.get(queryName);
        if (queryRuntime == null) {
            throw new QueryNotExistException("No query found with name: " + queryName);
        }
        callback.setQuery(queryRuntime.getQuery());
        queryRuntime.addCallback(callback);
    }

    public InputHandler getInputHandler(String streamId) {
        return inputManager.getInputHandler(streamId);
    }

    public Collection<List<Source>> getSources() {
        return sourceMap.values();
    }

    public synchronized void start() {
        if (siddhiAppContext.isStatsEnabled() && siddhiAppContext.getStatisticsManager() != null) {
            siddhiAppContext.getStatisticsManager().startReporting();
        }
        for (EternalReferencedHolder eternalReferencedHolder : siddhiAppContext.getEternalReferencedHolders()) {
            eternalReferencedHolder.start();
        }
        for (List<Sink> sinks : sinkMap.values()) {
            for (Sink sink : sinks) {
                sink.connectWithRetry();
            }
        }

        for (Table table : tableMap.values()) {
            table.connectWithRetry();
        }

        for (StreamJunction streamJunction : streamJunctionMap.values()) {
            streamJunction.startProcessing();
        }
        for (List<Source> sources : sourceMap.values()) {
            for (Source source : sources) {
                source.connectWithRetry();
            }
        }
    }

    public synchronized void shutdown() {
        for (List<Source> sources : sourceMap.values()) {
            for (Source source : sources) {
                try {
                    source.shutdown();
                } catch (Throwable t) {
                    log.error("Error in shutting down source '" + source.getType() + "' at '" +
                            source.getStreamDefinition().getId() + "' on Siddhi App '" + siddhiAppContext.getName() +
                            "', " + t.getMessage(), t);
                }

            }
        }

        for (Table table : tableMap.values()) {
            try {
                table.shutdown();
            } catch (Throwable t) {
                log.error("Error in shutting down table '" +
                        table.getTableDefinition().getId() + "' on Siddhi App '" + siddhiAppContext.getName() +
                        "', " + t.getMessage(), t);
            }
        }

        for (List<Sink> sinks : sinkMap.values()) {
            for (Sink sink : sinks) {
                try {
                    sink.shutdown();
                } catch (Throwable t) {
                    log.error("Error in shutting down sink '" + sink.getType() + "' at '" +
                            sink.getStreamDefinition().getId() + "' on Siddhi App '" + siddhiAppContext.getName() +
                            "', " + t.getMessage(), t);
                }
            }
        }

        for (Table table : tableMap.values()) {
            table.shutdown();
        }

        for (EternalReferencedHolder eternalReferencedHolder : siddhiAppContext.getEternalReferencedHolders()) {
            try {
                eternalReferencedHolder.stop();
            } catch (Throwable t) {
                log.error("Error while stopping EternalReferencedHolder '" + eternalReferencedHolder +
                        "' down Siddhi app '" + siddhiAppContext.getName() + "', " + t.getMessage(), t);
            }
        }
        inputManager.disconnect();

        Thread thread = new Thread(new Runnable() {
            @Override
            public void run() {
                try {
                    Thread.sleep(1000);
                } catch (InterruptedException e) {

                }
                for (StreamJunction streamJunction : streamJunctionMap.values()) {
                    streamJunction.stopProcessing();
                }
                try {
                    Thread.sleep(1000);
                } catch (InterruptedException e) {

                }
                siddhiAppContext.getScheduledExecutorService().shutdownNow();
                siddhiAppContext.getExecutorService().shutdownNow();

            }
        }, "Siddhi-SiddhiApp-" + siddhiAppContext.getName() + "-Shutdown-Cleaner");
        thread.start();

        if (siddhiAppRuntimeMap != null) {
            siddhiAppRuntimeMap.remove(siddhiAppContext.getName());
        }
        if (siddhiAppContext.isStatsEnabled() && siddhiAppContext.getStatisticsManager() != null) {
            siddhiAppContext.getStatisticsManager().stopReporting();
            siddhiAppContext.getStatisticsManager().cleanup();
        }
    }

<<<<<<< HEAD
=======
    public synchronized void start() {
        if (siddhiAppContext.isStatsEnabled() && siddhiAppContext.getStatisticsManager() != null) {
            siddhiAppContext.getStatisticsManager().startReporting();
        }
        for (EternalReferencedHolder eternalReferencedHolder : siddhiAppContext.getEternalReferencedHolders()) {
            eternalReferencedHolder.start();
        }
        for (List<Sink> sinks : eventSinkMap.values()) {
            for (Sink sink : sinks) {
                sink.connectWithRetry(siddhiAppContext.getExecutorService());
            }
        }
        for (StreamJunction streamJunction : streamJunctionMap.values()) {
            streamJunction.startProcessing();
        }
        for (List<Source> sources : eventSourceMap.values()) {
            for (Source source : sources) {
                source.connectWithRetry(siddhiAppContext.getExecutorService());
            }
        }
        for (Table table : tableMap.values()) {
            table.connectWithRetry(siddhiAppContext.getExecutorService());
        }
    }

>>>>>>> 63495d9f
    public synchronized SiddhiDebugger debug() {
        siddhiDebugger = new SiddhiDebugger(siddhiAppContext);
        List<StreamRuntime> streamRuntime = new ArrayList<StreamRuntime>();
        List<InsertIntoStreamCallback> streamCallbacks = new ArrayList<InsertIntoStreamCallback>();
        for (QueryRuntime queryRuntime : queryProcessorMap.values()) {
            streamRuntime.add(queryRuntime.getStreamRuntime());
            streamCallbacks.add((InsertIntoStreamCallback) queryRuntime.getOutputCallback());
        }
        for (StreamRuntime streamRuntime1 : streamRuntime) {
            for (SingleStreamRuntime singleStreamRuntime : streamRuntime1.getSingleStreamRuntimes()) {
                singleStreamRuntime.getProcessStreamReceiver().setSiddhiDebugger(siddhiDebugger);
            }
        }
        for (InsertIntoStreamCallback insertedCallbacks : streamCallbacks) {
            insertedCallbacks.setSiddhiDebugger(siddhiDebugger);
        }
        start();

        return siddhiDebugger;
    }

    public PersistenceReference persist() {
        try {
            // first, pause all the event sources
            sourceMap.values().forEach(list -> list.forEach(Source::pause));
            // take snapshots of execution units
            byte[] snapshots = siddhiAppContext.getSnapshotService().snapshot();
            // start the snapshot persisting task asynchronously
            AsyncSnapshotPersistor asyncSnapshotPersistor = new AsyncSnapshotPersistor(snapshots,
                    siddhiAppContext.getSiddhiContext().getPersistenceStore(), siddhiAppContext.getName());
            String revision = asyncSnapshotPersistor.getRevision();
            Future future = siddhiAppContext.getExecutorService().submit(asyncSnapshotPersistor);
            return new PersistenceReference(future, revision);
        } finally {
            // at the end, resume the event sources
            sourceMap.values().forEach(list -> list.forEach(Source::resume));
        }
    }

    public byte[] snapshot() {
        try {
            // first, pause all the event sources
            sourceMap.values().forEach(list -> list.forEach(Source::pause));
            // take snapshots of execution units
            return siddhiAppContext.getSnapshotService().snapshot();
        } finally {
            // at the end, resume the event sources
            sourceMap.values().forEach(list -> list.forEach(Source::resume));
        }
    }

    public void restoreRevision(String revision) {
        try {
            // first, pause all the event sources
            sourceMap.values().forEach(list -> list.forEach(Source::pause));
            // start the restoring process
            siddhiAppContext.getPersistenceService().restoreRevision(revision);
        } finally {
            // at the end, resume the event sources
            sourceMap.values().forEach(list -> list.forEach(Source::resume));
        }
    }

    public void restoreLastRevision() {
        try {
            // first, pause all the event sources
            sourceMap.values().forEach(list -> list.forEach(Source::pause));
            // start the restoring process
            siddhiAppContext.getPersistenceService().restoreLastRevision();
        } finally {
            // at the end, resume the event sources
            sourceMap.values().forEach(list -> list.forEach(Source::resume));
        }
    }

    private void monitorQueryMemoryUsage() {
        for (Map.Entry entry : queryProcessorMap.entrySet()) {
            memoryUsageTracker.registerObject(entry.getValue(),
                    siddhiAppContext.getSiddhiContext().getStatisticsConfiguration().getMatricPrefix() +
                            SiddhiConstants.METRIC_DELIMITER + SiddhiConstants.METRIC_INFIX_EXECUTION_PLANS +
                            SiddhiConstants.METRIC_DELIMITER + getName() + SiddhiConstants.METRIC_DELIMITER +
                            SiddhiConstants.METRIC_INFIX_SIDDHI + SiddhiConstants.METRIC_DELIMITER +
                            SiddhiConstants.METRIC_INFIX_QUERIES + SiddhiConstants.METRIC_DELIMITER +
                            entry.getKey());
        }
        for (Map.Entry entry : partitionMap.entrySet()) {
            ConcurrentMap<String, QueryRuntime> queryRuntime = ((PartitionRuntime) entry.getValue())
                    .getMetaQueryRuntimeMap();
            for (Map.Entry query : queryRuntime.entrySet()) {
                memoryUsageTracker.registerObject(entry.getValue(),
                        siddhiAppContext.getSiddhiContext().getStatisticsConfiguration().getMatricPrefix() +
                                SiddhiConstants.METRIC_DELIMITER + SiddhiConstants.METRIC_INFIX_EXECUTION_PLANS +
                                SiddhiConstants.METRIC_DELIMITER + getName() + SiddhiConstants.METRIC_DELIMITER +
                                SiddhiConstants.METRIC_INFIX_SIDDHI + SiddhiConstants.METRIC_DELIMITER +
                                SiddhiConstants.METRIC_INFIX_QUERIES + SiddhiConstants.METRIC_DELIMITER +
                                query.getKey());
            }
        }
    }

    public void handleExceptionWith(ExceptionHandler<Object> exceptionHandler) {
        siddhiAppContext.setDisruptorExceptionHandler(exceptionHandler);
    }
}<|MERGE_RESOLUTION|>--- conflicted
+++ resolved
@@ -314,34 +314,6 @@
         }
     }
 
-<<<<<<< HEAD
-=======
-    public synchronized void start() {
-        if (siddhiAppContext.isStatsEnabled() && siddhiAppContext.getStatisticsManager() != null) {
-            siddhiAppContext.getStatisticsManager().startReporting();
-        }
-        for (EternalReferencedHolder eternalReferencedHolder : siddhiAppContext.getEternalReferencedHolders()) {
-            eternalReferencedHolder.start();
-        }
-        for (List<Sink> sinks : eventSinkMap.values()) {
-            for (Sink sink : sinks) {
-                sink.connectWithRetry(siddhiAppContext.getExecutorService());
-            }
-        }
-        for (StreamJunction streamJunction : streamJunctionMap.values()) {
-            streamJunction.startProcessing();
-        }
-        for (List<Source> sources : eventSourceMap.values()) {
-            for (Source source : sources) {
-                source.connectWithRetry(siddhiAppContext.getExecutorService());
-            }
-        }
-        for (Table table : tableMap.values()) {
-            table.connectWithRetry(siddhiAppContext.getExecutorService());
-        }
-    }
-
->>>>>>> 63495d9f
     public synchronized SiddhiDebugger debug() {
         siddhiDebugger = new SiddhiDebugger(siddhiAppContext);
         List<StreamRuntime> streamRuntime = new ArrayList<StreamRuntime>();
