/*
 * Copyright (c) 2016, WSO2 Inc. (http://www.wso2.org) All Rights Reserved.
 *
 * WSO2 Inc. licenses this file to you under the Apache License,
 * Version 2.0 (the "License"); you may not use this file except
 * in compliance with the License.
 * You may obtain a copy of the License at
 *
 *     http://www.apache.org/licenses/LICENSE-2.0
 *
 * Unless required by applicable law or agreed to in writing,
 * software distributed under the License is distributed on an
 * "AS IS" BASIS, WITHOUT WARRANTIES OR CONDITIONS OF ANY
 * KIND, either express or implied. See the License for the
 * specific language governing permissions and limitations
 * under the License.
 */
package org.wso2.siddhi.core.executor.function;

import org.apache.log4j.Logger;
import org.wso2.siddhi.core.config.ExecutionPlanContext;
import org.wso2.siddhi.core.event.ComplexEvent;
import org.wso2.siddhi.core.exception.ExecutionPlanCreationException;
import org.wso2.siddhi.core.exception.ExecutionPlanRuntimeException;
import org.wso2.siddhi.core.executor.ExpressionExecutor;
import org.wso2.siddhi.core.util.config.ConfigReader;
import org.wso2.siddhi.core.util.extension.holder.EternalReferencedHolder;
import org.wso2.siddhi.core.util.snapshot.Snapshotable;

public abstract class FunctionExecutor implements ExpressionExecutor, EternalReferencedHolder, Snapshotable {

    private static final Logger log = Logger.getLogger(FunctionExecutor.class);
    protected ExpressionExecutor[] attributeExpressionExecutors;
    protected ExecutionPlanContext executionPlanContext;
    protected String elementId;
    protected String queryName;
<<<<<<< HEAD
    private int attributeSize;

    public void initExecutor(ExpressionExecutor[] attributeExpressionExecutors, ExecutionPlanContext
            executionPlanContext, String queryName) {
=======
    private ConfigReader configReader;

    public void initExecutor(ExpressionExecutor[] attributeExpressionExecutors, ExecutionPlanContext
            executionPlanContext, String queryName, ConfigReader configReader) {
        this.configReader = configReader;
>>>>>>> a9a78978
        try {
            this.executionPlanContext = executionPlanContext;
            this.attributeExpressionExecutors = attributeExpressionExecutors;
            attributeSize = attributeExpressionExecutors.length;
            this.queryName = queryName;
            executionPlanContext.addEternalReferencedHolder(this);
            if (elementId == null) {
                elementId = "FunctionExecutor-" + executionPlanContext.getElementIdGenerator().createNewId();
            }
            executionPlanContext.getSnapshotService().addSnapshotable(queryName, this);
            init(attributeExpressionExecutors,configReader, executionPlanContext);
        } catch (Throwable t) {
            throw new ExecutionPlanCreationException(t);
        }
    }

    @Override
    public ExpressionExecutor cloneExecutor(String key) {
        try {
            FunctionExecutor functionExecutor = this.getClass().newInstance();
            ExpressionExecutor[] innerExpressionExecutors = new ExpressionExecutor[attributeSize];
            for (int i = 0; i < attributeSize; i++) {
                innerExpressionExecutors[i] = attributeExpressionExecutors[i].cloneExecutor(key);
            }
            functionExecutor.elementId = elementId + "-" + key;
            functionExecutor.initExecutor(innerExpressionExecutors, executionPlanContext, queryName, configReader);
            functionExecutor.start();
            return functionExecutor;
        } catch (Exception e) {
            throw new ExecutionPlanRuntimeException("Exception in cloning " + this.getClass().getCanonicalName(), e);
        }
    }

    /**
     * The initialization method for FunctionExecutor, this method will be called before the other methods
     *  @param attributeExpressionExecutors are the executors of each function parameters
     * @param configReader
     * @param executionPlanContext         the context of the execution plan
     */
<<<<<<< HEAD
    protected abstract void init(ExpressionExecutor[] attributeExpressionExecutors, ExecutionPlanContext
            executionPlanContext);
=======
    protected abstract void init(ExpressionExecutor[] attributeExpressionExecutors, ConfigReader configReader,
                                 ExecutionPlanContext executionPlanContext);
>>>>>>> a9a78978


    /**
     * The main execution method which will be called upon event arrival
     *
     * @param event the event to be executed
     * @return the execution result
     */
    @Override
    public Object execute(ComplexEvent event) {
        try {
            switch (attributeSize) {
                case 0:
                    return execute((Object) null);
                case 1:
                    return execute(attributeExpressionExecutors[0].execute(event));
                default:
                    Object[] data = new Object[attributeSize];
                    for (int i = 0; i < attributeSize; i++) {
                        data[i] = attributeExpressionExecutors[i].execute(event);
                    }
                    return execute(data);
            }
        } catch (Exception e) {
            log.error("Exception on execution plan '" + executionPlanContext.getName() + "' on class '" + this
                    .getClass().getName() + "', " + e.getMessage(), e);
            return null;
        }
    }


    /**
     * The main execution method which will be called upon event arrival
     * when there are more then one function parameter
     *
     * @param data the runtime values of function parameters
     * @return the function result
     */
    protected abstract Object execute(Object[] data);

    /**
     * The main execution method which will be called upon event arrival
     * when there are zero or one function parameter
     *
     * @param data null if the function parameter count is zero or
     *             runtime data value of the function parameter
     * @return the function result
     */
    protected abstract Object execute(Object data);

    @Override
    public String getElementId() {
        return elementId;
    }
}<|MERGE_RESOLUTION|>--- conflicted
+++ resolved
@@ -34,18 +34,12 @@
     protected ExecutionPlanContext executionPlanContext;
     protected String elementId;
     protected String queryName;
-<<<<<<< HEAD
+    private ConfigReader configReader;
     private int attributeSize;
-
-    public void initExecutor(ExpressionExecutor[] attributeExpressionExecutors, ExecutionPlanContext
-            executionPlanContext, String queryName) {
-=======
-    private ConfigReader configReader;
 
     public void initExecutor(ExpressionExecutor[] attributeExpressionExecutors, ExecutionPlanContext
             executionPlanContext, String queryName, ConfigReader configReader) {
         this.configReader = configReader;
->>>>>>> a9a78978
         try {
             this.executionPlanContext = executionPlanContext;
             this.attributeExpressionExecutors = attributeExpressionExecutors;
@@ -85,13 +79,9 @@
      * @param configReader
      * @param executionPlanContext         the context of the execution plan
      */
-<<<<<<< HEAD
-    protected abstract void init(ExpressionExecutor[] attributeExpressionExecutors, ExecutionPlanContext
+    protected abstract void init(ExpressionExecutor[] attributeExpressionExecutors, ConfigReader configReader,
+                                 ExecutionPlanContext
             executionPlanContext);
-=======
-    protected abstract void init(ExpressionExecutor[] attributeExpressionExecutors, ConfigReader configReader,
-                                 ExecutionPlanContext executionPlanContext);
->>>>>>> a9a78978
 
 
     /**
