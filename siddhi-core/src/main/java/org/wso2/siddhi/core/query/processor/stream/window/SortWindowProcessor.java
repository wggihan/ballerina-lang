/*
 * Copyright (c) 2016, WSO2 Inc. (http://www.wso2.org) All Rights Reserved.
 *
 * WSO2 Inc. licenses this file to you under the Apache License,
 * Version 2.0 (the "License"); you may not use this file except
 * in compliance with the License.
 * You may obtain a copy of the License at
 *
 *     http://www.apache.org/licenses/LICENSE-2.0
 *
 * Unless required by applicable law or agreed to in writing,
 * software distributed under the License is distributed on an
 * "AS IS" BASIS, WITHOUT WARRANTIES OR CONDITIONS OF ANY
 * KIND, either express or implied. See the License for the
 * specific language governing permissions and limitations
 * under the License.
 */

package org.wso2.siddhi.core.query.processor.stream.window;

import org.wso2.siddhi.annotation.Extension;
import org.wso2.siddhi.annotation.Parameter;
import org.wso2.siddhi.annotation.ReturnAttribute;
import org.wso2.siddhi.annotation.util.DataType;
import org.wso2.siddhi.core.config.ExecutionPlanContext;
import org.wso2.siddhi.core.event.ComplexEventChunk;
import org.wso2.siddhi.core.event.state.StateEvent;
import org.wso2.siddhi.core.event.stream.StreamEvent;
import org.wso2.siddhi.core.event.stream.StreamEventCloner;
import org.wso2.siddhi.core.executor.ConstantExpressionExecutor;
import org.wso2.siddhi.core.executor.ExpressionExecutor;
import org.wso2.siddhi.core.executor.VariableExpressionExecutor;
import org.wso2.siddhi.core.query.processor.Processor;
import org.wso2.siddhi.core.table.Table;
import org.wso2.siddhi.core.util.collection.operator.CompiledCondition;
import org.wso2.siddhi.core.util.collection.operator.MatchingMetaInfoHolder;
import org.wso2.siddhi.core.util.collection.operator.Operator;
import org.wso2.siddhi.core.util.config.ConfigReader;
import org.wso2.siddhi.core.util.parser.OperatorParser;
import org.wso2.siddhi.query.api.definition.Attribute;
import org.wso2.siddhi.query.api.expression.Expression;

import java.util.ArrayList;
import java.util.Collections;
import java.util.Comparator;
import java.util.HashMap;
import java.util.List;
import java.util.Map;

/**
 * Sample Query:
 * from inputStream#window.sort(5, attribute1, "asc", attribute2, "desc")
 * select attribute1, attribute2
 * insert into outputStream;
 * <p>
 * Description:
 * In the example query given, 5 is the size of the window.
 * The arguments following the size of the window are optional.
 * If neither "asc" nor "desc" is given for a certain attribute, order defaults to "asc"
 */
@Extension(
        name = "sort",
        namespace = "",
        description = "This window holds a batch of events that equal the number specified as the windowLength " +
                "and sorts them in the given order.",
        parameters = {
                @Parameter(name = "windowLength",
                        description = "The size of the window length.",
                        type = {DataType.INT}),
                @Parameter(name = "attribute",
                        description = "The attribute that should be checked for the order.",
                        type = {DataType.STRING},
                        optional = true),
                @Parameter(name = "order",
                        description = "The order define as \"asc\" or \"desc\".",
                        type = {DataType.STRING},
                        optional = true)
        },
        returnAttributes = @ReturnAttribute(
                description = "Returns current and expired events.",
                type = {})
)
public class SortWindowProcessor extends WindowProcessor implements FindableProcessor {
    private static final String ASC = "asc";
    private static final String DESC = "desc";
    private int lengthToKeep;
    private ArrayList<StreamEvent> sortedWindow = new ArrayList<StreamEvent>();
    private ArrayList<Object[]> parameterInfo;
    private EventComparator eventComparator;

    @Override
    protected void init(ExpressionExecutor[] attributeExpressionExecutors, ConfigReader configReader, boolean
            outputExpectsExpiredEvents, ExecutionPlanContext executionPlanContext) {
        if (attributeExpressionExecutors[0].getReturnType() == Attribute.Type.INT) {
            lengthToKeep = Integer.parseInt(String.valueOf(((ConstantExpressionExecutor)
                    attributeExpressionExecutors[0]).getValue()));
        } else {
            throw new UnsupportedOperationException("The first parameter should be an integer");
        }
        parameterInfo = new ArrayList<Object[]>();
        eventComparator = new EventComparator();
        for (int i = 1, parametersLength = attributeExpressionExecutors.length; i < parametersLength; i++) {
            if (!(attributeExpressionExecutors[i] instanceof VariableExpressionExecutor)) {
                throw new UnsupportedOperationException("Required a variable, but found a string parameter");
            } else {
                ExpressionExecutor variableExpressionExecutor = attributeExpressionExecutors[i];
                int order;
                String nextParameter;
                if (i + 1 < parametersLength && attributeExpressionExecutors[i + 1].getReturnType() == Attribute.Type
                        .STRING) {
                    nextParameter = (String) ((ConstantExpressionExecutor) attributeExpressionExecutors[i + 1])
                            .getValue();
                    if (nextParameter.equalsIgnoreCase(DESC)) {
                        order = -1;
                        i++;
                    } else if (nextParameter.equalsIgnoreCase(ASC)) {
                        order = 1;
                        i++;
                    } else {
                        throw new UnsupportedOperationException("Parameter string literals should only be \"asc\" or " +
                                "\"desc\"");
                    }
                } else {
                    order = 1; //assigning the default order: "asc"
                }
                parameterInfo.add(new Object[]{variableExpressionExecutor, order});
            }
        }

    }

    @Override
    protected void process(ComplexEventChunk<StreamEvent> streamEventChunk, Processor nextProcessor,
                           StreamEventCloner streamEventCloner) {

        synchronized (this) {
            long currentTime = executionPlanContext.getTimestampGenerator().currentTime();

            StreamEvent streamEvent = streamEventChunk.getFirst();
            streamEventChunk.clear();
            while (streamEvent != null) {
                StreamEvent clonedEvent = streamEventCloner.copyStreamEvent(streamEvent);
                clonedEvent.setType(StreamEvent.Type.EXPIRED);

                StreamEvent next = streamEvent.getNext();
                streamEvent.setNext(null);
                streamEventChunk.add(streamEvent);

                sortedWindow.add(clonedEvent);
                if (sortedWindow.size() > lengthToKeep) {
                    Collections.sort(sortedWindow, eventComparator);
                    StreamEvent expiredEvent = sortedWindow.remove(sortedWindow.size() - 1);
                    expiredEvent.setTimestamp(currentTime);
                    streamEventChunk.add(expiredEvent);
                }

                streamEvent = next;
            }
        }
        nextProcessor.process(streamEventChunk);
    }

    @Override
    public void start() {
        //Do nothing
    }

    @Override
    public void stop() {
        //Do nothing
    }

    @Override
    public Map<String, Object> currentState() {
        Map<String, Object> state = new HashMap<>();
        state.put("SortedWindow", sortedWindow);
        return state;
    }


    @Override
    public void restoreState(Map<String, Object> state) {
        sortedWindow = (ArrayList<StreamEvent>) state.get("SortedWindow");
    }

    @Override
    public synchronized StreamEvent find(StateEvent matchingEvent, CompiledCondition compiledCondition) {
        return ((Operator) compiledCondition).find(matchingEvent, sortedWindow, streamEventCloner);
    }

    @Override
<<<<<<< HEAD
    public CompiledCondition compileCondition(Expression expression, MatchingMetaInfoHolder matchingMetaInfoHolder,
                                              ExecutionPlanContext executionPlanContext,
                                              List<VariableExpressionExecutor> variableExpressionExecutors,
                                              Map<String, EventTable> eventTableMap, String queryName) {
        return OperatorParser.constructOperator(sortedWindow, expression, matchingMetaInfoHolder,
                executionPlanContext, variableExpressionExecutors, eventTableMap, this.queryName);
=======
    public CompiledCondition compileCondition(Expression expression, MatchingMetaInfoHolder matchingMetaInfoHolder, ExecutionPlanContext executionPlanContext,
                                              List<VariableExpressionExecutor> variableExpressionExecutors, Map<String, Table> tableMap, String queryName) {
        return OperatorParser.constructOperator(sortedWindow, expression, matchingMetaInfoHolder, executionPlanContext, variableExpressionExecutors, tableMap, this.queryName);
>>>>>>> a9a78978
    }

    private class EventComparator implements Comparator<StreamEvent> {
        @Override
        public int compare(StreamEvent e1, StreamEvent e2) {
            int comparisonResult;
            for (Object[] listItem : parameterInfo) {
                int[] variablePosition = ((VariableExpressionExecutor) listItem[0]).getPosition();
                Comparable comparableVariable1 = (Comparable) e1.getAttribute(variablePosition);
                Comparable comparableVariable2 = (Comparable) e2.getAttribute(variablePosition);
                comparisonResult = comparableVariable1.compareTo(comparableVariable2);
                if (comparisonResult != 0) {
                    return ((Integer) listItem[1]) * comparisonResult;
                }
            }
            return 0;
        }
    }
}<|MERGE_RESOLUTION|>--- conflicted
+++ resolved
@@ -189,18 +189,12 @@
     }
 
     @Override
-<<<<<<< HEAD
     public CompiledCondition compileCondition(Expression expression, MatchingMetaInfoHolder matchingMetaInfoHolder,
                                               ExecutionPlanContext executionPlanContext,
                                               List<VariableExpressionExecutor> variableExpressionExecutors,
-                                              Map<String, EventTable> eventTableMap, String queryName) {
+                                              Map<String, Table> tableMap, String queryName) {
         return OperatorParser.constructOperator(sortedWindow, expression, matchingMetaInfoHolder,
-                executionPlanContext, variableExpressionExecutors, eventTableMap, this.queryName);
-=======
-    public CompiledCondition compileCondition(Expression expression, MatchingMetaInfoHolder matchingMetaInfoHolder, ExecutionPlanContext executionPlanContext,
-                                              List<VariableExpressionExecutor> variableExpressionExecutors, Map<String, Table> tableMap, String queryName) {
-        return OperatorParser.constructOperator(sortedWindow, expression, matchingMetaInfoHolder, executionPlanContext, variableExpressionExecutors, tableMap, this.queryName);
->>>>>>> a9a78978
+                executionPlanContext, variableExpressionExecutors, tableMap, this.queryName);
     }
 
     private class EventComparator implements Comparator<StreamEvent> {
