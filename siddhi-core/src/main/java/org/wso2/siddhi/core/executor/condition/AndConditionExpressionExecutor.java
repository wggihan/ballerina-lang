/*
 * Copyright (c) 2016, WSO2 Inc. (http://www.wso2.org) All Rights Reserved.
 *
 * WSO2 Inc. licenses this file to you under the Apache License,
 * Version 2.0 (the "License"); you may not use this file except
 * in compliance with the License.
 * You may obtain a copy of the License at
 *
 *     http://www.apache.org/licenses/LICENSE-2.0
 *
 * Unless required by applicable law or agreed to in writing,
 * software distributed under the License is distributed on an
 * "AS IS" BASIS, WITHOUT WARRANTIES OR CONDITIONS OF ANY
 * KIND, either express or implied. See the License for the
 * specific language governing permissions and limitations
 * under the License.
 */

package org.wso2.siddhi.core.executor.condition;

import org.wso2.siddhi.core.event.ComplexEvent;
import org.wso2.siddhi.core.exception.OperationNotSupportedException;
import org.wso2.siddhi.core.executor.ExpressionExecutor;
import org.wso2.siddhi.query.api.definition.Attribute;

/**
 * Executor class for And condition. Condition evaluation logic is implemented within executor.
 */
public class AndConditionExpressionExecutor extends ConditionExpressionExecutor {

    protected ExpressionExecutor leftConditionExecutor;
    protected ExpressionExecutor rightConditionExecutor;

    public AndConditionExpressionExecutor(ExpressionExecutor leftConditionExecutor,
                                          ExpressionExecutor rightConditionExecutor) {
        if (leftConditionExecutor.getReturnType().equals(Attribute.Type.BOOL)
                && rightConditionExecutor.getReturnType().equals(Attribute.Type.BOOL)) {

            this.leftConditionExecutor = leftConditionExecutor;
            this.rightConditionExecutor = rightConditionExecutor;
        } else {
            if (!leftConditionExecutor.getReturnType().equals(Attribute.Type.BOOL)) {
                throw new OperationNotSupportedException("Return type of condition executor " +
                        leftConditionExecutor.toString() +
                        " should be of type BOOL. Actual Type: " +
                        leftConditionExecutor.getReturnType().toString());
            } else if (!rightConditionExecutor.getReturnType().equals(Attribute.Type.BOOL)) {
                throw new OperationNotSupportedException("Return type of condition executor " +
                        rightConditionExecutor.toString() + " should be of "
                        + "type BOOL. Actual Type: " +
                        rightConditionExecutor.getReturnType().toString());
            } else {
                throw new OperationNotSupportedException("Return type of condition executor " +
                        leftConditionExecutor.toString() +
                        " and condition executor" +
                        rightConditionExecutor.toString() +
                        "should be of type BOOL. Left executor: " +
                        leftConditionExecutor.getReturnType().toString() +
                        " Right executor: " +
                        rightConditionExecutor.getReturnType().toString());
            }
        }

    }

    public Boolean execute(ComplexEvent event) {
        Object leftResult = leftConditionExecutor.execute(event);
<<<<<<< HEAD
        if (leftResult != null && (Boolean) leftResult) {
            Object rightResult = rightConditionExecutor.execute(event);
            if (rightResult != null && (Boolean) rightResult) {
                return Boolean.TRUE;
            }
        }
        return Boolean.FALSE;
=======
        if (leftResult == null || !((Boolean) leftResult)) {
            return Boolean.FALSE;
        }
        Object rightResult = rightConditionExecutor.execute(event);
        if (rightResult == null || !((Boolean) rightResult)) {
            return Boolean.FALSE;
        }
        return Boolean.TRUE;
>>>>>>> 45599e67
    }

    @Override
    public ExpressionExecutor cloneExecutor(String key) {
        return new AndConditionExpressionExecutor(leftConditionExecutor.cloneExecutor(key), rightConditionExecutor
                .cloneExecutor(key));
    }

}<|MERGE_RESOLUTION|>--- conflicted
+++ resolved
@@ -65,7 +65,6 @@
 
     public Boolean execute(ComplexEvent event) {
         Object leftResult = leftConditionExecutor.execute(event);
-<<<<<<< HEAD
         if (leftResult != null && (Boolean) leftResult) {
             Object rightResult = rightConditionExecutor.execute(event);
             if (rightResult != null && (Boolean) rightResult) {
@@ -73,16 +72,6 @@
             }
         }
         return Boolean.FALSE;
-=======
-        if (leftResult == null || !((Boolean) leftResult)) {
-            return Boolean.FALSE;
-        }
-        Object rightResult = rightConditionExecutor.execute(event);
-        if (rightResult == null || !((Boolean) rightResult)) {
-            return Boolean.FALSE;
-        }
-        return Boolean.TRUE;
->>>>>>> 45599e67
     }
 
     @Override
