/*
 * Copyright (c) 2016, WSO2 Inc. (http://www.wso2.org) All Rights Reserved.
 *
 * WSO2 Inc. licenses this file to you under the Apache License,
 * Version 2.0 (the "License"); you may not use this file except
 * in compliance with the License.
 * You may obtain a copy of the License at
 *
 *     http://www.apache.org/licenses/LICENSE-2.0
 *
 * Unless required by applicable law or agreed to in writing,
 * software distributed under the License is distributed on an
 * "AS IS" BASIS, WITHOUT WARRANTIES OR CONDITIONS OF ANY
 * KIND, either express or implied. See the License for the
 * specific language governing permissions and limitations
 * under the License.
 */
package org.wso2.siddhi.core.query.selector.attribute.aggregator;

import org.wso2.siddhi.core.config.ExecutionPlanContext;
import org.wso2.siddhi.core.event.ComplexEvent;
import org.wso2.siddhi.core.exception.ExecutionPlanCreationException;
import org.wso2.siddhi.core.exception.ExecutionPlanRuntimeException;
import org.wso2.siddhi.core.executor.ExpressionExecutor;
import org.wso2.siddhi.core.util.config.ConfigReader;
import org.wso2.siddhi.core.util.extension.holder.EternalReferencedHolder;
import org.wso2.siddhi.core.util.snapshot.Snapshotable;
import org.wso2.siddhi.query.api.definition.Attribute;

public abstract class AttributeAggregator implements EternalReferencedHolder, Snapshotable {

    protected ExpressionExecutor[] attributeExpressionExecutors;
    protected ExecutionPlanContext executionPlanContext;
    protected String elementId;
    private int attributeSize;
    private ConfigReader configReader;

    public void initAggregator(ExpressionExecutor[] attributeExpressionExecutors, ExecutionPlanContext
<<<<<<< HEAD
            executionPlanContext) {
=======
            executionPlanContext, ConfigReader configReader) {
        this.configReader = configReader;
>>>>>>> a9a78978
        try {
            this.executionPlanContext = executionPlanContext;
            this.attributeExpressionExecutors = attributeExpressionExecutors;
            this.attributeSize = attributeExpressionExecutors.length;
            executionPlanContext.addEternalReferencedHolder(this);
            if (elementId == null) {
                elementId = "AttributeAggregator-" + executionPlanContext.getElementIdGenerator().createNewId();
            }
            //Not added to Snapshotable as the AggregationAttributeExecutors are added
//            executionPlanContext.getSnapshotService().addSnapshotable(this);
            init(attributeExpressionExecutors, configReader, executionPlanContext);
        } catch (Throwable t) {
            throw new ExecutionPlanCreationException(t);
        }
    }

    public AttributeAggregator cloneAggregator(String key) {
        try {
            AttributeAggregator attributeAggregator = this.getClass().newInstance();
            ExpressionExecutor[] innerExpressionExecutors = new ExpressionExecutor[attributeSize];
            for (int i = 0; i < attributeSize; i++) {
                innerExpressionExecutors[i] = attributeExpressionExecutors[i].cloneExecutor(key);
            }
            attributeAggregator.elementId = elementId + "-" + key;
            attributeAggregator.initAggregator(innerExpressionExecutors, executionPlanContext, configReader);
            attributeAggregator.start();
            return attributeAggregator;
        } catch (Exception e) {
            throw new ExecutionPlanRuntimeException("Exception in cloning " + this.getClass().getCanonicalName(), e);
        }
    }

    public synchronized Object process(ComplexEvent event) {
        if (attributeSize > 1) {
            Object[] data = new Object[attributeSize];
            for (int i = 0; i < attributeSize; i++) {
                data[i] = attributeExpressionExecutors[i].execute(event);
            }
            switch (event.getType()) {
                case CURRENT:
                    return processAdd(data);
                case EXPIRED:
                    return processRemove(data);
                case RESET:
                    return reset();
            }
        } else if (attributeSize == 1) {
            switch (event.getType()) {
                case CURRENT:
                    return processAdd(attributeExpressionExecutors[0].execute(event));
                case EXPIRED:
                    return processRemove(attributeExpressionExecutors[0].execute(event));
                case RESET:
                    return reset();
            }
        } else {
            switch (event.getType()) {
                case CURRENT:
                    return processAdd(null);
                case EXPIRED:
                    return processRemove(null);
                case RESET:
                    return reset();
            }
        }
        return null;
    }

    /**
     * The initialization method for FunctionExecutor
     *
     * @param attributeExpressionExecutors are the executors of each attributes in the function
     * @param configReader
     * @param executionPlanContext         Execution plan runtime context
     */
<<<<<<< HEAD
    protected abstract void init(ExpressionExecutor[] attributeExpressionExecutors, ExecutionPlanContext
            executionPlanContext);
=======
    protected abstract void init(ExpressionExecutor[] attributeExpressionExecutors, ConfigReader configReader,
                                 ExecutionPlanContext executionPlanContext);
>>>>>>> a9a78978

    public abstract Attribute.Type getReturnType();

    public abstract Object processAdd(Object data);

    public abstract Object processAdd(Object[] data);

    public abstract Object processRemove(Object data);

    public abstract Object processRemove(Object[] data);

    public abstract Object reset();

    @Override
    public String getElementId() {
        return elementId;
    }
}<|MERGE_RESOLUTION|>--- conflicted
+++ resolved
@@ -36,12 +36,8 @@
     private ConfigReader configReader;
 
     public void initAggregator(ExpressionExecutor[] attributeExpressionExecutors, ExecutionPlanContext
-<<<<<<< HEAD
-            executionPlanContext) {
-=======
             executionPlanContext, ConfigReader configReader) {
         this.configReader = configReader;
->>>>>>> a9a78978
         try {
             this.executionPlanContext = executionPlanContext;
             this.attributeExpressionExecutors = attributeExpressionExecutors;
@@ -117,13 +113,9 @@
      * @param configReader
      * @param executionPlanContext         Execution plan runtime context
      */
-<<<<<<< HEAD
-    protected abstract void init(ExpressionExecutor[] attributeExpressionExecutors, ExecutionPlanContext
+    protected abstract void init(ExpressionExecutor[] attributeExpressionExecutors, ConfigReader configReader,
+                                 ExecutionPlanContext
             executionPlanContext);
-=======
-    protected abstract void init(ExpressionExecutor[] attributeExpressionExecutors, ConfigReader configReader,
-                                 ExecutionPlanContext executionPlanContext);
->>>>>>> a9a78978
 
     public abstract Attribute.Type getReturnType();
 
