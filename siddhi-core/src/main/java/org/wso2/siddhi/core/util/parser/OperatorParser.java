/*
 * Copyright (c) 2016, WSO2 Inc. (http://www.wso2.org) All Rights Reserved.
 *
 * WSO2 Inc. licenses this file to you under the Apache License,
 * Version 2.0 (the "License"); you may not use this file except
 * in compliance with the License.
 * You may obtain a copy of the License at
 *
 *     http://www.apache.org/licenses/LICENSE-2.0
 *
 * Unless required by applicable law or agreed to in writing,
 * software distributed under the License is distributed on an
 * "AS IS" BASIS, WITHOUT WARRANTIES OR CONDITIONS OF ANY
 * KIND, either express or implied. See the License for the
 * specific language governing permissions and limitations
 * under the License.
 */

package org.wso2.siddhi.core.util.parser;

import org.wso2.siddhi.core.config.ExecutionPlanContext;
import org.wso2.siddhi.core.event.ComplexEventChunk;
import org.wso2.siddhi.core.event.stream.MetaStreamEvent;
import org.wso2.siddhi.core.exception.OperationNotSupportedException;
import org.wso2.siddhi.core.executor.ExpressionExecutor;
import org.wso2.siddhi.core.executor.VariableExpressionExecutor;
import org.wso2.siddhi.core.table.Table;
import org.wso2.siddhi.core.table.holder.IndexedEventHolder;
import org.wso2.siddhi.core.util.collection.executor.CollectionExecutor;
import org.wso2.siddhi.core.util.collection.expression.AttributeCollectionExpression;
import org.wso2.siddhi.core.util.collection.expression.CollectionExpression;
import org.wso2.siddhi.core.util.collection.expression.CompareCollectionExpression;
import org.wso2.siddhi.core.util.collection.operator.CollectionOperator;
import org.wso2.siddhi.core.util.collection.operator.EventChunkOperator;
import org.wso2.siddhi.core.util.collection.operator.IndexOperator;
import org.wso2.siddhi.core.util.collection.operator.MapOperator;
import org.wso2.siddhi.core.util.collection.operator.MatchingMetaInfoHolder;
import org.wso2.siddhi.core.util.collection.operator.Operator;
import org.wso2.siddhi.core.util.collection.operator.OverwriteTableIndexOperator;
import org.wso2.siddhi.query.api.expression.Expression;
import org.wso2.siddhi.query.api.expression.Variable;
import org.wso2.siddhi.query.api.expression.condition.Compare;

import java.util.Arrays;
import java.util.Collection;
import java.util.List;
import java.util.Map;

import static org.wso2.siddhi.core.util.collection.expression.CollectionExpression.CollectionScope.INDEXED_RESULT_SET;

public class OperatorParser {

    public static Operator constructOperator(Object storeEvents, Expression expression,
                                             MatchingMetaInfoHolder matchingMetaInfoHolder,
                                             ExecutionPlanContext executionPlanContext,
                                             List<VariableExpressionExecutor> variableExpressionExecutors,
                                             Map<String, Table> tableMap, String queryName) {
        if (storeEvents instanceof IndexedEventHolder) {
            CollectionExpression collectionExpression = CollectionExpressionParser.parseCollectionExpression(expression,
                    matchingMetaInfoHolder, (IndexedEventHolder) storeEvents);
<<<<<<< HEAD
            CollectionExecutor collectionExecutor = CollectionExpressionParser.buildCollectionExecutor
                    (collectionExpression,
                    matchingMetaInfoHolder, variableExpressionExecutors, eventTableMap, executionPlanContext, true,
                            queryName);
=======
            CollectionExecutor collectionExecutor = CollectionExpressionParser.buildCollectionExecutor(collectionExpression,
                    matchingMetaInfoHolder, variableExpressionExecutors, tableMap, executionPlanContext, true, queryName);
>>>>>>> a9a78978
            if (collectionExpression instanceof CompareCollectionExpression &&
                    ((CompareCollectionExpression) collectionExpression).getOperator() == Compare.Operator.EQUAL &&
                    collectionExpression.getCollectionScope() == INDEXED_RESULT_SET &&
                    ((IndexedEventHolder) storeEvents).getPrimaryKeyAttribute() != null &&
                    ((IndexedEventHolder) storeEvents).getPrimaryKeyAttribute().equals(
                            ((AttributeCollectionExpression) ((CompareCollectionExpression) collectionExpression)
                                    .getAttributeCollectionExpression()).getAttribute())) {
                return new OverwriteTableIndexOperator(collectionExecutor, queryName);
            } else {
                return new IndexOperator(collectionExecutor, queryName);

            }
        } else if (storeEvents instanceof ComplexEventChunk) {
            ExpressionExecutor expressionExecutor = ExpressionParser.parseExpression(expression,
<<<<<<< HEAD
                    matchingMetaInfoHolder.getMetaStateEvent(), matchingMetaInfoHolder.getCurrentState(),
                    eventTableMap, variableExpressionExecutors, executionPlanContext, false, 0, queryName);
            return new EventChunkOperator(expressionExecutor, matchingMetaInfoHolder.getStoreEventIndex());
        } else if (storeEvents instanceof Map) {
            ExpressionExecutor expressionExecutor = ExpressionParser.parseExpression(expression,
                    matchingMetaInfoHolder.getMetaStateEvent(), matchingMetaInfoHolder.getCurrentState(),
                    eventTableMap, variableExpressionExecutors, executionPlanContext, false, 0, queryName);
            return new MapOperator(expressionExecutor, matchingMetaInfoHolder.getStoreEventIndex());
        } else if (storeEvents instanceof Collection) {
            ExpressionExecutor expressionExecutor = ExpressionParser.parseExpression(expression,
                    matchingMetaInfoHolder.getMetaStateEvent(), matchingMetaInfoHolder.getCurrentState(),
                    eventTableMap, variableExpressionExecutors, executionPlanContext, false, 0, queryName);
=======
                    matchingMetaInfoHolder.getMetaStateEvent(), matchingMetaInfoHolder.getCurrentState(), tableMap, variableExpressionExecutors, executionPlanContext, false, 0, queryName);
            return new EventChunkOperator(expressionExecutor, matchingMetaInfoHolder.getStoreEventIndex());
        } else if (storeEvents instanceof Map) {
            ExpressionExecutor expressionExecutor = ExpressionParser.parseExpression(expression,
                    matchingMetaInfoHolder.getMetaStateEvent(), matchingMetaInfoHolder.getCurrentState(), tableMap, variableExpressionExecutors, executionPlanContext, false, 0, queryName);
            return new MapOperator(expressionExecutor, matchingMetaInfoHolder.getStoreEventIndex());
        } else if (storeEvents instanceof Collection) {
            ExpressionExecutor expressionExecutor = ExpressionParser.parseExpression(expression,
                    matchingMetaInfoHolder.getMetaStateEvent(), matchingMetaInfoHolder.getCurrentState(), tableMap, variableExpressionExecutors, executionPlanContext, false, 0, queryName);
>>>>>>> a9a78978
            return new CollectionOperator(expressionExecutor, matchingMetaInfoHolder.getStoreEventIndex());
        } else {
            throw new OperationNotSupportedException(storeEvents.getClass() + " is not supported by OperatorParser!");
        }
    }

    private static boolean isTableIndexVariable(MatchingMetaInfoHolder matchingMetaInfoHolder, Expression expression,
                                                String indexAttribute) {
        if (expression instanceof Variable) {
            Variable variable = (Variable) expression;
            if (variable.getStreamId() != null) {
                MetaStreamEvent tableStreamEvent = matchingMetaInfoHolder.getMetaStateEvent().getMetaStreamEvent
                        (matchingMetaInfoHolder.getStoreEventIndex());
                if (tableStreamEvent != null) {
                    if ((tableStreamEvent.getInputReferenceId() != null && variable.getStreamId().equals
                            (tableStreamEvent.getInputReferenceId())) ||
                            (tableStreamEvent.getLastInputDefinition().getId().equals(variable.getStreamId()))) {
                        if (Arrays.asList(tableStreamEvent.getLastInputDefinition().getAttributeNameArray()).contains
                                (indexAttribute)) {
                            return true;
                        }
                    }
                }
            }
        }
        return false;
    }
}<|MERGE_RESOLUTION|>--- conflicted
+++ resolved
@@ -58,15 +58,10 @@
         if (storeEvents instanceof IndexedEventHolder) {
             CollectionExpression collectionExpression = CollectionExpressionParser.parseCollectionExpression(expression,
                     matchingMetaInfoHolder, (IndexedEventHolder) storeEvents);
-<<<<<<< HEAD
             CollectionExecutor collectionExecutor = CollectionExpressionParser.buildCollectionExecutor
                     (collectionExpression,
-                    matchingMetaInfoHolder, variableExpressionExecutors, eventTableMap, executionPlanContext, true,
+                    matchingMetaInfoHolder, variableExpressionExecutors, tableMap, executionPlanContext, true,
                             queryName);
-=======
-            CollectionExecutor collectionExecutor = CollectionExpressionParser.buildCollectionExecutor(collectionExpression,
-                    matchingMetaInfoHolder, variableExpressionExecutors, tableMap, executionPlanContext, true, queryName);
->>>>>>> a9a78978
             if (collectionExpression instanceof CompareCollectionExpression &&
                     ((CompareCollectionExpression) collectionExpression).getOperator() == Compare.Operator.EQUAL &&
                     collectionExpression.getCollectionScope() == INDEXED_RESULT_SET &&
@@ -81,20 +76,6 @@
             }
         } else if (storeEvents instanceof ComplexEventChunk) {
             ExpressionExecutor expressionExecutor = ExpressionParser.parseExpression(expression,
-<<<<<<< HEAD
-                    matchingMetaInfoHolder.getMetaStateEvent(), matchingMetaInfoHolder.getCurrentState(),
-                    eventTableMap, variableExpressionExecutors, executionPlanContext, false, 0, queryName);
-            return new EventChunkOperator(expressionExecutor, matchingMetaInfoHolder.getStoreEventIndex());
-        } else if (storeEvents instanceof Map) {
-            ExpressionExecutor expressionExecutor = ExpressionParser.parseExpression(expression,
-                    matchingMetaInfoHolder.getMetaStateEvent(), matchingMetaInfoHolder.getCurrentState(),
-                    eventTableMap, variableExpressionExecutors, executionPlanContext, false, 0, queryName);
-            return new MapOperator(expressionExecutor, matchingMetaInfoHolder.getStoreEventIndex());
-        } else if (storeEvents instanceof Collection) {
-            ExpressionExecutor expressionExecutor = ExpressionParser.parseExpression(expression,
-                    matchingMetaInfoHolder.getMetaStateEvent(), matchingMetaInfoHolder.getCurrentState(),
-                    eventTableMap, variableExpressionExecutors, executionPlanContext, false, 0, queryName);
-=======
                     matchingMetaInfoHolder.getMetaStateEvent(), matchingMetaInfoHolder.getCurrentState(), tableMap, variableExpressionExecutors, executionPlanContext, false, 0, queryName);
             return new EventChunkOperator(expressionExecutor, matchingMetaInfoHolder.getStoreEventIndex());
         } else if (storeEvents instanceof Map) {
@@ -104,7 +85,6 @@
         } else if (storeEvents instanceof Collection) {
             ExpressionExecutor expressionExecutor = ExpressionParser.parseExpression(expression,
                     matchingMetaInfoHolder.getMetaStateEvent(), matchingMetaInfoHolder.getCurrentState(), tableMap, variableExpressionExecutors, executionPlanContext, false, 0, queryName);
->>>>>>> a9a78978
             return new CollectionOperator(expressionExecutor, matchingMetaInfoHolder.getStoreEventIndex());
         } else {
             throw new OperationNotSupportedException(storeEvents.getClass() + " is not supported by OperatorParser!");
