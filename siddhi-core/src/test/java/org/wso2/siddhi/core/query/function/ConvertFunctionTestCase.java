--- conflicted
+++ resolved
@@ -223,11 +223,7 @@
     }
 
 
-<<<<<<< HEAD
-    @Test(expectedExceptions = SiddhiAppValidationException.class)
-=======
-    @Test(expected = SiddhiAppCreationException.class)
->>>>>>> 8b378540
+    @Test(expectedExceptions = SiddhiAppCreationException.class)
     public void convertFunctionTest4() throws InterruptedException {
         log.info("convert function test 4");
 
@@ -262,11 +258,7 @@
         siddhiAppRuntime.shutdown();
     }
 
-<<<<<<< HEAD
-    @Test(expectedExceptions = SiddhiAppValidationException.class)
-=======
-    @Test(expected = SiddhiAppCreationException.class)
->>>>>>> 8b378540
+    @Test(expectedExceptions = SiddhiAppCreationException.class)
     public void convertFunctionTest5() throws InterruptedException {
         log.info("convert function test 5");
 
