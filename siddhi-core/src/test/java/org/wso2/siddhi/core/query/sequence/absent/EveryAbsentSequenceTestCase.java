--- conflicted
+++ resolved
@@ -19,14 +19,8 @@
 package org.wso2.siddhi.core.query.sequence.absent;
 
 import org.apache.log4j.Logger;
-<<<<<<< HEAD
 import org.testng.AssertJUnit;
-import org.testng.annotations.BeforeMethod;
 import org.testng.annotations.Test;
-=======
-import org.junit.Assert;
-import org.junit.Test;
->>>>>>> e31d3fd2
 import org.wso2.siddhi.core.SiddhiAppRuntime;
 import org.wso2.siddhi.core.SiddhiManager;
 import org.wso2.siddhi.core.TestUtil;
@@ -44,20 +38,6 @@
 public class EveryAbsentSequenceTestCase {
 
     private static final Logger log = Logger.getLogger(EveryAbsentSequenceTestCase.class);
-<<<<<<< HEAD
-    private int inEventCount;
-    private int removeEventCount;
-    private boolean eventArrived;
-    private List<AssertionError> assertionErrors = new ArrayList<>();
-
-    @BeforeMethod
-    public void init() {
-        inEventCount = 0;
-        removeEventCount = 0;
-        eventArrived = false;
-    }
-=======
->>>>>>> e31d3fd2
 
     @Test
     public void testQueryAbsent1() throws InterruptedException {
@@ -86,19 +66,10 @@
         stream2.send(new Object[]{"IBM", 58.7f, 100});
         Thread.sleep(100);
 
-<<<<<<< HEAD
-        for (AssertionError e : this.assertionErrors) {
-            throw e;
-        }
-        AssertJUnit.assertEquals("Number of success events", 1, inEventCount);
-        AssertJUnit.assertEquals("Number of remove events", 0, removeEventCount);
-        AssertJUnit.assertTrue("Event not arrived", eventArrived);
-=======
-        callback.throwAssertionErrors();
-        Assert.assertEquals("Number of success events", 1, callback.getInEventCount());
-        Assert.assertEquals("Number of remove events", 0, callback.getRemoveEventCount());
-        Assert.assertTrue("Event not arrived", callback.isEventArrived());
->>>>>>> e31d3fd2
+        callback.throwAssertionErrors();
+        AssertJUnit.assertEquals("Number of success events", 1, callback.getInEventCount());
+        AssertJUnit.assertEquals("Number of remove events", 0, callback.getRemoveEventCount());
+        AssertJUnit.assertTrue("Event not arrived", callback.isEventArrived());
 
         siddhiAppRuntime.shutdown();
     }
@@ -134,19 +105,10 @@
         stream2.send(new Object[]{"WSO2", 68.7f, 100});
         Thread.sleep(100);
 
-<<<<<<< HEAD
-        for (AssertionError e : this.assertionErrors) {
-            throw e;
-        }
-        AssertJUnit.assertEquals("Number of success events", 2, inEventCount);
-        AssertJUnit.assertEquals("Number of remove events", 0, removeEventCount);
-        AssertJUnit.assertTrue("Event not arrived", eventArrived);
-=======
-        callback.throwAssertionErrors();
-        Assert.assertEquals("Number of success events", 2, callback.getInEventCount());
-        Assert.assertEquals("Number of remove events", 0, callback.getRemoveEventCount());
-        Assert.assertTrue("Event not arrived", callback.isEventArrived());
->>>>>>> e31d3fd2
+        callback.throwAssertionErrors();
+        AssertJUnit.assertEquals("Number of success events", 2, callback.getInEventCount());
+        AssertJUnit.assertEquals("Number of remove events", 0, callback.getRemoveEventCount());
+        AssertJUnit.assertTrue("Event not arrived", callback.isEventArrived());
 
         siddhiAppRuntime.shutdown();
     }
@@ -180,19 +142,10 @@
         stream2.send(new Object[]{"IBM", 58.7f, 100});
         Thread.sleep(100);
 
-<<<<<<< HEAD
-        for (AssertionError e : this.assertionErrors) {
-            throw e;
-        }
-        AssertJUnit.assertEquals("Number of success events", 1, inEventCount);
-        AssertJUnit.assertEquals("Number of remove events", 0, removeEventCount);
-        AssertJUnit.assertTrue("Event not arrived", eventArrived);
-=======
-        callback.throwAssertionErrors();
-        Assert.assertEquals("Number of success events", 1, callback.getInEventCount());
-        Assert.assertEquals("Number of remove events", 0, callback.getRemoveEventCount());
-        Assert.assertTrue("Event not arrived", callback.isEventArrived());
->>>>>>> e31d3fd2
+        callback.throwAssertionErrors();
+        AssertJUnit.assertEquals("Number of success events", 1, callback.getInEventCount());
+        AssertJUnit.assertEquals("Number of remove events", 0, callback.getRemoveEventCount());
+        AssertJUnit.assertTrue("Event not arrived", callback.isEventArrived());
 
         siddhiAppRuntime.shutdown();
     }
@@ -230,19 +183,10 @@
         stream2.send(new Object[]{"IBM", 58.7f, 100});
         Thread.sleep(100);
 
-<<<<<<< HEAD
-        for (AssertionError e : this.assertionErrors) {
-            throw e;
-        }
-        AssertJUnit.assertEquals("Number of success events", 0, inEventCount);
-        AssertJUnit.assertEquals("Number of remove events", 0, removeEventCount);
-        AssertJUnit.assertFalse("Event not arrived", eventArrived);
-=======
-        callback.throwAssertionErrors();
-        Assert.assertEquals("Number of success events", 0, callback.getInEventCount());
-        Assert.assertEquals("Number of remove events", 0, callback.getRemoveEventCount());
-        Assert.assertFalse("Event not arrived", callback.isEventArrived());
->>>>>>> e31d3fd2
+        callback.throwAssertionErrors();
+        AssertJUnit.assertEquals("Number of success events", 0, callback.getInEventCount());
+        AssertJUnit.assertEquals("Number of remove events", 0, callback.getRemoveEventCount());
+        AssertJUnit.assertFalse("Event not arrived", callback.isEventArrived());
 
         siddhiAppRuntime.shutdown();
     }
@@ -276,19 +220,10 @@
         stream2.send(new Object[]{"IBM", 58.7f, 100});
         Thread.sleep(100);
 
-<<<<<<< HEAD
-        for (AssertionError e : this.assertionErrors) {
-            throw e;
-        }
-        AssertJUnit.assertEquals("Number of success events", 0, inEventCount);
-        AssertJUnit.assertEquals("Number of remove events", 0, removeEventCount);
-        AssertJUnit.assertFalse("Event arrived", eventArrived);
-=======
-        callback.throwAssertionErrors();
-        Assert.assertEquals("Number of success events", 0, callback.getInEventCount());
-        Assert.assertEquals("Number of remove events", 0, callback.getRemoveEventCount());
-        Assert.assertFalse("Event arrived", callback.isEventArrived());
->>>>>>> e31d3fd2
+        callback.throwAssertionErrors();
+        AssertJUnit.assertEquals("Number of success events", 0, callback.getInEventCount());
+        AssertJUnit.assertEquals("Number of remove events", 0, callback.getRemoveEventCount());
+        AssertJUnit.assertFalse("Event arrived", callback.isEventArrived());
 
         siddhiAppRuntime.shutdown();
     }
@@ -327,19 +262,10 @@
         stream3.send(new Object[]{"GOOGLE", 55.7f, 100});
         Thread.sleep(100);
 
-<<<<<<< HEAD
-        for (AssertionError e : this.assertionErrors) {
-            throw e;
-        }
-        AssertJUnit.assertEquals("Number of success events", 0, inEventCount);
-        AssertJUnit.assertEquals("Number of remove events", 0, removeEventCount);
-        AssertJUnit.assertFalse("Event arrived", eventArrived);
-=======
-        callback.throwAssertionErrors();
-        Assert.assertEquals("Number of success events", 0, callback.getInEventCount());
-        Assert.assertEquals("Number of remove events", 0, callback.getRemoveEventCount());
-        Assert.assertFalse("Event arrived", callback.isEventArrived());
->>>>>>> e31d3fd2
+        callback.throwAssertionErrors();
+        AssertJUnit.assertEquals("Number of success events", 0, callback.getInEventCount());
+        AssertJUnit.assertEquals("Number of remove events", 0, callback.getRemoveEventCount());
+        AssertJUnit.assertFalse("Event arrived", callback.isEventArrived());
 
         siddhiAppRuntime.shutdown();
     }
@@ -377,19 +303,10 @@
         stream3.send(new Object[]{"GOOGLE", 55.7f, 100});
         Thread.sleep(100);
 
-<<<<<<< HEAD
-        for (AssertionError e : this.assertionErrors) {
-            throw e;
-        }
-        AssertJUnit.assertEquals("Number of success events", 0, inEventCount);
-        AssertJUnit.assertEquals("Number of remove events", 0, removeEventCount);
-        AssertJUnit.assertFalse("Event arrived", eventArrived);
-=======
-        callback.throwAssertionErrors();
-        Assert.assertEquals("Number of success events", 0, callback.getInEventCount());
-        Assert.assertEquals("Number of remove events", 0, callback.getRemoveEventCount());
-        Assert.assertFalse("Event arrived", callback.isEventArrived());
->>>>>>> e31d3fd2
+        callback.throwAssertionErrors();
+        AssertJUnit.assertEquals("Number of success events", 0, callback.getInEventCount());
+        AssertJUnit.assertEquals("Number of remove events", 0, callback.getRemoveEventCount());
+        AssertJUnit.assertFalse("Event arrived", callback.isEventArrived());
 
         siddhiAppRuntime.shutdown();
     }
@@ -426,19 +343,10 @@
         stream3.send(new Object[]{"GOOGLE", 55.7f, 100});
         Thread.sleep(100);
 
-<<<<<<< HEAD
-        for (AssertionError e : this.assertionErrors) {
-            throw e;
-        }
-        AssertJUnit.assertEquals("Number of success events", 1, inEventCount);
-        AssertJUnit.assertEquals("Number of remove events", 0, removeEventCount);
-        AssertJUnit.assertTrue("Event arrived", eventArrived);
-=======
-        callback.throwAssertionErrors();
-        Assert.assertEquals("Number of success events", 1, callback.getInEventCount());
-        Assert.assertEquals("Number of remove events", 0, callback.getRemoveEventCount());
-        Assert.assertTrue("Event arrived", callback.isEventArrived());
->>>>>>> e31d3fd2
+        callback.throwAssertionErrors();
+        AssertJUnit.assertEquals("Number of success events", 1, callback.getInEventCount());
+        AssertJUnit.assertEquals("Number of remove events", 0, callback.getRemoveEventCount());
+        AssertJUnit.assertTrue("Event arrived", callback.isEventArrived());
 
         siddhiAppRuntime.shutdown();
     }
@@ -479,19 +387,10 @@
         stream3.send(new Object[]{"GOOGLE", 55.7f, 100});
         Thread.sleep(100);
 
-<<<<<<< HEAD
-        for (AssertionError e : this.assertionErrors) {
-            throw e;
-        }
-        AssertJUnit.assertEquals("Number of success events", 1, inEventCount);
-        AssertJUnit.assertEquals("Number of remove events", 0, removeEventCount);
-        AssertJUnit.assertTrue("Event arrived", eventArrived);
-=======
-        callback.throwAssertionErrors();
-        Assert.assertEquals("Number of success events", 1, callback.getInEventCount());
-        Assert.assertEquals("Number of remove events", 0, callback.getRemoveEventCount());
-        Assert.assertTrue("Event arrived", callback.isEventArrived());
->>>>>>> e31d3fd2
+        callback.throwAssertionErrors();
+        AssertJUnit.assertEquals("Number of success events", 1, callback.getInEventCount());
+        AssertJUnit.assertEquals("Number of remove events", 0, callback.getRemoveEventCount());
+        AssertJUnit.assertTrue("Event arrived", callback.isEventArrived());
 
         siddhiAppRuntime.shutdown();
     }
@@ -530,19 +429,10 @@
         stream3.send(new Object[]{"GOOGLE", 55.7f, 100});
         Thread.sleep(100);
 
-<<<<<<< HEAD
-        for (AssertionError e : this.assertionErrors) {
-            throw e;
-        }
-        AssertJUnit.assertEquals("Number of success events", 1, inEventCount);
-        AssertJUnit.assertEquals("Number of remove events", 0, removeEventCount);
-        AssertJUnit.assertTrue("Event arrived", eventArrived);
-=======
-        callback.throwAssertionErrors();
-        Assert.assertEquals("Number of success events", 1, callback.getInEventCount());
-        Assert.assertEquals("Number of remove events", 0, callback.getRemoveEventCount());
-        Assert.assertTrue("Event arrived", callback.isEventArrived());
->>>>>>> e31d3fd2
+        callback.throwAssertionErrors();
+        AssertJUnit.assertEquals("Number of success events", 1, callback.getInEventCount());
+        AssertJUnit.assertEquals("Number of remove events", 0, callback.getRemoveEventCount());
+        AssertJUnit.assertTrue("Event arrived", callback.isEventArrived());
 
         siddhiAppRuntime.shutdown();
     }
@@ -580,19 +470,10 @@
         stream3.send(new Object[]{"GOOGLE", 55.7f, 100});
         Thread.sleep(100);
 
-<<<<<<< HEAD
-        for (AssertionError e : this.assertionErrors) {
-            throw e;
-        }
-        AssertJUnit.assertEquals("Number of success events", 0, inEventCount);
-        AssertJUnit.assertEquals("Number of remove events", 0, removeEventCount);
-        AssertJUnit.assertFalse("Event arrived", eventArrived);
-=======
-        callback.throwAssertionErrors();
-        Assert.assertEquals("Number of success events", 0, callback.getInEventCount());
-        Assert.assertEquals("Number of remove events", 0, callback.getRemoveEventCount());
-        Assert.assertFalse("Event arrived", callback.isEventArrived());
->>>>>>> e31d3fd2
+        callback.throwAssertionErrors();
+        AssertJUnit.assertEquals("Number of success events", 0, callback.getInEventCount());
+        AssertJUnit.assertEquals("Number of remove events", 0, callback.getRemoveEventCount());
+        AssertJUnit.assertFalse("Event arrived", callback.isEventArrived());
 
         siddhiAppRuntime.shutdown();
     }
@@ -635,19 +516,10 @@
         stream4.send(new Object[]{"ORACLE", 44.7f, 100});
         Thread.sleep(100);
 
-<<<<<<< HEAD
-        for (AssertionError e : this.assertionErrors) {
-            throw e;
-        }
-        AssertJUnit.assertEquals("Number of success events", 0, inEventCount);
-        AssertJUnit.assertEquals("Number of remove events", 0, removeEventCount);
-        AssertJUnit.assertFalse("Event arrived", eventArrived);
-=======
-        callback.throwAssertionErrors();
-        Assert.assertEquals("Number of success events", 0, callback.getInEventCount());
-        Assert.assertEquals("Number of remove events", 0, callback.getRemoveEventCount());
-        Assert.assertFalse("Event arrived", callback.isEventArrived());
->>>>>>> e31d3fd2
+        callback.throwAssertionErrors();
+        AssertJUnit.assertEquals("Number of success events", 0, callback.getInEventCount());
+        AssertJUnit.assertEquals("Number of remove events", 0, callback.getRemoveEventCount());
+        AssertJUnit.assertFalse("Event arrived", callback.isEventArrived());
 
         siddhiAppRuntime.shutdown();
     }
@@ -678,19 +550,10 @@
         stream2.send(new Object[]{"IBM", 58.7f, 100});
         Thread.sleep(100);
 
-<<<<<<< HEAD
-        for (AssertionError e : this.assertionErrors) {
-            throw e;
-        }
-        AssertJUnit.assertEquals("Number of success events", 0, inEventCount);
-        AssertJUnit.assertEquals("Number of remove events", 0, removeEventCount);
-        AssertJUnit.assertFalse("Event not arrived", eventArrived);
-=======
-        callback.throwAssertionErrors();
-        Assert.assertEquals("Number of success events", 0, callback.getInEventCount());
-        Assert.assertEquals("Number of remove events", 0, callback.getRemoveEventCount());
-        Assert.assertFalse("Event not arrived", callback.isEventArrived());
->>>>>>> e31d3fd2
+        callback.throwAssertionErrors();
+        AssertJUnit.assertEquals("Number of success events", 0, callback.getInEventCount());
+        AssertJUnit.assertEquals("Number of remove events", 0, callback.getRemoveEventCount());
+        AssertJUnit.assertFalse("Event not arrived", callback.isEventArrived());
 
         siddhiAppRuntime.shutdown();
     }
@@ -728,19 +591,10 @@
         stream2.send(new Object[]{"ORACLE", 45.0f, 100});
         Thread.sleep(100);
 
-<<<<<<< HEAD
-        for (AssertionError e : this.assertionErrors) {
-            throw e;
-        }
-        AssertJUnit.assertEquals("Number of success events", 0, inEventCount);
-        AssertJUnit.assertEquals("Number of remove events", 0, removeEventCount);
-        AssertJUnit.assertFalse("Event arrived", eventArrived);
-=======
-        callback.throwAssertionErrors();
-        Assert.assertEquals("Number of success events", 0, callback.getInEventCount());
-        Assert.assertEquals("Number of remove events", 0, callback.getRemoveEventCount());
-        Assert.assertFalse("Event arrived", callback.isEventArrived());
->>>>>>> e31d3fd2
+        callback.throwAssertionErrors();
+        AssertJUnit.assertEquals("Number of success events", 0, callback.getInEventCount());
+        AssertJUnit.assertEquals("Number of remove events", 0, callback.getRemoveEventCount());
+        AssertJUnit.assertFalse("Event arrived", callback.isEventArrived());
 
         siddhiAppRuntime.shutdown();
     }
@@ -779,19 +633,10 @@
         stream3.send(new Object[]{"GOOGLE", 35.0f, 100});
         Thread.sleep(100);
 
-<<<<<<< HEAD
-        for (AssertionError e : this.assertionErrors) {
-            throw e;
-        }
-        AssertJUnit.assertEquals("Number of success events", 1, inEventCount);
-        AssertJUnit.assertEquals("Number of remove events", 0, removeEventCount);
-        AssertJUnit.assertTrue("Event arrived", eventArrived);
-=======
-        callback.throwAssertionErrors();
-        Assert.assertEquals("Number of success events", 1, callback.getInEventCount());
-        Assert.assertEquals("Number of remove events", 0, callback.getRemoveEventCount());
-        Assert.assertTrue("Event arrived", callback.isEventArrived());
->>>>>>> e31d3fd2
+        callback.throwAssertionErrors();
+        AssertJUnit.assertEquals("Number of success events", 1, callback.getInEventCount());
+        AssertJUnit.assertEquals("Number of remove events", 0, callback.getRemoveEventCount());
+        AssertJUnit.assertTrue("Event arrived", callback.isEventArrived());
 
         siddhiAppRuntime.shutdown();
     }
@@ -827,19 +672,10 @@
         stream2.send(new Object[]{"IBM", 45.0f, 100});
         Thread.sleep(100);
 
-<<<<<<< HEAD
-        for (AssertionError e : this.assertionErrors) {
-            throw e;
-        }
-        AssertJUnit.assertEquals("Number of success events", 2, inEventCount);
-        AssertJUnit.assertEquals("Number of remove events", 0, removeEventCount);
-        AssertJUnit.assertTrue("Event arrived", eventArrived);
-=======
-        callback.throwAssertionErrors();
-        Assert.assertEquals("Number of success events", 2, callback.getInEventCount());
-        Assert.assertEquals("Number of remove events", 0, callback.getRemoveEventCount());
-        Assert.assertTrue("Event arrived", callback.isEventArrived());
->>>>>>> e31d3fd2
+        callback.throwAssertionErrors();
+        AssertJUnit.assertEquals("Number of success events", 2, callback.getInEventCount());
+        AssertJUnit.assertEquals("Number of remove events", 0, callback.getRemoveEventCount());
+        AssertJUnit.assertTrue("Event arrived", callback.isEventArrived());
 
         siddhiAppRuntime.shutdown();
     }
@@ -880,19 +716,10 @@
         stream4.send(new Object[]{"GOOGLE", 56.86f, 100});
         Thread.sleep(100);
 
-<<<<<<< HEAD
-        for (AssertionError e : this.assertionErrors) {
-            throw e;
-        }
-        AssertJUnit.assertEquals("Number of success events", 0, inEventCount);
-        AssertJUnit.assertEquals("Number of remove events", 0, removeEventCount);
-        AssertJUnit.assertFalse("Event not arrived", eventArrived);
-=======
-        callback.throwAssertionErrors();
-        Assert.assertEquals("Number of success events", 0, callback.getInEventCount());
-        Assert.assertEquals("Number of remove events", 0, callback.getRemoveEventCount());
-        Assert.assertFalse("Event not arrived", callback.isEventArrived());
->>>>>>> e31d3fd2
+        callback.throwAssertionErrors();
+        AssertJUnit.assertEquals("Number of success events", 0, callback.getInEventCount());
+        AssertJUnit.assertEquals("Number of remove events", 0, callback.getRemoveEventCount());
+        AssertJUnit.assertFalse("Event not arrived", callback.isEventArrived());
 
         siddhiAppRuntime.shutdown();
     }
@@ -932,19 +759,10 @@
         stream3.send(new Object[]{"GOOGLE", 35.0f, 100});
         Thread.sleep(100);
 
-<<<<<<< HEAD
-        for (AssertionError e : this.assertionErrors) {
-            throw e;
-        }
-        AssertJUnit.assertEquals("Number of success events", 1, inEventCount);
-        AssertJUnit.assertEquals("Number of remove events", 0, removeEventCount);
-        AssertJUnit.assertTrue("Event arrived", eventArrived);
-=======
-        callback.throwAssertionErrors();
-        Assert.assertEquals("Number of success events", 1, callback.getInEventCount());
-        Assert.assertEquals("Number of remove events", 0, callback.getRemoveEventCount());
-        Assert.assertTrue("Event arrived", callback.isEventArrived());
->>>>>>> e31d3fd2
+        callback.throwAssertionErrors();
+        AssertJUnit.assertEquals("Number of success events", 1, callback.getInEventCount());
+        AssertJUnit.assertEquals("Number of remove events", 0, callback.getRemoveEventCount());
+        AssertJUnit.assertTrue("Event arrived", callback.isEventArrived());
 
         siddhiAppRuntime.shutdown();
     }
@@ -983,19 +801,10 @@
         stream3.send(new Object[]{"GOOGLE", 35.0f, 100});
         Thread.sleep(100);
 
-<<<<<<< HEAD
-        for (AssertionError e : this.assertionErrors) {
-            throw e;
-        }
-        AssertJUnit.assertEquals("Number of success events", 0, inEventCount);
-        AssertJUnit.assertEquals("Number of remove events", 0, removeEventCount);
-        AssertJUnit.assertFalse("Event arrived", eventArrived);
-=======
-        callback.throwAssertionErrors();
-        Assert.assertEquals("Number of success events", 0, callback.getInEventCount());
-        Assert.assertEquals("Number of remove events", 0, callback.getRemoveEventCount());
-        Assert.assertFalse("Event arrived", callback.isEventArrived());
->>>>>>> e31d3fd2
+        callback.throwAssertionErrors();
+        AssertJUnit.assertEquals("Number of success events", 0, callback.getInEventCount());
+        AssertJUnit.assertEquals("Number of remove events", 0, callback.getRemoveEventCount());
+        AssertJUnit.assertFalse("Event arrived", callback.isEventArrived());
 
         siddhiAppRuntime.shutdown();
     }
@@ -1037,52 +846,11 @@
         stream3.send(new Object[]{"GOOGLE", 35.0f, 100});
         Thread.sleep(100);
 
-<<<<<<< HEAD
-        for (AssertionError e : this.assertionErrors) {
-            throw e;
-        }
-        AssertJUnit.assertEquals("Number of success events", 1, inEventCount);
-        AssertJUnit.assertEquals("Number of remove events", 0, removeEventCount);
-        AssertJUnit.assertTrue("Event arrived", eventArrived);
-
-        siddhiAppRuntime.shutdown();
-    }
-
-    private void addCallback(SiddhiAppRuntime siddhiAppRuntime, String queryName, Object[]... expected) {
-        final int noOfExpectedEvents = expected.length;
-        siddhiAppRuntime.addCallback(queryName, new QueryCallback() {
-            @Override
-            public void receive(long timeStamp, Event[] inEvents, Event[] removeEvents) {
-                EventPrinter.print(timeStamp, inEvents, removeEvents);
-                if (inEvents != null) {
-                    eventArrived = true;
-
-                    for (Event event : inEvents) {
-                        inEventCount++;
-                        if (noOfExpectedEvents > 0 && inEventCount <= noOfExpectedEvents) {
-                            try {
-                                AssertJUnit.assertArrayEquals(expected[inEventCount - 1], event.getData());
-                            } catch (AssertionError e) {
-                                assertionErrors.add(e);
-                            }
-                        }
-                    }
-                }
-                if (removeEvents != null) {
-                    removeEventCount = removeEventCount + removeEvents.length;
-                }
-                eventArrived = true;
-            }
-
-        });
-    }
-=======
-        callback.throwAssertionErrors();
-        Assert.assertEquals("Number of success events", 1, callback.getInEventCount());
-        Assert.assertEquals("Number of remove events", 0, callback.getRemoveEventCount());
-        Assert.assertTrue("Event arrived", callback.isEventArrived());
-
-        siddhiAppRuntime.shutdown();
-    }
->>>>>>> e31d3fd2
+        callback.throwAssertionErrors();
+        AssertJUnit.assertEquals("Number of success events", 1, callback.getInEventCount());
+        AssertJUnit.assertEquals("Number of remove events", 0, callback.getRemoveEventCount());
+        AssertJUnit.assertTrue("Event arrived", callback.isEventArrived());
+
+        siddhiAppRuntime.shutdown();
+    }
 }