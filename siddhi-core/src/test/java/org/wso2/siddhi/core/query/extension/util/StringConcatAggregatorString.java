--- conflicted
+++ resolved
@@ -37,15 +37,9 @@
         namespace = "custom",
         description = "Return the concatenations of the given input values.",
         parameters = {
-<<<<<<< HEAD
-                @Parameter(name = "arg",
-                           description = "The value that need to be concat.",
-                           type = {DataType.STRING})
-=======
                 @Parameter(name = "args",
                         description = "The values that need to be concat.",
                         type = {DataType.STRING})
->>>>>>> 214b46e0
         },
         returnAttributes = @ReturnAttribute(
                 description = "Returns the concatenated value as a string.",
