--- conflicted
+++ resolved
@@ -192,25 +192,16 @@
 
 .nav-tabs > li > a {
     padding-right: 32px;
-<<<<<<< HEAD
-    border: 0 !important;
-    color: black;
-=======
     border: solid black !important;
     border-width: 0 1px 0 0 !important;
->>>>>>> ccf782d4
     margin: 0;
     font-size: 1.2em;
     border-radius: 0;
 }
 
 .nav-tabs > li  {
-<<<<<<< HEAD
-    background-color: #919294;
-=======
     color: #7e7e7e;
     background-color: #323335;
->>>>>>> ccf782d4
 }
 
 .nav-tabs{
@@ -231,8 +222,6 @@
     display: inline-block;
 }
 
-<<<<<<< HEAD
-=======
 
 .nav-tabs > li.active > a,
 .nav-tabs > li.active > a:hover,
@@ -242,7 +231,6 @@
     color: white;
 }
 
->>>>>>> ccf782d4
 .remove-resource {
     position: absolute;
     top: 14px;
@@ -262,11 +250,7 @@
 #tree-action-bar{
     background-color: #373737;
     color: #ededed;
-<<<<<<< HEAD
-    height: 40px;
-=======
     height: 42px;
->>>>>>> ccf782d4
 }
 
 .tree-view {
@@ -285,9 +269,6 @@
 
 .tree-action{
     float: right;
-<<<<<<< HEAD
-    padding: 15px;
-=======
 }
 
 i.tree-action{
@@ -300,5 +281,4 @@
 .tree-view input{
     height: 32px;
     color: black;
->>>>>>> ccf782d4
 }