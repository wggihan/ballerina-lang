/*
*  Copyright (c) 2016, WSO2 Inc. (http://www.wso2.org) All Rights Reserved.
*
*  WSO2 Inc. licenses this file to you under the Apache License,
*  Version 2.0 (the "License"); you may not use this file except
*  in compliance with the License.
*  You may obtain a copy of the License at
*
*    http://www.apache.org/licenses/LICENSE-2.0
*
*  Unless required by applicable law or agreed to in writing,
*  software distributed under the License is distributed on an
*  "AS IS" BASIS, WITHOUT WARRANTIES OR CONDITIONS OF ANY
*  KIND, either express or implied.  See the License for the
*  specific language governing permissions and limitations
*  under the License.
*/

package org.wso2.ballerina.tooling.service.workspace.rest.datamodel;

import com.google.gson.JsonArray;
import com.google.gson.JsonObject;
import org.wso2.ballerina.core.interpreter.ConnectorVarLocation;
import org.wso2.ballerina.core.interpreter.ConstantLocation;
import org.wso2.ballerina.core.interpreter.LocalVarLocation;
import org.wso2.ballerina.core.interpreter.ServiceVarLocation;
import org.wso2.ballerina.core.model.Annotation;
import org.wso2.ballerina.core.model.BallerinaAction;
import org.wso2.ballerina.core.model.BallerinaConnector;
import org.wso2.ballerina.core.model.BallerinaFile;
import org.wso2.ballerina.core.model.BallerinaFunction;
import org.wso2.ballerina.core.model.ConnectorDcl;
import org.wso2.ballerina.core.model.Const;
import org.wso2.ballerina.core.model.Function;
import org.wso2.ballerina.core.model.ImportPackage;
import org.wso2.ballerina.core.model.NodeVisitor;
import org.wso2.ballerina.core.model.Parameter;
import org.wso2.ballerina.core.model.PositionAwareNode;
import org.wso2.ballerina.core.model.Resource;
import org.wso2.ballerina.core.model.Service;
import org.wso2.ballerina.core.model.VariableDcl;
import org.wso2.ballerina.core.model.Worker;
import org.wso2.ballerina.core.model.expressions.ActionInvocationExpr;
import org.wso2.ballerina.core.model.expressions.AddExpression;
import org.wso2.ballerina.core.model.expressions.AndExpression;
import org.wso2.ballerina.core.model.expressions.ArrayInitExpr;
import org.wso2.ballerina.core.model.expressions.ArrayMapAccessExpr;
import org.wso2.ballerina.core.model.expressions.BacktickExpr;
import org.wso2.ballerina.core.model.expressions.BasicLiteral;
import org.wso2.ballerina.core.model.expressions.DivideExpr;
import org.wso2.ballerina.core.model.expressions.EqualExpression;
import org.wso2.ballerina.core.model.expressions.Expression;
import org.wso2.ballerina.core.model.expressions.FunctionInvocationExpr;
import org.wso2.ballerina.core.model.expressions.GreaterEqualExpression;
import org.wso2.ballerina.core.model.expressions.GreaterThanExpression;
import org.wso2.ballerina.core.model.expressions.InstanceCreationExpr;
import org.wso2.ballerina.core.model.expressions.KeyValueExpression;
import org.wso2.ballerina.core.model.expressions.LessEqualExpression;
import org.wso2.ballerina.core.model.expressions.LessThanExpression;
import org.wso2.ballerina.core.model.expressions.MapInitExpr;
import org.wso2.ballerina.core.model.expressions.MultExpression;
import org.wso2.ballerina.core.model.expressions.NotEqualExpression;
import org.wso2.ballerina.core.model.expressions.OrExpression;
import org.wso2.ballerina.core.model.expressions.SubtractExpression;
import org.wso2.ballerina.core.model.expressions.UnaryExpression;
import org.wso2.ballerina.core.model.expressions.VariableRefExpr;
import org.wso2.ballerina.core.model.invokers.MainInvoker;
import org.wso2.ballerina.core.model.expressions.ResourceInvocationExpr;
import org.wso2.ballerina.core.model.statements.ActionInvocationStmt;
import org.wso2.ballerina.core.model.statements.AssignStmt;
import org.wso2.ballerina.core.model.statements.BlockStmt;
import org.wso2.ballerina.core.model.statements.CommentStmt;
import org.wso2.ballerina.core.model.statements.FunctionInvocationStmt;
import org.wso2.ballerina.core.model.statements.IfElseStmt;
import org.wso2.ballerina.core.model.statements.ReplyStmt;
import org.wso2.ballerina.core.model.statements.ReturnStmt;
import org.wso2.ballerina.core.model.statements.Statement;
import org.wso2.ballerina.core.model.statements.WhileStmt;

import java.util.ArrayList;
import java.util.Collections;
import java.util.Comparator;
import java.util.Stack;
import java.util.function.BiConsumer;
import java.util.function.Consumer;


/**
 * Serializes ballerina language object model to JSON based model.
 */
public class BLangJSONModelBuilder implements NodeVisitor {

    private JsonObject jsonObj;
    private Stack<JsonArray> tempJsonArrayRef = new Stack<>();
    private boolean isExprAsString = true;
    private BLangExpressionModelBuilder exprVisitor;

    public BLangJSONModelBuilder(JsonObject jsonObj) {
        this.exprVisitor = new BLangExpressionModelBuilder();
        this.jsonObj = jsonObj;
    }

    @Override
    public void visit(BallerinaFile bFile) {

        tempJsonArrayRef.push(new JsonArray());

        //package definitions
        JsonObject pkgDefine = new JsonObject();
        pkgDefine.addProperty(BLangJSONModelConstants.DEFINITION_TYPE, BLangJSONModelConstants.PACKAGE_DEFINITION);
        pkgDefine.addProperty(BLangJSONModelConstants.PACKAGE_NAME, bFile.getPackageName());
        tempJsonArrayRef.peek().add(pkgDefine);

        //import declarations
        if (bFile.getImportPackages() != null) {
            for (ImportPackage anImport : bFile.getImportPackages()) {
                anImport.accept(this);
            }
        }

        ArrayList<PositionAwareNode> rootElements = new ArrayList<>();

        if (bFile.getServices() != null) {
            Service[] services = new Service[bFile.getServices().size()];
            bFile.getServices().toArray(services);
            for (Service service : services) {
                rootElements.add(service);
            }
        }

        for (Function function : bFile.getFunctions()) {
            BallerinaFunction bFunction = (BallerinaFunction) function;
            rootElements.add(bFunction);
        }


        if (bFile.getConnectors() != null) {
            for (BallerinaConnector connector : bFile.getConnectors()) {
                connector.accept(this);
            }
        }

        Collections.sort(rootElements, new Comparator<PositionAwareNode>() {
            @Override
            public int compare(PositionAwareNode o1, PositionAwareNode o2) {
                return Integer.compare(o1.getRelativePosition(), o2.getRelativePosition());
            }
        });

        //service definitions //connector definitions //function definition
        for (PositionAwareNode node : rootElements) {
            node.accept(this);
        }

        this.jsonObj.add(BLangJSONModelConstants.ROOT, tempJsonArrayRef.peek());
        this.tempJsonArrayRef.pop();

    }

    @Override
    public void visit(ImportPackage importPackage) {
        JsonObject importObj = new JsonObject();
        importObj.addProperty(BLangJSONModelConstants.DEFINITION_TYPE, BLangJSONModelConstants.IMPORT_DEFINITION);
        importObj.addProperty(BLangJSONModelConstants.IMPORT_PACKAGE_NAME, importPackage.getName());
        importObj.addProperty(BLangJSONModelConstants.IMPORT_PACKAGE_PATH, importPackage.getPath());
        tempJsonArrayRef.peek().add(importObj);
    }

    @Override
    public void visit(Service service) {
        JsonObject serviceObj = new JsonObject();
        serviceObj.addProperty(BLangJSONModelConstants.DEFINITION_TYPE, BLangJSONModelConstants.SERVICE_DEFINITION);
        serviceObj.addProperty(BLangJSONModelConstants.SERVICE_NAME, service.getSymbolName().getName());
        tempJsonArrayRef.push(new JsonArray());
        if (service.getResources() != null) {
            for (Resource resource : service.getResources()) {
                resource.accept(this);
            }
        }
        tempJsonArrayRef.push(new JsonArray());
        if (service.getAnnotations() != null) {
            for (Annotation annotation : service.getAnnotations()) {
                annotation.accept(this);
            }
        }
        serviceObj.add(BLangJSONModelConstants.ANNOTATION_DEFINITIONS, this.tempJsonArrayRef.peek());
        tempJsonArrayRef.pop();
        if (service.getConnectorDcls() != null) {
            for (ConnectorDcl connectDcl : service.getConnectorDcls()) {
                connectDcl.accept(this);
            }
        }
        if (service.getVariableDcls() != null) {
            for (VariableDcl variableDcl : service.getVariableDcls()) {
                variableDcl.accept(this);
            }
        }
        serviceObj.add(BLangJSONModelConstants.CHILDREN, tempJsonArrayRef.peek());
        tempJsonArrayRef.pop();
        tempJsonArrayRef.peek().add(serviceObj);
    }

    @Override
    public void visit(BallerinaConnector connector) {
        JsonObject jsonConnectObj = new JsonObject();
        jsonConnectObj.addProperty(BLangJSONModelConstants.DEFINITION_TYPE,
                BLangJSONModelConstants.CONNECTOR_DEFINITION);
        jsonConnectObj.addProperty(BLangJSONModelConstants.CONNECTOR_NAME, connector.getConnectorName().getName());
        tempJsonArrayRef.push(new JsonArray());
        tempJsonArrayRef.push(new JsonArray());
        if (connector.getAnnotations() != null) {
            for (Annotation annotation : connector.getAnnotations()) {
                annotation.accept(this);
            }
        }
        jsonConnectObj.add(BLangJSONModelConstants.ANNOTATION_DEFINITIONS, this.tempJsonArrayRef.peek());
        this.tempJsonArrayRef.pop();
        if (connector.getParameters() != null) {
            for (Parameter parameter : connector.getParameters()) {
                parameter.accept(this);
            }
        }
        if (connector.getConnectorDcls() != null) {
            for (ConnectorDcl connectDcl : connector.getConnectorDcls()) {
                connectDcl.accept(this);
            }
        }
        if (connector.getVariableDcls() != null) {
            for (VariableDcl variableDcl : connector.getVariableDcls()) {
                variableDcl.accept(this);
            }
        }
        if (connector.getActions() != null) {
            for (BallerinaAction action : connector.getActions()) {
                action.accept(this);
            }
        }
        jsonConnectObj.add(BLangJSONModelConstants.CHILDREN, tempJsonArrayRef.peek());
        tempJsonArrayRef.pop();
        tempJsonArrayRef.peek().add(jsonConnectObj);
    }

    @Override
    public void visit(Resource resource) {
        JsonObject resourceObj = new JsonObject();
        resourceObj.addProperty(BLangJSONModelConstants.DEFINITION_TYPE, BLangJSONModelConstants.RESOURCE_DEFINITION);
        resourceObj.addProperty(BLangJSONModelConstants.RESOURCE_NAME, resource.getName());
        tempJsonArrayRef.push(new JsonArray());
        tempJsonArrayRef.push(new JsonArray());
        if (resource.getResourceAnnotations() != null) {
            for (Annotation annotation : resource.getResourceAnnotations()) {
                annotation.accept(this);
            }
        }
        resourceObj.add(BLangJSONModelConstants.ANNOTATION_DEFINITIONS, this.tempJsonArrayRef.peek());
        this.tempJsonArrayRef.pop();
        if (resource.getParameters() != null) {
            for (Parameter parameter : resource.getParameters()) {
                parameter.accept(BLangJSONModelBuilder.this);
            }
        }
        if (resource.getWorkers() != null) {
            resource.getWorkers().forEach(new Consumer<Worker>() {
                @Override
                public void accept(Worker worker) {
                    worker.accept(BLangJSONModelBuilder.this);
                }
            });
        }
        if (resource.getVariableDcls() != null) {
            for (VariableDcl variableDcl : resource.getVariableDcls()) {
                variableDcl.accept(BLangJSONModelBuilder.this);
            }
        }
        if (resource.getConnectorDcls() != null) {
            for (ConnectorDcl connectDcl : resource.getConnectorDcls()) {
                connectDcl.accept(this);
            }
        }
        if(resource.getResourceBody() != null) {
            resource.getResourceBody().accept(this);
        }
        resourceObj.add(BLangJSONModelConstants.CHILDREN, tempJsonArrayRef.peek());
        tempJsonArrayRef.pop();
        tempJsonArrayRef.peek().add(resourceObj);
    }

    @Override
    public void visit(BallerinaFunction function) {
        JsonObject jsonFunc = new JsonObject();
        jsonFunc.addProperty(BLangJSONModelConstants.DEFINITION_TYPE, BLangJSONModelConstants.FUNCTION_DEFINITION);
        jsonFunc.addProperty(BLangJSONModelConstants.FUNCTIONS_NAME, function.getName());
        jsonFunc.addProperty(BLangJSONModelConstants.IS_PUBLIC_FUNCTION, function.isPublic());
        this.tempJsonArrayRef.push(new JsonArray());
        this.tempJsonArrayRef.push(new JsonArray());
        if (function.getAnnotations() != null) {
            for (Annotation annotation : function.getAnnotations()) {
                annotation.accept(this);
            }
        }
        jsonFunc.add(BLangJSONModelConstants.ANNOTATION_DEFINITIONS, this.tempJsonArrayRef.peek());
        this.tempJsonArrayRef.pop();
        if (function.getVariableDcls() != null) {
            for (VariableDcl variableDcl : function.getVariableDcls()) {
                variableDcl.accept(BLangJSONModelBuilder.this);
            }
        }
        if (function.getParameters() != null) {
            for (Parameter parameter : function.getParameters()) {
                parameter.accept(this);
            }
        }
        if (function.getConnectorDcls() != null) {
            for (ConnectorDcl connectDcl : function.getConnectorDcls()) {
                connectDcl.accept(this);
            }
        }
        JsonObject returnTypeObj = new JsonObject();
        returnTypeObj.addProperty(BLangJSONModelConstants.DEFINITION_TYPE, BLangJSONModelConstants.RETURN_TYPE);
        JsonArray returnTypeArray = new JsonArray();
        if (function.getReturnParameters() != null) {
            for (Parameter parameter : function.getReturnParameters()) {
                JsonObject typeObj = new JsonObject();
                typeObj.addProperty(BLangJSONModelConstants.DEFINITION_TYPE, BLangJSONModelConstants.RETURN_TYPE_NAME);
                typeObj.addProperty(BLangJSONModelConstants.RETURN_TYPE_NAME, parameter.getType().toString());
                returnTypeArray.add(typeObj);
            }
        }
        returnTypeObj.add(BLangJSONModelConstants.CHILDREN, returnTypeArray);
        tempJsonArrayRef.peek().add(returnTypeObj);
        function.getCallableUnitBody().accept(this);
        jsonFunc.add(BLangJSONModelConstants.CHILDREN, tempJsonArrayRef.peek());
        tempJsonArrayRef.pop();
        tempJsonArrayRef.peek().add(jsonFunc);
    }

    @Override
    public void visit(BallerinaAction action) {
        JsonObject jsonAction = new JsonObject();
        jsonAction.addProperty(BLangJSONModelConstants.DEFINITION_TYPE, BLangJSONModelConstants.ACTION_DEFINITION);
        jsonAction.addProperty(BLangJSONModelConstants.ACTION_NAME, action.getName());
        tempJsonArrayRef.push(new JsonArray());
        tempJsonArrayRef.push(new JsonArray());
        if (action.getAnnotations() != null) {
            for (Annotation annotation : action.getAnnotations()) {
                annotation.accept(this);
            }
        }
        jsonAction.add(BLangJSONModelConstants.ANNOTATION_DEFINITIONS, this.tempJsonArrayRef.peek());
        tempJsonArrayRef.pop();
        if (action.getParameters() != null) {
            for (Parameter parameter : action.getParameters()) {
                parameter.accept(this);
            }
        }
        if (action.getVariableDcls() != null) {
            for (VariableDcl variableDcl : action.getVariableDcls()) {
                variableDcl.accept(this);
            }
        }
        jsonAction.add(BLangJSONModelConstants.CHILDREN, tempJsonArrayRef.peek());
        tempJsonArrayRef.pop();
        tempJsonArrayRef.peek().add(jsonAction);
    }

    @Override
    public void visit(Worker worker) {
        JsonObject jsonWorker = new JsonObject();
        jsonWorker.addProperty(BLangJSONModelConstants.DEFINITION_TYPE, BLangJSONModelConstants.WORKER_DEFINITION);
        tempJsonArrayRef.push(new JsonArray());
        if (worker.getConnectorDcls() != null) {
            for (ConnectorDcl connectDcl : worker.getConnectorDcls()) {
                connectDcl.accept(this);
            }
        }
        if (worker.getVariables() != null) {
            for (VariableDcl variableDcl : worker.getVariables()) {
                variableDcl.accept(this);
            }
        }
        if (worker.getStatements() != null) {
            for (Statement statement : worker.getStatements()) {
                if (isExprAsString) {
                    JsonObject jsonObject = new JsonObject();
                    statement.accept(exprVisitor);
                    jsonObject.addProperty(BLangJSONModelConstants.STATEMENT,
                            exprVisitor.getBuffer().toString());
                    tempJsonArrayRef.peek().add(jsonObject);
                } else {
                    statement.accept(this);
                }
            }
        }
        jsonWorker.add(BLangJSONModelConstants.CHILDREN, tempJsonArrayRef.peek());
        tempJsonArrayRef.pop();
        tempJsonArrayRef.peek().add(jsonWorker);
    }

    @Override
    public void visit(Annotation annotation) {
        JsonObject jsonAnnotation = new JsonObject();
        jsonAnnotation.addProperty(BLangJSONModelConstants.DEFINITION_TYPE,
                BLangJSONModelConstants.ANNOTATION_DEFINITION);
        jsonAnnotation.addProperty(BLangJSONModelConstants.ANNOTATION_NAME, annotation.getName());
        jsonAnnotation.addProperty(BLangJSONModelConstants.ANNOTATION_VALUE, annotation.getValue());
        this.tempJsonArrayRef.push(new JsonArray());
        if (annotation.getKeyValuePairs() != null) {
            annotation.getKeyValuePairs().forEach(new BiConsumer<String, String>() {
                @Override
                public void accept(String k, String v) {
                    JsonObject pair = new JsonObject();
                    pair.addProperty(k, v);
                    tempJsonArrayRef.peek().add(pair);
                }
            });
        }
        jsonAnnotation.add(BLangJSONModelConstants.CHILDREN, tempJsonArrayRef.peek());
        this.tempJsonArrayRef.pop();
        this.tempJsonArrayRef.peek().add(jsonAnnotation);
    }

    @Override
    public void visit(Parameter parameter) {
        JsonObject paramObj = new JsonObject();
        paramObj.addProperty(BLangJSONModelConstants.DEFINITION_TYPE, BLangJSONModelConstants.PARAMETER_DEFINITION);
        paramObj.addProperty(BLangJSONModelConstants.PARAMETER_NAME, parameter.getName().getName());
        paramObj.addProperty(BLangJSONModelConstants.PARAMETER_TYPE, parameter.getType().toString());
        this.tempJsonArrayRef.push(new JsonArray());
        if (parameter.getAnnotations() != null) {
            for (Annotation annotation : parameter.getAnnotations()) {
                annotation.accept(this);
            }
        }
        paramObj.add(BLangJSONModelConstants.CHILDREN, this.tempJsonArrayRef.peek());
        this.tempJsonArrayRef.pop();
        this.tempJsonArrayRef.peek().add(paramObj);
    }

    @Override
    public void visit(ConnectorDcl connectorDcl) {
        JsonObject connectObj = new JsonObject();
        connectObj.addProperty(BLangJSONModelConstants.DEFINITION_TYPE,
                BLangJSONModelConstants.CONNECTOR_DECLARATION);
        connectObj.addProperty(BLangJSONModelConstants.CONNECTOR_DCL_NAME, connectorDcl.getConnectorName().getName());
        connectObj.addProperty(BLangJSONModelConstants.CONNECTOR_DCL_PKG_NAME, connectorDcl.getConnectorName().getPkgName());
        connectObj.addProperty(BLangJSONModelConstants.CONNECTOR_DCL_VARIABLE, connectorDcl.getVarName().getName());
        this.tempJsonArrayRef.push(new JsonArray());
        if (connectorDcl.getArgExprs() != null) {
            for (Expression expression : connectorDcl.getArgExprs()) {
                expression.accept(this);
            }
        }
        connectObj.add(BLangJSONModelConstants.CHILDREN, this.tempJsonArrayRef.peek());
        this.tempJsonArrayRef.pop();
        this.tempJsonArrayRef.peek().add(connectObj);
    }

    @Override
    public void visit(VariableDcl variableDcl) {
        JsonObject variableDclObj = new JsonObject();
        variableDclObj.addProperty(BLangJSONModelConstants.DEFINITION_TYPE,
                BLangJSONModelConstants.VARIABLE_DECLARATION);
        variableDclObj.addProperty(BLangJSONModelConstants.VARIABLE_NAME, variableDcl.getName().getName());
        variableDclObj.addProperty(BLangJSONModelConstants.VARIABLE_TYPE, variableDcl.getType().toString());
        tempJsonArrayRef.peek().add(variableDclObj);
    }

    @Override
    public void visit(BlockStmt blockStmt) {
        if (blockStmt.getStatements() != null) {
            for (Statement statement : blockStmt.getStatements()) {
                statement.accept(this);
            }
        }
    }

    @Override
    public void visit(AssignStmt assignStmt) {
        JsonObject assignmentStmtObj = new JsonObject();
        assignmentStmtObj.addProperty(BLangJSONModelConstants.STATEMENT_TYPE,
                BLangJSONModelConstants.ASSIGNMENT_STATEMENT);
        tempJsonArrayRef.push(new JsonArray());

        JsonObject LExprObj = new JsonObject();
        LExprObj.addProperty(BLangJSONModelConstants.EXPRESSION_TYPE, "left_operand_expression");
        tempJsonArrayRef.push(new JsonArray());
        assignStmt.getLExpr().accept(this);
        LExprObj.add(BLangJSONModelConstants.CHILDREN, tempJsonArrayRef.peek());
        tempJsonArrayRef.pop();
        tempJsonArrayRef.peek().add(LExprObj);

        JsonObject RExprObj = new JsonObject();
        RExprObj.addProperty(BLangJSONModelConstants.EXPRESSION_TYPE, "right_operand_expression");
        tempJsonArrayRef.push(new JsonArray());
        assignStmt.getRExpr().accept(this);
        RExprObj.add(BLangJSONModelConstants.CHILDREN, tempJsonArrayRef.peek());
        tempJsonArrayRef.pop();
        tempJsonArrayRef.peek().add(RExprObj);

        assignmentStmtObj.add(BLangJSONModelConstants.CHILDREN, tempJsonArrayRef.peek());
        tempJsonArrayRef.pop();
        tempJsonArrayRef.peek().add(assignmentStmtObj);
    }

    @Override
    public void visit(CommentStmt commentStmt) {
        JsonObject commentStmtObj = new JsonObject();
        commentStmtObj.addProperty(BLangJSONModelConstants.STATEMENT_TYPE,
                BLangJSONModelConstants.COMMENT_STATEMENT);
        commentStmtObj.addProperty(BLangJSONModelConstants.COMMENT_STRING, commentStmt.getComment());
        tempJsonArrayRef.peek().add(commentStmtObj);
    }

    @Override
    public void visit(IfElseStmt ifElseStmt) {
        JsonObject ifElseStmtObj = new JsonObject();
        ifElseStmtObj.addProperty(BLangJSONModelConstants.STATEMENT_TYPE,
                BLangJSONModelConstants.IF_ELSE_STATEMENT);
        tempJsonArrayRef.push(new JsonArray());
        if (ifElseStmt.getThenBody() != null) {
            tempJsonArrayRef.push(new JsonArray());
            ifElseStmt.getThenBody().accept(this);
            ifElseStmt.getCondition().accept(this);
            ifElseStmtObj.add(BLangJSONModelConstants.IF_STATEMENT, tempJsonArrayRef.peek());
            tempJsonArrayRef.pop();
        }
        if (ifElseStmt.getElseBody() != null) {
            tempJsonArrayRef.push(new JsonArray());
            ifElseStmt.getElseBody().accept(this);
            ifElseStmtObj.add(BLangJSONModelConstants.ELSE_STATEMENT, tempJsonArrayRef.peek());
            tempJsonArrayRef.pop();
        }
        tempJsonArrayRef.pop();
        tempJsonArrayRef.peek().add(ifElseStmtObj);
    }

    @Override
    public void visit(WhileStmt whileStmt) {
        JsonObject whileStmtObj = new JsonObject();
        whileStmtObj.addProperty(BLangJSONModelConstants.STATEMENT_TYPE,
                BLangJSONModelConstants.WHILE_STATEMENT);
        tempJsonArrayRef.push(new JsonArray());
        whileStmt.getCondition().accept(this);
        if (whileStmt.getBody() != null) {
            whileStmt.getBody().accept(this);
        }
        whileStmtObj.add(BLangJSONModelConstants.CHILDREN, tempJsonArrayRef.peek());
        tempJsonArrayRef.pop();
        tempJsonArrayRef.peek().add(whileStmtObj);
    }

    @Override
    public void visit(FunctionInvocationStmt functionInvocationStmt) {
        JsonObject functionInvcStmtObj = new JsonObject();
        functionInvcStmtObj.addProperty(BLangJSONModelConstants.STATEMENT_TYPE,
                BLangJSONModelConstants.FUNCTION_INVOCATION_STATEMENT);
        tempJsonArrayRef.push(new JsonArray());
        functionInvocationStmt.getFunctionInvocationExpr().accept(this);
        functionInvcStmtObj.add(BLangJSONModelConstants.CHILDREN, tempJsonArrayRef.peek());
        tempJsonArrayRef.pop();
        tempJsonArrayRef.peek().add(functionInvcStmtObj);
    }

    @Override
    public void visit(ActionInvocationStmt actionInvocationStmt) {

    }

    @Override
    public void visit(ReplyStmt replyStmt) {
        JsonObject replyStmtObj = new JsonObject();
        replyStmtObj.addProperty(BLangJSONModelConstants.STATEMENT_TYPE,
                BLangJSONModelConstants.REPLY_STATEMENT);
        if (isExprAsString) {
            replyStmt.accept(exprVisitor);
            String stmtExpression = exprVisitor.getBuffer().toString();
            replyStmtObj.addProperty(BLangJSONModelConstants.EXPRESSION, stmtExpression);
        }
        tempJsonArrayRef.push(new JsonArray());
        replyStmt.getReplyExpr().accept(this);
        replyStmtObj.add(BLangJSONModelConstants.CHILDREN, tempJsonArrayRef.peek());
        tempJsonArrayRef.pop();
        tempJsonArrayRef.peek().add(replyStmtObj);
    }

    @Override
    public void visit(ReturnStmt returnStmt) {
        JsonObject returnStmtObj = new JsonObject();
        returnStmtObj.addProperty(BLangJSONModelConstants.STATEMENT_TYPE,
                BLangJSONModelConstants.RETURN_STATEMENT);
        tempJsonArrayRef.push(new JsonArray());
        if (returnStmt.getExprs() != null) {
            for (Expression expression : returnStmt.getExprs()) {
                expression.accept(this);
            }
        }
        returnStmtObj.add(BLangJSONModelConstants.CHILDREN, tempJsonArrayRef.peek());
        tempJsonArrayRef.pop();
        tempJsonArrayRef.peek().add(returnStmtObj);
    }

    @Override
    public void visit(FunctionInvocationExpr funcIExpr) {
        JsonObject funcInvcObj = new JsonObject();
        funcInvcObj.addProperty(BLangJSONModelConstants.EXPRESSION_TYPE,
                BLangJSONModelConstants.FUNCTION_INVOCATION_EXPRESSION);
        funcInvcObj.addProperty(BLangJSONModelConstants.FUNCTIONS_NAME,
<<<<<<< HEAD
                funcIExpr.getCallableUnitName().getName());
        funcInvcObj.addProperty(BLangJSONModelConstants.PACKAGE_NAME,
                funcIExpr.getCallableUnit().getPackageName());
=======
                funcIExpr.getFunctionName().getName());
>>>>>>> 9c30f7f1
        tempJsonArrayRef.push(new JsonArray());
        if (funcIExpr.getArgExprs() != null) {
            for (Expression expression : funcIExpr.getArgExprs()) {
                expression.accept(this);
            }
        }
        funcInvcObj.add(BLangJSONModelConstants.CHILDREN, tempJsonArrayRef.peek());
        tempJsonArrayRef.pop();
        tempJsonArrayRef.peek().add(funcInvcObj);
    }

    @Override
    public void visit(ActionInvocationExpr actionIExpr) {
        JsonObject actionInvcObj = new JsonObject();
        actionInvcObj.addProperty(BLangJSONModelConstants.EXPRESSION_TYPE,
                BLangJSONModelConstants.ACTION_INVOCATION_EXPRESSION);
        actionInvcObj.addProperty(BLangJSONModelConstants.ACTION_NAME,
<<<<<<< HEAD
                actionIExpr.getCallableUnitName().getName());
=======
                actionIExpr.getActionName().getName());
        actionInvcObj.addProperty(BLangJSONModelConstants.ACTION_PKG_NAME,
                actionIExpr.getActionName().getPkgName());
        actionInvcObj.addProperty(BLangJSONModelConstants.ACTION_CONNECTOR_NAME,
                actionIExpr.getActionName().getConnectorName());
>>>>>>> 9c30f7f1
        tempJsonArrayRef.push(new JsonArray());
        if (actionIExpr.getArgExprs() != null) {
            for (Expression expression : actionIExpr.getArgExprs()) {
                expression.accept(this);
            }
        }
        actionInvcObj.add(BLangJSONModelConstants.CHILDREN, tempJsonArrayRef.peek());
        tempJsonArrayRef.pop();
        tempJsonArrayRef.peek().add(actionInvcObj);
    }

    @Override
    public void visit(BasicLiteral basicLiteral) {
        JsonObject basicLiteralObj = new JsonObject();
        basicLiteralObj.addProperty(BLangJSONModelConstants.EXPRESSION_TYPE,
                BLangJSONModelConstants.BASIC_LITERAL_EXPRESSION);
        basicLiteralObj.addProperty(BLangJSONModelConstants.BASIC_LITERAL_TYPE,
                basicLiteral.getType().toString());
        basicLiteralObj.addProperty(BLangJSONModelConstants.BASIC_LITERAL_VALUE,
                basicLiteral.getBValue().stringValue());
        tempJsonArrayRef.peek().add(basicLiteralObj);
    }

    @Override
    public void visit(DivideExpr divideExpr) {

    }

    @Override
    public void visit(UnaryExpression unaryExpression) {
        JsonObject unaryExpr = new JsonObject();
        unaryExpr.addProperty(BLangJSONModelConstants.EXPRESSION_TYPE,
                BLangJSONModelConstants.UNARY_EXPRESSION);
        tempJsonArrayRef.push(new JsonArray());
        unaryExpression.getRExpr().accept(this);
        unaryExpr.add(BLangJSONModelConstants.CHILDREN, tempJsonArrayRef.peek());
        tempJsonArrayRef.pop();
        tempJsonArrayRef.peek().add(unaryExpr);
    }

    @Override
    public void visit(AddExpression addExpr) {
        JsonObject addExprObj = new JsonObject();
        addExprObj.addProperty(BLangJSONModelConstants.EXPRESSION_TYPE,
                BLangJSONModelConstants.ADD_EXPRESSION);
        tempJsonArrayRef.push(new JsonArray());
        addExpr.getLExpr().accept(this);
        addExpr.getRExpr().accept(this);
        addExprObj.add(BLangJSONModelConstants.CHILDREN, tempJsonArrayRef.peek());
        tempJsonArrayRef.pop();
        tempJsonArrayRef.peek().add(addExprObj);
    }

    @Override
    public void visit(SubtractExpression subExpr) {
        JsonObject minusExprObj = new JsonObject();
        minusExprObj.addProperty(BLangJSONModelConstants.EXPRESSION_TYPE,
                BLangJSONModelConstants.SUBTRACT_EXPRESSION);
        tempJsonArrayRef.push(new JsonArray());
        subExpr.getLExpr().accept(this);
        subExpr.getRExpr().accept(this);
        minusExprObj.add(BLangJSONModelConstants.CHILDREN, tempJsonArrayRef.peek());
        tempJsonArrayRef.pop();
        tempJsonArrayRef.peek().add(minusExprObj);
    }

    @Override
    public void visit(MultExpression multExpr) {
        JsonObject multiExprObj = new JsonObject();
        multiExprObj.addProperty(BLangJSONModelConstants.EXPRESSION_TYPE,
                BLangJSONModelConstants.MULTIPLY_EXPRESSION);
        tempJsonArrayRef.push(new JsonArray());
        multExpr.getLExpr().accept(this);
        multExpr.getRExpr().accept(this);
        multiExprObj.add(BLangJSONModelConstants.CHILDREN, tempJsonArrayRef.peek());
        tempJsonArrayRef.pop();
        tempJsonArrayRef.peek().add(multiExprObj);
    }

    @Override
    public void visit(AndExpression andExpr) {
        JsonObject andExprObj = new JsonObject();
        andExprObj.addProperty(BLangJSONModelConstants.EXPRESSION_TYPE,
                BLangJSONModelConstants.AND_EXPRESSION);
        tempJsonArrayRef.push(new JsonArray());
        andExpr.getLExpr().accept(this);
        andExpr.getRExpr().accept(this);
        andExprObj.add(BLangJSONModelConstants.CHILDREN, tempJsonArrayRef.peek());
        tempJsonArrayRef.pop();
        tempJsonArrayRef.peek().add(andExprObj);
    }

    @Override
    public void visit(OrExpression orExpr) {
        JsonObject orExprObj = new JsonObject();
        orExprObj.addProperty(BLangJSONModelConstants.EXPRESSION_TYPE,
                BLangJSONModelConstants.OR_EXPRESSION);
        tempJsonArrayRef.push(new JsonArray());
        orExpr.getLExpr().accept(this);
        orExpr.getRExpr().accept(this);
        orExprObj.add(BLangJSONModelConstants.CHILDREN, tempJsonArrayRef.peek());
        tempJsonArrayRef.pop();
        tempJsonArrayRef.peek().add(orExprObj);
    }

    @Override
    public void visit(EqualExpression equalExpr) {
        JsonObject equalExprObj = new JsonObject();
        equalExprObj.addProperty(BLangJSONModelConstants.EXPRESSION_TYPE,
                BLangJSONModelConstants.EQUAL_EXPRESSION);
        tempJsonArrayRef.push(new JsonArray());
        equalExpr.getLExpr().accept(this);
        equalExpr.getRExpr().accept(this);
        equalExprObj.add(BLangJSONModelConstants.CHILDREN, tempJsonArrayRef.peek());
        tempJsonArrayRef.pop();
        tempJsonArrayRef.peek().add(equalExprObj);
    }

    @Override
    public void visit(NotEqualExpression notEqualExpression) {
        JsonObject notequalExprObj = new JsonObject();
        notequalExprObj.addProperty(BLangJSONModelConstants.EXPRESSION_TYPE,
                BLangJSONModelConstants.NOT_EQUAL_EXPRESSION);
        tempJsonArrayRef.push(new JsonArray());
        notEqualExpression.getLExpr().accept(this);
        notEqualExpression.getRExpr().accept(this);
        notequalExprObj.add(BLangJSONModelConstants.CHILDREN, tempJsonArrayRef.peek());
        tempJsonArrayRef.pop();
        tempJsonArrayRef.peek().add(notequalExprObj);
    }

    @Override
    public void visit(GreaterEqualExpression greaterEqualExpression) {
        JsonObject greaterEqualExprObj = new JsonObject();
        greaterEqualExprObj.addProperty(BLangJSONModelConstants.EXPRESSION_TYPE,
                BLangJSONModelConstants.GREATER_EQUAL_EXPRESSION);
        tempJsonArrayRef.push(new JsonArray());
        greaterEqualExpression.getLExpr().accept(this);
        greaterEqualExpression.getRExpr().accept(this);
        greaterEqualExprObj.add(BLangJSONModelConstants.CHILDREN, tempJsonArrayRef.peek());
        tempJsonArrayRef.pop();
        tempJsonArrayRef.peek().add(greaterEqualExprObj);
    }

    @Override
    public void visit(GreaterThanExpression greaterThanExpression) {
        JsonObject greaterExprObj = new JsonObject();
        greaterExprObj.addProperty(BLangJSONModelConstants.EXPRESSION_TYPE,
                BLangJSONModelConstants.GREATER_THAN_EXPRESSION);
        tempJsonArrayRef.push(new JsonArray());
        greaterThanExpression.getLExpr().accept(this);
        greaterThanExpression.getRExpr().accept(this);
        greaterExprObj.add(BLangJSONModelConstants.CHILDREN, tempJsonArrayRef.peek());
        tempJsonArrayRef.pop();
        tempJsonArrayRef.peek().add(greaterExprObj);
    }

    @Override
    public void visit(LessEqualExpression lessEqualExpression) {
        JsonObject lessEqualExprObj = new JsonObject();
        lessEqualExprObj.addProperty(BLangJSONModelConstants.EXPRESSION_TYPE,
                BLangJSONModelConstants.LESS_EQUAL_EXPRESSION);
        tempJsonArrayRef.push(new JsonArray());
        lessEqualExpression.getLExpr().accept(this);
        lessEqualExpression.getRExpr().accept(this);
        lessEqualExprObj.add(BLangJSONModelConstants.CHILDREN, tempJsonArrayRef.peek());
        tempJsonArrayRef.pop();
        tempJsonArrayRef.peek().add(lessEqualExprObj);
    }

    @Override
    public void visit(LessThanExpression lessThanExpression) {
        JsonObject lessExprObj = new JsonObject();
        lessExprObj.addProperty(BLangJSONModelConstants.EXPRESSION_TYPE,
                BLangJSONModelConstants.LESS_THAN_EXPRESSION);
        tempJsonArrayRef.push(new JsonArray());
        lessThanExpression.getLExpr().accept(this);
        lessThanExpression.getRExpr().accept(this);
        lessExprObj.add(BLangJSONModelConstants.CHILDREN, tempJsonArrayRef.peek());
        tempJsonArrayRef.pop();
        tempJsonArrayRef.peek().add(lessExprObj);
    }

    @Override
    public void visit(VariableRefExpr variableRefExpr) {
        JsonObject variableRefObj = new JsonObject();
        variableRefObj.addProperty(BLangJSONModelConstants.EXPRESSION_TYPE,
                BLangJSONModelConstants.VARIABLE_REFERENCE_EXPRESSION);
        variableRefObj.addProperty(BLangJSONModelConstants.VARIABLE_REFERENCE_NAME,
                variableRefExpr.getSymbolName().getName());
        tempJsonArrayRef.peek().add(variableRefObj);
    }

    @Override
    public void visit(ArrayInitExpr arrayInitExpr) {
        JsonObject arrayInitExprObj = new JsonObject();
        arrayInitExprObj.addProperty(BLangJSONModelConstants.EXPRESSION_TYPE,
                BLangJSONModelConstants.ARRAY_INIT_EXPRESSION);
        tempJsonArrayRef.push(new JsonArray());
        if (arrayInitExpr.getArgExprs() != null) {
            for (Expression expression : arrayInitExpr.getArgExprs()) {
                expression.accept(this);
            }
        }
        arrayInitExprObj.add(BLangJSONModelConstants.CHILDREN, tempJsonArrayRef.peek());
        tempJsonArrayRef.pop();
        tempJsonArrayRef.peek().add(arrayInitExprObj);
    }

    @Override
    public void visit(BacktickExpr backtickExpr) {
        JsonObject backquoteExprObj = new JsonObject();
        backquoteExprObj.addProperty(BLangJSONModelConstants.EXPRESSION_TYPE,
                BLangJSONModelConstants.BACK_QUOTE_EXPRESSION);
        backquoteExprObj.addProperty(BLangJSONModelConstants.BACK_QUOTE_ENCLOSED_STRING,
                backtickExpr.getTemplateStr());
        tempJsonArrayRef.peek().add(backquoteExprObj);
    }

    @Override
    public void visit(InstanceCreationExpr instanceCreationExpr) {
        JsonObject instanceCreationExprObj = new JsonObject();
        instanceCreationExprObj.addProperty(BLangJSONModelConstants.EXPRESSION_TYPE,
                BLangJSONModelConstants.INSTANCE_CREATION_EXPRESSION);
        instanceCreationExprObj.addProperty(BLangJSONModelConstants.INSTANCE_CREATION_EXPRESSION_INSTANCE_TYPE ,
                instanceCreationExpr.getType().toString());
        tempJsonArrayRef.push(new JsonArray());
        instanceCreationExprObj.add(BLangJSONModelConstants.CHILDREN, tempJsonArrayRef.peek());
        tempJsonArrayRef.pop();
        tempJsonArrayRef.peek().add(instanceCreationExprObj);
    }

    @Override
    public void visit(MainInvoker mainInvoker) {
        //TODO
    }

    @Override
    public void visit(ResourceInvocationExpr resourceInvokerExpr) {
        //TODO
    }

    @Override
    public void visit(MapInitExpr mapInitExpr) {
        //TODO
    }

    @Override
    public void visit(ConstantLocation constantLocation) {
        //TODO
    }

    @Override
    public void visit(LocalVarLocation localVarLocation) {
        //TODO
    }

    @Override
    public void visit(ConnectorVarLocation connectorVarLocation) {
        //TODO
    }

    @Override
    public void visit(ServiceVarLocation serviceVarLocation) {
        //TODO
    }

    @Override
    public void visit(Const constant) {
        //TODO
    }

    @Override
    public void visit(ArrayMapAccessExpr arrayMapAccessExpr) {
        //TODO
    }

    @Override
    public void visit(KeyValueExpression arrayMapAccessExpr) {
        //TODO
    }

}<|MERGE_RESOLUTION|>--- conflicted
+++ resolved
@@ -605,13 +605,7 @@
         funcInvcObj.addProperty(BLangJSONModelConstants.EXPRESSION_TYPE,
                 BLangJSONModelConstants.FUNCTION_INVOCATION_EXPRESSION);
         funcInvcObj.addProperty(BLangJSONModelConstants.FUNCTIONS_NAME,
-<<<<<<< HEAD
                 funcIExpr.getCallableUnitName().getName());
-        funcInvcObj.addProperty(BLangJSONModelConstants.PACKAGE_NAME,
-                funcIExpr.getCallableUnit().getPackageName());
-=======
-                funcIExpr.getFunctionName().getName());
->>>>>>> 9c30f7f1
         tempJsonArrayRef.push(new JsonArray());
         if (funcIExpr.getArgExprs() != null) {
             for (Expression expression : funcIExpr.getArgExprs()) {
@@ -629,15 +623,11 @@
         actionInvcObj.addProperty(BLangJSONModelConstants.EXPRESSION_TYPE,
                 BLangJSONModelConstants.ACTION_INVOCATION_EXPRESSION);
         actionInvcObj.addProperty(BLangJSONModelConstants.ACTION_NAME,
-<<<<<<< HEAD
                 actionIExpr.getCallableUnitName().getName());
-=======
-                actionIExpr.getActionName().getName());
         actionInvcObj.addProperty(BLangJSONModelConstants.ACTION_PKG_NAME,
-                actionIExpr.getActionName().getPkgName());
+                actionIExpr.getCallableUnitName().getPkgName());
         actionInvcObj.addProperty(BLangJSONModelConstants.ACTION_CONNECTOR_NAME,
-                actionIExpr.getActionName().getConnectorName());
->>>>>>> 9c30f7f1
+                actionIExpr.getCallableUnitName().getConnectorName());
         tempJsonArrayRef.push(new JsonArray());
         if (actionIExpr.getArgExprs() != null) {
             for (Expression expression : actionIExpr.getArgExprs()) {
