/*
 *  Copyright (c) 2019, WSO2 Inc. (http://www.wso2.org) All Rights Reserved.
 *
 *  WSO2 Inc. licenses this file to you under the Apache License,
 *  Version 2.0 (the "License"); you may not use this file except
 *  in compliance with the License.
 *  You may obtain a copy of the License at
 *
 *    http://www.apache.org/licenses/LICENSE-2.0
 *
 *  Unless required by applicable law or agreed to in writing,
 *  software distributed under the License is distributed on an
 *  "AS IS" BASIS, WITHOUT WARRANTIES OR CONDITIONS OF ANY
 *  KIND, either express or implied.  See the License for the
 *  specific language governing permissions and limitations
 *  under the License.
 */
package org.ballerinalang.langlib.test.statements.foreach;

import org.ballerinalang.model.values.BValue;
import org.ballerinalang.test.util.BCompileUtil;
import org.ballerinalang.test.util.BRunUtil;
import org.ballerinalang.test.util.CompileResult;
import org.testng.Assert;
import org.testng.annotations.BeforeClass;
import org.testng.annotations.Test;

/**
 * Tests for typed binding patterns in foreach.
 *
 * @since 0.985.0
 */
public class ForeachXMLTypedBindingPatternsTests {

    private CompileResult program;
    private String expectedXml1 = "0:<p:person xmlns:p=\"foo\" xmlns:q=\"bar\">\n" +
            "        <p:name>bob</p:name>\n" +
            "        <p:address>\n" +
            "            <p:city>NY</p:city>\n" +
            "            <q:country>US</q:country>\n" +
            "        </p:address>\n" +
            "        <q:ID>1131313</q:ID>\n" +
            "    </p:person> ";
    private String expectedXml2 = "0:<p:name xmlns:p=\"foo\">bob</p:name> " +
            "1:<p:address xmlns:p=\"foo\">\n" +
            "            <p:city>NY</p:city>\n" +
<<<<<<< HEAD
            "            <q:country>US</q:country>\n" +
            "        </p:address> 2:<q:ID xmlns:p=\"foo\" xmlns:q=\"bar\">1131313</q:ID> ";
=======
            "            <q:country xmlns:q=\"bar\">US</q:country>\n" +
            "        </p:address> 2:<q:ID xmlns:q=\"bar\">1131313</q:ID> ";
>>>>>>> 2bc85f24

    @BeforeClass
    public void setup() {
        program = BCompileUtil.compile("test-src/statements/foreach/foreach-xml-typed-binding-patterns.bal");
    }

    @Test
    public void testXmlWithRootWithSimpleVariableWithoutType() {
        BValue[] returns = BRunUtil.invoke(program, "testXmlWithRootWithSimpleVariableWithoutType");
        Assert.assertEquals(returns.length, 1);
        Assert.assertEquals(returns[0].stringValue(), expectedXml1);
    }

    @Test
    public void testXmlWithRootWithSimpleVariableWithType() {
        BValue[] returns = BRunUtil.invoke(program, "testXmlWithRootWithSimpleVariableWithType");
        Assert.assertEquals(returns.length, 1);
        Assert.assertEquals(returns[0].stringValue(), expectedXml1);
    }

    @Test
    public void testXmlInnerElementsWithSimpleVariableWithoutType() {
        BValue[] returns = BRunUtil.invoke(program, "testXmlInnerElementsWithSimpleVariableWithoutType");
        Assert.assertEquals(returns.length, 1);
        Assert.assertEquals(returns[0].stringValue(), expectedXml2);
    }

    @Test
    public void testXmlInnerElementsWithSimpleVariableWithType() {
        BValue[] returns = BRunUtil.invoke(program, "testXmlInnerElementsWithSimpleVariableWithType");
        Assert.assertEquals(returns.length, 1);
        Assert.assertEquals(returns[0].stringValue(), expectedXml2);
    }

    @Test
    public void testEmptyXmlIteration() {
        BValue[] returns = BRunUtil.invoke(program, "testEmptyXmlIteration");
        Assert.assertEquals(returns.length, 1);
        Assert.assertEquals(returns[0].stringValue(), "");
    }
}<|MERGE_RESOLUTION|>--- conflicted
+++ resolved
@@ -44,13 +44,8 @@
     private String expectedXml2 = "0:<p:name xmlns:p=\"foo\">bob</p:name> " +
             "1:<p:address xmlns:p=\"foo\">\n" +
             "            <p:city>NY</p:city>\n" +
-<<<<<<< HEAD
-            "            <q:country>US</q:country>\n" +
-            "        </p:address> 2:<q:ID xmlns:p=\"foo\" xmlns:q=\"bar\">1131313</q:ID> ";
-=======
             "            <q:country xmlns:q=\"bar\">US</q:country>\n" +
             "        </p:address> 2:<q:ID xmlns:q=\"bar\">1131313</q:ID> ";
->>>>>>> 2bc85f24
 
     @BeforeClass
     public void setup() {
