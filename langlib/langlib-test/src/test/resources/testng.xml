--- conflicted
+++ resolved
@@ -34,19 +34,11 @@
         </packages>
 
         <classes>
-<<<<<<< HEAD
             <!--<class name="org.ballerinalang.langlib.test.LangLibStringTest" />-->
             <!--<class name="org.ballerinalang.langlib.test.LangLibIntTest" />-->
             <!--<class name="org.ballerinalang.langlib.test.TypeParamTest" />-->
-            <!--<class name="org.ballerinalang.langlib.test.statements.foreach.ForeachNegativeTests" />-->
-=======
-            <class name="org.ballerinalang.langlib.test.LangLibStringTest" />
-            <class name="org.ballerinalang.langlib.test.LangLibIntTest" />
-            <class name="org.ballerinalang.langlib.test.LangLibFloatTest" />
-            <class name="org.ballerinalang.langlib.test.TypeParamTest" />
-            <class name="org.ballerinalang.langlib.test.LangLibArrayTest" />
-            <class name="org.ballerinalang.langlib.test.LangLibTupleTest" />
->>>>>>> 16e14689
+            <class name="org.ballerinalang.langlib.test.statements.foreach.ForeachErrorBindingPatternsTests" />
+
         </classes>
     </test>
 </suite>