// Copyright (c) 2019 WSO2 Inc. (http://www.wso2.org) All Rights Reserved.
//
// WSO2 Inc. licenses this file to you under the Apache License,
// Version 2.0 (the "License"); you may not use this file except
// in compliance with the License.
// You may obtain a copy of the License at
//
// http://www.apache.org/licenses/LICENSE-2.0
//
// Unless required by applicable law or agreed to in writing,
// software distributed under the License is distributed on an
// "AS IS" BASIS, WITHOUT WARRANTIES OR CONDITIONS OF ANY
// KIND, either express or implied.  See the License for the
// specific language governing permissions and limitations
// under the License.
import ballerina/lang.__internal as internal;

# A type parameter that is a subtype of `any|error`.
# Has the special semantic that when used in a declaration
# all uses in the declaration must refer to same type.
@typeParam
type Type any|error;

# A type parameter that is a subtype of `any|error`.
# Has the special semantic that when used in a declaration
# all uses in the declaration must refer to same type.
@typeParam
type Type1 any|error;

# A type parameter that is a subtype of `anydata|error`.
# Has the special semantic that when used in a declaration
# all uses in the declaration must refer to same type.
@typeParam
type PureType any|error;

# Returns the number of members of an array.
#
# + arr - the array
# + return - number of members in `arr`
public function length((any|error)[] arr) returns int = external;

# Returns an iterator over an array.
#
# + arr - the array
# + return - a new iterator object that will iterate over the members of `arr`.
public function iterator(Type[] arr) returns abstract object {
    public function next() returns record {|
        Type value;
    |}|error?;
} {
    ArrayIterator arrIterator = new(arr);
    return arrIterator;
}

# Returns a new array consisting of index and member pairs.
#
# + arr - the array
# + return - array of index, member pairs
public function enumerate(Type[] arr) returns [int, Type][] = external;

// Functional iteration

# Applies a function to each member of an array and returns an array of the results.
#
# + arr - the array
# + func - a function to apply to each member
# + return - new array containing result of applying `func` to each member of `arr` in order
public function 'map(Type[] arr, function(Type val) returns Type1 func) returns Type1[] = external;

# Applies a function to each member of an array.
# The parameter `func` is applied to each member of array `arr` in order.
#
# + arr - the array
# + func - a function to apply to each member
public function forEach(Type[] arr, function(Type val) returns () func) returns () = external;

# Selects the members from an array for which a function returns true.
#
# + arr - the array
# + func - a predicate to apply to each member to test whether it should be selected
# + return - new array only containing members of `arr` for which `func` evaluates to true
public function filter(Type[] arr, function(Type val) returns boolean func) returns Type[] = external;

# Combines the members of an array using a combining function.
# The combining function takes the combined value so far and a member of the array,
# and returns a new combined value.
#
# + arr - the array
# + func - combining function
# + initial - initial value for the first argument of combining parameter `func`
# + return - result of combining the members of `arr` using `func`
#
# For example
# ```
# reduce([1, 2, 3], function (int total, int n) returns int { return total + n; }, 0)
# ```
# is the same as `sum(1, 2, 3)`.
public function reduce(Type[] arr, function(Type1 accum, Type val) returns Type1 func, Type1 initial) returns Type1 = external;

# Returns a subarray starting from `startIndex` (inclusive) to `endIndex` (exclusive).
#
# + arr - the array
# + startIndex - index of first member to include in the slice
# + endIndex - index of first member not to include in the slice
# + return - array slice within specified range
public function slice(Type[] arr, int startIndex, int endIndex = arr.length()) returns Type[] = external;

# Removes a member of an array.
#
# + arr - the array
# + index - index of member to be removed from `arr`
# + return - the member of `arr` that was at `index`
# This removes the member of `arr` with index `index` and returns it.
# It panics if there is no such member.
public function remove(Type[] arr, int index) returns Type = external;

# Removes all members of an array.
# + arr - the array
#  Panics if any member cannot be removed.
public function removeAll((any|error)[] arr) returns () = external;

# Changes the length of an array.
#
# + arr - the array of which to change the length
# + length - new length
# `setLength(arr, 0)` is equivalent to `removeAll(arr)`.
public function setLength((any|error)[] arr, int length) returns () = external;

# Returns the index of first member of `arr` that is equal to `val` if there is one.
# Returns `()` if not found
# Equality is tested using `==`
#
# + arr - the array
# + val - member to search for
# + startIndex - index to start the search from
# + return - index of the member if found, else `()`
public function indexOf(PureType[] arr, PureType val, int startIndex = 0) returns int? = external;

# Reverses the order of the members of an array.
#
# + arr - the array to be reversed
# + return - `arr` with its members in reverse order
public function reverse(Type[] arr) returns Type[] = external;

# Sorts an array using a comparator function.
# The comparator function must return a value less than, equal to or greater than zero
# according as its first argument is to be ordered before, equal to or after its second argument.
#
# + arr - the array to be sorted
# + func - comparator function
# + return - `arr` with its members sorted
public function sort(Type[] arr, function(Type val1, Type val2) returns int func) returns Type[] = external;

// Stack-like methods (JavaScript, Perl)
// panic on fixed-length array
// compile-time error if known to be fixed-length

# Removes and returns the last member of an array.
# The array must not be empty.
#
# + arr - the array
# + return - removed member
public function pop(Type[] arr) returns Type = external;

# Adds values to the end of an array.
#
# + arr - the array
# + vals - values to add to the end of the array
public function push(Type[] arr, Type... vals) returns () = external;

// Queue-like methods (JavaScript, Perl, shell)
// panic on fixed-length array
// compile-time error if known to be fixed-length

# Removes and returns first member of an array.
# The array must not be empty.
#
# + arr - the array
# + return - the value that was the first member of the array
public function shift(Type[] arr) returns Type = external;

# Adds values to the start of an array.
# The values newly added to the array will be in the same order
# as they are in `vals`.
#
# + arr - the array
# + vals - values to add to the start of the array
public function unshift(Type[] arr, Type... vals) returns () = external;

// Conversion

# Returns the string that is the Base64 representation of an array of bytes.
# The representation is the same as used by a Ballerina Base64Literal.
# The result will contain only characters  `A..Z`, `a..z`, `0..9`, `+`, `/` and `=`.
# There will be no whitespace in the returned string.
#
# + arr - the array
# + return - Base64 string representation
public function toBase64(byte[] arr) returns string = external;

# Returns the byte array that a string represents in Base64.
# `str` must consist of the characters `A..Z`, `a..z`, `0..9`, `+`, `/`, `=`
# and whitespace as allowed by a Ballerina Base64Literal.
#
# + str - Base64 string representation
# + return - the byte array or error
public function fromBase64(string str) returns byte[]|error = external;

# Returns the string that is the Base16 representation of an array of bytes.
# The representation is the same as used by a Ballerina Base16Literal.
# The result will contain only characters  `0..9`, `a..f`.
# There will be no whitespace in the returned string.
#
# + arr - the array
# + return - Base16 string representation
public function toBase16(byte[] arr) returns string = external;

# Returns the byte array that a string represents in Base16.
# `str` must consist of the characters `0..9`, `A..F`, `a..f`
# and whitespace as allowed by a Ballerina Base16Literal.
#
# + str - Base16 string representation
# + return - the byte array or error
public function fromBase16(string str) returns byte[]|error = external;

# Returns a stream from the given array.
#
# + arr - The array from which the stream is created
# + return - The stream representation of the array `arr`
public function toStream(PureType[] arr) returns stream<PureType> {
<<<<<<< HEAD
    object {
            public int index;
            public PureType[] arr;

            public function __init(PureType[] arr, int index) {
                self.index = index;
                self.arr = arr;
            }
            public function next() returns record {|PureType value;|}|error? {
                self.index += 1;
                if (length(self.arr) > self.index) {
                    var value = self.arr[self.index];
                    return internal:setNarrowType(typeof value, {value : value});
                } else {
                    return ();
                }
            }
        } itrObj = new(arr, -1);

    return internal:construct(internal:getElementType(typeof arr), itrObj);
=======
    return internal:construct(internal:getElementType(typeof arr), iterator(arr));
>>>>>>> 2ec56bd1
}<|MERGE_RESOLUTION|>--- conflicted
+++ resolved
@@ -228,28 +228,5 @@
 # + arr - The array from which the stream is created
 # + return - The stream representation of the array `arr`
 public function toStream(PureType[] arr) returns stream<PureType> {
-<<<<<<< HEAD
-    object {
-            public int index;
-            public PureType[] arr;
-
-            public function __init(PureType[] arr, int index) {
-                self.index = index;
-                self.arr = arr;
-            }
-            public function next() returns record {|PureType value;|}|error? {
-                self.index += 1;
-                if (length(self.arr) > self.index) {
-                    var value = self.arr[self.index];
-                    return internal:setNarrowType(typeof value, {value : value});
-                } else {
-                    return ();
-                }
-            }
-        } itrObj = new(arr, -1);
-
-    return internal:construct(internal:getElementType(typeof arr), itrObj);
-=======
     return internal:construct(internal:getElementType(typeof arr), iterator(arr));
->>>>>>> 2ec56bd1
 }