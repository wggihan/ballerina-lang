--- conflicted
+++ resolved
@@ -1,4 +1,4 @@
-/**
+/*
  * Copyright (c) 2017, WSO2 Inc. (http://www.wso2.org) All Rights Reserved.
  *
  * WSO2 Inc. licenses this file to you under the Apache License,
@@ -41,26 +41,7 @@
 
     private static final String OPERATION = "get xml item type";
 
-<<<<<<< HEAD
-    public static String getItemType(Strand strand, XMLValue<?> xml) {
-=======
-    @Override
-    public void execute(Context ctx) {
-        BValue result = null;
-        try {
-            // Accessing Parameters.
-            BXML xml = (BXML) ctx.getRefArgument(0);
-            result = xml.getItemType();
-        } catch (Throwable e) {
-            ErrorHandler.handleXMLException(OPERATION, e);
-        }
-        
-        // Setting output value.
-        ctx.setReturnValues(result);
-    }
-
     public static Object getItemType(Strand strand, XMLValue<?> xml) {
->>>>>>> 54de6753
         try {
             return xml.getItemType();
         } catch (Throwable e) {
