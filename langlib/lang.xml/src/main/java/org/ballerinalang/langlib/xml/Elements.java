/*
 * Copyright (c) 2017, WSO2 Inc. (http://www.wso2.org) All Rights Reserved.
 *
 * WSO2 Inc. licenses this file to you under the Apache License,
 * Version 2.0 (the "License"); you may not use this file except
 * in compliance with the License.
 * You may obtain a copy of the License at
 *
 * http://www.apache.org/licenses/LICENSE-2.0
 *
 * Unless required by applicable law or agreed to in writing,
 * software distributed under the License is distributed on an
 * "AS IS" BASIS, WITHOUT WARRANTIES OR CONDITIONS OF ANY
 * KIND, either express or implied.  See the License for the
 * specific language governing permissions and limitations
 * under the License.
 **/

package org.ballerinalang.langlib.xml;

import org.ballerinalang.jvm.scheduling.Strand;
import org.ballerinalang.jvm.util.exceptions.BLangExceptionHelper;
<<<<<<< HEAD
=======
import org.ballerinalang.jvm.values.ArrayValue;
import org.ballerinalang.jvm.values.ArrayValueImpl;
>>>>>>> f689a549
import org.ballerinalang.jvm.values.IteratorValue;
import org.ballerinalang.jvm.values.XMLSequence;
import org.ballerinalang.jvm.values.XMLValue;
import org.ballerinalang.jvm.values.api.BXml;
import org.ballerinalang.model.types.TypeKind;
import org.ballerinalang.natives.annotations.BallerinaFunction;
import org.ballerinalang.natives.annotations.ReturnType;

import java.util.ArrayList;
import java.util.List;

/**
 * Get all the elements-type items of a xml.
 * 
 * @since 0.88
 */
@BallerinaFunction(
        orgName = "ballerina", packageName = "lang.xml",
        functionName = "elements",
        returnType = {@ReturnType(type = TypeKind.XML)},
        isPublic = true
)
public class Elements {

    private static final String OPERATION = "get elements from xml";

    public static XMLValue elements(Strand strand, XMLValue xml) {
        try {
            return (XMLValue) xml.elements();
        } catch (Throwable e) {
            BLangExceptionHelper.handleXMLException(OPERATION, e);
        }

        return null;
    }

<<<<<<< HEAD
    private static XMLValue generateCodePointSequence(XMLValue value) {
        List<BXml> list = new ArrayList<>();
=======
    private static XMLValue<?> generateCodePointSequence(XMLValue<?> value) {
        ArrayValue array = new ArrayValueImpl(new BArrayType(BTypes.typeString));
>>>>>>> f689a549
        IteratorValue bIterator = value.getIterator();
        while (bIterator.hasNext()) {
            list.add((XMLValue) bIterator.next());
        }
        return new XMLSequence(list);
    }
}<|MERGE_RESOLUTION|>--- conflicted
+++ resolved
@@ -20,15 +20,10 @@
 
 import org.ballerinalang.jvm.scheduling.Strand;
 import org.ballerinalang.jvm.util.exceptions.BLangExceptionHelper;
-<<<<<<< HEAD
-=======
-import org.ballerinalang.jvm.values.ArrayValue;
-import org.ballerinalang.jvm.values.ArrayValueImpl;
->>>>>>> f689a549
 import org.ballerinalang.jvm.values.IteratorValue;
 import org.ballerinalang.jvm.values.XMLSequence;
 import org.ballerinalang.jvm.values.XMLValue;
-import org.ballerinalang.jvm.values.api.BXml;
+import org.ballerinalang.jvm.values.api.BXML;
 import org.ballerinalang.model.types.TypeKind;
 import org.ballerinalang.natives.annotations.BallerinaFunction;
 import org.ballerinalang.natives.annotations.ReturnType;
@@ -61,13 +56,8 @@
         return null;
     }
 
-<<<<<<< HEAD
     private static XMLValue generateCodePointSequence(XMLValue value) {
-        List<BXml> list = new ArrayList<>();
-=======
-    private static XMLValue<?> generateCodePointSequence(XMLValue<?> value) {
-        ArrayValue array = new ArrayValueImpl(new BArrayType(BTypes.typeString));
->>>>>>> f689a549
+        List<BXML> list = new ArrayList<>();
         IteratorValue bIterator = value.getIterator();
         while (bIterator.hasNext()) {
             list.add((XMLValue) bIterator.next());
