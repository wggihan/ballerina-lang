--- conflicted
+++ resolved
@@ -67,13 +67,8 @@
         if (service.getEndpointName().equals(HttpConstants.PROTOCOL_PACKAGE_HTTP)) {
             WebSocketService wsService = new WebSocketService(service);
             WsClientConnectorConfig clientConnectorConfig = new WsClientConnectorConfig(remoteUrl);
-<<<<<<< HEAD
-            Value[] subProtocolValues =
-                    clientEndpointConfig.getArrayField(WebSocketConstants.CLIENT_SUBPROTOCOLS_CONFIG);
-=======
             Value[] subProtocolValues = clientEndpointConfig
                     .getArrayField(WebSocketConstants.CLIENT_SUBPROTOCOLS_CONFIG);
->>>>>>> a69cddb5
             if (subProtocolValues != null) {
                 clientConnectorConfig.setSubProtocols(Arrays.stream(subProtocolValues).map(Value::getStringValue)
                                                               .toArray(String[]::new));
