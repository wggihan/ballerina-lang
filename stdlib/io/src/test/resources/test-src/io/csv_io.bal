// Copyright (c) 2019 WSO2 Inc. (http://www.wso2.org) All Rights Reserved.
//
// WSO2 Inc. licenses this file to you under the Apache License,
// Version 2.0 (the "License"); you may not use this file except
// in compliance with the License.
// You may obtain a copy of the License at
//
// http://www.apache.org/licenses/LICENSE-2.0
//
// Unless required by applicable law or agreed to in writing,
// software distributed under the License is distributed on an
// "AS IS" BASIS, WITHOUT WARRANTIES OR CONDITIONS OF ANY
// KIND, either express or implied.  See the License for the
// specific language governing permissions and limitations
// under the License.

import ballerina/io;

type Employee record {
    string id;
    string name;
    float salary;
};

io:ReadableCSVChannel? rch = ();
io:WritableCSVChannel? wch = ();

const string IO_ERROR_CODE = "{ballerina/io}IOError";

function initReadableCsvChannel(string filePath, string encoding, io:Separator fieldSeparator) returns @tainted error? {
    var byteChannel = io:openReadableFile(filePath);
    if (byteChannel is io:ReadableByteChannel) {
        io:ReadableCharacterChannel charChannel = new io:ReadableCharacterChannel( <@untainted> byteChannel, encoding);
        rch = new io:ReadableCSVChannel(charChannel, fs = fieldSeparator);
    } else {
        return byteChannel;
    }
}

function initWritableCsvChannel(string filePath, string encoding, io:Separator fieldSeparator) {
    io:WritableByteChannel byteChannel = <@untainted io:WritableByteChannel> io:openWritableFile(filePath);
    io:WritableCharacterChannel charChannel = new io:WritableCharacterChannel(byteChannel, encoding);
    wch = new io:WritableCSVChannel(charChannel, fs = fieldSeparator);
}

function initOpenCsvChannel(string filePath, string encoding, io:Separator fieldSeparator, int nHeaders = 0) returns error? {
    var byteChannel =  <@untainted> io:openReadableFile(filePath);
    if (byteChannel is io:ReadableByteChannel) {
        io:ReadableCharacterChannel charChannel = new io:ReadableCharacterChannel(byteChannel, encoding);
        rch = new io:ReadableCSVChannel(charChannel, fs = fieldSeparator, nHeaders = nHeaders);
    } else {
        return byteChannel;
    }
}

<<<<<<< HEAD
function nextRecord() returns @tainted (string[]|error) {
    var cha = rch;
    if(cha is io:ReadableCSVChannel){
        var result = cha.getNext();
        if (result is string[]) {
            return result;
        } else if(result is error) {
            return result;
        }
=======
function nextRecord() returns @tainted string[]|error {
    var result = rch.getNext();
    if (result is string[]) {
        return result;
    } else if (result is error) {
        return result;
    } else {
        error e = error(IO_ERROR_CODE, message = "Record channel not initialized properly");
        return e;
>>>>>>> ce08df12
    }
    error e = error(IO_ERROR_CODE, message = "Record channel not initialized properly");
    return e;
}

function writeRecord(string[] fields) {
    var cha = wch;
    if(cha is io:WritableCSVChannel){
        var result = cha.write(fields);
    }
}

function close() {
    var rcha = rch;
    var wcha = wch;
    if(rcha is io:ReadableCSVChannel) {
        checkpanic rcha.close();
    }
    if(wcha is io:WritableCSVChannel) {
        checkpanic wcha.close();
    }
}

function hasNextRecord() returns boolean? {
    var rcha = rch;
    if(rcha is io:ReadableCSVChannel) {
        return rcha.hasNext();
    }
}

function getTable(string filePath, string encoding, io:Separator fieldSeparator) returns @tainted float|error {
    var byteChannel = io:openReadableFile(filePath);
    if (byteChannel is io:ReadableByteChannel) {
        io:ReadableCharacterChannel charChannel = new io:ReadableCharacterChannel(byteChannel, encoding);
        io:ReadableCSVChannel csv = new io:ReadableCSVChannel(charChannel, fs = fieldSeparator);
        float total = 0.0;
        var tableResult = csv.getTable(Employee);
        if (tableResult is table<Employee>) {
            foreach var x in tableResult {
                total = total + x.salary;
            }
            return total;
        } else {
            return tableResult;
        }
    } else {
        return byteChannel;
    }
}<|MERGE_RESOLUTION|>--- conflicted
+++ resolved
@@ -53,8 +53,7 @@
     }
 }
 
-<<<<<<< HEAD
-function nextRecord() returns @tainted (string[]|error) {
+function nextRecord() returns @tainted string[]|error {
     var cha = rch;
     if(cha is io:ReadableCSVChannel){
         var result = cha.getNext();
@@ -63,17 +62,6 @@
         } else if(result is error) {
             return result;
         }
-=======
-function nextRecord() returns @tainted string[]|error {
-    var result = rch.getNext();
-    if (result is string[]) {
-        return result;
-    } else if (result is error) {
-        return result;
-    } else {
-        error e = error(IO_ERROR_CODE, message = "Record channel not initialized properly");
-        return e;
->>>>>>> ce08df12
     }
     error e = error(IO_ERROR_CODE, message = "Record channel not initialized properly");
     return e;
