--- conflicted
+++ resolved
@@ -15,25 +15,13 @@
 // under the License.
 
 
-<<<<<<< HEAD
-documentation {
-    Represents a TCP socket.
 
-    F{{byteChannel}} ByteChannel which will represent the socket connection
-    F{{remotePort}} Remote server connection port
-    F{{localPort}} Local port the socket connection should bound
-    F{{remoteAddress}} IP/Host of the remote server
-    F{{localAddress}} Local interface the connection should bound
-}
-=======
-# Represents a TCP socket.
 #
-# + channel - ByteChannel which will represent the socket connection
+# + byteChannel - ByteChannel which will represent the socket connection
 # + remotePort - Remote server connection port
 # + localPort - Local port the socket connection should bound
 # + remoteAddress - IP/Host of the remote server
 # + localAddress - Local interface the connection should bound
->>>>>>> 6fd35335
 public type Socket object {
 
     @readonly public ByteChannel byteChannel;
