/*
 *  Copyright (c) 2017, WSO2 Inc. (http://www.wso2.org) All Rights Reserved.
 *
 *  WSO2 Inc. licenses this file to you under the Apache License,
 *  Version 2.0 (the "License"); you may not use this file except
 *  in compliance with the License.
 *  You may obtain a copy of the License at
 *
 *  http://www.apache.org/licenses/LICENSE-2.0
 *
 *  Unless required by applicable law or agreed to in writing,
 *  software distributed under the License is distributed on an
 *  "AS IS" BASIS, WITHOUT WARRANTIES OR CONDITIONS OF ANY
 *  KIND, either express or implied.  See the License for the
 *  specific language governing permissions and limitations
 *  under the License.
 */

package org.ballerinalang.stdlib.io.nativeimpl;

import org.ballerinalang.bre.Context;
import org.ballerinalang.bre.bvm.CallableUnitCallback;
import org.ballerinalang.model.NativeCallableUnit;
import org.ballerinalang.model.types.TypeKind;
import org.ballerinalang.model.values.BByteArray;
import org.ballerinalang.model.values.BInteger;
import org.ballerinalang.model.values.BMap;
import org.ballerinalang.model.values.BValue;
import org.ballerinalang.natives.annotations.Argument;
import org.ballerinalang.natives.annotations.BallerinaFunction;
import org.ballerinalang.natives.annotations.Receiver;
import org.ballerinalang.natives.annotations.ReturnType;
import org.ballerinalang.stdlib.io.channels.base.Channel;
import org.ballerinalang.stdlib.io.events.EventContext;
import org.ballerinalang.stdlib.io.events.EventRegister;
import org.ballerinalang.stdlib.io.events.EventResult;
import org.ballerinalang.stdlib.io.events.Register;
import org.ballerinalang.stdlib.io.events.bytes.WriteBytesEvent;
import org.ballerinalang.stdlib.io.utils.IOConstants;
import org.ballerinalang.stdlib.io.utils.IOUtils;

/**
 * Native function ballerina.lo#writeBytes.
 *
 * @since 0.94
 */
@BallerinaFunction(
        orgName = "ballerina", packageName = "io",
        functionName = "write",
        receiver = @Receiver(type = TypeKind.OBJECT, structType = "ByteChannel", structPackage = "ballerina/io"),
        args = {@Argument(name = "content", type = TypeKind.ARRAY, elementType = TypeKind.BYTE),
                @Argument(name = "offset", type = TypeKind.INT)},
        returnType = {@ReturnType(type = TypeKind.INT),
                @ReturnType(type = TypeKind.RECORD, structType = "IOError", structPackage = "ballerina/io")},
        isPublic = true
)
public class WriteBytes implements NativeCallableUnit {

    /**
     * Index which holds the byte channel in ballerina/io#writeBytes.
     */
    private static final int BYTE_CHANNEL_INDEX = 0;

    /**
     * Index which holds the content in ballerina/io#writeBytes.
     */
    private static final int CONTENT_INDEX = 1;

    /*
     * Index which holds the start offset in ballerina/io#writeBytes.
     */
    private static final int START_OFFSET_INDEX = 0;

    /*
     * Function which will be notified on the response obtained after the async operation.
     *
     * @param result context of the callback.
     * @return Once the callback is processed we further return back the result.
     */
    private static EventResult writeResponse(EventResult<Integer, EventContext> result) {
        EventContext eventContext = result.getContext();
        Context context = eventContext.getContext();
        Throwable error = eventContext.getError();
        CallableUnitCallback callback = eventContext.getCallback();
        if (null != error) {
            BMap<String, BValue> errorStruct = IOUtils.createError(context, error.getMessage());
            context.setReturnValues(errorStruct);
        } else {
            Integer numberOfBytesWritten = result.getResponse();
            context.setReturnValues(new BInteger(numberOfBytesWritten));
        }
        callback.notifySuccess();
        return result;
    }


    /**
     * Writes bytes to a given channel.
     * <p>
     * {@inheritDoc}
     */
    @Override
    public void execute(Context context, CallableUnitCallback callback) {
        BMap<String, BValue> channel = (BMap<String, BValue>) context.getRefArgument(BYTE_CHANNEL_INDEX);
        byte[] content = ((BByteArray) context.getRefArgument(CONTENT_INDEX)).getBytes();
        int offset = (int) context.getIntArgument(START_OFFSET_INDEX);
        Channel byteChannel = (Channel) channel.getNativeData(IOConstants.BYTE_CHANNEL_NAME);
        EventContext eventContext = new EventContext(context, callback);
        WriteBytesEvent writeBytesEvent = new WriteBytesEvent(byteChannel, content, offset, eventContext);
<<<<<<< HEAD
        Register register = EventRegister.getFactory().register(byteChannel.id(), byteChannel.isSelectable(),
                writeBytesEvent, WriteBytes::writeResponse);
=======
        Register register = EventRegister.getFactory().register(writeBytesEvent, WriteBytes::writeResponse);
        eventContext.setRegister(register);
>>>>>>> 562d0bb3
        register.submit();
    }

    @Override
    public boolean isBlocking() {
        return false;
    }
}<|MERGE_RESOLUTION|>--- conflicted
+++ resolved
@@ -107,13 +107,8 @@
         Channel byteChannel = (Channel) channel.getNativeData(IOConstants.BYTE_CHANNEL_NAME);
         EventContext eventContext = new EventContext(context, callback);
         WriteBytesEvent writeBytesEvent = new WriteBytesEvent(byteChannel, content, offset, eventContext);
-<<<<<<< HEAD
-        Register register = EventRegister.getFactory().register(byteChannel.id(), byteChannel.isSelectable(),
-                writeBytesEvent, WriteBytes::writeResponse);
-=======
         Register register = EventRegister.getFactory().register(writeBytesEvent, WriteBytes::writeResponse);
         eventContext.setRegister(register);
->>>>>>> 562d0bb3
         register.submit();
     }
 
