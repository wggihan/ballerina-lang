--- conflicted
+++ resolved
@@ -48,12 +48,7 @@
 @BallerinaFunction(
         orgName = "ballerina", packageName = "websub",
         functionName = "initWebSubSubscriberServiceEndpoint",
-<<<<<<< HEAD
-        receiver = @Receiver(type = TypeKind.OBJECT, structType = "Listener",
-                structPackage = WebSubSubscriberConstants.WEBSUB_PACKAGE_PATH)
-=======
-        receiver = @Receiver(type = TypeKind.STRUCT, structType = "Listener", structPackage = WEBSUB_PACKAGE)
->>>>>>> d4c067a2
+        receiver = @Receiver(type = TypeKind.OBJECT, structType = "Listener", structPackage = WEBSUB_PACKAGE)
 )
 public class InitWebSubSubscriberServiceEndpoint extends BlockingNativeCallableUnit {
 
