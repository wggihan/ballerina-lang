/*
 *  Copyright (c) 2018, WSO2 Inc. (http://www.wso2.org) All Rights Reserved.
 *
 *  WSO2 Inc. licenses this file to you under the Apache License,
 *  Version 2.0 (the "License"); you may not use this file except
 *  in compliance with the License.
 *  You may obtain a copy of the License at
 *
 *  http://www.apache.org/licenses/LICENSE-2.0
 *
 *  Unless required by applicable law or agreed to in writing,
 *  software distributed under the License is distributed on an
 *  "AS IS" BASIS, WITHOUT WARRANTIES OR CONDITIONS OF ANY
 *  KIND, either express or implied.  See the License for the
 *  specific language governing permissions and limitations
 *  under the License.
 */

package org.ballerinalang.net.websub.nativeimpl;

import org.ballerinalang.bre.Context;
import org.ballerinalang.connector.api.BLangConnectorSPIUtil;
import org.ballerinalang.connector.api.Struct;
import org.ballerinalang.connector.api.Value;
import org.ballerinalang.model.types.TypeKind;
import org.ballerinalang.natives.annotations.BallerinaFunction;
import org.ballerinalang.natives.annotations.Receiver;
import org.ballerinalang.net.http.HttpConnectorPortBindingListener;
import org.ballerinalang.net.http.serviceendpoint.AbstractHttpNativeFunction;
import org.ballerinalang.net.websub.BallerinaWebSubConnectionListener;
import org.ballerinalang.net.websub.WebSubServicesRegistry;
import org.ballerinalang.net.websub.WebSubSubscriberConstants;
import org.wso2.transport.http.netty.contract.ServerConnector;
import org.wso2.transport.http.netty.contract.ServerConnectorFuture;

import static org.ballerinalang.net.websub.WebSubSubscriberConstants.WEBSUB_HTTP_ENDPOINT;

/**
 * Set WebSub connection listener on startup.
 *
 * @since 0.965.0
 */

@BallerinaFunction(
        orgName = "ballerina", packageName = "websub",
        functionName = "startWebSubSubscriberServiceEndpoint",
<<<<<<< HEAD
        receiver = @Receiver(type = TypeKind.OBJECT, structType = "Listener",
                structPackage = WebSubSubscriberConstants.WEBSUB_PACKAGE_PATH),
=======
        receiver = @Receiver(type = TypeKind.STRUCT, structType = "Listener",
                structPackage = WebSubSubscriberConstants.WEBSUB_PACKAGE),
>>>>>>> d4c067a2
        isPublic = true
)
public class StartWebSubSubscriberServiceEndpoint extends AbstractHttpNativeFunction {

    @Override
    public void execute(Context context) {
        Struct subscriberServiceEndpoint = BLangConnectorSPIUtil.getConnectorEndpointStruct(context);
        Struct serviceEndpoint = ((subscriberServiceEndpoint).getRefField(WEBSUB_HTTP_ENDPOINT).getStructValue());

        ServerConnector serverConnector = getServerConnector(serviceEndpoint);
        //TODO: check if isStarted check is required
        ServerConnectorFuture serverConnectorFuture = serverConnector.start();
        WebSubServicesRegistry webSubServicesRegistry = (WebSubServicesRegistry) serviceEndpoint.getNativeData(
                                                                WebSubSubscriberConstants.WEBSUB_SERVICE_REGISTRY);
        Value[] filterHolder = getFilters(serviceEndpoint);
        serverConnectorFuture.setHttpConnectorListener(new BallerinaWebSubConnectionListener(webSubServicesRegistry,
                                                                                             filterHolder));
        serverConnectorFuture.setPortBindingEventListener(new HttpConnectorPortBindingListener());

        context.setReturnValues();
    }
}<|MERGE_RESOLUTION|>--- conflicted
+++ resolved
@@ -44,13 +44,8 @@
 @BallerinaFunction(
         orgName = "ballerina", packageName = "websub",
         functionName = "startWebSubSubscriberServiceEndpoint",
-<<<<<<< HEAD
         receiver = @Receiver(type = TypeKind.OBJECT, structType = "Listener",
-                structPackage = WebSubSubscriberConstants.WEBSUB_PACKAGE_PATH),
-=======
-        receiver = @Receiver(type = TypeKind.STRUCT, structType = "Listener",
                 structPackage = WebSubSubscriberConstants.WEBSUB_PACKAGE),
->>>>>>> d4c067a2
         isPublic = true
 )
 public class StartWebSubSubscriberServiceEndpoint extends AbstractHttpNativeFunction {
