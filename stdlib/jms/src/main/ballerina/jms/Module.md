## Module overview

The `ballerina/jms` module provides an API to connect to an external JMS provider like Ballerina Message Broker or
ActiveMQ.

The module provides consumer and producer endpoint types for queues and topics. Following are the endpoint types
supported by this module:

- QueueReceiver
- TopicSubscriber
- DurableTopicSubscriber
- SimpleQueueReceiver
- SimpleTopicSubscriber
- SimpleDurableTopicSubscriber
- QueueSender
- TopicPublisher
- SimpleQueueSender
- SimpleTopicPublisher

The endpoints prefixed with `Simple` will automatically create a JMS connection and a JMS session when the endpoint is
initialized. For other endpoints, the developer must explicitly provide a properly initialized JMS Session.

## Samples

### JMS Simple Queue Consumer

Following is a simple listener program that consumes messages from a Ballerina Message Broker queue named `MyQueue`.

```ballerina
import ballerina/jms;
import ballerina/log;

// Create a simple queue receiver.
<<<<<<< HEAD
listener jms:SimpleQueueReceiver consumerEP = new({
    initialContextFactory: "org.apache.activemq.artemis.jndi.ActiveMQInitialContextFactory",
    providerUrl: "tcp://localhost:61616",
    acknowledgementMode: "AUTO_ACKNOWLEDGE",
    queueName: "MyQueue"
});
=======
listener jms:QueueReceiver consumerEP = new({
    initialContextFactory: "bmbInitialContextFactory",
    providerUrl: "amqp://admin:admin@ballerina/default?brokerlist='tcp://localhost:5672'",
    acknowledgementMode: "AUTO_ACKNOWLEDGE"
}, queueName = "MyQueue");
>>>>>>> e9f83e2a

// Bind the created consumer to the listener service.
service jmsListener on consumerEP {

    // The `OnMessage` resource gets invoked when a message is received.
    resource function onMessage(jms:QueueReceiverCaller consumer, jms:Message message) {
        var msg = message.getTextMessageContent();
        if (msg is string) {
            log:printInfo("Message : " + msg);
        } else {
            log:printError("Error occurred while reading message", err = msg);
        }
    }
}
```
### JMS Simple Topic publisher.

Following is a simple topic publisher program that sends messages to a Ballerina Message Broker topic named `MyTopic`.

```ballerina
import ballerina/jms;
import ballerina/log;

// Create a topic publisher.
<<<<<<< HEAD
jms:SimpleTopicPublisher topicPublisher = new({
    initialContextFactory: "org.apache.activemq.artemis.jndi.ActiveMQInitialContextFactory",
    providerUrl: "tcp://localhost:61616",
    acknowledgementMode: "AUTO_ACKNOWLEDGE",
    topicPattern: "BallerinaTopic"
});
=======
jms:TopicPublisher topicPublisher = new({
        initialContextFactory: "bmbInitialContextFactory",
        providerUrl: "amqp://admin:admin@carbon/carbon"
            + "?brokerlist='tcp://localhost:5672'",
        acknowledgementMode: "AUTO_ACKNOWLEDGE"
    }, topicPattern = "MyTopic");
>>>>>>> e9f83e2a

public function main(string... args) {
    // Create a text message.
    var msg = topicPublisher.session.createTextMessage("Hello from Ballerina");
    if (msg is jms:Message) {
        var result = topicPublisher->send(msg);
        if (result is error) {
            log:printError("Error occurred while sending message", err = result);
        }
    } else {
        log:printError("Error occurred while creating message", err = msg);       
    }
}
```

### JMS Queue Message Receiver

Following is a listener program that explicitly initializes a JMS session to be used in the consumer.

```ballerina
import ballerina/jms;
import ballerina/log;

// Initialize a JMS connection with the provider.
jms:Connection conn = new({
    initialContextFactory: "org.apache.activemq.artemis.jndi.ActiveMQInitialContextFactory",
    providerUrl: "tcp://localhost:61616"
});

// Initialize a JMS session on top of the created connection.
jms:Session jmsSession = new(conn, {
    // An optional property that defaults to `AUTO_ACKNOWLEDGE`.
    acknowledgementMode: "AUTO_ACKNOWLEDGE"
});

// Initialize a queue receiver using the created session.
listener jms:QueueReceiver consumerEP = new(jmsSession, queueName = "MyQueue");

// Bind the created consumer to the listener service.
service jmsListener on consumerEP {

    // The `OnMessage` resource gets invoked when a message is received.
    resource function onMessage(jms:QueueReceiverCaller consumer, jms:Message message) {
        // Retrieve the text message.
        var msg = message.getTextMessageContent();
        if (msg is string) {
            log:printInfo("Message : " + msg);
        } else {
            log:printError("Error occurred while reading message", err = msg);
        }
    }
}
```

### JMS Queue Message Producer

Following is a queue sender program that explicitly initializes a JMS session to be used in the producer.


```ballerina
import ballerina/jms;
import ballerina/log;

// Initialize a JMS connection with the provider.
jms:Connection jmsConnection = new({
    initialContextFactory: "org.apache.activemq.artemis.jndi.ActiveMQInitialContextFactory",
    providerUrl: "tcp://localhost:61616"
});

// Initialize a JMS session on top of the created connection.
jms:Session jmsSession = new(jmsConnection, {
    acknowledgementMode: "AUTO_ACKNOWLEDGE"
});

jms:QueueSender queueSender = new(jmsSession, queueName = "MyQueue");

public function main(string... args) {
    // Create a text message.
    var msg = jmsSession.createTextMessage("Hello from Ballerina");
    if (msg is error) {
        log:printError("Error occurred while creating message", err = msg);
    } else {
        var result = queueSender->send(msg);
        if (result is error) {
            log:printError("Error occurred while sending message", err = result);
        }
    }
}
```

### JMS Topic Subscriber

Following is a topic subscriber program that subscribes to a particular JMS topic.

```ballerina
import ballerina/jms;
import ballerina/log;

jms:Connection conn = new({
    initialContextFactory: "org.apache.activemq.artemis.jndi.ActiveMQInitialContextFactory",
    providerUrl: "tcp://localhost:61616"
});

jms:Session jmsSession = new(conn, {
    acknowledgementMode: "AUTO_ACKNOWLEDGE"
});

listener jms:TopicSubscriber subscriberEndpoint = new(jmsSession, topicPattern = "MyTopic");

service jmsListener on subscriberEndpoint {
    resource function onMessage(jms:TopicSubscriberCaller subscriber, jms:Message message) {
        var msg = message.getTextMessageContent();
        if (msg is string) {
            log:printInfo("Message : " + msg);
        } else {
            log:printError("Error occurred while reading message", err = msg);
        }
    }
}
```

### JMS Topic Producer

Following is a topic producer program that publishes to a particular JMS topic.

```ballerina
import ballerina/jms;
import ballerina/log;

jms:Connection jmsConnection = new({
    initialContextFactory: "org.apache.activemq.artemis.jndi.ActiveMQInitialContextFactory",
    providerUrl: "tcp://localhost:61616"
});

jms:Session jmsSession = new(jmsConnection, {
    acknowledgementMode: "AUTO_ACKNOWLEDGE"
});

jms:TopicPublisher topicPublisher = new(jmsSession, topicPattern = "MyTopic");

public function main(string... args) {
    var msg = jmsSession.createTextMessage("Hello from Ballerina");
    if (msg is error) {
        log:printError("Error occurred while creating message", err = msg);
    } else {
        var result = topicPublisher->send(msg);
        if (result is error) {
            log:printError("Error occurred while sending message", err = result);
        }
    }
}
```<|MERGE_RESOLUTION|>--- conflicted
+++ resolved
@@ -31,20 +31,12 @@
 import ballerina/log;
 
 // Create a simple queue receiver.
-<<<<<<< HEAD
 listener jms:SimpleQueueReceiver consumerEP = new({
     initialContextFactory: "org.apache.activemq.artemis.jndi.ActiveMQInitialContextFactory",
     providerUrl: "tcp://localhost:61616",
     acknowledgementMode: "AUTO_ACKNOWLEDGE",
     queueName: "MyQueue"
 });
-=======
-listener jms:QueueReceiver consumerEP = new({
-    initialContextFactory: "bmbInitialContextFactory",
-    providerUrl: "amqp://admin:admin@ballerina/default?brokerlist='tcp://localhost:5672'",
-    acknowledgementMode: "AUTO_ACKNOWLEDGE"
-}, queueName = "MyQueue");
->>>>>>> e9f83e2a
 
 // Bind the created consumer to the listener service.
 service jmsListener on consumerEP {
@@ -69,21 +61,12 @@
 import ballerina/log;
 
 // Create a topic publisher.
-<<<<<<< HEAD
 jms:SimpleTopicPublisher topicPublisher = new({
     initialContextFactory: "org.apache.activemq.artemis.jndi.ActiveMQInitialContextFactory",
     providerUrl: "tcp://localhost:61616",
     acknowledgementMode: "AUTO_ACKNOWLEDGE",
     topicPattern: "BallerinaTopic"
 });
-=======
-jms:TopicPublisher topicPublisher = new({
-        initialContextFactory: "bmbInitialContextFactory",
-        providerUrl: "amqp://admin:admin@carbon/carbon"
-            + "?brokerlist='tcp://localhost:5672'",
-        acknowledgementMode: "AUTO_ACKNOWLEDGE"
-    }, topicPattern = "MyTopic");
->>>>>>> e9f83e2a
 
 public function main(string... args) {
     // Create a text message.
