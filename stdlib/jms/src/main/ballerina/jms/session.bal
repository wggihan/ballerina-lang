--- conflicted
+++ resolved
@@ -29,16 +29,15 @@
 
     extern function initEndpoint(Connection connection);
 
-<<<<<<< HEAD
     # Creates a JMS message which holds text content
     #
     # + content - the text content used to initialize this message
-    public native function createTextMessage(string content) returns Message|error;
+    public extern function createTextMessage(string content) returns Message|error;
 
     # Creates a JMS message which holds Map content
     #
     # + content - the Map content used to initialize this message
-    public native function createMapMessage(map content) returns Message|error;
+    public extern function createMapMessage(map content) returns Message|error;
 
     # Unsubscribes a durable subscription that has been created by a client.
     # It is erroneous for a client to delete a durable subscription while there is an active (not closed) consumer
@@ -46,27 +45,7 @@
     # acknowledged in the session.
     #
     # + subscriptionId - the name used to identify this subscription
-    public native function unsubscribe(string subscriptionId) returns error?;
-=======
-    documentation { Creates a JMS message which holds text content
-        P{{content}} the text content used to initialize this message
-    }
-    public extern function createTextMessage(string content) returns Message|error;
-
-    documentation { Creates a JMS message which holds Map content
-        P{{content}} the Map content used to initialize this message
-    }
-    public extern function createMapMessage(map content) returns Message|error;
-
-    documentation { Unsubscribes a durable subscription that has been created by a client.
-        It is erroneous for a client to delete a durable subscription while there is an active (not closed) consumer
-        for the subscription, or while a consumed message is part of a pending transaction or has not been
-        acknowledged in the session.
-
-        P{{subscriptionId}} the name used to identify this subscription
-    }
     public extern function unsubscribe(string subscriptionId) returns error?;
->>>>>>> fb229ec6
 };
 
 # Configurations related to a JMS session
