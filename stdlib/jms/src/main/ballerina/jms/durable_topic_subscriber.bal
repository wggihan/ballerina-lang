// Copyright (c) 2018 WSO2 Inc. (http://www.wso2.org) All Rights Reserved.
//
// WSO2 Inc. licenses this file to you under the Apache License,
// Version 2.0 (the "License"); you may not use this file except
// in compliance with the License.
// You may obtain a copy of the License at
//
// http://www.apache.org/licenses/LICENSE-2.0
//
// Unless required by applicable law or agreed to in writing,
// software distributed under the License is distributed on an
// "AS IS" BASIS, WITHOUT WARRANTIES OR CONDITIONS OF ANY
// KIND, either express or implied.  See the License for the
// specific language governing permissions and limitations
// under the License.

import ballerina/log;

# JMS DurableTopicSubscriber endpoint
#
# + consumerActions - Object that handles network operations related to the subscriber
# + session - Session of the topic subscriber
public type DurableTopicSubscriber object {

    *AbstractListener;

    public DurableTopicSubscriberCaller consumerActions = new;
    public Session? session;

    # Initialize DurableTopicSubscriber endpoint.
    #
    # + c - The JMS Session object or Configurations related to the receiver
    # + topicPattern - Name or the pattern of the topic subscription
    # + messageSelector - JMS selector statement
    # + identifier - Unique identifier for the subscription
    public function __init(Session | ReceiverEndpointConfiguration c, string topicPattern, string identifier, string messageSelector = "") {
        if (c is Session) {
            self.session = c;
        } else {
            Connection conn = new({
                initialContextFactory: c.initialContextFactory,
                providerUrl: c.providerUrl,
                connectionFactoryName: c.connectionFactoryName,
                properties: c.properties
            });
            self.session = new Session(conn, {
                acknowledgementMode: c.acknowledgementMode
            });
        }
        var err = self.createSubscriber(self.session, topicPattern, identifier, messageSelector);
        if (err is error) {
            panic err;
        }
    }

    # Binds the durable topic subscriber endpoint to a service
    #
    # + serviceType - Type descriptor of the service
    # + data - Service annotations
    # + return - Nil or error upon failure to register listener
    public function __attach(service serviceType, string? name = ()) returns error? {
        return self.registerListener(serviceType, self.consumerActions, name);
    }

<<<<<<< HEAD
    function registerListener(service serviceType, DurableTopicSubscriberCaller actions,
 map<any> data) returns error? = external;
=======
    extern function registerListener(service serviceType, DurableTopicSubscriberCaller actions, string? name) returns error?;
>>>>>>> 0df576a3

    function createSubscriber(Session? session, string topicPattern, string identifier, string messageSelector) 
        returns error? = external;

    # Starts the endpoint. Function is ignored by the subscriber endpoint
    #
    # + return - Nil or error upon failure to start
    public function __start() returns error? {
        return ();
    }

    # Return the subscrber caller actions
    #
    # + return - DurableTopicSubscriber actions handler
    public function getCallerActions() returns DurableTopicSubscriberCaller {
        return self.consumerActions;
    }

    # Ends consuming messages from the DurableTopicSubscriber endpoint
    #
    # + return - Nil or error upon failure to close subscriber
    public function __stop() returns error? {
        return self.closeSubscriber(self.consumerActions);
    }

    function closeSubscriber(DurableTopicSubscriberCaller actions) returns error? = external;
};

# Caller actions related to DurableTopicSubscriber endpoint
public type DurableTopicSubscriberCaller client object {

    # Acknowledges a received message
    #
    # + message - JMS message to be acknowledged
    # + return - Error upon failure to acknowledge the received message
    public remote function acknowledge(Message message) returns error? = external;

    # Synchronously receive a message from the JMS provider
    #
    # + timeoutInMilliSeconds - Time to wait until a message is received
    # + return - Returns a message or nil if the timeout exceeds, returns an error upon JMS provider internal error
    public remote function receive(int timeoutInMilliSeconds = 0) returns Message|error? = external;
};<|MERGE_RESOLUTION|>--- conflicted
+++ resolved
@@ -62,14 +62,9 @@
         return self.registerListener(serviceType, self.consumerActions, name);
     }
 
-<<<<<<< HEAD
-    function registerListener(service serviceType, DurableTopicSubscriberCaller actions,
- map<any> data) returns error? = external;
-=======
-    extern function registerListener(service serviceType, DurableTopicSubscriberCaller actions, string? name) returns error?;
->>>>>>> 0df576a3
+    function registerListener(service serviceType, DurableTopicSubscriberCaller actions, string? name) returns error? = external;
 
-    function createSubscriber(Session? session, string topicPattern, string identifier, string messageSelector) 
+    function createSubscriber(Session? session, string topicPattern, string identifier, string messageSelector)
         returns error? = external;
 
     # Starts the endpoint. Function is ignored by the subscriber endpoint
