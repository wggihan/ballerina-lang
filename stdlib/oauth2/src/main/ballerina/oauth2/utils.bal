--- conflicted
+++ resolved
@@ -26,16 +26,6 @@
 # + return - Prepared `JwtError` instance
 function prepareOAuth2Error(string message, error? err = ()) returns OAuth2Error {
     log:printError(message, err = err);
-<<<<<<< HEAD
-    error preparedError;
-    if (err is error) {
-        preparedError = error(OAUTH2_ERROR_CODE, message = message, reason = err);
-    } else {
-        preparedError = error(OAUTH2_ERROR_CODE, message = message);
-    }
-
-    return preparedError;
-=======
     OAuth2Error oauth2Error;
     if (err is error) {
         oauth2Error = error(OAUTH2_ERROR, message = message, cause = err);
@@ -43,5 +33,4 @@
         oauth2Error = error(OAUTH2_ERROR, message = message);
     }
     return oauth2Error;
->>>>>>> 014f8c1d
 }