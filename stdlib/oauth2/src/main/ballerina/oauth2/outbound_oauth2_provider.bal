// Copyright (c) 2019 WSO2 Inc. (http://www.wso2.org) All Rights Reserved.
//
// WSO2 Inc. licenses this file to you under the Apache License,
// Version 2.0 (the "License"); you may not use this file except
// in compliance with the License.
// You may obtain a copy of the License at
//
// http://www.apache.org/licenses/LICENSE-2.0
//
// Unless required by applicable law or agreed to in writing,
// software distributed under the License is distributed on an
// "AS IS" BASIS, WITHOUT WARRANTIES OR CONDITIONS OF ANY
// KIND, either express or implied.  See the License for the
// specific language governing permissions and limitations
// under the License.

import ballerina/auth;
import ballerina/encoding;
import ballerina/http;
import ballerina/log;
import ballerina/mime;
import ballerina/runtime;
import ballerina/time;

# Represents outbound OAuth2 provider.
#
# + oauth2ProviderConfig - Outbound OAuth2 provider configurations
# + tokenCache - Cached token configurations
public type OutboundOAuth2Provider object {

    *auth:OutboundAuthProvider;

    public ClientCredentialsGrantConfig|PasswordGrantConfig|DirectTokenConfig oauth2ProviderConfig;
    public CachedToken tokenCache;

    # Provides authentication based on the provided OAuth2 configuration.
    #
    # + outboundJwtAuthConfig - Outbound OAuth2 authentication configurations
    public function __init(ClientCredentialsGrantConfig|PasswordGrantConfig|DirectTokenConfig oauth2ProviderConfig) {
        self.oauth2ProviderConfig = oauth2ProviderConfig;
        self.tokenCache = {
            accessToken: "",
            refreshToken: "",
            expiryTime: 0
        };
    }

    # Generate token for OAuth2 authentication.
    #
    # + return - Generated token or `auth:AuthError` if an error occurred
    public function generateToken() returns @tainted (string|auth:AuthError) {
        var authToken = getAuthTokenForOAuth2(self.oauth2ProviderConfig, self.tokenCache, false);
        if (authToken is string) {
            return authToken;
        } else {
            // TODO: Remove the below casting when new lang syntax are merged.
            error e = authToken;
            return auth:prepareAuthError("Failed to generate OAuth2 token.", err = e);
        }
    }

    # Inspect the incoming data and generate the token for OAuth2 authentication.
    #
    # + data - Map of data which is extracted from the HTTP response
    # + return - String token, or `auth:AuthError` occurred when generating token or `()` if nothing to be returned
    public function inspect(map<anydata> data) returns @tainted (string|auth:AuthError?) {
        if (data[http:STATUS_CODE] == http:UNAUTHORIZED_401) {
            var authToken = getAuthTokenForOAuth2(self.oauth2ProviderConfig, self.tokenCache, true);
            if (authToken is string) {
                return authToken;
            } else {
                // TODO: Remove the below casting when new lang syntax are merged.
                error e = authToken;
                return auth:prepareAuthError("Failed to generate OAuth2 token at inspection.", err = e);
            }
        }
        return ();
    }
};

# The `ClientCredentialsGrantConfig` record can be used to configue OAuth2 client credentials grant type.
#
# + tokenUrl - Token URL for the authorization endpoint
# + clientId - Client ID for the client credentials grant authentication
# + clientSecret - Client secret for the client credentials grant authentication
# + scopes - Scope of the access request
# + clockSkew - Clock skew in seconds
# + retryRequest - Retry the request if the initial request returns a 401 response
# + credentialBearer - How authentication credentials are sent to the authorization endpoint
# + clientConfig - HTTP client configurations which calls the authorization endpoint
public type ClientCredentialsGrantConfig record {|
    string tokenUrl;
    string clientId;
    string clientSecret;
    string[] scopes?;
    int clockSkew = 0;
    boolean retryRequest = true;
    http:CredentialBearer credentialBearer = http:AUTH_HEADER_BEARER;
    http:ClientEndpointConfig clientConfig = {};
|};

# The `PasswordGrantConfig` record can be used to configue OAuth2 password grant type
#
# + tokenUrl - Token URL for the authorization endpoint
# + username - Username for password grant authentication
# + password - Password for password grant authentication
# + clientId - Client ID for password grant authentication
# + clientSecret - Client secret for password grant authentication
# + scopes - Scope of the access request
# + refreshConfig - Configurations for refreshing the access token
# + clockSkew - Clock skew in seconds
# + retryRequest - Retry the request if the initial request returns a 401 response
# + credentialBearer - How authentication credentials are sent to the authorization endpoint
# + clientConfig - HTTP client configurations which calls the authorization endpoint
public type PasswordGrantConfig record {|
    string tokenUrl;
    string username;
    string password;
    string clientId?;
    string clientSecret?;
    string[] scopes?;
    RefreshConfig refreshConfig?;
    int clockSkew = 0;
    boolean retryRequest = true;
    http:CredentialBearer credentialBearer = http:AUTH_HEADER_BEARER;
    http:ClientEndpointConfig clientConfig = {};
|};

# The `DirectTokenConfig` record configures the access token directly.
#
# + accessToken - Access token for the authorization endpoint
# + refreshConfig - Configurations for refreshing the access token
# + clockSkew - Clock skew in seconds
# + retryRequest - Retry the request if the initial request returns a 401 response
# + credentialBearer - How authentication credentials are sent to the authorization endpoint
public type DirectTokenConfig record {|
    string accessToken?;
    DirectTokenRefreshConfig refreshConfig?;
    int clockSkew = 0;
    boolean retryRequest = true;
    http:CredentialBearer credentialBearer = http:AUTH_HEADER_BEARER;
|};

# The `RefreshConfig` record can be used to pass the configurations for refreshing the access token of password grant type.
#
# + refreshUrl - Refresh token URL for the refresh token server
# + scopes - Scope of the access request
# + credentialBearer - How authentication credentials are sent to the authorization endpoint
# + clientConfig - HTTP client configurations which calls the authorization endpoint
public type RefreshConfig record {|
    string refreshUrl;
    string[] scopes?;
    http:CredentialBearer credentialBearer = http:AUTH_HEADER_BEARER;
    http:ClientEndpointConfig clientConfig = {};
|};

# The `DirectTokenRefreshConfig` record passes the configurations for refreshing the access token for
# the grant type of the direct token grant type.
#
# + refreshUrl - Refresh token URL for the refresh token server
# + refreshToken - Refresh token for the refresh token server
# + clientId - Client ID for authentication with the authorization endpoint
# + clientSecret - Client secret for authentication with the authorization endpoint
# + scopes - Scope of the access request
# + credentialBearer - How authentication credentials are sent to the authorization endpoint
# + clientConfig - HTTP client configurations which calls the authorization endpoint
public type DirectTokenRefreshConfig record {|
    string refreshUrl;
    string refreshToken;
    string clientId;
    string clientSecret;
    string[] scopes?;
    http:CredentialBearer credentialBearer = http:AUTH_HEADER_BEARER;
    http:ClientEndpointConfig clientConfig = {};
|};

# The `CachedToken` stores the values received from the authorization/token server to use them
# for the latter requests without requesting tokens again.
#
# + accessToken - Access token for the  authorization endpoint
# + refreshToken - Refresh token for the refresh token server
# + expiryTime - Expiry time of the access token in milliseconds
public type CachedToken record {
    string accessToken;
    string refreshToken;
    int expiryTime;
};

# The `RequestConfig` record prepares the HTTP request, which is to be sent to the authorization endpoint.
#
# + payload - Payload of the request
# + clientId - Client ID for client credentials grant authentication
# + clientSecret - Client secret for client credentials grant authentication
# + scopes - Scope of the access request
# + credentialBearer - How authentication credentials are sent to the authorization endpoint
type RequestConfig record {|
    string payload;
    string clientId?;
    string clientSecret?;
    string[]? scopes;
    http:CredentialBearer credentialBearer;
|};

# Process auth token for OAuth2.
#
# + authConfig - OAuth2 configurations
# + tokenCache - Cached token configurations
# + updateRequest - Check if the request is updated after a 401 response
# + return - Auth token or `OAuth2Error` if the validation fails
function getAuthTokenForOAuth2(ClientCredentialsGrantConfig|PasswordGrantConfig|DirectTokenConfig authConfig,
                               @tainted CachedToken tokenCache, boolean updateRequest)
                               returns @tainted (string|OAuth2Error) {
    if (authConfig is PasswordGrantConfig) {
        return getAuthTokenForOAuth2PasswordGrant(authConfig, tokenCache);
    } else if (authConfig is ClientCredentialsGrantConfig) {
        return getAuthTokenForOAuth2ClientCredentialsGrant(authConfig, tokenCache);
    } else {
        if (updateRequest) {
            authConfig.accessToken = EMPTY_STRING;
        }
        return getAuthTokenForOAuth2DirectTokenMode(authConfig, tokenCache);
    }
}

# Process the auth token for OAuth2 password grant.
#
# + grantTypeConfig - Password grant configurations
# + tokenCache - Cached token configurations
# + return - Auth token or `OAuth2Error` if an error occurred during the HTTP client invocation or validation
function getAuthTokenForOAuth2PasswordGrant(PasswordGrantConfig grantTypeConfig,
                                            @tainted CachedToken tokenCache) returns @tainted (string|OAuth2Error) {
    string cachedAccessToken = tokenCache.accessToken;
    if (cachedAccessToken == EMPTY_STRING) {
        string accessToken = check getAccessTokenFromAuthorizationRequest(grantTypeConfig, tokenCache);
        log:printDebug(function () returns string {
            return "OAuth2 password grant type; Access token received from authorization request. Cache is empty.";
        });
        return accessToken;
    } else {
        if (isCachedTokenValid(tokenCache)) {
            log:printDebug(function () returns string {
                return "OAuth2 password grant type; Access token received from cache.";
            });
            return cachedAccessToken;
        } else {
            lock {
                if (isCachedTokenValid(tokenCache)) {
                    cachedAccessToken = tokenCache.accessToken;
                    log:printDebug(function () returns string {
                        return "OAuth2 password grant type; Access token received from cache.";
                    });
                    return cachedAccessToken;
                } else {
                    string accessToken = check getAccessTokenFromRefreshRequest(grantTypeConfig, tokenCache);
                    log:printDebug(function () returns string {
                        return "OAuth2 password grant type; Access token received from refresh request.";
                    });
                    return accessToken;
                }
            }
        }
    }
}

# Process the auth token for OAuth2 client credentials grant.
#
# + grantTypeConfig - Client credentials grant configurations
# + tokenCache - Cached token configurations
# + return - Auth token or `OAuth2Error` if an error occurred during the HTTP client invocation or validation
function getAuthTokenForOAuth2ClientCredentialsGrant(ClientCredentialsGrantConfig grantTypeConfig,
                                                     @tainted CachedToken tokenCache)
                                                     returns @tainted (string|OAuth2Error) {
    string cachedAccessToken = tokenCache.accessToken;
    if (cachedAccessToken == EMPTY_STRING) {
        string accessToken = check getAccessTokenFromAuthorizationRequest(grantTypeConfig, tokenCache);
        log:printDebug(function () returns string {
            return "OAuth2 client credentials grant type; Access token received from authorization request. Cache is empty.";
        });
        return accessToken;
    } else {
        if (isCachedTokenValid(tokenCache)) {
            log:printDebug(function () returns string {
                return "OAuth2 client credentials grant type; Access token received from cache.";
            });
            return cachedAccessToken;
        } else {
            lock {
                if (isCachedTokenValid(tokenCache)) {
                    cachedAccessToken = tokenCache.accessToken;
                    log:printDebug(function () returns string {
                        return "OAuth2 client credentials grant type; Access token received from cache.";
                    });
                    return cachedAccessToken;
                } else {
                    string accessToken = check getAccessTokenFromAuthorizationRequest(grantTypeConfig, tokenCache);
                    log:printDebug(function () returns string {
                        return "OAuth2 client credentials grant type; Access token received from authorization request.";
                    });
                    return accessToken;
                }
            }
        }
    }
}

# Process the auth token for OAuth2 direct token mode.
#
# + grantTypeConfig - Direct token configurations
# + tokenCache - Cached token configurations
# + return - Auth token or `OAuth2Error` if an error occurred during the HTTP client invocation or validation
function getAuthTokenForOAuth2DirectTokenMode(DirectTokenConfig grantTypeConfig,
                                              @tainted CachedToken tokenCache) returns @tainted (string|OAuth2Error) {
    string cachedAccessToken = tokenCache.accessToken;
    if (cachedAccessToken == EMPTY_STRING) {
        var directAccessToken = grantTypeConfig["accessToken"];
        if (directAccessToken is string && directAccessToken != EMPTY_STRING) {
            log:printDebug(function () returns string {
                return "OAuth2 direct token mode; Access token received from user given request. Cache is empty.";
            });
            return directAccessToken;
        } else {
            string accessToken = check getAccessTokenFromRefreshRequest(grantTypeConfig, tokenCache);
            log:printDebug(function () returns string {
                return "OAuth2 direct token mode; Access token received from refresh request. Cache is empty.";
            });
            return accessToken;
        }
    } else {
        if (isCachedTokenValid(tokenCache)) {
            log:printDebug(function () returns string {
                return "OAuth2 client credentials grant type; Access token received from cache.";
            });
            return cachedAccessToken;
        } else {
            lock {
                if (isCachedTokenValid(tokenCache)) {
                    cachedAccessToken = tokenCache.accessToken;
                    log:printDebug(function () returns string {
                        return "OAuth2 client credentials grant type; Access token received from cache.";
                    });
                    return cachedAccessToken;
                } else {
                    string accessToken = check getAccessTokenFromRefreshRequest(grantTypeConfig, tokenCache);
                    log:printDebug(function () returns string {
                        return "OAuth2 direct token mode; Access token received from refresh request.";
                    });
                    return accessToken;
                }
            }
        }
    }
}

# Check the validity of the access toke,n which is in the cache. If the expiry time is 0, that means no expiry time is
# returned with the authorization request. This implies that the token is valid forever.
#
# + tokenCache - Cached token configurations
# + return - Whether the access token is valid or not
function isCachedTokenValid(CachedToken tokenCache) returns boolean {
    int expiryTime = tokenCache.expiryTime;
    if (expiryTime == 0) {
        log:printDebug(function () returns string {
            return "Expiry time is 0, which means cached access token is always valid.";
        });
        return true;
    }
    int currentSystemTime = time:currentTime().time;
    if (currentSystemTime < expiryTime) {
        log:printDebug(function () returns string {
            return "Current time < expiry time, which means cached access token is valid.";
        });
        return true;
    }
    log:printDebug(function () returns string {
        return "Cached access token is invalid.";
    });
    return false;
}

# Request an access token from the authorization endpoint using the provided configurations.
#
# + config - Grant type configuration
# + tokenCache - Cached token configurations
# + return - Access token received or `OAuth2Error` if an error occurred during the HTTP client invocation
function getAccessTokenFromAuthorizationRequest(ClientCredentialsGrantConfig|PasswordGrantConfig config,
                                                @tainted CachedToken tokenCache) returns @tainted (string|OAuth2Error) {
    RequestConfig requestConfig;
    int clockSkew;
    string tokenUrl;
    http:ClientEndpointConfig clientConfig;

    if (config is ClientCredentialsGrantConfig) {
        if (config.clientId == EMPTY_STRING || config.clientSecret == EMPTY_STRING) {
            return prepareOAuth2Error("Client id or client secret cannot be empty.");
        }
        tokenUrl = config.tokenUrl;
        requestConfig = {
            payload: "grant_type=client_credentials",
            clientId: config.clientId,
            clientSecret: config.clientSecret,
            scopes: config["scopes"],
            credentialBearer: config.credentialBearer
        };
        clockSkew = config.clockSkew;
        clientConfig = config.clientConfig;
    } else {
        tokenUrl = config.tokenUrl;
        var clientId = config["clientId"];
        var clientSecret = config["clientSecret"];
        if (clientId is string && clientSecret is string) {
            if (clientId == EMPTY_STRING || clientSecret == EMPTY_STRING) {
                return prepareOAuth2Error("Client id or client secret cannot be empty.");
            }
            requestConfig = {
                payload: "grant_type=password&username=" + config.username + "&password=" + config.password,
                clientId: clientId,
                clientSecret: clientSecret,
                scopes: config["scopes"],
                credentialBearer: config.credentialBearer
            };
        } else {
            requestConfig = {
                payload: "grant_type=password&username=" + config.username + "&password=" + config.password,
                scopes: config["scopes"],
                credentialBearer: config.credentialBearer
            };
        }
        clockSkew = config.clockSkew;
        clientConfig = config.clientConfig;
    }

    http:Request authorizationRequest = check prepareRequest(requestConfig);
    return doRequest(tokenUrl, authorizationRequest, clientConfig, tokenCache, clockSkew);
}

# Request an access token from the authorization endpoint using the provided refresh configurations.
#
# + config - Password grant type configuration or direct token configuration
# + tokenCache - Cached token configurations
# + return - Access token received or `OAuth2Error` if an error occurred during HTTP client invocation
function getAccessTokenFromRefreshRequest(PasswordGrantConfig|DirectTokenConfig config,
                                          @tainted CachedToken tokenCache) returns @tainted (string|OAuth2Error) {
    RequestConfig requestConfig;
    int clockSkew;
    string refreshUrl;
    http:ClientEndpointConfig clientConfig;

    if (config is PasswordGrantConfig) {
        var refreshConfig = config["refreshConfig"];
        if (refreshConfig is RefreshConfig) {
<<<<<<< HEAD
            string? clientId = config?.clientId;
            string? clientSecret = config?.clientSecret;
            if (clientId is string && clientSecret is string) {
                if (clientId == EMPTY_STRING || clientSecret == EMPTY_STRING) {
                    return prepareError("Client id or client secret cannot be empty.");
                }
                refreshUrl = <@untainted> refreshConfig.refreshUrl;
                requestConfig = {
                    payload: "grant_type=refresh_token&refresh_token=" + tokenCache.refreshToken,
                    clientId: clientId,
                    clientSecret: clientSecret,
                    scopes: refreshConfig["scopes"],
                    credentialBearer: refreshConfig.credentialBearer
                };
                clientConfig = refreshConfig.clientConfig;
            } else {
                return prepareError("Client id or client secret cannot be empty.");
=======
            if (config.clientId == EMPTY_STRING || config.clientSecret == EMPTY_STRING) {
                return prepareOAuth2Error("Client id or client secret cannot be empty.");
>>>>>>> 014f8c1d
            }
        } else {
            return prepareOAuth2Error("Failed to refresh access token since RefreshTokenConfig is not provided.");
        }
        clockSkew = config.clockSkew;
    } else {
        var refreshConfig = config["refreshConfig"];
        if (refreshConfig is DirectTokenRefreshConfig) {
            if (refreshConfig.clientId == EMPTY_STRING || refreshConfig.clientSecret == EMPTY_STRING) {
                return prepareOAuth2Error("Client id or client secret cannot be empty.");
            }
            refreshUrl = refreshConfig.refreshUrl;
            requestConfig = {
                payload: "grant_type=refresh_token&refresh_token=" + refreshConfig.refreshToken,
                clientId: refreshConfig.clientId,
                clientSecret: refreshConfig.clientSecret,
                scopes: refreshConfig["scopes"],
                credentialBearer: refreshConfig.credentialBearer
            };
            clientConfig = refreshConfig.clientConfig;
        } else {
            return prepareOAuth2Error("Failed to refresh access token since DirectRefreshTokenConfig is not provided.");
        }
        clockSkew = config.clockSkew;
    }

    http:Request refreshRequest = check prepareRequest(requestConfig);
    return doRequest(refreshUrl, refreshRequest, clientConfig, tokenCache, clockSkew);
}

# Execute the actual request and get the access token from authorization endpoint.
#
# + url - URL of the authorization endpoint
# + request - Prepared request to be sent to the authorization endpoint
# + clientConfig - HTTP client configurations which calls the authorization endpoint
# + tokenCache - Cached token configurations
# + clockSkew - Clock skew in seconds
# + return - Access token received or `OAuth2Error` if an error occurred during HTTP client invocation
function doRequest(string url, http:Request request, http:ClientEndpointConfig clientConfig,
                   @tainted CachedToken tokenCache, int clockSkew) returns @tainted (string|OAuth2Error) {
    http:Client clientEP = new(url, config = clientConfig);
    var response = clientEP->post(EMPTY_STRING, request);
    if (response is http:Response) {
        log:printDebug(function () returns string {
            return "Request sent successfully to URL: " + url;
        });
        return extractAccessTokenFromResponse(response, tokenCache, clockSkew);
    } else {
        return prepareOAuth2Error("Failed to send request to URL: " + url, err = response);
    }
}

# Prepare the request to be sent to the authorization endpoint by adding the relevant headers and payloads.
#
# + config - `RequestConfig` record
# + return - Prepared HTTP request object or `OAuth2Error` if an error occurred during preparing request
function prepareRequest(RequestConfig config) returns http:Request|OAuth2Error {
    http:Request req = new;
    string textPayload = config.payload;
    string scopeString = EMPTY_STRING;
    string[]? scopes = config.scopes;
    if (scopes is string[]) {
        foreach var requestScope in scopes {
            string trimmedRequestScope = requestScope.trim();
            if (trimmedRequestScope != EMPTY_STRING) {
                scopeString = scopeString + WHITE_SPACE + trimmedRequestScope;
            }
        }
    }
    if (scopeString != EMPTY_STRING) {
        textPayload = textPayload + "&scope=" + scopeString;
    }

    var clientId = config["clientId"];
    var clientSecret = config["clientSecret"];
    if (config.credentialBearer == http:AUTH_HEADER_BEARER) {
        if (clientId is string && clientSecret is string) {
            string clientIdSecret = clientId + ":" + clientSecret;
            req.addHeader(http:AUTH_HEADER, auth:AUTH_SCHEME_BASIC +
                    encoding:encodeBase64(clientIdSecret.toBytes()));
        } else {
            return prepareOAuth2Error("Client ID or client secret is not provided for client authentication.");
        }
    } else if (config.credentialBearer == http:POST_BODY_BEARER) {
        if (clientId is string && clientSecret is string) {
            textPayload = textPayload + "&client_id=" + clientId + "&client_secret=" + clientSecret;
        } else {
            return prepareOAuth2Error("Client ID or client secret is not provided for client authentication.");
        }
    }
    req.setTextPayload(<@untainted> textPayload, contentType = mime:APPLICATION_FORM_URLENCODED);
    return req;
}

# Extract the access token from the JSON payload of a given HTTP response and update the token cache.
#
# + response - HTTP response object
# + tokenCache - Cached token configurations
# + clockSkew - Clock skew in seconds
# + return - Extracted access token or `OAuth2Error` if an error occurred during the HTTP client invocation
function extractAccessTokenFromResponse(http:Response response, @tainted CachedToken tokenCache, int clockSkew)
                                        returns @tainted (string|OAuth2Error) {
    if (response.statusCode == http:OK_200) {
        var payload = response.getJsonPayload();
        if (payload is json) {
            log:printDebug(function () returns string {
                return "Received an valid response. Extracting access token from the payload.";
            });
            updateTokenCache(payload, tokenCache, clockSkew);
            return payload.access_token.toString();
        } else {
            return prepareOAuth2Error("Failed to retrieve access token since the response payload is not a JSON.", err = payload);
        }
    } else {
        var payload = response.getTextPayload();
        if (payload is string) {
            return prepareOAuth2Error("Received an invalid response. StatusCode: " + response.statusCode + " Payload: " + payload);
        } else {
            return prepareOAuth2Error("Received an invalid response. StatusCode: " + response.statusCode, err = payload);
        }
    }
}

# Update the token cache with the received JSON payload of the response.
#
# + responsePayload - Payload of the response
# + tokenCache - Cached token configurations
# + clockSkew - Clock skew in seconds
function updateTokenCache(json responsePayload, CachedToken tokenCache, int clockSkew) {
    int issueTime = time:currentTime().time;
    string accessToken = responsePayload.access_token.toString();
    tokenCache.accessToken = accessToken;
    var expiresIn = responsePayload.expires_in;
    if (expiresIn is int) {
        tokenCache.expiryTime = issueTime + (expiresIn - clockSkew) * 1000;
    }
    if (responsePayload.refresh_token is string) {
        string refreshToken = responsePayload.refresh_token.toString();
        tokenCache.refreshToken = refreshToken;
    }
    log:printDebug(function () returns string {
        return "Updated token cache with the new parameters of the response.";
    });
    return ();
}<|MERGE_RESOLUTION|>--- conflicted
+++ resolved
@@ -448,12 +448,11 @@
     if (config is PasswordGrantConfig) {
         var refreshConfig = config["refreshConfig"];
         if (refreshConfig is RefreshConfig) {
-<<<<<<< HEAD
             string? clientId = config?.clientId;
             string? clientSecret = config?.clientSecret;
             if (clientId is string && clientSecret is string) {
                 if (clientId == EMPTY_STRING || clientSecret == EMPTY_STRING) {
-                    return prepareError("Client id or client secret cannot be empty.");
+                    return prepareOAuth2Error("Client id or client secret cannot be empty.");
                 }
                 refreshUrl = <@untainted> refreshConfig.refreshUrl;
                 requestConfig = {
@@ -465,11 +464,7 @@
                 };
                 clientConfig = refreshConfig.clientConfig;
             } else {
-                return prepareError("Client id or client secret cannot be empty.");
-=======
-            if (config.clientId == EMPTY_STRING || config.clientSecret == EMPTY_STRING) {
                 return prepareOAuth2Error("Client id or client secret cannot be empty.");
->>>>>>> 014f8c1d
             }
         } else {
             return prepareOAuth2Error("Failed to refresh access token since RefreshTokenConfig is not provided.");
