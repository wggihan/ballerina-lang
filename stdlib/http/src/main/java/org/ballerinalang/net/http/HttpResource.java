--- conflicted
+++ resolved
@@ -29,7 +29,6 @@
 
 import java.util.ArrayList;
 import java.util.List;
-import java.util.concurrent.atomic.AtomicInteger;
 import java.util.stream.Collectors;
 import java.util.stream.Stream;
 
@@ -55,7 +54,6 @@
     private static final String PRODUCES_FIELD = "produces";
     private static final String CORS_FIELD = "cors";
     private static final String TRANSACTION_INFECTABLE_FIELD = "transactionInfectable";
-    private static AtomicInteger currentParticipantId = new AtomicInteger(Integer.MAX_VALUE / 2);
 
     private Resource balResource;
     private List<String> methods;
@@ -192,15 +190,7 @@
         Annotation resourceConfigAnnotation = getResourceConfigAnnotation(resource);
         httpResource.setInterruptible(httpService.isInterruptible() || hasInterruptibleAnnotation(resource));
 
-<<<<<<< HEAD
         setupTransactionAnnotations(resource, httpResource);
-
-        if (resourceConfigAnnotation == null) {
-            if (log.isDebugEnabled()) {
-                log.debug("resourceConfig not specified in the Resource instance, using default sub path");
-            }
-            httpResource.setPath(resource.getName());
-=======
         if (checkConfigAnnotationAvailability(resourceConfigAnnotation)) {
             Struct resourceConfig = resourceConfigAnnotation.getValue();
             httpResource.setPath(resourceConfig.getStringField(PATH_FIELD));
@@ -212,30 +202,14 @@
             httpResource.setTransactionInfectable(resourceConfig.getBooleanField(TRANSACTION_INFECTABLE_FIELD));
 
             processResourceCors(httpResource, httpService);
->>>>>>> 3b96f4d6
             httpResource.prepareAndValidateSignatureParams();
             return httpResource;
         }
 
-<<<<<<< HEAD
-        Struct resourceConfig = resourceConfigAnnotation.getValue();
-
-        httpResource.setPath(resourceConfig.getStringField(PATH_FIELD));
-        httpResource.setMethods(getAsStringList(resourceConfig.getArrayField(METHODS_FIELD)));
-        httpResource.setConsumes(getAsStringList(resourceConfig.getArrayField(CONSUMES_FIELD)));
-        httpResource.setProduces(getAsStringList(resourceConfig.getArrayField(PRODUCES_FIELD)));
-        httpResource.setEntityBodyAttributeValue(resourceConfig.getStringField(BODY_FIELD));
-        httpResource.setCorsHeaders(CorsHeaders.buildCorsHeaders(resourceConfig.getStructField(CORS_FIELD)));
-
-        httpResource.setTransactionInfectable(resourceConfig.getBooleanField(TRANSACTION_INFECTABLE_FIELD));
-
-        processResourceCors(httpResource, httpService);
-=======
         if (log.isDebugEnabled()) {
             log.debug("resourceConfig not specified in the Resource instance, using default sub path");
         }
         httpResource.setPath(resource.getName());
->>>>>>> 3b96f4d6
         httpResource.prepareAndValidateSignatureParams();
         return httpResource;
     }
