--- conflicted
+++ resolved
@@ -52,17 +52,8 @@
     private static final Logger logger = LoggerFactory.getLogger(AbstractHTTPAction.class);
 
     static MapValue getServiceConfigAnnotation(ObjectValue service) {
-<<<<<<< HEAD
         return (MapValue) service.getType().getAnnotation(HttpConstants.PROTOCOL_PACKAGE_HTTP,
                                                           WebSocketConstants.WEBSOCKET_ANNOTATION_CONFIGURATION);
-=======
-        ArrayValue annotation = service.getType().getAnnotation(HttpConstants.PROTOCOL_PACKAGE_HTTP,
-                                                                WebSocketConstants.WEBSOCKET_ANNOTATION_CONFIGURATION);
-        if (annotation == null || annotation.isEmpty()) {
-            return null;
-        }
-        return (MapValue) annotation.get(0);
->>>>>>> 36a21431
     }
 
     public static void handleHandshake(WebSocketService wsService, WebSocketConnectionManager connectionManager,
