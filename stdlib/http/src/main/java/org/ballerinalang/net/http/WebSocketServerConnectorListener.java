/*
 *  Copyright (c) 2017, WSO2 Inc. (http://www.wso2.org) All Rights Reserved.
 *
 *  WSO2 Inc. licenses this file to you under the Apache License,
 *  Version 2.0 (the "License"); you may not use this file except
 *  in compliance with the License.
 *  You may obtain a copy of the License at
 *
 *  http://www.apache.org/licenses/LICENSE-2.0
 *
 *  Unless required by applicable law or agreed to in writing,
 *  software distributed under the License is distributed on an
 *  "AS IS" BASIS, WITHOUT WARRANTIES OR CONDITIONS OF ANY
 *  KIND, either express or implied.  See the License for the
 *  specific language governing permissions and limitations
 *  under the License.
 */

package org.ballerinalang.net.http;

import org.ballerinalang.bre.bvm.BLangVMErrors;
import org.ballerinalang.bre.bvm.CallableUnitCallback;
import org.ballerinalang.connector.api.Executor;
import org.ballerinalang.connector.api.Resource;
import org.ballerinalang.connector.api.Struct;
import org.ballerinalang.model.values.BMap;
import org.ballerinalang.model.values.BValue;
import org.ballerinalang.services.ErrorHandlerUtils;
import org.ballerinalang.util.observability.ObservabilityUtils;
import org.ballerinalang.util.observability.ObserverContext;
import org.wso2.transport.http.netty.contract.websocket.WebSocketBinaryMessage;
import org.wso2.transport.http.netty.contract.websocket.WebSocketCloseMessage;
import org.wso2.transport.http.netty.contract.websocket.WebSocketConnection;
import org.wso2.transport.http.netty.contract.websocket.WebSocketConnectorListener;
import org.wso2.transport.http.netty.contract.websocket.WebSocketControlMessage;
import org.wso2.transport.http.netty.contract.websocket.WebSocketHandshaker;
import org.wso2.transport.http.netty.contract.websocket.WebSocketMessage;
import org.wso2.transport.http.netty.contract.websocket.WebSocketTextMessage;

import java.util.Optional;

import static org.ballerinalang.net.http.HttpConstants.SERVICE_ENDPOINT_CONNECTION_FIELD;
import static org.ballerinalang.util.observability.ObservabilityConstants.SERVER_CONNECTOR_WEBSOCKET;

/**
 * Ballerina Connector listener for WebSocket.
 *
 * @since 0.93
 */
public class WebSocketServerConnectorListener implements WebSocketConnectorListener {

    private final WebSocketServicesRegistry servicesRegistry;
    private final WebSocketConnectionManager connectionManager;
    private final Struct httpEndpointConfig;

    public WebSocketServerConnectorListener(WebSocketServicesRegistry servicesRegistry, Struct httpEndpointConfig) {
        this.servicesRegistry = servicesRegistry;
        this.connectionManager = new WebSocketConnectionManager();
        this.httpEndpointConfig = httpEndpointConfig;
    }

    @Override
<<<<<<< HEAD
    public void onMessage(WebSocketInitMessage webSocketInitMessage) {
        WebSocketService wsService = WebSocketDispatcher.findService(servicesRegistry, webSocketInitMessage);
        HttpResource onUpgradeResource = wsService.getUpgradeResource();
        if (onUpgradeResource != null) {
            webSocketInitMessage.getHttpCarbonRequest().setProperty(HttpConstants.RESOURCES_CORS,
                                                                    onUpgradeResource.getCorsHeaders());
=======
    public void onHandshake(WebSocketHandshaker webSocketHandshaker) {
        WebSocketService wsService = WebSocketDispatcher.findService(servicesRegistry, webSocketHandshaker);

        HttpResource onUpgradeResource = wsService.getUpgradeResource();
        if (onUpgradeResource != null) {
            webSocketHandshaker.getHttpCarbonRequest().setProperty(HttpConstants.RESOURCES_CORS,
                    onUpgradeResource.getCorsHeaders());
>>>>>>> 1236d1b4
            Resource balResource = onUpgradeResource.getBalResource();
            BValue[] signatureParams = HttpDispatcher.getSignatureParameters(onUpgradeResource, webSocketHandshaker
                    .getHttpCarbonRequest(), httpEndpointConfig);

            BMap<String, BValue> httpServiceEndpoint = (BMap<String, BValue>) signatureParams[0];
            BMap<String, BValue> httpConnection =
                    (BMap<String, BValue>) httpServiceEndpoint.get(SERVICE_ENDPOINT_CONNECTION_FIELD);
            httpConnection.addNativeData(WebSocketConstants.WEBSOCKET_MESSAGE, webSocketHandshaker);
            httpConnection.addNativeData(WebSocketConstants.WEBSOCKET_SERVICE, wsService);
            httpConnection.addNativeData(HttpConstants.NATIVE_DATA_WEBSOCKET_CONNECTION_MANAGER, connectionManager);

            // TODO: Need to revisit this code of observation.
            Optional<ObserverContext> observerContext = ObservabilityUtils.startServerObservation(
                    SERVER_CONNECTOR_WEBSOCKET, wsService.getServiceInfo(), balResource.getName(),
                    null);

<<<<<<< HEAD
            Executor.submit(balResource, new OnUpgradeResourceCallableUnitCallback(webSocketInitMessage, wsService),
                            null, observerContext.orElse(null), signatureParams);

        } else {
            WebSocketUtil.handleHandshake(wsService, connectionManager, null, webSocketInitMessage, null, null);
        }
    }

    private class OnUpgradeResourceCallableUnitCallback implements CallableUnitCallback {
        private final WebSocketInitMessage webSocketInitMessage;
        private final WebSocketService wsService;

        public OnUpgradeResourceCallableUnitCallback(WebSocketInitMessage webSocketInitMessage,
                                                     WebSocketService wsService) {
            this.webSocketInitMessage = webSocketInitMessage;
            this.wsService = wsService;
        }

        @Override
        public void notifySuccess() {
            if (!webSocketInitMessage.isCancelled() && !webSocketInitMessage.isHandshakeStarted()) {
                WebSocketUtil.handleHandshake(wsService, connectionManager, null, webSocketInitMessage, null, null);
            } else {
                if (!webSocketInitMessage.isCancelled()) {
                    Resource onOpenResource = wsService.getResourceByName(
                            WebSocketConstants.RESOURCE_NAME_ON_OPEN);
                    WebSocketOpenConnectionInfo connectionInfo =
                            connectionManager.getConnectionInfo(webSocketInitMessage.getConnectionId());
=======
            Executor.submit(balResource, new OnUpgradeResourceCallableUnitCallback(webSocketHandshaker, wsService),
                            null, observerContext.orElse(null), signatureParams);

        } else {
            WebSocketUtil.handleHandshake(wsService, connectionManager, null, webSocketHandshaker, null, null);
        }
    }

    private class OnUpgradeResourceCallableUnitCallback implements CallableUnitCallback {
        private final WebSocketHandshaker webSocketHandshaker;
        private final WebSocketService wsService;

        public OnUpgradeResourceCallableUnitCallback(WebSocketHandshaker webSocketHandshaker,
                                                     WebSocketService wsService) {
            this.webSocketHandshaker = webSocketHandshaker;
            this.wsService = wsService;
        }

        @Override
        public void notifySuccess() {
            if (!webSocketHandshaker.isCancelled() && !webSocketHandshaker.isHandshakeStarted()) {
                WebSocketUtil.handleHandshake(wsService, connectionManager, null, webSocketHandshaker, null, null);
            } else {
                if (!webSocketHandshaker.isCancelled()) {
                    Resource onOpenResource = wsService.getResourceByName(
                            WebSocketConstants.RESOURCE_NAME_ON_OPEN);
                    WebSocketOpenConnectionInfo connectionInfo =
                            connectionManager.getConnectionInfo(webSocketHandshaker.getChannelId());
>>>>>>> 1236d1b4
                    WebSocketConnection webSocketConnection = connectionInfo.getWebSocketConnection();
                    BMap<String, BValue> webSocketEndpoint = connectionInfo.getWebSocketEndpoint();
                    BMap<String, BValue> webSocketConnector = (BMap<String, BValue>) webSocketEndpoint
                            .get(WebSocketConstants.LISTENER_CONNECTOR_FIELD);
                    if (onOpenResource != null) {
                        WebSocketUtil.executeOnOpenResource(onOpenResource, webSocketEndpoint,
                                                            webSocketConnection);
                    } else {
                        WebSocketUtil.readFirstFrame(webSocketConnection, webSocketConnector);
                    }
                }
            }
        }

        @Override
        public void notifyFailure(BMap<String, BValue> error) {
            ErrorHandlerUtils.printError(BLangVMErrors.getPrintableStackTrace(error));
            WebSocketOpenConnectionInfo connectionInfo =
<<<<<<< HEAD
                    connectionManager.getConnectionInfo(webSocketInitMessage.getConnectionId());
=======
                    connectionManager.getConnectionInfo(webSocketHandshaker.getChannelId());
>>>>>>> 1236d1b4
            if (connectionInfo != null) {
                WebSocketUtil.closeDuringUnexpectedCondition(connectionInfo.getWebSocketConnection());
            }
        }
    }

    @Override
    public void onMessage(WebSocketTextMessage webSocketTextMessage) {
        WebSocketDispatcher.dispatchTextMessage(
                connectionManager.getConnectionInfo(getConnectionId(webSocketTextMessage)), webSocketTextMessage);
    }

    @Override
    public void onMessage(WebSocketBinaryMessage webSocketBinaryMessage) {
        WebSocketDispatcher.dispatchBinaryMessage(
                connectionManager.getConnectionInfo(getConnectionId(webSocketBinaryMessage)), webSocketBinaryMessage);
    }

    @Override
    public void onMessage(WebSocketControlMessage webSocketControlMessage) {
        WebSocketDispatcher.dispatchControlMessage(
                connectionManager.getConnectionInfo(getConnectionId(webSocketControlMessage)), webSocketControlMessage);
    }

    @Override
    public void onMessage(WebSocketCloseMessage webSocketCloseMessage) {
        WebSocketDispatcher.dispatchCloseMessage(
                connectionManager.removeConnectionInfo(getConnectionId(webSocketCloseMessage)), webSocketCloseMessage);
    }

    @Override
    public void onError(WebSocketConnection webSocketConnection, Throwable throwable) {
        WebSocketDispatcher.dispatchError(
                connectionManager.removeConnectionInfo(webSocketConnection.getChannelId()), throwable);
    }

    @Override
    public void onIdleTimeout(WebSocketControlMessage controlMessage) {
        WebSocketDispatcher.dispatchIdleTimeout(connectionManager.getConnectionInfo(getConnectionId(controlMessage)));
    }

    private String getConnectionId(WebSocketMessage webSocketMessage) {
        return webSocketMessage.getWebSocketConnection().getChannelId();
    }
}
<|MERGE_RESOLUTION|>--- conflicted
+++ resolved
@@ -60,14 +60,6 @@
     }
 
     @Override
-<<<<<<< HEAD
-    public void onMessage(WebSocketInitMessage webSocketInitMessage) {
-        WebSocketService wsService = WebSocketDispatcher.findService(servicesRegistry, webSocketInitMessage);
-        HttpResource onUpgradeResource = wsService.getUpgradeResource();
-        if (onUpgradeResource != null) {
-            webSocketInitMessage.getHttpCarbonRequest().setProperty(HttpConstants.RESOURCES_CORS,
-                                                                    onUpgradeResource.getCorsHeaders());
-=======
     public void onHandshake(WebSocketHandshaker webSocketHandshaker) {
         WebSocketService wsService = WebSocketDispatcher.findService(servicesRegistry, webSocketHandshaker);
 
@@ -75,7 +67,6 @@
         if (onUpgradeResource != null) {
             webSocketHandshaker.getHttpCarbonRequest().setProperty(HttpConstants.RESOURCES_CORS,
                     onUpgradeResource.getCorsHeaders());
->>>>>>> 1236d1b4
             Resource balResource = onUpgradeResource.getBalResource();
             BValue[] signatureParams = HttpDispatcher.getSignatureParameters(onUpgradeResource, webSocketHandshaker
                     .getHttpCarbonRequest(), httpEndpointConfig);
@@ -92,36 +83,6 @@
                     SERVER_CONNECTOR_WEBSOCKET, wsService.getServiceInfo(), balResource.getName(),
                     null);
 
-<<<<<<< HEAD
-            Executor.submit(balResource, new OnUpgradeResourceCallableUnitCallback(webSocketInitMessage, wsService),
-                            null, observerContext.orElse(null), signatureParams);
-
-        } else {
-            WebSocketUtil.handleHandshake(wsService, connectionManager, null, webSocketInitMessage, null, null);
-        }
-    }
-
-    private class OnUpgradeResourceCallableUnitCallback implements CallableUnitCallback {
-        private final WebSocketInitMessage webSocketInitMessage;
-        private final WebSocketService wsService;
-
-        public OnUpgradeResourceCallableUnitCallback(WebSocketInitMessage webSocketInitMessage,
-                                                     WebSocketService wsService) {
-            this.webSocketInitMessage = webSocketInitMessage;
-            this.wsService = wsService;
-        }
-
-        @Override
-        public void notifySuccess() {
-            if (!webSocketInitMessage.isCancelled() && !webSocketInitMessage.isHandshakeStarted()) {
-                WebSocketUtil.handleHandshake(wsService, connectionManager, null, webSocketInitMessage, null, null);
-            } else {
-                if (!webSocketInitMessage.isCancelled()) {
-                    Resource onOpenResource = wsService.getResourceByName(
-                            WebSocketConstants.RESOURCE_NAME_ON_OPEN);
-                    WebSocketOpenConnectionInfo connectionInfo =
-                            connectionManager.getConnectionInfo(webSocketInitMessage.getConnectionId());
-=======
             Executor.submit(balResource, new OnUpgradeResourceCallableUnitCallback(webSocketHandshaker, wsService),
                             null, observerContext.orElse(null), signatureParams);
 
@@ -150,7 +111,6 @@
                             WebSocketConstants.RESOURCE_NAME_ON_OPEN);
                     WebSocketOpenConnectionInfo connectionInfo =
                             connectionManager.getConnectionInfo(webSocketHandshaker.getChannelId());
->>>>>>> 1236d1b4
                     WebSocketConnection webSocketConnection = connectionInfo.getWebSocketConnection();
                     BMap<String, BValue> webSocketEndpoint = connectionInfo.getWebSocketEndpoint();
                     BMap<String, BValue> webSocketConnector = (BMap<String, BValue>) webSocketEndpoint
@@ -169,11 +129,7 @@
         public void notifyFailure(BMap<String, BValue> error) {
             ErrorHandlerUtils.printError(BLangVMErrors.getPrintableStackTrace(error));
             WebSocketOpenConnectionInfo connectionInfo =
-<<<<<<< HEAD
-                    connectionManager.getConnectionInfo(webSocketInitMessage.getConnectionId());
-=======
                     connectionManager.getConnectionInfo(webSocketHandshaker.getChannelId());
->>>>>>> 1236d1b4
             if (connectionInfo != null) {
                 WebSocketUtil.closeDuringUnexpectedCondition(connectionInfo.getWebSocketConnection());
             }
