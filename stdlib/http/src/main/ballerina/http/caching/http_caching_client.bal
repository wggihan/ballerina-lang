--- conflicted
+++ resolved
@@ -326,131 +326,7 @@
     return httpCachingClient;
 }
 
-<<<<<<< HEAD
-public remote function HttpCachingClient.post(string path, RequestMessage message) returns Response|error {
-    Request req = <Request>message;
-    setRequestCacheControlHeader(req);
-
-    var inboundResponse = self.httpClient->post(path, req);
-    if (inboundResponse is Response) {
-        invalidateResponses(self.cache, inboundResponse, path);
-    }
-    return inboundResponse;
-}
-
-public remote function HttpCachingClient.head(string path, RequestMessage message = ()) returns Response|error {
-    Request req = <Request>message;
-    setRequestCacheControlHeader(req);
-    return getCachedResponse(self.cache, self.httpClient, req, HEAD, path, self.cacheConfig.isShared, false);
-}
-
-public remote function HttpCachingClient.put(string path, RequestMessage message) returns Response|error {
-    Request req = <Request>message;
-    setRequestCacheControlHeader(req);
-
-    var inboundResponse = self.httpClient->put(path, req);
-    if (inboundResponse is Response) {
-        invalidateResponses(self.cache, inboundResponse, path);
-    }
-    return inboundResponse;
-}
-
-public remote function HttpCachingClient.execute(string httpMethod, string path, RequestMessage message) returns Response|error {
-    Request request = <Request>message;
-    setRequestCacheControlHeader(request);
-
-    if (httpMethod == GET || httpMethod == HEAD) {
-        return getCachedResponse(self.cache, self.httpClient, request, httpMethod, path,
-                                 self.cacheConfig.isShared, false);
-    }
-
-    var inboundResponse = self.httpClient->execute(httpMethod, path, request);
-    if (inboundResponse is Response) {
-        invalidateResponses(self.cache, inboundResponse, path);
-    }
-    return inboundResponse;
-}
-
-public remote function HttpCachingClient.patch(string path, RequestMessage message) returns Response|error {
-    Request req = <Request>message;
-    setRequestCacheControlHeader(req);
-
-    var inboundResponse = self.httpClient->patch(path, req);
-    if (inboundResponse is Response) {
-        invalidateResponses(self.cache, inboundResponse, path);
-    }
-    return inboundResponse;
-}
-
-public remote function HttpCachingClient.delete(string path, RequestMessage message) returns Response|error {
-    Request req = <Request>message;
-    setRequestCacheControlHeader(req);
-
-    var inboundResponse = self.httpClient->delete(path, req);
-    if (inboundResponse is Response) {
-        invalidateResponses(self.cache, inboundResponse, path);
-    }
-    return inboundResponse;
-}
-
-public remote function HttpCachingClient.get(string path, RequestMessage message = ()) returns Response|error {
-    Request req = <Request>message;
-    setRequestCacheControlHeader(req);
-    return getCachedResponse(self.cache, self.httpClient, req, GET, path, self.cacheConfig.isShared, false);
-}
-
-public remote function HttpCachingClient.options(string path, RequestMessage message = ()) returns Response|error {
-    Request req = <Request>message;
-    setRequestCacheControlHeader(req);
-
-    var inboundResponse = self.httpClient->options(path, message = req);
-    if (inboundResponse is Response) {
-        invalidateResponses(self.cache, inboundResponse, path);
-    }
-    return inboundResponse;
-}
-
-public remote function HttpCachingClient.forward(string path, Request request) returns Response|error {
-    if (request.method == GET || request.method == HEAD) {
-        return getCachedResponse(self.cache, self.httpClient, request, request.method, path,
-                                 self.cacheConfig.isShared, true);
-    }
-
-    var inboundResponse = self.httpClient->forward(path, request);
-    if (inboundResponse is Response) {
-        invalidateResponses(self.cache, inboundResponse, path);
-    }
-    return inboundResponse;
-}
-
-public remote function HttpCachingClient.submit(string httpVerb, string path, RequestMessage message) returns HttpFuture|error {
-    return self.httpClient->submit(httpVerb, path, <Request>message);
-}
-
-public remote function HttpCachingClient.getResponse(HttpFuture httpFuture) returns Response|error {
-    return self.httpClient->getResponse(httpFuture);
-}
-
-public remote function HttpCachingClient.hasPromise(HttpFuture httpFuture) returns boolean {
-    return self.httpClient->hasPromise(httpFuture);
-}
-
-public remote function HttpCachingClient.getNextPromise(HttpFuture httpFuture) returns PushPromise|error {
-    return self.httpClient->getNextPromise(httpFuture);
-}
-
-public remote function HttpCachingClient.getPromisedResponse(PushPromise promise) returns Response|error {
-    return self.httpClient->getPromisedResponse(promise);
-}
-
-public remote function HttpCachingClient.rejectPromise(PushPromise promise) {
-    self.httpClient->rejectPromise(promise);
-}
-
-function getCachedResponse(HttpCache cache, HttpClient httpClient, Request req, string httpMethod, string path,
-=======
 function getCachedResponse(HttpCache cache, Client httpClient, Request req, string httpMethod, string path,
->>>>>>> c608040d
                            boolean isShared, boolean forwardRequest) returns Response|error {
     time:Time currentT = time:currentTime();
     req.parseCacheControlHeader();
