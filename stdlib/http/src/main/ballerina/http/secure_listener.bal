--- conflicted
+++ resolved
@@ -42,7 +42,7 @@
     # Initializes the endpoint.
     #
     # + return - An `error` if an error occurs during initialization of the endpoint
-    public function initEndpoint() returns (error?);
+    public function initEndpoint() returns (error);
 
     # Gets called every time a service attaches itself to this endpoint. Also happens at module initialization.
     #
@@ -276,8 +276,8 @@
             }
         } else {
             // other auth providers are unsupported yet
-            error e = error("Invalid auth provider: " + authProvider.authStoreProvider);
-            panic e;
+            error e = {message: "Invalid auth provider: " + authProvider.authStoreProvider };
+            throw e;
         }
         HttpBasicAuthnHandler basicAuthHandler = new(authStoreProvider);
         return <HttpAuthnHandler>basicAuthHandler;
@@ -293,14 +293,8 @@
         HttpJwtAuthnHandler jwtAuthnHandler = new(jwtAuthProvider);
         return <HttpAuthnHandler>jwtAuthnHandler;
     } else {
-<<<<<<< HEAD
-        // TODO: create other HttpAuthnHandlers
-        error e = error("Invalid auth scheme: " + authProvider.scheme);
-        panic e;
-=======
         error e = {message: "Invalid auth scheme: " + authProvider.scheme};
         throw e;
->>>>>>> 0120c419
     }
 }
 
@@ -308,7 +302,7 @@
     self.httpListener.register(serviceType);
 }
 
-function SecureListener::initEndpoint() returns (error?) {
+function SecureListener::initEndpoint() returns (error) {
     return self.httpListener.initEndpoint();
 }
 
