// Copyright (c) 2018 WSO2 Inc. (//www.wso2.org) All Rights Reserved.
//
// WSO2 Inc. licenses this file to you under the Apache License,
// Version 2.0 (the "License"); you may not use this file except
// in compliance with the License.
// You may obtain a copy of the License at
//
// //www.apache.org/licenses/LICENSE-2.0
//
// Unless required by applicable law or agreed to in writing,
// software distributed under the License is distributed on an
// "AS IS" BASIS, WITHOUT WARRANTIES OR CONDITIONS OF ANY
// KIND, either express or implied.  See the License for the
// specific language governing permissions and limitations
// under the License.

import ballerina/log;
import ballerina/time;
import ballerina/io;

documentation {
    A finite type for modeling the states of the Circuit Breaker. The Circuit Breaker starts in the `CLOSED` state.
    If any failure thresholds are exceeded during execution, the circuit trips and goes to the `OPEN` state. After
    the specified timeout period expires, the circuit goes to the `HALF_OPEN` state. If the trial request sent while
    in the `HALF_OPEN` state succeeds, the circuit goes back to the `CLOSED` state.

}
public type CircuitState "OPEN" | "HALF_OPEN" | "CLOSED";

documentation {
    Represents the open state of the circuit. When the Circuit Breaker is in `OPEN` state, requests will fail
    immediately.
}
@final public CircuitState CB_OPEN_STATE = "OPEN";

documentation {
    Represents the half-open state of the circuit. When the Circuit Breaker is in `HALF_OPEN` state, a trial request
    will be sent to the upstream service. If it fails, the circuit will trip again and move to the `OPEN` state. If not,
    it will move to the `CLOSED` state.
}
@final public CircuitState CB_HALF_OPEN_STATE = "HALF_OPEN";

documentation {
    Represents the closed state of the circuit. When the Circuit Breaker is in `CLOSED` state, all requests will be
    allowed to go through to the upstream service. If the failures exceed the configured threhold values, the circuit
    will trip and move to the `OPEN` state.
}
@final public CircuitState CB_CLOSED_STATE = "CLOSED";

documentation {
    Maintains the health of the Circuit Breaker.

    F{{startTime}} Circuit Breaker start time
    F{{requestCount}} Total request count since the starting time
    F{{errorCount}} Total error count since the starting time
    F{{lastErrorTime}} The time that the last error occurred
    F{{lastForcedOpenTime}} The time that circuit forcefully opened at last
    F{{totalBuckets}} The discrete time buckets into which the time window is divided
    F{{lastUsedBucketId}} ID of the last bucket used in Circuit Breaker calculations
}
public type CircuitHealth record {
   time:Time startTime,
   int requestCount,
   int errorCount,
   time:Time lastErrorTime,
   time:Time lastForcedOpenTime,
   Bucket[] totalBuckets,
   int lastUsedBucketId,
};

documentation {
    Provides a set of configurations for controlling the behaviour of the Circuit Breaker.

    F{{rollingWindow}} `RollingWindow` options of the `CircuitBreaker`
    F{{failureThreshold}} The threshold for request failures. When this threshold exceeds, the circuit trips.
                          The threshold should be a value between 0 and 1.
    F{{resetTimeMillis}} The time period(in milliseconds) to wait before attempting to make another request to
                         the upstream service
    F{{statusCodes}} Array of HTTP response status codes which are considered as failures
}
public type CircuitBreakerConfig record {
    RollingWindow rollingWindow,
    float failureThreshold,
    int resetTimeMillis,
    int[] statusCodes,
};

documentation {
    Represents a rolling window in the Circuit Breaker.

    F{{timeWindowMillis}} Time period in milliseconds for which the failure threshold is calculated
    F{{bucketSizeMillis}} The granularity at which the time window slides. This is measured in milliseconds.
}
public type RollingWindow record {
    int timeWindowMillis = 60000,
    int bucketSizeMillis = 10000,
};

documentation {
    Represents a discrete sub-part of the time window (Bucket).

    F{{successCount}} Number of successful requests during the sub-window time frame
    F{{failureCount}} Number of failed requests during the sub-window time frame
}
public type Bucket record {
    int successCount,
    int failureCount,
};

documentation {
    Derived set of configurations from the `CircuitBreakerConfig`.

    F{{failureThreshold}} The threshold for request failures. When this threshold exceeds, the circuit trips.
                          The threshold should be a value between 0 and 1
    F{{resetTimeMillis}} The time period(in milliseconds) to wait before attempting to make another request to
                         the upstream service
    F{{statusCodes}} Array of HTTP response status codes which are considered as failures
    F{{noOfBuckets}} Number of buckets derived from the `RollingWindow`
    F{{rollingWindow}} `RollingWindow` options provided in the `CircuitBreakerConfig`
}
public type CircuitBreakerInferredConfig record {
   float failureThreshold,
   int resetTimeMillis,
   boolean[] statusCodes,
   int noOfBuckets,
   RollingWindow rollingWindow,
};

documentation {
    A Circuit Breaker implementation which can be used to gracefully handle network failures.

    F{{serviceUri}} The URL of the target service
    F{{config}} The configurations of the client endpoint associated with this `CircuitBreaker` instance
    F{{circuitBreakerInferredConfig}} Configurations derived from `CircuitBreakerConfig`
    F{{httpClient}}  The underlying `HttpActions` instance which will be making the actual network calls
    F{{circuitHealth}} The circuit health monitor
    F{{currentCircuitState}} The current state the cicuit is in
}
public type CircuitBreakerClient object {

    public string serviceUri;
    public ClientEndpointConfig config;
    public CircuitBreakerInferredConfig circuitBreakerInferredConfig;
    public CallerActions httpClient;
    public CircuitHealth circuitHealth;
    public CircuitState currentCircuitState = CB_CLOSED_STATE;

    documentation {
        A Circuit Breaker implementation which can be used to gracefully handle network failures.

        P{{serviceUri}} The URL of the target service
        P{{config}} The configurations of the client endpoint associated with this `CircuitBreaker` instance
        P{{circuitBreakerInferredConfig}} Configurations derived from `CircuitBreakerConfig`
        P{{httpClient}}  The underlying `HttpActions` instance which will be making the actual network calls
        P{{circuitHealth}} The circuit health monitor
    }
    public new (serviceUri, config, circuitBreakerInferredConfig, httpClient, circuitHealth) {

    }

    documentation {
        The POST action implementation of the Circuit Breaker. This wraps the `post()` function of the underlying
        HTTP actions provider.

        P{{path}} Resource path
        P{{message}} A Request or any payload of type `string`, `xml`, `json`, `byte[]`, `io:ByteChannel` or `mime:Entity[]`
        R{{}} The response for the request or an `error` if failed to establish communication with the upstream server
    }
    public function post(string path, Request|string|xml|json|byte[]|io:ByteChannel|mime:Entity[]|()
                                        message) returns Response|error;

    documentation {
        The HEAD action implementation of the Circuit Breaker. This wraps the `head()` function of the underlying
        HTTP actions provider.

        P{{path}} Resource path
        P{{message}} A Request or any payload of type `string`, `xml`, `json`, `byte[]`, `io:ByteChannel` or `mime:Entity[]`
        R{{}} The response for the request or an `error` if failed to establish communication with the upstream server
     }
    public function head(string path, Request|string|xml|json|byte[]|io:ByteChannel|mime:Entity[]|()
                                        message = ()) returns Response|error;

    documentation {
        The PUT action implementation of the Circuit Breaker. This wraps the `put()` function of the underlying
        HTTP actions provider.

        P{{path}} Resource path
        P{{message}} A Request or any payload of type `string`, `xml`, `json`, `byte[]`, `io:ByteChannel` or `mime:Entity[]`
        R{{}} The response for the request or an `error` if failed to establish communication with the upstream server
    }
    public function put(string path, Request|string|xml|json|byte[]|io:ByteChannel|mime:Entity[]|()
                                        message) returns Response|error;

    documentation {
        This wraps the `post()` function of the underlying HTTP actions provider. The `execute()` function can be used
        to invoke an HTTP call with the given HTTP verb.

        P{{httpVerb}} HTTP verb to be used for the request
        P{{path}} Resource path
        P{{message}} A Request or any payload of type `string`, `xml`, `json`, `byte[]`, `io:ByteChannel` or `mime:Entity[]`
        R{{}} The response for the request or an `error` if failed to establish communication with the upstream server
    }
    public function execute(string httpVerb, string path, Request|string|xml|json|byte[]|io:ByteChannel|mime:Entity[]|()
                                                            message) returns Response|error;

    documentation {
        The PATCH action implementation of the Circuit Breaker. This wraps the `patch()` function of the underlying
        HTTP actions provider.

        P{{path}} Resource path
        P{{message}} A Request or any payload of type `string`, `xml`, `json`, `byte[]`, `io:ByteChannel` or `mime:Entity[]`
        R{{}} The response for the request or an `error` if failed to establish communication with the upstream server
    }
    public function patch(string path, Request|string|xml|json|byte[]|io:ByteChannel|mime:Entity[]|()
                                            message) returns Response|error;

    documentation {
        The DELETE action implementation of the Circuit Breaker. This wraps the `delete()` function of the underlying
        HTTP actions provider.

        P{{path}} Resource path
        P{{message}} A Request or any payload of type `string`, `xml`, `json`, `byte[]`, `io:ByteChannel` or `mime:Entity[]`
        R{{}} The response for the request or an `error` if failed to establish communication with the upstream server
    }
    public function delete(string path, Request|string|xml|json|byte[]|io:ByteChannel|mime:Entity[]|()
                                            message) returns Response|error;

    documentation {
        The GET action implementation of the Circuit Breaker. This wraps the `get()` function of the underlying
        HTTP actions provider.

        P{{path}} Resource path
        P{{message}} An optional HTTP request or any payload of type `string`, `xml`, `json`, `byte[]`, `io:ByteChannel`
                     or `mime:Entity[]`
        R{{}} The response for the request or an `error` if failed to establish communication with the upstream server
    }
    public function get(string path, Request|string|xml|json|byte[]|io:ByteChannel|mime:Entity[]|()
                                        message = ()) returns Response|error;

    documentation {
        The OPTIONS action implementation of the Circuit Breaker. This wraps the `options()` function of the underlying
        HTTP actions provider.

        P{{path}} Resource path
        P{{message}} An optional HTTP Request or any payload of type `string`, `xml`, `json`, `byte[]`, `io:ByteChannel`
                     or `mime:Entity[]`
        R{{}} The response for the request or an `error` if failed to establish communication with the upstream server
    }
    public function options(string path, Request|string|xml|json|byte[]|io:ByteChannel|mime:Entity[]|()
                                            message = ()) returns Response|error;

    documentation {
        This wraps the `forward()` function of the underlying HTTP actions provider. The Forward action can be used to
        forward an incoming request to an upstream service as it is.

        P{{path}} Resource path
        P{{request}} A Request struct
        R{{}} The response for the request or an `error` if failed to establish communication with the upstream server
    }
    public function forward(string path, Request request) returns Response|error;

    documentation {
        Circuit breaking not supported. Defaults to the `submit()` function of the underlying HTTP actions provider.

        P{{httpVerb}} The HTTP verb value
        P{{path}} The resource path
        P{{message}} An HTTP outbound request message or any payload of type `string`, `xml`, `json`, `byte[]`,
                     `io:ByteChannel` or `mime:Entity[]`
        R{{}} An `HttpFuture` that represents an asynchronous service invocation, or an `error` if the submission fails
    }
    public function submit(string httpVerb, string path, Request|string|xml|json|byte[]|io:ByteChannel|mime:Entity[]|()
                                                            message) returns HttpFuture|error;

    documentation {
        Circuit breaking not supported. Defaults to the `getResponse()` function of the underlying HTTP
        actions provider.

        P{{httpFuture}} The `HttpFuture` related to a previous asynchronous invocation
        R{{}} An HTTP response message, or an `error` if the invocation fails
    }
    public function getResponse(HttpFuture httpFuture) returns Response|error;

    documentation {
        Circuit breaking not supported. Defaults to the `hasPromise()` function of the underlying HTTP actions provider.

        P{{httpFuture}} The `HttpFuture` relates to a previous asynchronous invocation
        R{{}} A `boolean` that represents whether a `PushPromise` exists
    }
    public function hasPromise(HttpFuture httpFuture) returns (boolean);

    documentation {
        Circuit breaking not supported. Defaults to the `getNextPromise()` function of the underlying HTTP
        actions provider.

        P{{httpFuture}} The `HttpFuture` relates to a previous asynchronous invocation
        R{{}} An HTTP `PushPromise` message, or an `error` if the invocation fails
    }
    public function getNextPromise(HttpFuture httpFuture) returns PushPromise|error;

    documentation {
        Circuit breaking not supported. Defaults to the `getPromisedResponse()` function of the underlying HTTP
        actions provider.

        P{{promise}} The related `PushPromise`
        R{{}} A promised HTTP `Response` message, or an `error` if the invocation fails
    }
    public function getPromisedResponse(PushPromise promise) returns Response|error;

    documentation {
        Circuit breaking not supported. Defaults to the `rejectPromise()` function of the underlying HTTP
        actions provider.

        P{{promise}} The `PushPromise` to be rejected
    }
    public function rejectPromise(PushPromise promise);

    documentation {
        Force the circuit into a closed state in which it will allow requests regardless of the error percentage
        until the failure threshold exceeds.
    }
    public function forceClose();

    documentation {
        Force the circuit into a open state in which it will suspend all requests
        until `resetTimeMillis` interval exceeds.
    }
    public function forceOpen();

    documentation {
        Provides `CircuitState` of the circuit breaker.

        R{{}} The current `CircuitState` of circuit breaker
    }
    public function getCurrentState() returns CircuitState;
};

<<<<<<< HEAD
function CircuitBreakerClient::post(string path, Request|string|xml|json|blob|io:ByteChannel|mime:Entity[]|()
=======
public function CircuitBreakerClient::post(string path, Request|string|xml|json|byte[]|io:ByteChannel|mime:Entity[]|()
>>>>>>> dcc1100a
                                            message) returns Response|error {
    Request req = buildRequest(message);
    CallerActions httpClient = self.httpClient;
    CircuitBreakerInferredConfig cbic = self.circuitBreakerInferredConfig;
    self.currentCircuitState = updateCircuitState(self.circuitHealth, self.currentCircuitState, cbic);

    if (self.currentCircuitState == CB_OPEN_STATE) {
        // TODO: Allow the user to handle this scenario. Maybe through a user provided function
        return handleOpenCircuit(self.circuitHealth, self.circuitBreakerInferredConfig);
    } else {
        match httpClient.post(path, req) {
            Response service_response => {
                updateCircuitHealthSuccess(self.circuitHealth, service_response, self.circuitBreakerInferredConfig);
                return service_response;
            }
            error serviceError => {
                updateCircuitHealthFailure(self.circuitHealth, serviceError, self.circuitBreakerInferredConfig);
                return serviceError;
            }
        }
    }
}

<<<<<<< HEAD
function CircuitBreakerClient::head(string path, Request|string|xml|json|blob|io:ByteChannel|mime:Entity[]|()
=======
public function CircuitBreakerClient::head(string path, Request|string|xml|json|byte[]|io:ByteChannel|mime:Entity[]|()
>>>>>>> dcc1100a
                                                            message = ()) returns Response|error {
   Request request = buildRequest(message);
   CallerActions httpClient = self.httpClient;
   CircuitBreakerInferredConfig cbic = self.circuitBreakerInferredConfig;
   self.currentCircuitState = updateCircuitState(self.circuitHealth, self.currentCircuitState, cbic);

   if (self.currentCircuitState == CB_OPEN_STATE) {
       // TODO: Allow the user to handle this scenario. Maybe through a user provided function
       return handleOpenCircuit(self.circuitHealth, self.circuitBreakerInferredConfig);
   } else {
       match httpClient.head(path, message = request) {
            Response service_response => {
                                    updateCircuitHealthSuccess(self.circuitHealth, service_response, self.circuitBreakerInferredConfig);
                                    return service_response;
                                }
            error serviceError => {
                                    updateCircuitHealthFailure(self.circuitHealth, serviceError, self.circuitBreakerInferredConfig);
                                    return serviceError;
                                }
        }
     }
}

<<<<<<< HEAD
function CircuitBreakerClient::put(string path, Request|string|xml|json|blob|io:ByteChannel|mime:Entity[]|()
=======
public function CircuitBreakerClient::put(string path, Request|string|xml|json|byte[]|io:ByteChannel|mime:Entity[]|()
>>>>>>> dcc1100a
                                                            message) returns Response|error {
   Request request = buildRequest(message);
   CallerActions httpClient = self.httpClient;
   CircuitBreakerInferredConfig cbic = self.circuitBreakerInferredConfig;
   self.currentCircuitState = updateCircuitState(self.circuitHealth, self.currentCircuitState, cbic);

   if (self.currentCircuitState == CB_OPEN_STATE) {
       // TODO: Allow the user to handle this scenario. Maybe through a user provided function
       return handleOpenCircuit(self.circuitHealth, self.circuitBreakerInferredConfig);
   } else {
       match httpClient.put(path, request) {
            Response service_response => {
                                    updateCircuitHealthSuccess(self.circuitHealth, service_response, self.circuitBreakerInferredConfig);
                                    return service_response;
                                }
            error serviceError => {
                                    updateCircuitHealthFailure(self.circuitHealth, serviceError, self.circuitBreakerInferredConfig);
                                    return serviceError;
                                }
        }
     }
}

<<<<<<< HEAD
function CircuitBreakerClient::execute(string httpVerb, string path, Request|string|xml|json|blob|
=======
public function CircuitBreakerClient::execute(string httpVerb, string path, Request|string|xml|json|byte[]|
>>>>>>> dcc1100a
                                                    io:ByteChannel|mime:Entity[]|() message) returns Response|error {
   Request request = buildRequest(message);
   CallerActions httpClient = self.httpClient;
   CircuitBreakerInferredConfig cbic = self.circuitBreakerInferredConfig;
   self.currentCircuitState = updateCircuitState(self.circuitHealth, self.currentCircuitState, cbic);

   if (self.currentCircuitState == CB_OPEN_STATE) {
       // TODO: Allow the user to handle this scenario. Maybe through a user provided function
       return handleOpenCircuit(self.circuitHealth, self.circuitBreakerInferredConfig);
   } else {
       match httpClient.execute(httpVerb, path, request) {
            Response service_response => {
                                    updateCircuitHealthSuccess(self.circuitHealth, service_response, self.circuitBreakerInferredConfig);
                                    return service_response;
                                }
            error serviceError => {
                                    updateCircuitHealthFailure(self.circuitHealth, serviceError, self.circuitBreakerInferredConfig);
                                    return serviceError;
                                }
        }
    }
}

<<<<<<< HEAD
function CircuitBreakerClient::patch(string path, Request|string|xml|json|blob|io:ByteChannel|mime:Entity[]|()
=======
public function CircuitBreakerClient::patch(string path, Request|string|xml|json|byte[]|io:ByteChannel|mime:Entity[]|()
>>>>>>> dcc1100a
                                                            message) returns Response|error {
   Request request = buildRequest(message);
   CallerActions httpClient = self.httpClient;
   CircuitBreakerInferredConfig cbic = self.circuitBreakerInferredConfig;
   self.currentCircuitState = updateCircuitState(self.circuitHealth, self.currentCircuitState, cbic);

   if (self.currentCircuitState == CB_OPEN_STATE) {
       // TODO: Allow the user to handle this scenario. Maybe through a user provided function
       return handleOpenCircuit(self.circuitHealth, self.circuitBreakerInferredConfig);
   } else {
       match httpClient.patch(path, request) {
            Response service_response => {
                                    updateCircuitHealthSuccess(self.circuitHealth, service_response, self.circuitBreakerInferredConfig);
                                    return service_response;
                                }
            error serviceError => {
                                    updateCircuitHealthFailure(self.circuitHealth, serviceError, self.circuitBreakerInferredConfig);
                                    return serviceError;
                                }
        }
    }
}

<<<<<<< HEAD
function CircuitBreakerClient::delete(string path, Request|string|xml|json|blob|io:ByteChannel|mime:Entity[]|()
=======
public function CircuitBreakerClient::delete(string path, Request|string|xml|json|byte[]|io:ByteChannel|mime:Entity[]|()
>>>>>>> dcc1100a
                                                            message) returns Response|error {
   Request request = buildRequest(message);
   CallerActions httpClient = self.httpClient;
   CircuitBreakerInferredConfig cbic = self.circuitBreakerInferredConfig;
   self.currentCircuitState = updateCircuitState(self.circuitHealth, self.currentCircuitState, cbic);

   if (self.currentCircuitState == CB_OPEN_STATE) {
       // TODO: Allow the user to handle this scenario. Maybe through a user provided function
       return handleOpenCircuit(self.circuitHealth, self.circuitBreakerInferredConfig);
   } else {
       match httpClient.delete(path, request) {
            Response service_response => {
                                    updateCircuitHealthSuccess(self.circuitHealth, service_response, self.circuitBreakerInferredConfig);
                                    return service_response;
                                }
            error serviceError => {
                                    updateCircuitHealthFailure(self.circuitHealth, serviceError, self.circuitBreakerInferredConfig);
                                    return serviceError;
                                }
        }
    }
}

<<<<<<< HEAD
function CircuitBreakerClient::get(string path, Request|string|xml|json|blob|io:ByteChannel|mime:Entity[]|()
=======
public function CircuitBreakerClient::get(string path, Request|string|xml|json|byte[]|io:ByteChannel|mime:Entity[]|()
>>>>>>> dcc1100a
                                                        message = ()) returns Response|error {
    Request request = buildRequest(message);
    CallerActions httpClient = self.httpClient;
    CircuitBreakerInferredConfig cbic = self.circuitBreakerInferredConfig;
    self.currentCircuitState = updateCircuitState(self.circuitHealth, self.currentCircuitState, cbic);

    if (self.currentCircuitState == CB_OPEN_STATE) {
        // TODO: Allow the user to handle this scenario. Maybe through a user provided function
        return handleOpenCircuit(self.circuitHealth, self.circuitBreakerInferredConfig);
    } else {
       match httpClient.get(path, message = request) {
            Response service_response => {
                                    updateCircuitHealthSuccess(self.circuitHealth, service_response, self.circuitBreakerInferredConfig);
                                    return service_response;
                                }
            error serviceError => {
                                    updateCircuitHealthFailure(self.circuitHealth, serviceError, self.circuitBreakerInferredConfig);
                                    return serviceError;
                                }
        }
    }
}

<<<<<<< HEAD
function CircuitBreakerClient::options(string path, Request|string|xml|json|blob|io:ByteChannel|mime:Entity[]|()
=======
public function CircuitBreakerClient::options(string path, Request|string|xml|json|byte[]|io:ByteChannel|mime:Entity[]|()
>>>>>>> dcc1100a
                                                                message = ()) returns Response|error {
   Request request = buildRequest(message);
   CallerActions httpClient = self.httpClient;
   CircuitBreakerInferredConfig cbic = self.circuitBreakerInferredConfig;
   self.currentCircuitState = updateCircuitState(self.circuitHealth, self.currentCircuitState, cbic);

   if (self.currentCircuitState == CB_OPEN_STATE) {
       // TODO: Allow the user to handle this scenario. Maybe through a user provided function
       return handleOpenCircuit(self.circuitHealth, self.circuitBreakerInferredConfig);
   } else {
       match httpClient.options(path, message = request) {
            Response service_response => {
                                    updateCircuitHealthSuccess(self.circuitHealth, service_response, self.circuitBreakerInferredConfig);
                                    return service_response;
                                }
            error serviceError => {
                                    updateCircuitHealthFailure(self.circuitHealth, serviceError, self.circuitBreakerInferredConfig);
                                    return serviceError;
                                }
        }
    }
}

function CircuitBreakerClient::forward(string path, Request request) returns Response|error {
   CallerActions httpClient = self.httpClient;
   CircuitBreakerInferredConfig cbic = self.circuitBreakerInferredConfig;
   self.currentCircuitState = updateCircuitState(self.circuitHealth, self.currentCircuitState, cbic);

   if (self.currentCircuitState == CB_OPEN_STATE) {
       // TODO: Allow the user to handle this scenario. Maybe through a user provided function
       return handleOpenCircuit(self.circuitHealth, self.circuitBreakerInferredConfig);
   } else {
       match httpClient.forward(path, request) {
            Response service_response => {
                                    updateCircuitHealthSuccess(self.circuitHealth, service_response, self.circuitBreakerInferredConfig);
                                    return service_response;
                                }
            error serviceError => {
                                    updateCircuitHealthFailure(self.circuitHealth, serviceError, self.circuitBreakerInferredConfig);
                                    return serviceError;
                                }
        }
   }
}

<<<<<<< HEAD
function CircuitBreakerClient::submit(string httpVerb, string path, Request|string|xml|json|blob|
=======
public function CircuitBreakerClient::submit(string httpVerb, string path, Request|string|xml|json|byte[]|
>>>>>>> dcc1100a
                                                    io:ByteChannel|mime:Entity[]|() message) returns HttpFuture|error {
    Request request = buildRequest(message);
    return self.httpClient.submit(httpVerb, path, request);
}

function CircuitBreakerClient::getResponse(HttpFuture httpFuture) returns Response|error {
    return self.httpClient.getResponse(httpFuture);
}

function CircuitBreakerClient::hasPromise(HttpFuture httpFuture) returns boolean {
    return self.httpClient.hasPromise(httpFuture);
}

function CircuitBreakerClient::getNextPromise(HttpFuture httpFuture) returns PushPromise|error {
    return self.httpClient.getNextPromise(httpFuture);
}

function CircuitBreakerClient::getPromisedResponse(PushPromise promise) returns Response|error {
    return self.httpClient.getPromisedResponse(promise);
}

function CircuitBreakerClient::rejectPromise(PushPromise promise) {
    return self.httpClient.rejectPromise(promise);
}

function CircuitBreakerClient::forceClose() {
    self.currentCircuitState = CB_CLOSED_STATE;
    self.circuitHealth.errorCount = 0;
    self.circuitHealth.requestCount = 0;
}

function CircuitBreakerClient::forceOpen() {
    self.currentCircuitState = CB_OPEN_STATE;
    self.circuitHealth.lastForcedOpenTime = time:currentTime();
}

function CircuitBreakerClient::getCurrentState() returns CircuitState {
    return self.currentCircuitState;
}

documentation {
    Update circuit state.

    P{{circuitHealth}}  Circuit Breaker health status
    P{{currentStateValue}}  Circuit Breaker current state value
    P{{circuitBreakerInferredConfig}}   Configurations derived from `CircuitBreakerConfig`
    R{{}} State of the circuit
}
function updateCircuitState(CircuitHealth circuitHealth, CircuitState currentStateValue,
                                   CircuitBreakerInferredConfig circuitBreakerInferredConfig) returns (CircuitState) {
    CircuitState currentState = currentStateValue;
    lock {
       if (currentState == CB_OPEN_STATE) {
           time:Time currentTime = time:currentTime();
           time:Time effectiveErrorTime = getEffectiveErrorTime(circuitHealth);
           int elapsedTime = currentTime.time - effectiveErrorTime.time;
           if (elapsedTime > circuitBreakerInferredConfig.resetTimeMillis) {
               circuitHealth.errorCount = 0;
               circuitHealth.requestCount = 0;
               currentState = CB_HALF_OPEN_STATE;
               log:printInfo("CircuitBreaker reset timeout reached. Circuit switched from OPEN to HALF_OPEN state.");
           }
       } else if (currentState == CB_HALF_OPEN_STATE) {
           if (circuitHealth.errorCount > 0) {
               // If the trial run has failed, trip the circuit again
               currentState = CB_OPEN_STATE;
               log:printInfo("CircuitBreaker trial run has failed. Circuit switched from HALF_OPEN to OPEN state.");
           } else {
               // If the trial run was successful reset the circuit
               currentState = CB_CLOSED_STATE;
               log:printInfo("CircuitBreaker trial run  was successful. Circuit switched from HALF_OPEN to CLOSE state.");
           }
       } else {
           float currentFailureRate = 0;

           if (circuitHealth.requestCount > 0 && circuitHealth.errorCount > 0) {
               currentFailureRate = getCurrentFailureRatio(circuitHealth);
           }

           if (currentFailureRate > circuitBreakerInferredConfig.failureThreshold) {
               currentState = CB_OPEN_STATE;
               log:printInfo("CircuitBreaker failure threshold exceeded. Circuit tripped from CLOSE to OPEN state.");
           }
       }
   }
   return currentState;
}

function updateCircuitHealthFailure(CircuitHealth circuitHealth,
                             error httpConnectorErr, CircuitBreakerInferredConfig circuitBreakerInferredConfig) {
    lock {
        time:Time startTime = circuitHealth.startTime;
        time:Time currentTime = time:currentTime();
        int elapsedTime = (currentTime.time - startTime.time) % circuitBreakerInferredConfig.rollingWindow.timeWindowMillis;
        int currentBucketId = ((elapsedTime/circuitBreakerInferredConfig.rollingWindow.bucketSizeMillis) + 1 )
                              % circuitBreakerInferredConfig.noOfBuckets;
        if (currentBucketId != circuitHealth.lastUsedBucketId) {
            resetBucketStats(circuitHealth, currentBucketId);
            circuitHealth.lastUsedBucketId = currentBucketId;
        }
        circuitHealth.totalBuckets[currentBucketId].failureCount = circuitHealth.totalBuckets[currentBucketId].failureCount + 1;
        int lastBucketId = currentBucketId;
        circuitHealth.requestCount = circuitHealth.requestCount + 1;
        circuitHealth.errorCount = circuitHealth.errorCount + 1;
        circuitHealth.lastErrorTime = time:currentTime();
    }
}

function updateCircuitHealthSuccess(CircuitHealth circuitHealth, Response inResponse,
                                            CircuitBreakerInferredConfig circuitBreakerInferredConfig) {
    lock {
        time:Time startTime = circuitHealth.startTime;
        time:Time currentTime = time:currentTime();
        int elapsedTime = (currentTime.time - startTime.time) % circuitBreakerInferredConfig.rollingWindow.timeWindowMillis;
        int currentBucketId = ((elapsedTime/circuitBreakerInferredConfig.rollingWindow.bucketSizeMillis) + 1 )
                              % circuitBreakerInferredConfig.noOfBuckets;
        if (currentBucketId != circuitHealth.lastUsedBucketId) {
            resetBucketStats(circuitHealth, currentBucketId);
            circuitHealth.lastUsedBucketId = currentBucketId;
        }
        circuitHealth.requestCount = circuitHealth.requestCount + 1;
        if (circuitBreakerInferredConfig.statusCodes[inResponse.statusCode] == true) {
            circuitHealth.totalBuckets[currentBucketId].failureCount = circuitHealth.totalBuckets[currentBucketId].failureCount + 1;
            circuitHealth.errorCount = circuitHealth.errorCount + 1;
            circuitHealth.lastErrorTime = time:currentTime();
        } else {
            circuitHealth.totalBuckets[currentBucketId].successCount = circuitHealth.totalBuckets[currentBucketId].successCount + 1;
        }
    }
}

// Handles open circuit state.
function handleOpenCircuit(CircuitHealth circuitHealth, CircuitBreakerInferredConfig circuitBreakerInferredConfig)
                                                                                        returns (error) {
   time:Time currentTime = time:currentTime();
   time:Time effectiveErrorTime = getEffectiveErrorTime(circuitHealth);
   int timeDif = currentTime.time - effectiveErrorTime.time;
   int timeRemaining = circuitBreakerInferredConfig.resetTimeMillis - timeDif;
   string errorMessage = "Upstream service unavailable. Requests to upstream service will be suspended for "
             + timeRemaining + " milliseconds.";
   error httpConnectorErr = {message:errorMessage};
   return httpConnectorErr;
}

// Validates the struct configurations passed to create circuit breaker.
function validateCircuitBreakerConfiguration(CircuitBreakerConfig circuitBreakerConfig){
   float failureThreshold = circuitBreakerConfig.failureThreshold;
    if (failureThreshold < 0 || failureThreshold > 1) {
        string errorMessage = "Invalid failure threshold. Failure threshold value"
                                               +  " should between 0 to 1, found "+ failureThreshold;
        error circuitBreakerConfigError = {message:errorMessage};
        throw circuitBreakerConfigError;
    }
}

documentation {
    Calculate Failure at a given point.

    P{{circuitHealth}}  Circuit Breaker health status
    R{{}} Current failure ratio
}
function getCurrentFailureRatio(CircuitHealth circuitHealth) returns float {
    int totalSuccess;
    int totalFailures;

    foreach bucket in circuitHealth.totalBuckets {
        totalSuccess  =  totalSuccess + bucket.successCount;
        totalFailures = totalFailures + bucket.failureCount;
    }
    float ratio = 0;
    if (totalFailures > 0) {
        ratio = <float> totalFailures / (totalSuccess + totalFailures);
    }
    return ratio;
}

documentation {
    Reset the bucket values to default ones.

    P{{circuitHealth}}  - Circuit Breaker health status.
    P{{bucketId}}  - Id of the bucket should reset.
}
function resetBucketStats(CircuitHealth circuitHealth, int bucketId) {
    circuitHealth.totalBuckets[bucketId].successCount = 0;
    circuitHealth.totalBuckets[bucketId].failureCount = 0;
}

function getEffectiveErrorTime(CircuitHealth circuitHealth) returns time:Time {
    return (circuitHealth.lastErrorTime.time > circuitHealth.lastForcedOpenTime.time)
                        ? circuitHealth.lastErrorTime : circuitHealth.lastForcedOpenTime;
}<|MERGE_RESOLUTION|>--- conflicted
+++ resolved
@@ -334,11 +334,7 @@
     public function getCurrentState() returns CircuitState;
 };
 
-<<<<<<< HEAD
-function CircuitBreakerClient::post(string path, Request|string|xml|json|blob|io:ByteChannel|mime:Entity[]|()
-=======
-public function CircuitBreakerClient::post(string path, Request|string|xml|json|byte[]|io:ByteChannel|mime:Entity[]|()
->>>>>>> dcc1100a
+function CircuitBreakerClient::post(string path, Request|string|xml|json|byte[]|io:ByteChannel|mime:Entity[]|()
                                             message) returns Response|error {
     Request req = buildRequest(message);
     CallerActions httpClient = self.httpClient;
@@ -362,11 +358,7 @@
     }
 }
 
-<<<<<<< HEAD
-function CircuitBreakerClient::head(string path, Request|string|xml|json|blob|io:ByteChannel|mime:Entity[]|()
-=======
-public function CircuitBreakerClient::head(string path, Request|string|xml|json|byte[]|io:ByteChannel|mime:Entity[]|()
->>>>>>> dcc1100a
+function CircuitBreakerClient::head(string path, Request|string|xml|json|byte[]|io:ByteChannel|mime:Entity[]|()
                                                             message = ()) returns Response|error {
    Request request = buildRequest(message);
    CallerActions httpClient = self.httpClient;
@@ -390,11 +382,7 @@
      }
 }
 
-<<<<<<< HEAD
-function CircuitBreakerClient::put(string path, Request|string|xml|json|blob|io:ByteChannel|mime:Entity[]|()
-=======
-public function CircuitBreakerClient::put(string path, Request|string|xml|json|byte[]|io:ByteChannel|mime:Entity[]|()
->>>>>>> dcc1100a
+function CircuitBreakerClient::put(string path, Request|string|xml|json|byte[]|io:ByteChannel|mime:Entity[]|()
                                                             message) returns Response|error {
    Request request = buildRequest(message);
    CallerActions httpClient = self.httpClient;
@@ -418,11 +406,7 @@
      }
 }
 
-<<<<<<< HEAD
-function CircuitBreakerClient::execute(string httpVerb, string path, Request|string|xml|json|blob|
-=======
-public function CircuitBreakerClient::execute(string httpVerb, string path, Request|string|xml|json|byte[]|
->>>>>>> dcc1100a
+function CircuitBreakerClient::execute(string httpVerb, string path, Request|string|xml|json|byte[]|
                                                     io:ByteChannel|mime:Entity[]|() message) returns Response|error {
    Request request = buildRequest(message);
    CallerActions httpClient = self.httpClient;
@@ -446,11 +430,7 @@
     }
 }
 
-<<<<<<< HEAD
-function CircuitBreakerClient::patch(string path, Request|string|xml|json|blob|io:ByteChannel|mime:Entity[]|()
-=======
-public function CircuitBreakerClient::patch(string path, Request|string|xml|json|byte[]|io:ByteChannel|mime:Entity[]|()
->>>>>>> dcc1100a
+function CircuitBreakerClient::patch(string path, Request|string|xml|json|byte[]|io:ByteChannel|mime:Entity[]|()
                                                             message) returns Response|error {
    Request request = buildRequest(message);
    CallerActions httpClient = self.httpClient;
@@ -474,11 +454,7 @@
     }
 }
 
-<<<<<<< HEAD
-function CircuitBreakerClient::delete(string path, Request|string|xml|json|blob|io:ByteChannel|mime:Entity[]|()
-=======
-public function CircuitBreakerClient::delete(string path, Request|string|xml|json|byte[]|io:ByteChannel|mime:Entity[]|()
->>>>>>> dcc1100a
+function CircuitBreakerClient::delete(string path, Request|string|xml|json|byte[]|io:ByteChannel|mime:Entity[]|()
                                                             message) returns Response|error {
    Request request = buildRequest(message);
    CallerActions httpClient = self.httpClient;
@@ -502,11 +478,7 @@
     }
 }
 
-<<<<<<< HEAD
-function CircuitBreakerClient::get(string path, Request|string|xml|json|blob|io:ByteChannel|mime:Entity[]|()
-=======
-public function CircuitBreakerClient::get(string path, Request|string|xml|json|byte[]|io:ByteChannel|mime:Entity[]|()
->>>>>>> dcc1100a
+function CircuitBreakerClient::get(string path, Request|string|xml|json|byte[]|io:ByteChannel|mime:Entity[]|()
                                                         message = ()) returns Response|error {
     Request request = buildRequest(message);
     CallerActions httpClient = self.httpClient;
@@ -530,11 +502,7 @@
     }
 }
 
-<<<<<<< HEAD
-function CircuitBreakerClient::options(string path, Request|string|xml|json|blob|io:ByteChannel|mime:Entity[]|()
-=======
-public function CircuitBreakerClient::options(string path, Request|string|xml|json|byte[]|io:ByteChannel|mime:Entity[]|()
->>>>>>> dcc1100a
+function CircuitBreakerClient::options(string path, Request|string|xml|json|byte[]|io:ByteChannel|mime:Entity[]|()
                                                                 message = ()) returns Response|error {
    Request request = buildRequest(message);
    CallerActions httpClient = self.httpClient;
@@ -580,11 +548,7 @@
    }
 }
 
-<<<<<<< HEAD
-function CircuitBreakerClient::submit(string httpVerb, string path, Request|string|xml|json|blob|
-=======
-public function CircuitBreakerClient::submit(string httpVerb, string path, Request|string|xml|json|byte[]|
->>>>>>> dcc1100a
+function CircuitBreakerClient::submit(string httpVerb, string path, Request|string|xml|json|byte[]|
                                                     io:ByteChannel|mime:Entity[]|() message) returns HttpFuture|error {
     Request request = buildRequest(message);
     return self.httpClient.submit(httpVerb, path, request);
