// Copyright (c) 2018 WSO2 Inc. (http://www.wso2.org) All Rights Reserved.
//
// WSO2 Inc. licenses this file to you under the Apache License,
// Version 2.0 (the "License"); you may not use this file except
// in compliance with the License.
// You may obtain a copy of the License at
//
// http://www.apache.org/licenses/LICENSE-2.0
//
// Unless required by applicable law or agreed to in writing,
// software distributed under the License is distributed on an
// "AS IS" BASIS, WITHOUT WARRANTIES OR CONDITIONS OF ANY
// KIND, either express or implied.  See the License for the
// specific language governing permissions and limitations
// under the License.

import ballerina/crypto;
import ballerina/io;

////////////////////////////////
///// HTTP Client Endpoint /////
////////////////////////////////

# The HTTP client provides the capability for initiating contact with a remote HTTP service. The API it
# provides includes functions for the standard HTTP methods, forwarding a received request and sending requests
# using custom HTTP verbs.

# + config - The configurations associated with the client
# + httpClient - Chain of different HTTP clients which provides the capability for initiating contact with a remote
#                HTTP service in resilient manner
public type Client client object {

    public ClientEndpointConfig config = {};
    public Client httpClient;

    # Gets invoked to initialize the client. During initialization, configurations provided through the `config`
    # record is used to determine which type of additional behaviours are added to the endpoint (e.g: caching,
    # security, circuit breaking).
    #
    # + url - URL of the target service
    # + config - The configurations to be used when initializing the client
    public function __init(string url, ClientEndpointConfig? config = ()) {
        self.config = config ?: {};
        var result = initialize(url, self.config);
        if (result is error) {
            panic result;
        } else {
            self.httpClient = result;
        }
    }

    # The `post()` function can be used to send HTTP POST requests to HTTP endpoints.
    #
    # + path - Resource path
    # + message - An HTTP outbound request message or any payload of type `string`, `xml`, `json`, `byte[]`,
    #             `io:ReadableByteChannel` or `mime:Entity[]`
    # + return - The response for the request or an `error` if failed to establish communication with the upstream server
    public remote function post(@sensitive string path, RequestMessage message) returns Response|error {
        Request req = buildRequest(message);
        return self.httpClient->post(path, req);
    }

    # The `head()` function can be used to send HTTP HEAD requests to HTTP endpoints.
    #
    # + path - Resource path
    # + message - An HTTP outbound request message or any payload of type `string`, `xml`, `json`, `byte[]`,
    #             `io:ReadableByteChannel` or `mime:Entity[]`
    # + return - The response for the request or an `error` if failed to establish communication with the upstream server
    public remote function head(@sensitive string path, RequestMessage message = ()) returns Response|error {
        Request req = buildRequest(message);
        return self.httpClient->head(path, message = req);
    }

    # The `put()` function can be used to send HTTP PUT requests to HTTP endpoints.
    #
    # + path - Resource path
    # + message - An HTTP outbound request message or any payload of type `string`, `xml`, `json`, `byte[]`,
    #             `io:ReadableByteChannel` or `mime:Entity[]`
    # + return - The response for the request or an `error` if failed to establish communication with the upstream server
    public remote function put(@sensitive string path, RequestMessage message) returns Response|error {
        Request req = buildRequest(message);
        return self.httpClient->put(path, req);
    }

    # Invokes an HTTP call with the specified HTTP verb.
    #
    # + httpVerb - HTTP verb value
    # + path - Resource path
    # + message - An HTTP outbound request message or any payload of type `string`, `xml`, `json`, `byte[]`,
    #             `io:ReadableByteChannel` or `mime:Entity[]`
    # + return - The response for the request or an `error` if failed to establish communication with the upstream server
    public remote function execute(@sensitive string httpVerb, @sensitive string path, RequestMessage message) returns Response|error {
        Request req = buildRequest(message);
        return self.httpClient->execute(httpVerb, path, req);
    }

    # The `patch()` function can be used to send HTTP PATCH requests to HTTP endpoints.
    #
    # + path - Resource path
    # + message - An HTTP outbound request message or any payload of type `string`, `xml`, `json`, `byte[]`,
    #             `io:ReadableByteChannel` or `mime:Entity[]`
    # + return - The response for the request or an `error` if failed to establish communication with the upstream server
    public remote function patch(@sensitive string path, RequestMessage message) returns Response|error {
        Request req = buildRequest(message);
        return self.httpClient->patch(path, req);
    }

    # The `delete()` function can be used to send HTTP DELETE requests to HTTP endpoints.
    #
    # + path - Resource path
    # + message - An HTTP outbound request message or any payload of type `string`, `xml`, `json`, `byte[]`,
    #             `io:ReadableByteChannel` or `mime:Entity[]`
    # + return - The response for the request or an `error` if failed to establish communication with the upstream server
    public remote function delete(@sensitive string path, RequestMessage message) returns Response|error {
        Request req = buildRequest(message);
        return self.httpClient->delete(path, req);
    }

    # The `get()` function can be used to send HTTP GET requests to HTTP endpoints.
    #
    # + path - Request path
    # + message - An optional HTTP outbound request message or any payload of type `string`, `xml`, `json`, `byte[]`,
    #             `io:ReadableByteChannel` or `mime:Entity[]`
    # + return - The response for the request or an `error` if failed to establish communication with the upstream server
    public remote function get(@sensitive string path, RequestMessage message = ()) returns Response|error {
        Request req = buildRequest(message);
        return self.httpClient->get(path, message = req);
    }

    # The `options()` function can be used to send HTTP OPTIONS requests to HTTP endpoints.
    #
    # + path - Request path
    # + message - An optional HTTP outbound request message or any payload of type `string`, `xml`, `json`, `byte[]`,
    #             `io:ReadableByteChannel` or `mime:Entity[]`
    # + return - The response for the request or an `error` if failed to establish communication with the upstream server
    public remote function options(@sensitive string path, RequestMessage message = ()) returns Response|error {
        Request req = buildRequest(message);
        return self.httpClient->options(path, message = req);
    }

    # The `forward()` function can be used to invoke an HTTP call with inbound request's HTTP verb
    #
    # + path - Request path
    # + request - An HTTP inbound request message
    # + return - The response for the request or an `error` if failed to establish communication with the upstream server
    public remote function forward(@sensitive string path, Request request) returns Response|error {
        return self.httpClient->forward(path, request);
    }

    # Submits an HTTP request to a service with the specified HTTP verb.
    # The `submit()` function does not give out a `Response` as the result,
    # rather it returns an `HttpFuture` which can be used to do further interactions with the endpoint.
    #
    # + httpVerb - The HTTP verb value
    # + path - The resource path
    # + message - An HTTP outbound request message or any payload of type `string`, `xml`, `json`, `byte[]`,
    #             `io:ReadableByteChannel` or `mime:Entity[]`
    # + return - An `HttpFuture` that represents an asynchronous service invocation, or an `error` if the submission fails
    public remote function submit(@sensitive string httpVerb, string path, RequestMessage message) returns HttpFuture|error {
        Request req = buildRequest(message);
        return self.httpClient->submit(httpVerb, path, req);

    }

    # This just pass the request to actual network call.
    #
    # + httpFuture - The `HttpFuture` relates to a previous asynchronous invocation
    # + return - An HTTP response message, or an error if the invocation fails
    public remote function getResponse(HttpFuture httpFuture) returns Response|error {
        return self.httpClient->getResponse(httpFuture);
    }

    # This just pass the request to actual network call.
    #
    # + httpFuture - The `HttpFuture` relates to a previous asynchronous invocation
    # + return - A `boolean` that represents whether a `PushPromise` exists
    public remote function hasPromise(HttpFuture httpFuture) returns boolean {
        return self.httpClient->hasPromise(httpFuture);
    }

    # This just pass the request to actual network call.
    #
    # + httpFuture - The `HttpFuture` relates to a previous asynchronous invocation
    # + return - An HTTP Push Promise message, or an error if the invocation fails
    public remote function getNextPromise(HttpFuture httpFuture) returns PushPromise|error {
        return self.httpClient->getNextPromise(httpFuture);
    }

    # This just pass the request to actual network call.
    #
    # + promise - The related `PushPromise`
    # + return - A promised HTTP `Response` message, or an error if the invocation fails
    public remote function getPromisedResponse(PushPromise promise) returns Response|error {
        return self.httpClient->getPromisedResponse(promise);
    }

    # This just pass the request to actual network call.
    #
    # + promise - The Push Promise to be rejected
    public remote function rejectPromise(PushPromise promise) {
        return self.httpClient->rejectPromise(promise);
    }
};

# Represents a single service and its related configurations.
#
# + url - URL of the target service
# + secureSocket - Configurations for secure communication with the remote HTTP endpoint
public type TargetService record {|
    string url = "";
    SecureSocket? secureSocket = ();
|};

# Provides a set of configurations for controlling the behaviours when communicating with a remote HTTP endpoint.
#
# + circuitBreaker - Configurations associated with Circuit Breaker behaviour
# + timeoutMillis - The maximum time to wait (in milliseconds) for a response before closing the connection
# + keepAlive - Specifies whether to reuse a connection for multiple requests
# + chunking - The chunking behaviour of the request
# + httpVersion - The HTTP version understood by the client
# + forwarded - The choice of setting `forwarded`/`x-forwarded` header
# + followRedirects - Configurations associated with Redirection
# + retryConfig - Configurations associated with Retry
# + proxy - Proxy server related options
# + connectionThrottling - Configurations for connection throttling
# + secureSocket - SSL/TLS related options
# + cache - HTTP caching related configurations
# + compression - Specifies the way of handling compression (`accept-encoding`) header
# + auth - HTTP authentication related configurations
public type ClientEndpointConfig record {|
    CircuitBreakerConfig? circuitBreaker = ();
    int timeoutMillis = 60000;
    KeepAlive keepAlive = KEEPALIVE_AUTO;
    Chunking chunking = "AUTO";
    string httpVersion = "1.1";
    string forwarded = "disable";
    FollowRedirects? followRedirects = ();
    RetryConfig? retryConfig = ();
    ProxyConfig? proxy = ();
    PoolConfiguration? poolConfig = ();
    SecureSocket? secureSocket = ();
    CacheConfig cache = {};
    Compression compression = COMPRESSION_AUTO;
    AuthConfig? auth = ();
|};

extern function createSimpleHttpClient(string uri, ClientEndpointConfig config, PoolConfiguration globalPoolConfig)
                                        returns Client;

# Provides configurations for controlling the retry behaviour in failure scenarios.
#
# + count - Number of retry attempts before giving up
# + interval - Retry interval in milliseconds
# + backOffFactor - Multiplier of the retry interval to exponentailly increase retry interval
# + maxWaitInterval - Maximum time of the retry interval in milliseconds
# + statusCodes - HTTP response status codes which are considered as failures
public type RetryConfig record {|
    int count = 0;
    int interval = 0;
    float backOffFactor = 0.0;
    int maxWaitInterval = 0;
    int[] statusCodes = [];
|};

# Provides configurations for facilitating secure communication with a remote HTTP endpoint.
#
# + trustStore - Configurations associated with TrustStore
# + keyStore - Configurations associated with KeyStore
# + certFile - A file containing the certificate of the client
# + keyFile - A file containing the private key of the client
# + keyPassword - Password of the private key if it is encrypted
# + trustedCertFile - A file containing a list of certificates or a single certificate that the client trusts
# + protocol - SSL/TLS protocol related options
# + certValidation - Certificate validation against CRL or OCSP related options
# + ciphers - List of ciphers to be used
#             eg: TLS_ECDHE_RSA_WITH_AES_128_GCM_SHA256, TLS_ECDHE_RSA_WITH_AES_128_CBC_SHA
# + verifyHostname - Enable/disable host name verification
# + shareSession - Enable/disable new SSL session creation
# + ocspStapling - Enable/disable OCSP stapling
# + handshakeTimeout - SSL handshake time out
# + sessionTimeout - SSL session time out
<<<<<<< HEAD
public type SecureSocket record {
    crypto:TrustStore? trustStore = ();
    crypto:KeyStore? keyStore = ();
=======
public type SecureSocket record {|
    TrustStore? trustStore = ();
    KeyStore? keyStore = ();
>>>>>>> 6d4f980c
    string certFile = "";
    string keyFile = "";
    string keyPassword = "";
    string trustedCertFile = "";
    Protocols? protocol = ();
    ValidateCert? certValidation = ();
    string[] ciphers = [];
    boolean verifyHostname = true;
    boolean shareSession = true;
    boolean ocspStapling = false;
    int handshakeTimeout?;
    int sessionTimeout?;
|};

# Provides configurations for controlling the endpoint's behaviour in response to HTTP redirect related responses.
#
# + enabled - Enable/disable redirection
# + maxCount - Maximum number of redirects to follow
public type FollowRedirects record {|
    boolean enabled = false;
    int maxCount = 5;
|};

# Proxy server configurations to be used with the HTTP client endpoint.
#
# + host - Host name of the proxy server
# + port - Proxy server port
# + userName - Proxy server username
# + password - proxy server password
public type ProxyConfig record {|
    string host = "";
    int port = 0;
    string userName = "";
    string password = "";
|};

# AuthConfig record can be used to configure the authentication mechanism used by the HTTP endpoint.
#
# + scheme - Authentication scheme
# + config - Configuration related to the selected authenticator.
public type AuthConfig record {|
    OutboundAuthScheme scheme;
    BasicAuthConfig|OAuth2AuthConfig|JwtAuthConfig config?;
|};

# BasicAuthConfig record can be used to configure Basic Authentication used by the HTTP endpoint.
#
# + username - Username for Basic authentication
# + password - Password for Basic authentication
public type BasicAuthConfig record {|
    string username;
    string password;
|};

# OAuth2AuthConfig record can be used to configure OAuth2 based authentication used by the HTTP endpoint.
#
# + accessToken - Access token for OAuth2 authentication
# + refreshToken - Refresh token for OAuth2 authentication
# + refreshUrl - Refresh token URL for OAuth2 authentication
# + consumerKey - Consumer key for OAuth2 authentication
# + consumerSecret - Consumer secret for OAuth2 authentication
# + tokenUrl - Token URL for OAuth2 authentication
# + clientId - Clietnt ID for OAuth2 authentication
# + clientSecret - Client secret for OAuth2 authentication
# + credentialBearer - How client authentication is sent to refresh access token (AuthHeaderBearer, PostBodyBearer)
# + scopes - Scope of the access request
public type OAuth2AuthConfig record {|
    string accessToken = "";
    string refreshToken = "";
    string refreshUrl = "";
    string consumerKey = "";
    string consumerSecret = "";
    string tokenUrl = "";
    string clientId = "";
    string clientSecret = "";
    string[] scopes = [];
    CredentialBearer credentialBearer = AUTH_HEADER_BEARER;
|};

# JwtAuthConfig record can be used to configure JWT based authentication used by the HTTP endpoint.
#
# + inferredJwtIssuerConfig - JWT issuer configuration used to issue JWT with specific configuration
public type JwtAuthConfig record {|
    auth:InferredJwtIssuerConfig inferredJwtIssuerConfig;
|};

function initialize(string serviceUrl, ClientEndpointConfig config) returns Client|error {
    boolean httpClientRequired = false;
    string url = serviceUrl;
    if (url.hasSuffix("/")) {
        int lastIndex = url.length() - 1;
        url = url.substring(0, lastIndex);
    }
    var cbConfig = config.circuitBreaker;
    if (cbConfig is CircuitBreakerConfig) {
        if (url.hasSuffix("/")) {
            int lastIndex = url.length() - 1;
            url = url.substring(0, lastIndex);
        }
    } else {
        httpClientRequired = true;
    }
    if (httpClientRequired) {
        var redirectConfigVal = config.followRedirects;
        if (redirectConfigVal is FollowRedirects) {
            return createRedirectClient(url, config);
        } else {
            return checkForRetry(url, config);
        }
    } else {
        return createCircuitBreakerClient(url, config);
    }
}

function createRedirectClient(string url, ClientEndpointConfig configuration) returns Client|error {
    var redirectConfig = configuration.followRedirects;
    if (redirectConfig is FollowRedirects) {
        if (redirectConfig.enabled) {
            var retryClient = createRetryClient(url, configuration);
            if (retryClient is Client) {
                return new RedirectClient(url, configuration, redirectConfig, retryClient);
            } else {
                return retryClient;
            }
        } else {
            return createRetryClient(url, configuration);
        }
    } else {
        return createRetryClient(url, configuration);
    }
}

function checkForRetry(string url, ClientEndpointConfig config) returns Client|error {
    var retryConfigVal = config.retryConfig;
    if (retryConfigVal is RetryConfig) {
        return createRetryClient(url, config);
    } else {
        if (config.cache.enabled) {
            return createHttpCachingClient(url, config, config.cache);
        } else {
            return createHttpSecureClient(url, config);
        }
    }
}

function createCircuitBreakerClient(string uri, ClientEndpointConfig configuration) returns Client|error {
    Client cbHttpClient;
    var cbConfig = configuration.circuitBreaker;
    if (cbConfig is CircuitBreakerConfig) {
        validateCircuitBreakerConfiguration(cbConfig);
        boolean[] statusCodes = populateErrorCodeIndex(cbConfig.statusCodes);
        var redirectConfig = configuration.followRedirects;
        if (redirectConfig is FollowRedirects) {
            var redirectClient = createRedirectClient(uri, configuration);
            if (redirectClient is Client) {
                cbHttpClient = redirectClient;
            } else {
                return redirectClient;
            }
        } else {
            var retryClient = checkForRetry(uri, configuration);
            if (retryClient is Client) {
                cbHttpClient = retryClient;
            } else {
                return retryClient;
            }
        }

        time:Time circuitStartTime = time:currentTime();
        int numberOfBuckets = (cbConfig.rollingWindow.timeWindowMillis / cbConfig.rollingWindow.bucketSizeMillis);
        Bucket?[] bucketArray = [];
        int bucketIndex = 0;
        while (bucketIndex < numberOfBuckets) {
            bucketArray[bucketIndex] = {};
            bucketIndex = bucketIndex + 1;
        }

        CircuitBreakerInferredConfig circuitBreakerInferredConfig = {
            failureThreshold: cbConfig.failureThreshold,
            resetTimeMillis: cbConfig.resetTimeMillis,
            statusCodes: statusCodes,
            noOfBuckets: numberOfBuckets,
            rollingWindow: cbConfig.rollingWindow
        };
        CircuitHealth circuitHealth = {
            startTime: circuitStartTime,
            lastRequestTime: circuitStartTime,
            lastErrorTime: circuitStartTime,
            lastForcedOpenTime: circuitStartTime,
            totalBuckets: bucketArray
        };
        return new CircuitBreakerClient(uri, configuration, circuitBreakerInferredConfig, cbHttpClient, circuitHealth);
    } else {
        //remove following once we can ignore
        if (configuration.cache.enabled) {
            return createHttpCachingClient(uri, configuration, configuration.cache);
        } else {
            return createHttpSecureClient(uri, configuration);
        }
    }
}

function createRetryClient(string url, ClientEndpointConfig configuration) returns Client|error {
    var retryConfig = configuration.retryConfig;
    if (retryConfig is RetryConfig) {
        boolean[] statusCodes = populateErrorCodeIndex(retryConfig.statusCodes);
        RetryInferredConfig retryInferredConfig = {
            count: retryConfig.count,
            interval: retryConfig.interval,
            backOffFactor: retryConfig.backOffFactor,
            maxWaitInterval: retryConfig.maxWaitInterval,
            statusCodes: statusCodes
        };
        if (configuration.cache.enabled) {
            var httpCachingClient = createHttpCachingClient(url, configuration, configuration.cache);
            if (httpCachingClient is Client) {
                return new RetryClient(url, configuration, retryInferredConfig, httpCachingClient);
            } else {
                return httpCachingClient;
            }
        } else {
            var httpSecureClient = createHttpSecureClient(url, configuration);
            if (httpSecureClient is Client) {
                return new RetryClient(url, configuration, retryInferredConfig, httpSecureClient);
            } else {
                return httpSecureClient;
            }
        }
    } else {
        //remove following once we can ignore
        if (configuration.cache.enabled) {
            return createHttpCachingClient(url, configuration, configuration.cache);
        } else {
            return createHttpSecureClient(url, configuration);
        }
    }
}

function createClient(string url, ClientEndpointConfig config) returns Client|error {
    HttpClient simpleClient = new(url, config);
    return simpleClient;
}<|MERGE_RESOLUTION|>--- conflicted
+++ resolved
@@ -279,15 +279,9 @@
 # + ocspStapling - Enable/disable OCSP stapling
 # + handshakeTimeout - SSL handshake time out
 # + sessionTimeout - SSL session time out
-<<<<<<< HEAD
-public type SecureSocket record {
+public type SecureSocket record {|
     crypto:TrustStore? trustStore = ();
     crypto:KeyStore? keyStore = ();
-=======
-public type SecureSocket record {|
-    TrustStore? trustStore = ();
-    KeyStore? keyStore = ();
->>>>>>> 6d4f980c
     string certFile = "";
     string keyFile = "";
     string keyPassword = "";
