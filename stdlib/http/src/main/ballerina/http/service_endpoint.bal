--- conflicted
+++ resolved
@@ -57,13 +57,13 @@
         self.config = c;
         var auth = self.config["auth"];
         if (auth is ListenerAuth) {
-            var authnHandlers = auth.authnHandlers;
-            if (authnHandlers is AuthnHandler?[]) {
-                if (authnHandlers.length() > 0) {
+            var authHandlers = auth.authHandlers;
+            if (authHandlers is InboundAuthHandler?[]) {
+                if (authHandlers.length() > 0) {
                     initListener(self.config);
                 }
             } else {
-                if (authnHandlers[0].length() > 0) {
+                if (authHandlers[0].length() > 0) {
                     initListener(self.config);
                 }
             }
@@ -90,30 +90,6 @@
     function stop() = external;
 };
 
-<<<<<<< HEAD
-public function Listener.init(ServiceEndpointConfiguration c) {
-    self.config = c;
-    var auth = self.config["auth"];
-    if (auth is ListenerAuth) {
-        var authHandlers = auth.authHandlers;
-        if (authHandlers is InboundAuthHandler?[]) {
-            if (authHandlers.length() > 0) {
-                initListener(self.config);
-            }
-        } else {
-            if (authHandlers[0].length() > 0) {
-                initListener(self.config);
-            }
-        }
-    }
-    var err = self.initEndpoint();
-    if (err is error) {
-        panic err;
-    }
-}
-
-=======
->>>>>>> c608040d
 function initListener(ServiceEndpointConfiguration config) {
     var secureSocket = config.secureSocket;
     if (secureSocket is ServiceSecureSocket) {
@@ -192,7 +168,7 @@
 # An array is used to indicate that at least one of the authentication handlers should be successfully authenticated. An array consisting of arrays
 # is used to indicate that at least one authentication handler from the sub-arrays should be successfully authenticated.
 # + scopes - An array of scopes or an array consisting of arrays of scopes. An array is used to indicate that at least one of the scopes should
-# be successfully authorized. An array consisting of arrays is used to indicate that at least one scope from the sub-arrays 
+# be successfully authorized. An array consisting of arrays is used to indicate that at least one scope from the sub-arrays
 # should successfully be authorozed.
 # + positiveAuthzCache - The caching configurations for positive authorizations.
 # + negativeAuthzCache - The caching configurations for negative authorizations.
