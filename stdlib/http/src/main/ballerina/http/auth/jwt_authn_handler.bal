// Copyright (c) 2018 WSO2 Inc. (http://www.wso2.org) All Rights Reserved.
//
// WSO2 Inc. licenses this file to you under the Apache License,
// Version 2.0 (the "License"); you may not use this file except
// in compliance with the License.
// You may obtain a copy of the License at
//
// http://www.apache.org/licenses/LICENSE-2.0
//
// Unless required by applicable law or agreed to in writing,
// software distributed under the License is distributed on an
// "AS IS" BASIS, WITHOUT WARRANTIES OR CONDITIONS OF ANY
// KIND, either express or implied.  See the License for the
// specific language governing permissions and limitations
// under the License.


import ballerina/log;
import ballerina/auth;

# Representation of JWT Auth handler for HTTP traffic
#
# + name - Name of the auth handler
# + jwtAuthenticator - `JWTAuthenticator` instance
public type HttpJwtAuthnHandler object {

    public string name;
    public auth:JWTAuthProvider jwtAuthenticator;

    public new (jwtAuthenticator) {
        name = "jwt";
    }

    # Checks if the request can be authenticated with JWT
    #
    # + req - `Request` instance
    # + return - true if can be authenticated, else false
    public function canHandle (Request req) returns (boolean);

    # Authenticates the incoming request using JWT authentication
    #
    # + req - `Request` instance
    # + return - true if authenticated successfully, else false
    public function handle (Request req) returns (boolean);
};

function HttpJwtAuthnHandler::canHandle (Request req) returns (boolean) {
<<<<<<< HEAD
    string authHeader = "";
    match trap req.getHeader(AUTH_HEADER) {
        string s => authHeader = s;
        error e => {
            log:printDebug("Error in retrieving header " + AUTH_HEADER + ": " + e.reason());
            return false;
        }
=======
    string authHeader;
    var headerValue = trap req.getHeader(AUTH_HEADER);
    if (headerValue is string) {
        authHeader = headerValue;
    } else if (headerValue is error) {
        log:printDebug(function() returns string {
            return "Error in retrieving header " + AUTH_HEADER + ": " + headerValue.reason();
        });
        return false;
>>>>>>> af4c7f90
    }
    if (authHeader.hasPrefix(AUTH_SCHEME_BEARER)) {
        string[] authHeaderComponents = authHeader.split(" ");
        if (authHeaderComponents.length() == 2) {
            string[] jwtComponents = authHeaderComponents[1].split("\\.");
            if (jwtComponents.length() == 3) {
                return true;
            }
        }
    }
    return false;
}

function HttpJwtAuthnHandler::handle (Request req) returns (boolean) {
    string jwtToken = extractJWTToken(req);
    var authenticated = self.jwtAuthenticator.authenticate(jwtToken);
    if (authenticated is boolean) {
        return authenticated;
    } else if (authenticated is error) {
        log:printError("Error while validating JWT token ", err = authenticated);
    }
    return false;
}

# Extracts the JWT from the incoming request
#
# + req - `Request` instance
# + return - Extracted JWT string
function extractJWTToken (Request req) returns (string) {
    string authHeader = req.getHeader(AUTH_HEADER);
    string[] authHeaderComponents = authHeader.split(" ");
    return authHeaderComponents[1];
}<|MERGE_RESOLUTION|>--- conflicted
+++ resolved
@@ -45,16 +45,7 @@
 };
 
 function HttpJwtAuthnHandler::canHandle (Request req) returns (boolean) {
-<<<<<<< HEAD
     string authHeader = "";
-    match trap req.getHeader(AUTH_HEADER) {
-        string s => authHeader = s;
-        error e => {
-            log:printDebug("Error in retrieving header " + AUTH_HEADER + ": " + e.reason());
-            return false;
-        }
-=======
-    string authHeader;
     var headerValue = trap req.getHeader(AUTH_HEADER);
     if (headerValue is string) {
         authHeader = headerValue;
@@ -63,7 +54,6 @@
             return "Error in retrieving header " + AUTH_HEADER + ": " + headerValue.reason();
         });
         return false;
->>>>>>> af4c7f90
     }
     if (authHeader.hasPrefix(AUTH_SCHEME_BEARER)) {
         string[] authHeaderComponents = authHeader.split(" ");
