--- conflicted
+++ resolved
@@ -36,11 +36,7 @@
     # + request - `Request` instance
     # + context - `FilterContext` instance
     # + return - A flag to indicate if the request flow should be continued(true) or aborted(false), a code and a message
-<<<<<<< HEAD
-    public function filterRequest (Listener listenerObj, Request request, FilterContext context) returns boolean {
-=======
     public function filterRequest (Server listenerObj, Request request, FilterContext context) returns boolean {
->>>>>>> ac06ab92
 		// first check if the resource is marked to be authenticated. If not, no need to authorize.
         ListenerAuthConfig? resourceLevelAuthAnn = getAuthAnnotation(ANN_MODULE, RESOURCE_ANN_NAME,
             reflect:getResourceAnnotations(context.serviceType, context.resourceName));
@@ -77,11 +73,7 @@
 # + authorized - flag to indicate if authorization is successful or not
 # + return - A boolean flag to indicate if the request flow should be continued(true) or
 #            aborted(false)
-<<<<<<< HEAD
-function isAuthzSuccessfull(Listener listenerObj, boolean authorized) returns boolean {
-=======
 function isAuthzSuccessfull(Server listenerObj, boolean authorized) returns boolean {
->>>>>>> ac06ab92
     //TODO:Fix this properly
     //endpoint Listener callerObj = listenerObj;
     //Response response = new;
