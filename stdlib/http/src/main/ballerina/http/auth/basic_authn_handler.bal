--- conflicted
+++ resolved
@@ -58,7 +58,6 @@
         return false;
     }
     var credentials = extractBasicAuthCredentials(basicAuthHeaderValue);
-<<<<<<< HEAD
     if credentials is (string, string) {
         var (username, password) = credentials;
         boolean isAuthenticated = self.authStoreProvider.authenticate(username, password);
@@ -67,22 +66,8 @@
             runtime:getInvocationContext().userPrincipal.username = username;
             // read scopes and set to the invocation context
             string[] scopes = self.authStoreProvider.getScopes(username);
-            if (lengthof scopes > 0) {
+            if (scopes.length() > 0) {
                 runtime:getInvocationContext().userPrincipal.scopes = scopes;
-=======
-    match credentials {
-        (string, string) creds => {
-            var (username, password) = creds;
-            boolean isAuthenticated = self.authStoreProvider.authenticate(username, password);
-            if (isAuthenticated) {
-                // set username
-                runtime:getInvocationContext().userPrincipal.username = username;
-                // read scopes and set to the invocation context
-                string[] scopes = self.authStoreProvider.getScopes(username);
-                if (scopes.length() > 0) {
-                    runtime:getInvocationContext().userPrincipal.scopes = scopes;
-                }
->>>>>>> 0d910059
             }
         }
         return isAuthenticated;
