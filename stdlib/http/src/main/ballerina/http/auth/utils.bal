--- conflicted
+++ resolved
@@ -161,13 +161,8 @@
 #
 # + context - `FilterContext` instance
 # + return - Resource level and service level authentication annotations
-<<<<<<< HEAD
-function getServiceResourceAuthConfig(FilterContext context) returns (ServiceResourceAuth?, ServiceResourceAuth?) {
+function getServiceResourceAuthConfig(FilterContext context) returns [ServiceResourceAuth?, ServiceResourceAuth?] {
     // get auth details from the resource level
-=======
-function getServiceResourceAuthConfig(FilterContext context) returns [ServiceResourceAuth?, ServiceResourceAuth?] {
-    // get authn details from the resource level
->>>>>>> 86c41b42
     ServiceResourceAuth? resourceLevelAuthAnn = getAuthAnnotation(ANN_MODULE, RESOURCE_ANN_NAME,
         reflect:getResourceAnnotations(context.serviceRef, context.resourceName));
     ServiceResourceAuth? serviceLevelAuthAnn = getAuthAnnotation(ANN_MODULE, SERVICE_ANN_NAME,
