--- conflicted
+++ resolved
@@ -174,13 +174,8 @@
 
         String payload = "ballerina";
         inResponseMsg.setHeader(HttpHeaderNames.CONTENT_LENGTH.toString(), String.valueOf(payload.length()));
-<<<<<<< HEAD
         inResponseMsg.setHttpStatusCode(200);
-        HttpUtil.addCarbonMsg(inResponse, inResponseMsg);
-=======
-        inResponseMsg.setProperty(HttpConstants.HTTP_STATUS_CODE, 200);
         BHttpUtil.addCarbonMsg(inResponse, inResponseMsg);
->>>>>>> fa8157fd
 
         BMap<String, BValue> entity =
                 BCompileUtil.createAndGetStruct(result.getProgFile(), protocolPackageMime, entityStruct);
@@ -203,13 +198,8 @@
                 BCompileUtil.createAndGetStruct(result.getProgFile(), protocolPackageHttp, inResStruct);
         HttpCarbonMessage inResponseMsg = BHttpUtil.createHttpCarbonMessage(false);
         inResponseMsg.setHeader(HttpHeaderNames.CONTENT_TYPE.toString(), APPLICATION_FORM);
-<<<<<<< HEAD
         inResponseMsg.setHttpStatusCode(200);
-        HttpUtil.addCarbonMsg(inResponse, inResponseMsg);
-=======
-        inResponseMsg.setProperty(HttpConstants.HTTP_STATUS_CODE, 200);
         BHttpUtil.addCarbonMsg(inResponse, inResponseMsg);
->>>>>>> fa8157fd
 
         BMap<String, BValue> entity =
                 BCompileUtil.createAndGetStruct(result.getProgFile(), protocolPackageMime, entityStruct);
