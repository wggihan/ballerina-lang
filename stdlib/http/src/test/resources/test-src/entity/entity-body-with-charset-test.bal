--- conflicted
+++ resolved
@@ -186,13 +186,9 @@
         if (payload is json) {
             response.setPayload(<@untainted> payload);
         } else {
-<<<<<<< HEAD
             error err = payload;
-            response.setPayload(<@untainted> <string>err.detail().message);
-=======
-            string? errMsg = payload.detail()?.message;
+            string? errMsg = err.detail()?.message;
             response.setPayload(errMsg is string ? <@untainted>errMsg : "Error in parsing payload");
->>>>>>> b5df24cc
         }
         checkpanic caller->respond(response);
     }
