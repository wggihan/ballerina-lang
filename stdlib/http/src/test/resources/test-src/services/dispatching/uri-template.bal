--- conflicted
+++ resolved
@@ -62,13 +62,9 @@
     }
     resource function productsInfo4 (http:Caller caller, http:Request req, string productId) {
         json responseJson;
-<<<<<<< HEAD
         map<string> qParams = req.getQueryParams();
         string? rID = qParams["regID"];
         string returnID = rID is string ? rID : "";
-=======
-        string rID = req.getQueryParamValue("regID") ?: "";
->>>>>>> f46245c2
         io:println("Product ID " + productId);
         io:println("Reg ID " + returnID);
         responseJson = {"Template":"T4", "ProductID":productId, "RegID":returnID};
@@ -85,23 +81,14 @@
     }
     resource function productsInfo6 (http:Caller caller, http:Request req) {
         json responseJson;
-<<<<<<< HEAD
-        map<string> params = req.getQueryParams();
-        string? prdID = params["prodID"];
-        string? rID= params["regID"];
-        string pId = prdID is string ? prdID : "";
-        string rgId = rID is string ? rID : "";
-        io:println ("Product ID " + pId);
-        io:println ("Reg ID " + rgId);
-        responseJson = {"Template":"T6", "ProductID":pId, "RegID":rgId};
-=======
         map<string[]> params = req.getQueryParams();
-        string prdID = params.prodID[0];
-        string rID= params.regID[0];
-        io:println ("Product ID " + prdID);
-        io:println ("Reg ID " + rID);
-        responseJson = {"Template":"T6", "ProductID":prdID, "RegID":rID};
->>>>>>> f46245c2
+        string[]? prdID = params["prodID"];
+        string[]? rID= params["regID"];
+        string pId = prdID is string[] ? prdID[0] : "";
+        string rgId = rID is string[] ? rID[0] : "";
+        io:println ("Product ID " + pId[0]);
+        io:println ("Reg ID " + rgId[0]);
+        responseJson = {"Template":"T6", "ProductID":pId[0], "RegID":rgId[0]};
         io:println (responseJson.toString ());
 
         http:Response res = new;
@@ -115,13 +102,9 @@
     }
     resource function productsInfo5 (http:Caller caller, http:Request req, string productId) {
         json responseJson;
-<<<<<<< HEAD
         map<string> params = req.getQueryParams();
         string? rID = params["regID"];
         string rgId = rID  is string ? rID : "";
-=======
-        string rID = req.getQueryParamValue("regID") ?: "";
->>>>>>> f46245c2
         io:println("Product ID " + productId);
         io:println("Reg ID " + rgId);
         responseJson = {"Template":"T5", "ProductID":productId, "RegID":rgId};
