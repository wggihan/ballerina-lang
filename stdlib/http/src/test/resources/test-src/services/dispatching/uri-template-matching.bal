--- conflicted
+++ resolved
@@ -1,10 +1,7 @@
 import ballerina/http;
-<<<<<<< HEAD
 import ballerina/'lang\.int as langint;
 import ballerina/'lang\.float as langfloat;
-=======
 import ballerina/io;
->>>>>>> f46245c2
 
 listener http:MockListener testEP = new(9090);
 
@@ -63,14 +60,9 @@
         path:"/echo3/{abc}"
     }
     resource function echo9(http:Caller caller, http:Request req, string abc) {
-<<<<<<< HEAD
         map<string> params = req.getQueryParams();
         string? foo = params["foo"];
-        json responseJson = {"first":abc, "second":(foo is string ? foo : ""), "echo9":"echo9"};
-=======
-        string foo = req.getQueryParamValue("foo") ?: "go";
-        json responseJson = {"first":abc, "second":foo, "echo9":"echo9"};
->>>>>>> f46245c2
+        json responseJson = {"first":abc, "second":(foo is string ? foo : "go"), "echo9":"echo9"};
 
         http:Response res = new;
         res.setJsonPayload(<@untainted json> responseJson);
@@ -82,14 +74,9 @@
         path:"/"
     }
     resource function echo10(http:Caller caller, http:Request req) {
-<<<<<<< HEAD
         map<string> params = req.getQueryParams();
         string? foo = params["foo"];
-        json responseJson = {"third":(foo is string ? foo : ""), "echo10":"echo10"};
-=======
-        string foo = req.getQueryParamValue("foo") ?: "go";
-        json responseJson = {"third":foo, "echo10":"echo10"};
->>>>>>> f46245c2
+        json responseJson = {"third":(foo is string ? foo : "go"), "echo10":"echo10"};
 
         http:Response res = new;
         res.setJsonPayload(<@untainted json> responseJson);
@@ -97,14 +84,9 @@
     }
 
     resource function echo11(http:Caller caller, http:Request req) {
-<<<<<<< HEAD
-        map<string> params = req.getQueryParams();
-        string? foo = params["foo"];
-        json responseJson = {"third":(foo is string ? foo : ""), "echo11":"echo11"};
-=======
-        string foo = req.getQueryParams().foo[0];
-        json responseJson = {"third":foo, "echo11":"echo11"};
->>>>>>> f46245c2
+        map<string[]> params = req.getQueryParams();
+        string[]? foo = params["foo"];
+        json responseJson = {"third":(foo is string[] ? foo[0] : ""), "echo11":"echo11"};
 
         http:Response res = new;
         res.setJsonPayload(<@untainted json> responseJson);
@@ -127,14 +109,9 @@
         path:"/echo125"
     }
     resource function echo125(http:Caller caller, http:Request req) {
-<<<<<<< HEAD
-        map<string> params = req.getQueryParams();
-        string? bar = params["foo"];
-        json responseJson = {"echo125":(bar is string ? bar : "")};
-=======
-        string bar = req.getQueryParams().foo[0];
-        json responseJson = {"echo125":bar};
->>>>>>> f46245c2
+        map<string[]> params = req.getQueryParams();
+        string[]? bar = params["foo"];
+        json responseJson = {"echo125":(bar is string[] ? bar[0] : "")};
 
         http:Response res = new;
         res.setJsonPayload(<@untainted json> responseJson);
@@ -146,14 +123,9 @@
         path:"/paramNeg"
     }
     resource function paramNeg(http:Caller caller, http:Request req) {
-<<<<<<< HEAD
-        map<string> params = req.getQueryParams();
-        string? bar = params["foo"] ?: "";
-        json responseJson = {"echo125":(bar is string ? bar : "")};
-=======
-        string[] bar = req.getQueryParamValues("foo") ?: [""];
-        json responseJson = {"echo125":bar[0]};
->>>>>>> f46245c2
+        map<string[]> params = req.getQueryParams();
+        string[]? bar = params["foo"] ?: "";
+        json responseJson = {"echo125":(bar is string[] ? bar[0] : "")};
 
         http:Response res = new;
         res.setJsonPayload(<@untainted json> responseJson);
@@ -165,14 +137,9 @@
         path:"/echo13"
     }
     resource function echo13(http:Caller caller, http:Request req) {
-<<<<<<< HEAD
-        map<string> params = req.getQueryParams();
-        string? barStr = params["foo"];
-        var result = langint:fromString(barStr is string ? barStr : "0");
-=======
-        string barStr = req.getQueryParams().foo[0];
-        var result = int.convert(barStr);
->>>>>>> f46245c2
+        map<string[]> params = req.getQueryParams();
+        string[]? barStr = params["foo"];
+        var result = langint:fromString(barStr is string[] ? barStr[0] : "0");
         int bar = (result is int) ? result : 0;
         json responseJson = {"echo13":bar};
 
@@ -186,14 +153,9 @@
         path:"/echo14"
     }
     resource function echo14(http:Caller caller, http:Request req) {
-<<<<<<< HEAD
-        map<string> params = req.getQueryParams();
-        string? barStr = params["foo"];
-        var result = langfloat:fromString(barStr is string ? barStr : "0.0");
-=======
-        string barStr = req.getQueryParams().foo[0];
-        var result = float.convert(barStr);
->>>>>>> f46245c2
+        map<string[]> params = req.getQueryParams();
+        string[]? barStr = params["foo"];
+        var result = langfloat:fromString(barStr is string[] ? barStr[0] : "0.0");
         float bar = (result is float) ? result : 0.0;
         json responseJson = {"echo14":bar};
 
@@ -207,12 +169,8 @@
         path:"/echo15"
     }
     resource function echo15(http:Caller caller, http:Request req) {
-<<<<<<< HEAD
-        map<string> params = req.getQueryParams();
-        string? barStr = params["foo"];
-=======
-        string barStr = req.getQueryParams().foo[0];
->>>>>>> f46245c2
+        map<string[]> params = req.getQueryParams();
+        string[]? barStr = params["foo"];
         boolean bar = boolean.convert(barStr);
         json responseJson = {"echo15":bar};
 
@@ -301,14 +259,9 @@
 }
 service echo33 on testEP {
     resource function echo1(http:Caller caller, http:Request req) {
-<<<<<<< HEAD
-        map<string> params = req.getQueryParams();
-        string? foo = params["foo"];
-        json responseJson = {"third":(foo is string ? foo : ""), "echo33":"echo1"};
-=======
-        string foo = req.getQueryParams().foo[0];
-        json responseJson = {"third":foo, "echo33":"echo1"};
->>>>>>> f46245c2
+        map<string[]> params = req.getQueryParams();
+        string[]? foo = params["foo"];
+        json responseJson = {"third":(foo is string[] ? foo[0] : ""), "echo33":"echo1"};
 
         http:Response res = new;
         res.setJsonPayload(<@untainted json> responseJson);
@@ -329,14 +282,9 @@
     }
 
     resource function echo1(http:Caller caller, http:Request req) {
-<<<<<<< HEAD
-        map<string> params = req.getQueryParams();
-        string? foo = params["foo"];
-        json responseJson = {"first":(foo is string ? foo : ""), "echo44":"echo1"};
-=======
-        string foo = req.getQueryParams().foo[0];
-        json responseJson = {"first":foo, "echo44":"echo1"};
->>>>>>> f46245c2
+        map<string[]> params = req.getQueryParams();
+        string[]? foo = params["foo"];
+        json responseJson = {"first":(foo is string[] ? foo[0] : ""), "echo44":"echo1"};
 
         http:Response res = new;
         res.setJsonPayload(<@untainted json> responseJson);
@@ -361,12 +309,8 @@
         path:"/foo/bar"
     }
     resource function echo1(http:Caller caller, http:Request req) {
-<<<<<<< HEAD
-        map<string> params = req.getQueryParams();
-        string? foo = params["foo"];
-=======
-        string foo = req.getQueryParams().foo[0];
->>>>>>> f46245c2
+        map<string[]> params = req.getQueryParams();
+        string[]? foo = params["foo"];
         json responseJson = {"echo55":"echo55"};
 
         http:Response res = new;
