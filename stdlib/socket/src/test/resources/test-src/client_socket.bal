// Copyright (c) 2018 WSO2 Inc. (http://www.wso2.org) All Rights Reserved.
//
// WSO2 Inc. licenses this file to you under the Apache License,
// Version 2.0 (the "License"); you may not use this file except
// in compliance with the License.
// You may obtain a copy of the License at
//
// http://www.apache.org/licenses/LICENSE-2.0
//
// Unless required by applicable law or agreed to in writing,
// software distributed under the License is distributed on an
// "AS IS" BASIS, WITHOUT WARRANTIES OR CONDITIONS OF ANY
// KIND, either express or implied. See the License for the
// specific language governing permissions and limitations
// under the License.

import ballerina/io;
import ballerina/socket;

function oneWayWrite(string msg) {
    socket:Client socketClient = new({ host: "localhost", port: 47826 });
    byte[] msgByteArray = msg.toBytes();
    var writeResult = socketClient->write(msgByteArray);
    if (writeResult is int) {
        io:println("Number of bytes written: ", writeResult);
    } else {
        panic writeResult;
    }
    var closeResult = socketClient->close();
    if (closeResult is error) {
        string? errMsg = closeResult.detail()?.message;
        io:println(errMsg is string ? errMsg : "Error in socket client close");
    } else {
        io:println("Client connection closed successfully.");
    }
}

function shutdownWrite(string firstMsg, string secondMsg) returns error? {
    socket:Client socketClient = new({ host: "localhost", port: 47826 });
    byte[] msgByteArray = firstMsg.toBytes();
    var writeResult = socketClient->write(msgByteArray);
    if (writeResult is int) {
        io:println("Number of bytes written: ", writeResult);
    } else {
        panic writeResult;
    }
    var shutdownResult = socketClient->shutdownWrite();
    if (shutdownResult is error) {
        panic shutdownResult;
    }
    msgByteArray = secondMsg.toBytes();
    writeResult = socketClient->write(msgByteArray);
    if (writeResult is int) {
        io:println("Number of bytes written: ", writeResult);
    } else {
        var closeResult = socketClient->close();
        if (closeResult is error) {
            string? errMsg = closeResult.detail()?.message;
            io:println(errMsg is string ? errMsg : "Error in socket client");
        } else {
            io:println("Client connection closed successfully.");
        }
        return writeResult;
    }
    return;
}

function echo(string msg) returns string {
    socket:Client socketClient = new({ host: "localhost", port: 47826 });
    string returnStr = "";
    byte[] msgByteArray = msg.toBytes();
    var writeResult = socketClient->write(msgByteArray);
    if (writeResult is int) {
        io:println("Number of bytes written: ", writeResult);
    } else {
        io:println("echo panic", writeResult);
        panic writeResult;
    }
    var result = socketClient->read();
    if (result is [byte[], int]) {
        var [content, length] = result;
        if (length > 0) {
            var str = getString(content);
            if (str is string) {
                returnStr = <@untainted>str;
            } else {
<<<<<<< HEAD
                error e = <error>str;
                io:println(e.detail().message);
=======
                string? errMsg = str.detail()?.message;
                io:println(errMsg is string ? errMsg : "Error in socket client");
>>>>>>> 84b343b8
            }
            var closeResult = socketClient->close();
            if (closeResult is error) {
                string? errMsg = closeResult.detail()?.message;
                io:println(errMsg is string ? errMsg : "Error in socket client");
            } else {
                io:println("Client connection closed successfully.");
            }
        } else {
            io:println("Client close: ", socketClient.remotePort);
        }
    } else {
        io:println(result);
    }
    return returnStr;
}

function getString(byte[] content) returns @tainted string|io:Error {
    io:ReadableByteChannel byteChannel = check io:createReadableChannel(content);
    io:ReadableCharacterChannel characterChannel = new io:ReadableCharacterChannel(byteChannel, "UTF-8");
    return check characterChannel.read(50);
}

function invalidReadParam() returns @tainted [byte[], int]|error {
    socket:Client socketClient = new({ host: "localhost", port: 47826 });
    return trap socketClient->read(length = 0);
}

function invalidAddress() returns error? {
    error? result = trap createClient();
    return result;
}

function createClient() {
    socket:Client socketClient = new({ host: "localhost", port: 43434 });
}<|MERGE_RESOLUTION|>--- conflicted
+++ resolved
@@ -84,13 +84,8 @@
             if (str is string) {
                 returnStr = <@untainted>str;
             } else {
-<<<<<<< HEAD
-                error e = <error>str;
-                io:println(e.detail().message);
-=======
                 string? errMsg = str.detail()?.message;
                 io:println(errMsg is string ? errMsg : "Error in socket client");
->>>>>>> 84b343b8
             }
             var closeResult = socketClient->close();
             if (closeResult is error) {
