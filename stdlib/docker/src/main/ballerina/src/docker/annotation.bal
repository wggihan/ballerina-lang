--- conflicted
+++ resolved
@@ -24,11 +24,7 @@
 # + baseImage - Base image to create the docker image. Default value is `"openjdk:8-jre-alpine"`.
 # + buildImage - Enable building docker image. Default value is `true`.
 # + push - Enable pushing docker image to registry. Field `buildImage` must be set to `true` to be effective. Default value is `false`.
-<<<<<<< HEAD
-# + cmd - Value for CMD for the generated Dockerfile. Default is `CMD java -jar <JAR_FILE> [--b7a.config.file=<CONFIG_FILE>] [--debug]`.
-=======
 # + cmd - Value for CMD for the generated Dockerfile. Default is `CMD java -jar ${APP} [--b7a.config.file=${CONFIG_FILE}] [--debug]`.
->>>>>>> 19e9a54a
 # + enableDebug - Enable ballerina debug. Default is `false`.
 # + debugPort - Ballerina remote debug port. Default is `5005`.
 # + dockerAPIVersion - Docker API version.
