--- conflicted
+++ resolved
@@ -52,11 +52,7 @@
         } else if (keyMap.getNativeData(Constants.NATIVE_DATA_PUBLIC_KEY) != null) {
             key = (PublicKey) keyMap.getNativeData(Constants.NATIVE_DATA_PUBLIC_KEY);
         } else {
-<<<<<<< HEAD
-            return CryptoUtils.createCryptoError("Invalid uninitialized key");
-=======
             return CryptoUtils.createCryptoError("Uninitialized private/public key");
->>>>>>> 33c2660e
         }
         return CryptoUtils.rsaEncryptDecrypt(CryptoUtils.CipherMode.DECRYPT, Constants.ECB, padding.toString(), key,
                                              input, null, -1);
