--- conflicted
+++ resolved
@@ -25,11 +25,6 @@
     </listeners>
     <test name="ballerina-crypto-test-suite" preserve-order="true" parallel="false">
         <parameter name="enableJBallerinaTests" value="true"/>
-<<<<<<< HEAD
-        <packages>
-            <package name="org.ballerinalang.stdlib.crypto.*"/>
-        </packages>
-=======
 
         <classes>
             <!--TODO: Enable all when error return in BRunUtil is fixed-->
@@ -46,6 +41,5 @@
                 </methods>
             </class>
         </classes>
->>>>>>> 56dc1ac6
     </test>
 </suite>