/*
 * Copyright (c) 2018 WSO2 Inc. (http://www.wso2.org) All Rights Reserved.
 *
 * WSO2 Inc. licenses this file to you under the Apache License,
 * Version 2.0 (the "License"); you may not use this file except
 * in compliance with the License.
 * You may obtain a copy of the License at
 *
 * http://www.apache.org/licenses/LICENSE-2.0
 *
 * Unless required by applicable law or agreed to in writing,
 * software distributed under the License is distributed on an
 * "AS IS" BASIS, WITHOUT WARRANTIES OR CONDITIONS OF ANY
 * KIND, either express or implied.  See the License for the
 * specific language governing permissions and limitations
 * under the License.
 */
package org.ballerinalang.nativeimpl.io;

import org.ballerinalang.bre.Context;
import org.ballerinalang.model.types.TypeKind;
import org.ballerinalang.nativeimpl.io.channels.AbstractNativeChannel;
import org.ballerinalang.nativeimpl.io.channels.FileIOChannel;
import org.ballerinalang.nativeimpl.io.channels.base.Channel;
import org.ballerinalang.natives.annotations.Argument;
import org.ballerinalang.natives.annotations.BallerinaFunction;
import org.ballerinalang.natives.annotations.ReturnType;
import org.ballerinalang.util.exceptions.BallerinaException;

import java.io.IOException;
import java.nio.channels.FileChannel;
import java.nio.file.AccessDeniedException;
import java.nio.file.Files;
import java.nio.file.OpenOption;
import java.nio.file.Path;
import java.nio.file.Paths;
import java.nio.file.StandardOpenOption;
import java.util.HashSet;
import java.util.Locale;
import java.util.Set;

/**
 * Native function to obtain channel from File.
 *
 * @since 0.963.0
 */
@BallerinaFunction(
        packageName = "ballerina.io",
        functionName = "openFile",
        args = {@Argument(name = "path", type = TypeKind.STRING),
                @Argument(name = "accessMode", type = TypeKind.STRING)},
        returnType = {@ReturnType(type = TypeKind.STRUCT, structType = "ByteChannel", structPackage = "ballerina.io")},
        isPublic = true
)
public class OpenFile extends AbstractNativeChannel {

    private static final int PATH_FIELD_INDEX = 0;
    private static final int FILE_ACCESS_MODE_INDEX = 1;

    /**
     * Creates a directory at the specified path.
     *
     * @param path the file location url
     */
    private void createDirs(Path path) {
        Path parent = path.getParent();
        if (parent != null && !Files.exists(parent)) {
            try {
                Files.createDirectories(parent);
            } catch (IOException e) {
                throw new BallerinaException("Error in creating directory.", e);
            }
        }
    }

    /**
     * {@inheritDoc}
     */
    @Override
<<<<<<< HEAD
    public AbstractChannel inFlow(Context context) throws BallerinaException {
        String pathUrl = context.getStringArgument(PATH_FIELD_INDEX);
        String accessMode = context.getStringArgument(FILE_ACCESS_MODE_INDEX);
=======
    public Channel inFlow(Context context) throws BallerinaException {
        String pathUrl = getStringArgument(context, PATH_FIELD_INDEX);
        String accessMode = getStringArgument(context, FILE_ACCESS_MODE_INDEX);
>>>>>>> 3f2b6d0e
        Path path = null;
        Channel channel;
        try {
            String accessLC = accessMode.toLowerCase(Locale.getDefault());
            path = Paths.get(pathUrl);
            Set<OpenOption> opts = new HashSet<>();
            if (accessLC.contains("r")) {
                if (!Files.exists(path)) {
                    throw new BallerinaException("file not found: " + path);
                }
                if (!Files.isReadable(path)) {
                    throw new BallerinaException("file is not readable: " + path);
                }
                opts.add(StandardOpenOption.READ);
            }
            boolean write = accessLC.contains("w");
            boolean append = accessLC.contains("a");
            if (write || append) {
                if (Files.exists(path) && !Files.isWritable(path)) {
                    throw new BallerinaException("file is not writable: " + path);
                }
                createDirs(path);
                opts.add(StandardOpenOption.CREATE);
                if (append) {
                    opts.add(StandardOpenOption.APPEND);
                } else {
                    opts.add(StandardOpenOption.WRITE);
                }
            }
            FileChannel byteChannel = FileChannel.open(path, opts);
            // channel = new FileIOChannel(byteChannel, IOConstants.CHANNEL_BUFFER_SIZE);
            channel = new FileIOChannel(byteChannel);
        } catch (AccessDeniedException e) {
            throw new BallerinaException("Do not have access to write file: " + path, e);
        } catch (Throwable e) {
            throw new BallerinaException("failed to open file: " + e.getMessage(), e);
        }
        return channel;
    }
}<|MERGE_RESOLUTION|>--- conflicted
+++ resolved
@@ -77,15 +77,9 @@
      * {@inheritDoc}
      */
     @Override
-<<<<<<< HEAD
-    public AbstractChannel inFlow(Context context) throws BallerinaException {
+    public Channel inFlow(Context context) throws BallerinaException {
         String pathUrl = context.getStringArgument(PATH_FIELD_INDEX);
         String accessMode = context.getStringArgument(FILE_ACCESS_MODE_INDEX);
-=======
-    public Channel inFlow(Context context) throws BallerinaException {
-        String pathUrl = getStringArgument(context, PATH_FIELD_INDEX);
-        String accessMode = getStringArgument(context, FILE_ACCESS_MODE_INDEX);
->>>>>>> 3f2b6d0e
         Path path = null;
         Channel channel;
         try {
