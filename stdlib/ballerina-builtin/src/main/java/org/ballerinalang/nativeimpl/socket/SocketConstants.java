/*
 * Copyright (c) 2018 WSO2 Inc. (http://www.wso2.org) All Rights Reserved.
 *
 * WSO2 Inc. licenses this file to you under the Apache License,
 * Version 2.0 (the "License"); you may not use this file except
 * in compliance with the License.
 * You may obtain a copy of the License at
 *
 * http://www.apache.org/licenses/LICENSE-2.0
 *
 * Unless required by applicable law or agreed to in writing,
 * software distributed under the License is distributed on an
 * "AS IS" BASIS, WITHOUT WARRANTIES OR CONDITIONS OF ANY
 * KIND, either express or implied.  See the License for the
 * specific language governing permissions and limitations
 * under the License.
 */

package org.ballerinalang.nativeimpl.socket;

/**
 * Constant variable for socket related operations.
 */
public class SocketConstants {

    public static final String PKCS_STORE_TYPE = "PKCS12";
    public static final String DEFAULT_SSL_PROTOCOL = "TLS";
<<<<<<< HEAD
    public static final int LOCAL_PORT_OPTION_FIELD_INDEX = 0;
    public static final int KEY_STORE_OPTION_FIELD_INDEX = 0;
    public static final int KEY_STORE_PASS_OPTION_FIELD_INDEX = 1;
    public static final int TRUST_STORE_OPTION_FIELD_INDEX = 2;
    public static final int TRUST_STORE_PASS_OPTION_FIELD_INDEX = 3;
    public static final int CERT_PASS_OPTION_FIELD_INDEX = 4;
    public static final int SSL_ENABLED_PROTOCOLS_OPTION_FIELD_INDEX = 5;
    public static final int CIPHERS_OPTION_FIELD_INDEX = 6;
    public static final int SSL_PROTOCOL_OPTION_FIELD_INDEX = 7;

    public static final String SERVER_SOCKET_KEY = "ServerSocket";
    public static final String SOCKET_KEY = "Socket";

    public static final String SOCKET_PACKAGE = "ballerina/io";
=======
    public static final String LOCAL_PORT_OPTION_FIELD = "localPort";
    public static final String KEY_STORE_OPTION_FIELD = "keyStoreFile";
    public static final String KEY_STORE_PASS_OPTION_FIELD = "keyStorePassword";
    public static final String TRUST_STORE_OPTION_FIELD = "trustStoreFile";
    public static final String TRUST_STORE_PASS_OPTION_FIELD = "trustStorePassword";
    public static final String CERT_PASS_OPTION_FIELD = "certPassword";
    public static final String SSL_ENABLED_PROTOCOLS_OPTION_FIELD = "sslEnabledProtocols";
    public static final String CIPHERS_OPTION_FIELD = "ciphers";
    public static final String SSL_PROTOCOL_OPTION_FIELD = "sslProtocol";

    public static final String PORT_FIELD = "port";
    public static final String ADDRESS_FIELD = "address";
    public static final String LOCAL_ADDRESS_FIELD = "localAddress";
>>>>>>> 4be08406
}<|MERGE_RESOLUTION|>--- conflicted
+++ resolved
@@ -25,22 +25,6 @@
 
     public static final String PKCS_STORE_TYPE = "PKCS12";
     public static final String DEFAULT_SSL_PROTOCOL = "TLS";
-<<<<<<< HEAD
-    public static final int LOCAL_PORT_OPTION_FIELD_INDEX = 0;
-    public static final int KEY_STORE_OPTION_FIELD_INDEX = 0;
-    public static final int KEY_STORE_PASS_OPTION_FIELD_INDEX = 1;
-    public static final int TRUST_STORE_OPTION_FIELD_INDEX = 2;
-    public static final int TRUST_STORE_PASS_OPTION_FIELD_INDEX = 3;
-    public static final int CERT_PASS_OPTION_FIELD_INDEX = 4;
-    public static final int SSL_ENABLED_PROTOCOLS_OPTION_FIELD_INDEX = 5;
-    public static final int CIPHERS_OPTION_FIELD_INDEX = 6;
-    public static final int SSL_PROTOCOL_OPTION_FIELD_INDEX = 7;
-
-    public static final String SERVER_SOCKET_KEY = "ServerSocket";
-    public static final String SOCKET_KEY = "Socket";
-
-    public static final String SOCKET_PACKAGE = "ballerina/io";
-=======
     public static final String LOCAL_PORT_OPTION_FIELD = "localPort";
     public static final String KEY_STORE_OPTION_FIELD = "keyStoreFile";
     public static final String KEY_STORE_PASS_OPTION_FIELD = "keyStorePassword";
@@ -54,5 +38,9 @@
     public static final String PORT_FIELD = "port";
     public static final String ADDRESS_FIELD = "address";
     public static final String LOCAL_ADDRESS_FIELD = "localAddress";
->>>>>>> 4be08406
+
+    public static final String SERVER_SOCKET_KEY = "ServerSocket";
+    public static final String SOCKET_KEY = "Socket";
+
+    public static final String SOCKET_PACKAGE = "ballerina/io";
 }