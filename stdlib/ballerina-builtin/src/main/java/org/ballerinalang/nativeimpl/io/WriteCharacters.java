--- conflicted
+++ resolved
@@ -23,15 +23,12 @@
 import org.ballerinalang.model.values.BInteger;
 import org.ballerinalang.model.values.BStruct;
 import org.ballerinalang.nativeimpl.io.channels.base.CharacterChannel;
-<<<<<<< HEAD
-=======
 import org.ballerinalang.nativeimpl.io.events.EventContext;
 import org.ballerinalang.nativeimpl.io.events.EventManager;
 import org.ballerinalang.nativeimpl.io.events.EventResult;
 import org.ballerinalang.nativeimpl.io.events.characters.WriteCharactersEvent;
 import org.ballerinalang.nativeimpl.io.utils.IOUtils;
 import org.ballerinalang.natives.AbstractNativeFunction;
->>>>>>> 3f2b6d0e
 import org.ballerinalang.natives.annotations.Argument;
 import org.ballerinalang.natives.annotations.BallerinaFunction;
 import org.ballerinalang.natives.annotations.Receiver;
@@ -123,26 +120,13 @@
      * {@inheritDoc}
      */
     @Override
-<<<<<<< HEAD
     public void execute(Context context) {
-        BStruct channel;
-        String content;
-        long startOffset;
-        int numberOfCharactersWritten;
-        try {
-            channel = (BStruct) context.getRefArgument(CHAR_CHANNEL_INDEX);
-            content = context.getStringArgument(CONTENT_INDEX);
-            startOffset = context.getIntArgument(START_OFFSET_INDEX);
-
-=======
-    public BValue[] execute(Context context) {
         int numberOfCharactersWritten = 0;
         BStruct errorStruct = null;
         try {
-            BStruct channel = (BStruct) getRefArgument(context, CHAR_CHANNEL_INDEX);
-            String content = getStringArgument(context, CONTENT_INDEX);
-            long startOffset = getIntArgument(context, START_OFFSET_INDEX);
->>>>>>> 3f2b6d0e
+            BStruct channel = (BStruct) context.getRefArgument(CHAR_CHANNEL_INDEX);
+            String content = context.getStringArgument(CONTENT_INDEX);
+            long startOffset = context.getIntArgument(START_OFFSET_INDEX);
             CharacterChannel characterChannel = (CharacterChannel) channel.getNativeData(IOConstants
                     .CHARACTER_CHANNEL_NAME);
             EventContext eventContext = new EventContext(context);
@@ -154,10 +138,6 @@
             log.error(message, e);
             errorStruct = IOUtils.createError(context, message);
         }
-<<<<<<< HEAD
-        context.setReturnValues(new BInteger(numberOfCharactersWritten));
-=======
-        return getBValues(new BInteger(numberOfCharactersWritten), errorStruct);
->>>>>>> 3f2b6d0e
+        context.setReturnValues(new BInteger(numberOfCharactersWritten), errorStruct);
     }
 }