## Package Overview

This package provides a set of default authentication store providers that can be extended to create new authentication store providers. 

### Authentication Store Provider

<<<<<<< HEAD
An authentication Store provider defines an authentication scheme that could be used to protect endpoints. The `auth:AuthStoreProvider` type acts as the interface for all the authentication providers. Any type of implementation, such as LDAP, JDBC, and file based, should be object-wise similar. 
=======
An authentication provider defines an authentication scheme that could be used to protect endpoints. The `auth:AuthProvider` type acts as the interface for all the authentication providers. Any type of implementation, such as LDAP, JDBC, and file based, should be similar object-wise. 
>>>>>>> f628046c

By default, there are two implementations of the `auth:AuthProvider`. They are, the `auth:ConfigAuthProvider`, which authenticates based on usernames and passwords stored in a configuration file, and the `auth:JWTAuthProvider`, which authenticates by validating a JWT. It is possible to implement more such authentication mechanisms. 

When creating a new authentication provider, there are two functions that need to be implemented. 
- `authenticate` : Authenticates the user based on a credential, which can be username/password, or a token such as JWT.
- `getScopes` : Provides the scopes associated with the user. Scopes are primarily permissions that are required to access a protected resource. 

### Config Auth Provider

<<<<<<< HEAD
`ConfigAuthStoreProvider` is an implementation of the `AuthStoreProvider` interface, which uses the Ballerina configuration file
 to store usernames, passwords, scopes and the relevant associations.
=======
`ConfigAuthProvider` is an implementation of the `AuthProvider` interface, which uses a configuration file
 to store usernames, passwords, scopes, and relevant associations.
>>>>>>> f628046c

A user is denoted by a section in the configuration file. The password and the scopes assigned to the user are denoted
 as keys under the relevant user section as seen below. 

 ```
 [b7a.users.<username>]
 password="<password>"
 scopes="<comma_separated_scopes>"
 ```<|MERGE_RESOLUTION|>--- conflicted
+++ resolved
@@ -4,11 +4,7 @@
 
 ### Authentication Store Provider
 
-<<<<<<< HEAD
 An authentication Store provider defines an authentication scheme that could be used to protect endpoints. The `auth:AuthStoreProvider` type acts as the interface for all the authentication providers. Any type of implementation, such as LDAP, JDBC, and file based, should be object-wise similar. 
-=======
-An authentication provider defines an authentication scheme that could be used to protect endpoints. The `auth:AuthProvider` type acts as the interface for all the authentication providers. Any type of implementation, such as LDAP, JDBC, and file based, should be similar object-wise. 
->>>>>>> f628046c
 
 By default, there are two implementations of the `auth:AuthProvider`. They are, the `auth:ConfigAuthProvider`, which authenticates based on usernames and passwords stored in a configuration file, and the `auth:JWTAuthProvider`, which authenticates by validating a JWT. It is possible to implement more such authentication mechanisms. 
 
@@ -16,15 +12,10 @@
 - `authenticate` : Authenticates the user based on a credential, which can be username/password, or a token such as JWT.
 - `getScopes` : Provides the scopes associated with the user. Scopes are primarily permissions that are required to access a protected resource. 
 
-### Config Auth Provider
+### Config Auth Store Provider
 
-<<<<<<< HEAD
 `ConfigAuthStoreProvider` is an implementation of the `AuthStoreProvider` interface, which uses the Ballerina configuration file
  to store usernames, passwords, scopes and the relevant associations.
-=======
-`ConfigAuthProvider` is an implementation of the `AuthProvider` interface, which uses a configuration file
- to store usernames, passwords, scopes, and relevant associations.
->>>>>>> f628046c
 
 A user is denoted by a section in the configuration file. The password and the scopes assigned to the user are denoted
  as keys under the relevant user section as seen below. 
