--- conflicted
+++ resolved
@@ -32,11 +32,7 @@
 function getCoordinatorHost () returns string {
     io:println("###### getCoordinatorHost");
     string host;
-<<<<<<< HEAD
-    var result = config:getInstanceValue("http", "coordinator.host");
-=======
     var result = config:getAsString("http.coordinator.host");
->>>>>>> 941713dc
     match result {
         string h => host = h;
         any x => host = getHostAddress(); //TODO: change this to null
@@ -47,11 +43,7 @@
 function getCoordinatorPort () returns int {
     io:println("###### getCoordinatorPort");
     int port;
-<<<<<<< HEAD
-    var result = config:getInstanceValue("http", "coordinator.port");
-=======
     var result = config:getAsString("http.coordinator.port");
->>>>>>> 941713dc
     match result {
         string p => {
             var result2 = <int>p;
