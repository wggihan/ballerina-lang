--- conflicted
+++ resolved
@@ -92,11 +92,7 @@
                                             participantId);
             } else {
                 RemoteProtocol[] participantProtocols = regReq.participantProtocols;
-<<<<<<< HEAD
-                RemoteParticipant participant = new(participantId, txn, participantProtocols);
-=======
                 RemoteParticipant participant = new(participantId, txn.transactionId, participantProtocols);
->>>>>>> c318d222
                 txn.participants[participantId] = <Participant>participant;
                 RemoteProtocol[] coordinatorProtocols = [];
                 int i = 0;
