--- conflicted
+++ resolved
@@ -76,10 +76,6 @@
                 // If some durable participants voted NO, next call notify(abort) on all participants
                 // and return aborted to the initiator
                 var result = self.notifyParticipants(COMMAND_ABORT, ());
-<<<<<<< HEAD
-                io:println("############## ABORTING durables");
-=======
->>>>>>> c318d222
                 match result {
                     error => {
                         // return Hazard outcome if a participant cannot successfully end its branch of the transaction
@@ -151,30 +147,14 @@
 
     // The result of this function is whether we can commit or abort
     function prepareParticipants(string protocol) returns PrepareDecision {
-<<<<<<< HEAD
-        io:print("############# BEFORE"); io:println(lengthof participants);
-
-=======
->>>>>>> c318d222
         PrepareDecision prepareDecision = PREPARE_DECISION_COMMIT;
         boolean successful = true;
         foreach _, participant in self.participants {
             string participantId = participant.participantId;
             PrepareResult|()|error result = participant.prepare(protocol);
-<<<<<<< HEAD
-            io:print("AAAAAAAAAAAAAAAAAAAAAAAAAAAAAAAAA");
-            io:println(result);
-            match result {
-                PrepareResult prepRes => {
-                    io:print("INSIDE AAAAAAAAAAAAAAAAAAAAAAAAAAAAAAAAA prepRes: ");
-                    io:println(prepRes);
-                    if(prepRes == PREPARE_RESULT_PREPARED) {// All set for a PREPARE_DECISION_COMMIT so we can proceed without doing anything
-                        io:println("%%%%%%%%%%%%%%% PREPARE_RESULT_PREPARED");
-=======
             match result {
                 PrepareResult prepRes => {
                     if(prepRes == PREPARE_RESULT_PREPARED) {// All set for a PREPARE_DECISION_COMMIT so we can proceed without doing anything
->>>>>>> c318d222
                     } else if (prepRes == PREPARE_RESULT_COMMITTED) {
                         // If one or more participants returns "committed" and the overall prepare fails, we have to
                         // report a mixed-outcome to the initiator
@@ -189,55 +169,27 @@
                                 " from transaction: " + self.transactionId);
                         // All set for a PREPARE_DECISION_COMMIT so we can proceed without doing anything
                     } else if (prepRes == PREPARE_RESULT_ABORTED) {
-<<<<<<< HEAD
-                        io:println("%%%%%%%%%%%%%%% PREPARE_RESULT_ABORTED");
-
-=======
->>>>>>> c318d222
                         // Remove the participant who sent the abort since we don't want to do a notify(Abort) to that
                         // participant
                         self.removeParticipant(participantId, "Could not remove aborted participant: " + participantId +
                                 " from transaction: " + transactionId);
                         prepareDecision = PREPARE_DECISION_ABORT;
-<<<<<<< HEAD
-                    } else if (prepRes == PREPARE_RESULT_FAILED) {
-                        self.removeParticipant(participantId, "Could not remove failed-eot participant: " + participantId +
-                                " from transaction: " + transactionId);
-                        prepareDecision = PREPARE_DECISION_ABORT;
-=======
->>>>>>> c318d222
                     }
                 }
                 () => {}
                 error err => {
-<<<<<<< HEAD
-                    io:println("############# ERRRRROoooooooooooooooRRRR =============================================");
-                    self.removeParticipant(participantId, "Could not remove failed-eot participant: " + participantId +
-=======
                     self.removeParticipant(participantId, "Could not remove prepare failed participant: " + participantId +
->>>>>>> c318d222
                             " from transaction: " + transactionId);
                     prepareDecision = PREPARE_DECISION_ABORT;
                 }
             }
         }
-<<<<<<< HEAD
-        io:print("############# AFTER"); io:println(lengthof participants);
-=======
->>>>>>> c318d222
         return prepareDecision;
     }
 
     function notifyParticipants(string action, string? protocolName) returns NotifyResult | error {
         NotifyResult|error notifyResult = (action == COMMAND_COMMIT) ? NOTIFY_RESULT_COMMITTED : NOTIFY_RESULT_ABORTED;
-<<<<<<< HEAD
-        io:println("+++++++++++++++++++");
         foreach _, participant in self.participants {
-            io:print("-------------------");
-            io:println(participant.participantId);
-=======
-        foreach _, participant in self.participants {
->>>>>>> c318d222
             var result = participant.notify(action, protocolName);
             match result {
                 NotifyResult => {}
@@ -271,10 +223,7 @@
                 }
             }
         }
-<<<<<<< HEAD
-=======
         return ret;
->>>>>>> c318d222
     }
 
     documentation {
