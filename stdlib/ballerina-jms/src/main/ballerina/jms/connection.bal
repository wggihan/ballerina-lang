--- conflicted
+++ resolved
@@ -22,11 +22,7 @@
     public native function start ();
 
     public function getClient () returns (ConnectionConnector) {
-<<<<<<< HEAD
-        return self.connector;
-=======
         return connector;
->>>>>>> 7240118d
     }
 
     public native function stop ();
