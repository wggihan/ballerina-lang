--- conflicted
+++ resolved
@@ -46,11 +46,8 @@
     implementation project(':ballerina-io')
     implementation project(':ballerina-stringutils')
 
-<<<<<<< HEAD
+    interopImports project(':ballerina-config-api')
     interopImports project(':ballerina-io')
-=======
-    interopImports project(':ballerina-config-api')
->>>>>>> 03ffe281
     interopImports project(':ballerina-task')
     interopImports project(':ballerina-time')
 
