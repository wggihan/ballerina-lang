// Copyright (c) 2019 WSO2 Inc. (http://www.wso2.org) All Rights Reserved.
//
// WSO2 Inc. licenses this file to you under the Apache License,
// Version 2.0 (the "License"); you may not use this file except
// in compliance with the License.
// You may obtain a copy of the License at
//
// http://www.apache.org/licenses/LICENSE-2.0
//
// Unless required by applicable law or agreed to in writing,
// software distributed under the License is distributed on an
// "AS IS" BASIS, WITHOUT WARRANTIES OR CONDITIONS OF ANY
// KIND, either express or implied.  See the License for the
// specific language governing permissions and limitations
// under the License.

import ballerina/encoding;
import ballerina/log;
import ballerina/internal;

# Constant for empty string.
const string EMPTY_STRING = "";

# Default charset to be used with password hashing.
public const string DEFAULT_CHARSET = "UTF-8";

# Prefix used to denote special configuration values.
public const string CONFIG_PREFIX = "@";

# Prefix used to denote that the config value is a SHA-256 hash.
public const string CONFIG_PREFIX_SHA256 = "@sha256:";

# Prefix used to denote that the config value is a SHA-384 hash.
public const string CONFIG_PREFIX_SHA384 = "@sha384:";

# Prefix used to denote that the config value is a SHA-512 hash.
public const string CONFIG_PREFIX_SHA512 = "@sha512:";

# Basic Authentication scheme.
public const string AUTH_SCHEME_BASIC = "Basic ";

# Bearer Authentication scheme.
public const string AUTH_SCHEME_BEARER = "Bearer ";

# The table name of the config user section of the TOML file.
const string CONFIG_USER_SECTION = "b7a.users";

# Extracts the username and password from the credential values.
#
# + credential - The credential values.
# + return - A `string` tuple with the extracted username and password or `Error` occurred while extracting credentials
public function extractUsernameAndPassword(string credential) returns [string, string]|Error {
    string decodedHeaderValue = encoding:byteArrayToString(check encoding:decodeBase64(credential));
    string[] decodedCredentials = internal:split(decodedHeaderValue, ":");
    if (decodedCredentials.length() != 2) {
        return prepareError("Incorrect credential format. Format should be username:password");
    } else {
        return [decodedCredentials[0], decodedCredentials[1]];
    }
}

# Log and prepare `error` as a `Error`.
#
# + message - Error message
# + err - `error` instance
<<<<<<< HEAD
# + return - Prepared `Error` instance
public function prepareError(string message, error? err = ()) returns Error {
    log:printError(message, err = err);
    Error authError;
=======
# + return - Prepared `AuthError` instance
public function prepareAuthError(string message, error? err = ()) returns AuthError {
    log:printError(message, err);
    AuthError authError;
>>>>>>> 84b343b8
    if (err is error) {
        authError = error(AUTH_ERROR, message = message, cause = err);
    } else {
        authError = error(AUTH_ERROR, message = message);
    }
    return authError;
}<|MERGE_RESOLUTION|>--- conflicted
+++ resolved
@@ -63,17 +63,10 @@
 #
 # + message - Error message
 # + err - `error` instance
-<<<<<<< HEAD
 # + return - Prepared `Error` instance
 public function prepareError(string message, error? err = ()) returns Error {
-    log:printError(message, err = err);
+    log:printError(message, err);
     Error authError;
-=======
-# + return - Prepared `AuthError` instance
-public function prepareAuthError(string message, error? err = ()) returns AuthError {
-    log:printError(message, err);
-    AuthError authError;
->>>>>>> 84b343b8
     if (err is error) {
         authError = error(AUTH_ERROR, message = message, cause = err);
     } else {
