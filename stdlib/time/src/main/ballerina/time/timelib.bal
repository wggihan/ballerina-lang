// Copyright (c) 2017 WSO2 Inc. (http://www.wso2.org) All Rights Reserved.
//
// WSO2 Inc. licenses this file to you under the Apache License,
// Version 2.0 (the "License"); you may not use this file except
// in compliance with the License.
// You may obtain a copy of the License at
//
// http://www.apache.org/licenses/LICENSE-2.0
//
// Unless required by applicable law or agreed to in writing,
// software distributed under the License is distributed on an
// "AS IS" BASIS, WITHOUT WARRANTIES OR CONDITIONS OF ANY
// KIND, either express or implied.  See the License for the
// specific language governing permissions and limitations
// under the License.

public const TIME_FORMAT_RFC_1123 = "RFC_1123";

public type TimeFormat "RFC_1123";

# Ballerina Timezone represents the timezone information associated with a particular time.
#
# + zoneId - Zone short ID or offset string
# + zoneOffset - The offset in seconds
public type Timezone record {
    string zoneId;
    int zoneOffset = 0;
    !...
};

# Ballerina Time represents a particular time with its associated timezone.
#
# + time - Time value as milliseconds since epoch
# + zone - The time zone of the time
public type Time object {

    public int time;
    public Timezone zone;

<<<<<<< HEAD
    public function __init (int time, Timezone zone) {
=======
    public function __init(int time, Timezone zone) {
>>>>>>> cb352a7e
        self.time = time;
        self.zone = zone;
    }

    # Returns ISO 8601 string representation of the given time.
    #
    # + return - The ISO 8601 formatted string of the given time
    public extern function toString() returns (string);

    # Returns formatted string representation of the given time.
    #
    # + format - The format which is used to format the time represented by this object
    # + return - The formatted string of the given time
    public extern function format(string|TimeFormat format) returns (string);

    # Returns the year representation of the given time.
    #
    # + return - The year representation
    public extern function year() returns (int);

    # Returns the month representation of the given time.
    #
    # + return - The month-of-year, from 1 (January) to 12 (December)
    public extern function month() returns (int);

    # Returns the date representation of the given time.
    #
    # + return - The day-of-month, from 1 to 31
    public extern function day() returns (int);

    # Returns the weekday representation of the given time.
    #
    # + return - The weekday representation from SUNDAY to SATURDAY
    public extern function weekday() returns (string);

    # Returns the hour representation of the given time.
    #
    # + return - The hour-of-day, from 0 to 23
    public extern function hour() returns (int);

    # Returns the minute representation of the given time.
    #
    # + return - The minute-of-hour to represent, from 0 to 59
    public extern function minute() returns (int);

    # Returns the second representation of the given time.
    #
    # + return - The second-of-minute, from 0 to 59
    public extern function second() returns (int);

    # Returns the millisecond representation of the given time.
    #
    # + return - The milli-of-second, from 0 to 999
    public extern function milliSecond() returns (int);

    # Returns the date representation of the given time.
    #
    # + return - The year representation.
    #            The month-of-year, from 1 (January) to 12 (December).
    #            The day-of-month, from 1 to 31.
    public extern function getDate() returns (int, int, int);

    # Returns the time representation of the given time.
    #
    # + return - The hour-of-day, from 0 to 23.
    #            The minute-of-hour to represent, from 0 to 59.
    #            The second-of-minute, from 0 to 59.
    #            The milli-of-second, from 0 to 999.
    public extern function getTime() returns (int, int, int, int);

    # Add specified durations to the given time value.
    #
    # + years - The year representation
    # + months - The month-of-year to represent, from 1 (January) to 12 (December)
    # + days - The day-of-month to represent, from 1 to 31
    # + hours - The hour-of-day to represent, from 0 to 23
    # + minutes - The minute-of-hour to represent, from 0 to 59
    # + seconds - The second-of-minute to represent, from 0 to 59
    # + milliSeconds - The milli-of-second to represent, from 0 to 999
    # + return - Time object containing time and zone information after the addition

    public extern function addDuration(int years, int months, int days, int hours, int minutes, int seconds,
                                       int milliSeconds) returns (Time);

    # Subtract specified durations from the given time value.
    #
    # + years - The year representation
    # + months - The month-of-year to represent, from 1 (January) to 12 (December)
    # + days - The day-of-month to represent, from 1 to 31
    # + hours - The hour-of-day to represent, from 0 to 23
    # + minutes - The minute-of-hour to represent, from 0 to 59
    # + seconds - The second-of-minute to represent, from 0 to 59
    # + milliSeconds - The milli-of-second to represent, from 0 to 999
    # + return - Time object containing time and zone information after the subtraction
    public extern function subtractDuration(int years, int months, int days, int hours, int minutes, int seconds,
                                            int milliSeconds) returns (Time);

    # Change the timezone of the given time.
    #
    # + zoneId - The new timezone id
    # + return - Time object containing time and zone information after the conversion
    public extern function toTimezone(string zoneId) returns (Time);
};

# Returns the current time value with the system default timezone.
#
# + return - Time object containing the time and zone information
public extern function currentTime() returns (Time);

# Returns the current system time in nano seconds.
#
# + return - Int value of the current system time in nano seconds
public extern function nanoTime() returns (int);

# Returns the Time object correspoding to the given time components and timezone.
#
# + year - The year representation
# + month - The month-of-year to represent, from 1 (January) to 12 (December)
# + date - The day-of-month to represent, from 1 to 31
# + hour - The hour-of-day to represent, from 0 to 23
# + minute - The minute-of-hour to represent, from 0 to 59
# + second - The second-of-minute to represent, from 0 to 59
# + milliSecond - The milli-of-second to represent, from 0 to 999
# + zoneId - The zone id of the required timezone.If empty the system local timezone will be used
# + return - Time object containing time and zone information
public extern function createTime(int year, int month, int date, int hour, int minute, int second, int milliSecond,
                                  string zoneId) returns (Time);

# Returns the time for the given string representation based on the given format string.
#
# + data - The time text to parse
# + format - The format which is used to parse the given text
# + return - Time object containing time and zone information
public extern function parse(string data, string|TimeFormat format) returns (Time);<|MERGE_RESOLUTION|>--- conflicted
+++ resolved
@@ -37,11 +37,7 @@
     public int time;
     public Timezone zone;
 
-<<<<<<< HEAD
-    public function __init (int time, Timezone zone) {
-=======
     public function __init(int time, Timezone zone) {
->>>>>>> cb352a7e
         self.time = time;
         self.zone = zone;
     }
