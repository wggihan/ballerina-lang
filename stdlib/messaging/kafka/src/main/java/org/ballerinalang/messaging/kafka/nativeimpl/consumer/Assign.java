/*
 * Copyright (c) 2019, WSO2 Inc. (http://www.wso2.org) All Rights Reserved.
 *
 * WSO2 Inc. licenses this file to you under the Apache License,
 * Version 2.0 (the "License"); you may not use this file except
 * in compliance with the License.
 * You may obtain a copy of the License at
 *
 *    http://www.apache.org/licenses/LICENSE-2.0
 *
 * Unless required by applicable law or agreed to in writing,
 * software distributed under the License is distributed on an
 * "AS IS" BASIS, WITHOUT WARRANTIES OR CONDITIONS OF ANY
 * KIND, either express or implied. See the License for the
 * specific language governing permissions and limitations
 * under the License.
 */

package org.ballerinalang.messaging.kafka.nativeimpl.consumer;

import org.apache.kafka.clients.consumer.KafkaConsumer;
import org.apache.kafka.common.KafkaException;
import org.apache.kafka.common.TopicPartition;
import org.ballerinalang.jvm.scheduling.Scheduler;
import org.ballerinalang.jvm.values.ArrayValue;
import org.ballerinalang.jvm.values.ObjectValue;
import org.ballerinalang.messaging.kafka.observability.KafkaMetricsUtil;
import org.ballerinalang.messaging.kafka.observability.KafkaObservabilityConstants;
import org.ballerinalang.messaging.kafka.observability.KafkaTracingUtil;
import org.slf4j.Logger;
import org.slf4j.LoggerFactory;

import java.util.List;

import static org.ballerinalang.messaging.kafka.utils.KafkaConstants.CONSUMER_ERROR;
import static org.ballerinalang.messaging.kafka.utils.KafkaConstants.NATIVE_CONSUMER;
import static org.ballerinalang.messaging.kafka.utils.KafkaUtils.createKafkaError;
import static org.ballerinalang.messaging.kafka.utils.KafkaUtils.getTopicPartitionList;

/**
 * A native function assigns set of partitions to consumer.
 */
public class Assign {

    private static final Logger logger = LoggerFactory.getLogger(Assign.class);

    public static Object assign(ObjectValue consumerObject, ArrayValue topicPartitions) {
<<<<<<< HEAD
        KafkaConsumer kafkaConsumer = (KafkaConsumer) consumerObject.getNativeData(NATIVE_CONSUMER);
        ArrayList<TopicPartition> partitions = getTopicPartitionList(topicPartitions, logger);
=======
        KafkaTracingUtil.traceResourceInvocation(Scheduler.getStrand(), consumerObject);
        KafkaConsumer<byte[], byte[]> kafkaConsumer = (KafkaConsumer) consumerObject.getNativeData(NATIVE_CONSUMER);
        List<TopicPartition> partitions = getTopicPartitionList(topicPartitions, logger);
>>>>>>> c3f98538
        try {
            kafkaConsumer.assign(partitions);
        } catch (IllegalArgumentException | IllegalStateException | KafkaException e) {
            KafkaMetricsUtil.reportConsumerError(consumerObject, KafkaObservabilityConstants.ERROR_TYPE_ASSIGN);
            return createKafkaError("Failed to assign topics for the consumer: " + e.getMessage(), CONSUMER_ERROR);
        }
        return null;
    }
}<|MERGE_RESOLUTION|>--- conflicted
+++ resolved
@@ -45,14 +45,9 @@
     private static final Logger logger = LoggerFactory.getLogger(Assign.class);
 
     public static Object assign(ObjectValue consumerObject, ArrayValue topicPartitions) {
-<<<<<<< HEAD
+        KafkaTracingUtil.traceResourceInvocation(Scheduler.getStrand(), consumerObject);
         KafkaConsumer kafkaConsumer = (KafkaConsumer) consumerObject.getNativeData(NATIVE_CONSUMER);
-        ArrayList<TopicPartition> partitions = getTopicPartitionList(topicPartitions, logger);
-=======
-        KafkaTracingUtil.traceResourceInvocation(Scheduler.getStrand(), consumerObject);
-        KafkaConsumer<byte[], byte[]> kafkaConsumer = (KafkaConsumer) consumerObject.getNativeData(NATIVE_CONSUMER);
         List<TopicPartition> partitions = getTopicPartitionList(topicPartitions, logger);
->>>>>>> c3f98538
         try {
             kafkaConsumer.assign(partitions);
         } catch (IllegalArgumentException | IllegalStateException | KafkaException e) {
