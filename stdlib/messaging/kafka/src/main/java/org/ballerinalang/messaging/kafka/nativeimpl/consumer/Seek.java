/*
 * Copyright (c) 2019, WSO2 Inc. (http://www.wso2.org) All Rights Reserved.
 *
 * WSO2 Inc. licenses this file to you under the Apache License,
 * Version 2.0 (the "License"); you may not use this file except
 * in compliance with the License.
 * You may obtain a copy of the License at
 *
 *    http://www.apache.org/licenses/LICENSE-2.0
 *
 * Unless required by applicable law or agreed to in writing,
 * software distributed under the License is distributed on an
 * "AS IS" BASIS, WITHOUT WARRANTIES OR CONDITIONS OF ANY
 * KIND, either express or implied. See the License for the
 * specific language governing permissions and limitations
 * under the License.
 */

package org.ballerinalang.messaging.kafka.nativeimpl.consumer;

import org.apache.kafka.clients.consumer.KafkaConsumer;
import org.apache.kafka.common.KafkaException;
import org.apache.kafka.common.TopicPartition;
import org.ballerinalang.jvm.scheduling.Scheduler;
import org.ballerinalang.jvm.values.MapValue;
import org.ballerinalang.jvm.values.ObjectValue;
import org.ballerinalang.messaging.kafka.observability.KafkaMetricsUtil;
import org.ballerinalang.messaging.kafka.observability.KafkaObservabilityConstants;
import org.ballerinalang.messaging.kafka.observability.KafkaTracingUtil;

import static org.ballerinalang.messaging.kafka.utils.KafkaConstants.ALIAS_OFFSET;
import static org.ballerinalang.messaging.kafka.utils.KafkaConstants.CONSUMER_ERROR;
import static org.ballerinalang.messaging.kafka.utils.KafkaConstants.NATIVE_CONSUMER;
import static org.ballerinalang.messaging.kafka.utils.KafkaUtils.createKafkaError;
import static org.ballerinalang.messaging.kafka.utils.KafkaUtils.createTopicPartitionFromPartitionOffset;

/**
 * Native function seeks given consumer to given offset reside in partition.
 */
public class Seek {

    public static Object seek(ObjectValue consumerObject, MapValue<String, Object> partitionOffset) {
<<<<<<< HEAD
        KafkaConsumer kafkaConsumer = (KafkaConsumer) consumerObject.getNativeData(NATIVE_CONSUMER);
=======
        KafkaTracingUtil.traceResourceInvocation(Scheduler.getStrand(), consumerObject);
        KafkaConsumer<byte[], byte[]> kafkaConsumer = (KafkaConsumer) consumerObject.getNativeData(NATIVE_CONSUMER);
>>>>>>> c3f98538
        TopicPartition topicPartition = createTopicPartitionFromPartitionOffset(partitionOffset);
        Long offset = partitionOffset.getIntValue(ALIAS_OFFSET);

        try {
            kafkaConsumer.seek(topicPartition, offset);
        } catch (IllegalStateException | IllegalArgumentException | KafkaException e) {
            KafkaMetricsUtil.reportConsumerError(consumerObject, KafkaObservabilityConstants.ERROR_TYPE_SEEK);
            return createKafkaError("Failed to seek the consumer: " + e.getMessage(), CONSUMER_ERROR);
        }
        return null;
    }
}<|MERGE_RESOLUTION|>--- conflicted
+++ resolved
@@ -40,12 +40,8 @@
 public class Seek {
 
     public static Object seek(ObjectValue consumerObject, MapValue<String, Object> partitionOffset) {
-<<<<<<< HEAD
+        KafkaTracingUtil.traceResourceInvocation(Scheduler.getStrand(), consumerObject);
         KafkaConsumer kafkaConsumer = (KafkaConsumer) consumerObject.getNativeData(NATIVE_CONSUMER);
-=======
-        KafkaTracingUtil.traceResourceInvocation(Scheduler.getStrand(), consumerObject);
-        KafkaConsumer<byte[], byte[]> kafkaConsumer = (KafkaConsumer) consumerObject.getNativeData(NATIVE_CONSUMER);
->>>>>>> c3f98538
         TopicPartition topicPartition = createTopicPartitionFromPartitionOffset(partitionOffset);
         Long offset = partitionOffset.getIntValue(ALIAS_OFFSET);
 
