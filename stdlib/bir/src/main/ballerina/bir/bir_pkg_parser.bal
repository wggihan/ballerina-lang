--- conflicted
+++ resolved
@@ -59,12 +59,7 @@
             localVarMap[dcl.name.value] = dcl;
             i += 1;
         }
-<<<<<<< HEAD
-        FuncBodyParser bodyParser = new(self.reader, self.typeParser, self.globalVarMap, localVarMap);
-=======
-
         FuncBodyParser bodyParser = new(self.reader, self.typeParser, self.globalVarMap, localVarMap, typeDefs);
->>>>>>> 3aaf47d8
         BasicBlock?[] basicBlocks = self.getBasicBlocks(bodyParser);
         ErrorEntry?[] errorEntries = self.getErrorEntries(bodyParser);
         return {
