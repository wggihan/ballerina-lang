// Copyright (c) 2019 WSO2 Inc. (http://www.wso2.org) All Rights Reserved.
//
// WSO2 Inc. licenses this file to you under the Apache License,
// Version 2.0 (the "License"); you may not use this file except
// in compliance with the License.
// You may obtain a copy of the License at
//
// http://www.apache.org/licenses/LICENSE-2.0
//
// Unless required by applicable law or agreed to in writing,
// software distributed under the License is distributed on an
// "AS IS" BASIS, WITHOUT WARRANTIES OR CONDITIONS OF ANY
// KIND, either express or implied.  See the License for the
// specific language governing permissions and limitations
// under the License.

public type Package record {|
    ImportModule[] importModules = [];
    TypeDef?[] typeDefs = [];
    GlobalVariableDcl?[] globalVars;
    Function?[] functions = [];
    Name name = {};
    Name org = {};
    BType?[] types = [];
    Name versionValue = {};
|};

public type ImportModule record {
    Name modOrg;
    Name modName;
    Name modVersion;
};

public type TypeDef record {
    Name name = {};
    DiagnosticPos pos;
    Visibility visibility = "PACKAGE_PRIVATE";
    BType typeValue = "()";
    Function?[]? attachedFuncs = ();
};

public type Function record {|
    DiagnosticPos pos;
    int argsCount = 0;
    BasicBlock?[] basicBlocks = [];
    ErrorEntry?[] errorEntries = [];
    boolean isDeclaration = false;
    boolean isInterface = false;
    VariableDcl?[] localVars = [];
    Name name = {};
    BInvokableType typeValue = {};
    Visibility visibility = "PACKAGE_PRIVATE";
|};

public type BasicBlock record {|
    Name id = {};
    Instruction?[] instructions = [];
    Terminator terminator = {pos:{}, kind:"RETURN"};
|};

public type ErrorEntry record {|
    BasicBlock trapBB;
    VarRef errorOp;
|};

public type Name record {|
    string value = "";
|};

public const BINARY_ADD = "ADD";
public const BINARY_SUB = "SUB";
public const BINARY_MUL = "MUL";
public const BINARY_DIV = "DIV";
public const BINARY_EQUAL = "EQUAL";
public const BINARY_NOT_EQUAL = "NOT_EQUAL";
public const BINARY_GREATER_THAN = "GREATER_THAN";
public const BINARY_GREATER_EQUAL = "GREATER_EQUAL";
public const BINARY_LESS_THAN = "LESS_THAN";
public const BINARY_LESS_EQUAL = "LESS_EQUAL";
public const BINARY_AND = "AND";
public const BINARY_OR = "OR";

public type BinaryOpInstructionKind BINARY_ADD|BINARY_SUB|BINARY_MUL|BINARY_DIV|BINARY_EQUAL|BINARY_NOT_EQUAL
                                       |BINARY_GREATER_THAN|BINARY_GREATER_EQUAL|BINARY_LESS_THAN|BINARY_LESS_EQUAL
                                       |BINARY_AND|BINARY_OR;

public const INS_KIND_MOVE = "MOVE";
public const INS_KIND_CONST_LOAD = "CONST_LOAD";
public const INS_KIND_NEW_MAP = "NEW_MAP";
public const INS_KIND_NEW_INST = "NEW_INST";
public const INS_KIND_MAP_STORE = "MAP_STORE";
public const INS_KIND_NEW_ARRAY = "NEW_ARRAY";
public const INS_KIND_ARRAY_STORE = "ARRAY_STORE";
public const INS_KIND_MAP_LOAD = "MAP_LOAD";
public const INS_KIND_ARRAY_LOAD = "ARRAY_LOAD";
public const INS_KIND_NEW_ERROR = "NEW_ERROR";
public const INS_KIND_TYPE_CAST = "TYPE_CAST";
public const INS_KIND_IS_LIKE = "IS_LIKE";
public const INS_KIND_TYPE_TEST = "TYPE_TEST";
public const INS_KIND_OBJECT_STORE = "OBJECT_STORE";
public const INS_KIND_OBJECT_LOAD = "OBJECT_LOAD";
public const INS_KIND_NEW_XML_ELEMENT = "NEW_XML_ELEMENT";
public const INS_KIND_NEW_XML_TEXT = "NEW_XML_TEXT";
public const INS_KIND_NEW_XML_COMMENT = "NEW_XML_COMMENT";
public const INS_KIND_NEW_XML_PI = "NEW_XML_PI";
public const INS_KIND_NEW_XML_QNAME = "NEW_XML_QNAME";
public const INS_KIND_NEW_STRING_XML_QNAME = "NEW_STRING_XML_QNAME";
public const INS_KIND_XML_SEQ_STORE = "XML_SEQ_STORE";
public const INS_KIND_XML_SEQ_LOAD = "XML_SEQ_LOAD";
public const INS_KIND_XML_LOAD = "XML_LOAD";
public const INS_KIND_XML_LOAD_ALL = "XML_LOAD_ALL";
public const INS_KIND_XML_ATTRIBUTE_STORE = "XML_ATTRIBUTE_STORE";
public const INS_KIND_XML_ATTRIBUTE_LOAD = "XML_ATTRIBUTE_LOAD";
public const INS_KIND_FP_LOAD = "FP_LOAD";

public type InstructionKind INS_KIND_MOVE | INS_KIND_CONST_LOAD | INS_KIND_NEW_MAP | INS_KIND_NEW_INST |
                                INS_KIND_MAP_STORE | INS_KIND_NEW_ARRAY | INS_KIND_NEW_ERROR | INS_KIND_ARRAY_STORE |
                                INS_KIND_MAP_LOAD | INS_KIND_ARRAY_LOAD | INS_KIND_TYPE_CAST | INS_KIND_IS_LIKE |
                                INS_KIND_TYPE_TEST | BinaryOpInstructionKind | INS_KIND_OBJECT_STORE |
                                INS_KIND_OBJECT_LOAD | INS_KIND_NEW_XML_ELEMENT | INS_KIND_NEW_XML_QNAME |
                                INS_KIND_NEW_STRING_XML_QNAME | INS_KIND_XML_SEQ_STORE | INS_KIND_NEW_XML_TEXT |
                                INS_KIND_NEW_XML_COMMENT | INS_KIND_NEW_XML_PI | INS_KIND_XML_ATTRIBUTE_STORE |
                                INS_KIND_XML_ATTRIBUTE_LOAD | INS_KIND_XML_LOAD_ALL | INS_KIND_XML_LOAD |
                                INS_KIND_XML_SEQ_LOAD | INS_KIND_FP_LOAD;

public const TERMINATOR_GOTO = "GOTO";
public const TERMINATOR_CALL = "CALL";
public const TERMINATOR_ASYNC_CALL = "ASYNC_CALL";
public const TERMINATOR_BRANCH = "BRANCH";
public const TERMINATOR_RETURN = "RETURN";
public const TERMINATOR_PANIC = "PANIC";
public const TERMINATOR_WAIT = "WAIT";

public type TerminatorKind TERMINATOR_GOTO|TERMINATOR_CALL|TERMINATOR_BRANCH|TERMINATOR_RETURN|TERMINATOR_ASYNC_CALL
                                |TERMINATOR_PANIC|TERMINATOR_WAIT;

//TODO try to make below details meta
public const VAR_KIND_LOCAL = "LOCAL";
public type LocalVarKind VAR_KIND_LOCAL;

public const VAR_KIND_TEMP = "TEMP";
public type TempVarKind VAR_KIND_TEMP;

public const VAR_KIND_RETURN = "RETURN";
public type ReturnVarKind VAR_KIND_RETURN;

public const VAR_KIND_ARG = "ARG";
public type ArgVarKind VAR_KIND_ARG;

public const VAR_KIND_GLOBAL = "GLOBAL";
public type GlobalVarKind VAR_KIND_GLOBAL;

public const VAR_KIND_SELF = "SELF";
public type SelfVarKind VAR_KIND_SELF;

public type VarKind LocalVarKind | TempVarKind | ReturnVarKind | ArgVarKind | GlobalVarKind | SelfVarKind;


public const VAR_SCOPE_GLOBAL = "GLOBAL_SCOPE";
public const VAR_SCOPE_FUNCTION = "FUNCTION_SCOPE";

public type VarScope VAR_SCOPE_GLOBAL | VAR_SCOPE_FUNCTION;


public const ARRAY_STATE_CLOSED_SEALED = "CLOSED_SEALED";
public const ARRAY_STATE_OPEN_SEALED = "OPEN_SEALED";
public const ARRAY_STATE_UNSEALED = "UNSEALED";

public type ArrayState ARRAY_STATE_CLOSED_SEALED | ARRAY_STATE_OPEN_SEALED | ARRAY_STATE_UNSEALED;

public type VariableDcl record {|
    VarKind kind = "LOCAL";
    VarScope varScope = VAR_SCOPE_FUNCTION;
    Name name = {};
    BType typeValue = "()";
    anydata...; // This is to type match with Object type fields in subtypes
|};

public type GlobalVariableDcl record {|
    VarKind kind = "GLOBAL";
    VarScope varScope = VAR_SCOPE_GLOBAL;
    Name name = {};
    BType typeValue = "()";
    Visibility visibility = "PACKAGE_PRIVATE";
|};

public const TYPE_ANY = "any";
public type BTypeAny TYPE_ANY;

public const TYPE_ANYDATA = "anydata";
public type BTypeAnyData TYPE_ANYDATA;

public const TYPE_NONE = "none";
public type BTypeNone TYPE_NONE;

public const TYPE_NIL = "()";
public type BTypeNil TYPE_NIL;

public const TYPE_INT = "int";
public type BTypeInt TYPE_INT;

public const TYPE_FLOAT = "float";
public type BTypeFloat TYPE_FLOAT;

public const TYPE_BOOLEAN = "boolean";
public type BTypeBoolean TYPE_BOOLEAN;

public const TYPE_STRING = "string";
public type BTypeString TYPE_STRING;

public const TYPE_BYTE = "byte";
public type BTypeByte TYPE_BYTE;

public const TYPE_TYPEDESC = "typedesc";
public type BTypeTypedesc TYPE_TYPEDESC;

public const TYPE_JSON = "json";
public type BJSONType TYPE_JSON;

public const TYPE_DESC = "typedesc";
public type BTypeDesc TYPE_DESC;

public const TYPE_XML = "xml";
public type BXMLType TYPE_XML;

public type BArrayType record {|
    ArrayState state;
    BType eType;
|};

public type BMapType record {|
    BType constraint;
|};

public type BErrorType record {|
    BType reasonType;
    BType detailType;
|};

public type BRecordType record {|
    Name name = {};
    boolean sealed;
    BType restFieldType;
    BRecordField?[] fields = [];
|};

public type BObjectType record {|
    Name name = {};
    boolean isAbstract = false;
    BObjectField?[] fields = [];
    BAttachedFunction?[] attachedFunctions = [];
|};

public type Self record {|
    BType bType;
|};

public type BAttachedFunction record {|
    Name name = {};
    BInvokableType funcType;
    Visibility visibility;
|};

public type BRecordField record {
    Name name;
    BType typeValue;
    //TODO add position
};

public type BObjectField record {
    Name name;
    Visibility visibility;
    BType typeValue;
    //TODO add position
};

public type BUnionType record {|
   BType?[]  members;
|};

public type BTupleType record {|
   BType?[]  tupleTypes;
|};

public type BFutureType record {|
    BType returnType;
|};

public type BType BTypeInt | BTypeBoolean | BTypeAny | BTypeNil | BTypeByte | BTypeFloat | BTypeString | BUnionType |
                  BTupleType | BInvokableType | BArrayType | BRecordType | BObjectType | BMapType | BErrorType |
<<<<<<< HEAD
                  BTypeAnyData | BTypeNone | BFutureType | BJSONType | Self | BTypeTypedesc;
=======
                  BTypeAnyData | BTypeNone | BFutureType | BJSONType | Self | BTypeDesc| BXMLType;
>>>>>>> 1d08095e

public type ModuleID record {|
    string org = "";
    string name = "";
    string modVersion = "";
    boolean isUnnamed = false;
    string sourceFilename = "";
|};

public type BInvokableType record {
    BType?[] paramTypes = [];
    BType retType?;
};

public const VISIBILITY_PACKAGE_PRIVATE = "PACKAGE_PRIVATE";
public const VISIBILITY_PRIVATE = "PRIVATE";
public const VISIBILITY_PUBLIC = "PUBLIC";

public type Visibility VISIBILITY_PACKAGE_PRIVATE|VISIBILITY_PRIVATE|VISIBILITY_PUBLIC;


// Instructions

public type Instruction record  {
    DiagnosticPos pos;
    InstructionKind kind;
};

public type Terminator record {
    DiagnosticPos pos;
    TerminatorKind kind;
};

public type DiagnosticPos record {|
    int sLine = -1;
    int eLine = -1;
    int sCol = -1;
    int eCol = -1;
    string sourceFileName = "";
|};

public type ConstantLoad record {|
    DiagnosticPos pos;
    InstructionKind kind;
    VarRef lhsOp;
    BType typeValue;
    int | string | boolean | float | () value;
|};

public type NewMap record {|
    DiagnosticPos pos;
    InstructionKind kind;
    VarRef lhsOp;
    BType typeValue;
|};

public type NewInstance record {|
    DiagnosticPos pos;
    InstructionKind kind;
    TypeDef typeDef;
    VarRef lhsOp;
|};

public type NewArray record {|
    DiagnosticPos pos;
    InstructionKind kind;
    VarRef lhsOp;
    VarRef sizeOp;
    BType typeValue;
|};

public type NewError record {|
    DiagnosticPos pos;
    InstructionKind kind;
    VarRef lhsOp;
    VarRef reasonOp;
    VarRef detailsOp;
|};

public type FPLoad record {|
    DiagnosticPos pos;
    InstructionKind kind;
    VarRef lhsOp;
    ModuleID pkgID;
    Name name;
|};

public type FieldAccess record {|
    DiagnosticPos pos;
    InstructionKind kind;
    VarRef lhsOp;
    VarRef keyOp;
    VarRef rhsOp;
|};

public type TypeCast record {|
    DiagnosticPos pos;
    InstructionKind kind;
    VarRef lhsOp;
    VarRef rhsOp;
|};

public type IsLike record {|
    DiagnosticPos pos;
    InstructionKind kind;
    VarRef lhsOp;
    VarRef rhsOp;
    BType typeValue;
|};

public type TypeTest record {|
    DiagnosticPos pos;
    InstructionKind kind;
    VarRef lhsOp;
    VarRef rhsOp;
    BType typeValue;
|};

public type VarRef record {|
    BType typeValue;
    VariableDcl variableDcl;
|};

public type Move record {|
    DiagnosticPos pos;
    InstructionKind kind;
    VarRef lhsOp;
    VarRef rhsOp;
|};

public type BinaryOp record {|
    DiagnosticPos pos;
    InstructionKind kind;
    VarRef lhsOp;
    VarRef rhsOp1;
    VarRef rhsOp2;
|};

public type Wait record {|
    DiagnosticPos pos;
    TerminatorKind kind;
    VarRef lhsOp;
    VarRef?[] exprList;
|};

public type Call record {|
    DiagnosticPos pos;
    VarRef?[] args;
    TerminatorKind kind;
    VarRef? lhsOp;
    ModuleID pkgID;
    Name name;
    boolean isVirtual;
    BasicBlock thenBB;
|};

public type AsyncCall record {|
    DiagnosticPos pos;
    VarRef?[] args;
    TerminatorKind kind;
    VarRef? lhsOp;
    ModuleID pkgID;
    Name name;
    BasicBlock thenBB;
|};

public type Branch record {|
    DiagnosticPos pos;
    BasicBlock falseBB;
    TerminatorKind kind;
    VarRef op;
    BasicBlock trueBB;
|};

public type GOTO record {|
    DiagnosticPos pos;
    TerminatorKind kind;
    BasicBlock targetBB;
|};

public type Return record {|
    DiagnosticPos pos;
    TerminatorKind kind;
|};


public type Panic record {|
    DiagnosticPos pos;
    TerminatorKind kind;
    VarRef errorOp;
|};

public type NewXMLElement record {|
    DiagnosticPos pos;
    InstructionKind kind;
    VarRef lhsOp;
    VarRef startTagOp;
    VarRef endTagOp;
    VarRef defaultNsURIOp;
|};

public type NewXMLQName record {|
    DiagnosticPos pos;
    InstructionKind kind;
    VarRef lhsOp;
    VarRef localnameOp;
    VarRef nsURIOp;
    VarRef prefixOp;
|};

public type NewStringXMLQName record {|
    DiagnosticPos pos;
    InstructionKind kind;
    VarRef lhsOp;
    VarRef stringQNameOp;
|};

public type XMLAccess record {|
    DiagnosticPos pos;
    InstructionKind kind;
    VarRef lhsOp;
    VarRef rhsOp;
|};

public type NewXMLText record {|
    DiagnosticPos pos;
    InstructionKind kind;
    VarRef lhsOp;
    VarRef textOp;
|};

public type NewXMLComment record {|
    DiagnosticPos pos;
    InstructionKind kind;
    VarRef lhsOp;
    VarRef textOp;
|};

public type NewXMLPI record {|
    DiagnosticPos pos;
    InstructionKind kind;
    VarRef lhsOp;
    VarRef dataOp;
    VarRef targetOp;
|};<|MERGE_RESOLUTION|>--- conflicted
+++ resolved
@@ -211,9 +211,6 @@
 public const TYPE_BYTE = "byte";
 public type BTypeByte TYPE_BYTE;
 
-public const TYPE_TYPEDESC = "typedesc";
-public type BTypeTypedesc TYPE_TYPEDESC;
-
 public const TYPE_JSON = "json";
 public type BJSONType TYPE_JSON;
 
@@ -288,11 +285,7 @@
 
 public type BType BTypeInt | BTypeBoolean | BTypeAny | BTypeNil | BTypeByte | BTypeFloat | BTypeString | BUnionType |
                   BTupleType | BInvokableType | BArrayType | BRecordType | BObjectType | BMapType | BErrorType |
-<<<<<<< HEAD
-                  BTypeAnyData | BTypeNone | BFutureType | BJSONType | Self | BTypeTypedesc;
-=======
                   BTypeAnyData | BTypeNone | BFutureType | BJSONType | Self | BTypeDesc| BXMLType;
->>>>>>> 1d08095e
 
 public type ModuleID record {|
     string org = "";
