--- conflicted
+++ resolved
@@ -316,27 +316,26 @@
             }
             println(";");
         } else if (term is AsyncCall) {
-          print(tabs);
-          VarRef? lhsOp = term.lhsOp;
-          if (lhsOp is VarRef) {
-              self.opEmitter.emitOp(lhsOp);
-              print(" = ");
-          }
-          print(" START ");
-          print(term.pkgID.org, "/", term.pkgID.name, "::", term.pkgID.modVersion, ":", term.name.value, "(");
-          int i = 0;
-          foreach var arg in term.args {
-              if (arg is VarRef) {
-                  if (i != 0) {
-                      print(", ");
-                  }
-                  self.opEmitter.emitOp(arg);
-                  i = i + 1;
-              }
-          }
-          println(") -> ", term.thenBB.id.value, ";");
-<<<<<<< HEAD
-      } else if (term is FPCall) {
+            print(tabs);
+            VarRef? lhsOp = term.lhsOp;
+            if (lhsOp is VarRef) {
+                self.opEmitter.emitOp(lhsOp);
+                print(" = ");
+            }
+            print(" START ");
+            print(term.pkgID.org, "/", term.pkgID.name, "::", term.pkgID.modVersion, ":", term.name.value, "(");
+            int i = 0;
+            foreach var arg in term.args {
+                if (arg is VarRef) {
+                    if (i != 0) {
+                        print(", ");
+                    }
+                    self.opEmitter.emitOp(arg);
+                    i = i + 1;
+                }
+            }
+            println(") -> ", term.thenBB.id.value, ";");
+        } else if (term is FPCall) {
             print(tabs);
             VarRef? lhsOp = term.lhsOp;
             if (lhsOp is VarRef) {
@@ -357,10 +356,7 @@
                 }
             }
             println(") -> ", term.thenBB.id.value, ";");
-      } else { //if (term is Return) {
-=======
         } else { //if (term is Return) {
->>>>>>> 29b44ce1
             println(tabs, "return;");
         }
     }
