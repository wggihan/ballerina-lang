<?xml version="1.0" encoding="UTF-8"?>
<!--
  ~ Copyright (c) 2018, WSO2 Inc. (http://www.wso2.org) All Rights Reserved.
  ~
  ~ WSO2 Inc. licenses this file to you under the Apache License,
  ~ Version 2.0 (the "License"); you may not use this file except
  ~ in compliance with the License.
  ~ You may obtain a copy of the License at
  ~
  ~    http://www.apache.org/licenses/LICENSE-2.0
  ~
  ~ Unless required by applicable law or agreed to in writing,
  ~ software distributed under the License is distributed on an
  ~ "AS IS" BASIS, WITHOUT WARRANTIES OR CONDITIONS OF ANY
  ~ KIND, either express or implied.  See the License for the
  ~ specific language governing permissions and limitations
  ~ under the License.
  -->

<project xmlns="http://maven.apache.org/POM/4.0.0" xmlns:xsi="http://www.w3.org/2001/XMLSchema-instance" xsi:schemaLocation="http://maven.apache.org/POM/4.0.0 http://maven.apache.org/maven-v4_0_0.xsd">
    <parent>
        <groupId>org.ballerinalang</groupId>
        <artifactId>ballerina-parent</artifactId>
        <version>0.990.3-SNAPSHOT</version>
        <relativePath>../../pom.xml</relativePath>
    </parent>
    <modelVersion>4.0.0</modelVersion>
    <artifactId>ballerina-bir</artifactId>
    <packaging>jar</packaging>
    <name>Ballerina - BIR Model</name>
    <url>https://ballerina.io</url>

    <dependencies>
        <dependency>
            <groupId>org.ballerinalang</groupId>
            <artifactId>ballerina-lang</artifactId>
        </dependency>
        <dependency>
            <groupId>org.ballerinalang</groupId>
            <artifactId>ballerina-builtin</artifactId>
            <type>zip</type>
            <classifier>ballerina-binary-repo</classifier>
        </dependency>
        <dependency>
            <groupId>org.ballerinalang</groupId>
            <artifactId>ballerina-llvm</artifactId>
            <type>zip</type>
            <classifier>ballerina-binary-repo</classifier>
        </dependency>
        <dependency>
            <groupId>org.ballerinalang</groupId>
            <artifactId>ballerina-io</artifactId>
            <type>zip</type>
            <classifier>ballerina-binary-repo</classifier>
        </dependency>
        <dependency>
            <groupId>org.ballerinalang</groupId>
            <artifactId>ballerina-internal</artifactId>
            <type>zip</type>
            <classifier>ballerina-binary-repo</classifier>
        </dependency>
        <dependency>
            <groupId>org.ballerinalang</groupId>
<<<<<<< HEAD
            <artifactId>ballerina-encoding</artifactId>
=======
            <artifactId>ballerina-runtime</artifactId>
>>>>>>> 5e68b8d9
            <type>zip</type>
            <classifier>ballerina-binary-repo</classifier>
        </dependency>
    </dependencies>

    <build>
        <plugins>
            <plugin>
                <groupId>org.codehaus.mojo</groupId>
                <artifactId>exec-maven-plugin</artifactId>
                <executions>
                    <execution>
                        <id>gen-balo</id>
                        <goals>
                            <goal>java</goal>
                        </goals>
                        <phase>compile</phase>
                        <configuration>
                            <systemProperties>
                                <systemProperty>
                                    <key>BALLERINA_DEV_MODE_COMPILE</key>
                                    <value>true</value>
                                </systemProperty>
                            </systemProperties>
                            <arguments>
                                <argument>false</argument>
                                <argument>${basedir}/src/main/ballerina/</argument>
                                <argument>${project.build.directory}/generated-balo/repo/ballerina</argument>
                                <argument>${project.build.directory}</argument>
                                <argument>${project.version}</argument>
                            </arguments>
                        </configuration>
                    </execution>
                </executions>
                <configuration>
                    <mainClass>org.ballerinalang.stdlib.utils.GenerateBalo</mainClass>
                </configuration>
            </plugin>

            <plugin>
                <groupId>org.apache.maven.plugins</groupId>
                <artifactId>maven-dependency-plugin</artifactId>
                <executions>
                    <execution>
                        <id>unpack-dependencies</id>
                        <phase>generate-resources</phase>
                        <goals>
                            <goal>unpack-dependencies</goal>
                        </goals>
                        <configuration>
                            <includeClassifiers>ballerina-binary-repo</includeClassifiers>
                            <outputDirectory>${project.build.directory}/lib</outputDirectory>
                        </configuration>
                    </execution>
                </executions>
            </plugin>

            <!-- For ballerina annotation processing -->
            <plugin>
                <groupId>org.bsc.maven</groupId>
                <artifactId>maven-processor-plugin</artifactId>
                <version>${mvn.processor.plugin.version}</version>
                <configuration>
                    <processors>
                        <processor>org.ballerinalang.codegen.BallerinaAnnotationProcessor</processor>
                    </processors>
                    <options>
                        <nativeEntityProviderPackage>org.ballerinalang.stdlib.llvm.generated.providers
                        </nativeEntityProviderPackage>
                        <nativeEntityProviderClass>StandardNativeElementProvider</nativeEntityProviderClass>
                    </options>
                </configuration>
                <executions>
                    <execution>
                        <id>process</id>
                        <goals>
                            <goal>process</goal>
                        </goals>
                        <phase>generate-sources</phase>
                    </execution>
                </executions>
            </plugin>

            <plugin>
                <groupId>org.apache.maven.plugins</groupId>
                <artifactId>maven-assembly-plugin</artifactId>
                <executions>
                    <execution>
                        <id>distribution</id>
                        <phase>package</phase>
                        <goals>
                            <goal>attached</goal>
                        </goals>
                        <configuration>
                            <descriptorSourceDirectory>assembly</descriptorSourceDirectory>
                        </configuration>
                    </execution>
                </executions>
            </plugin>
        </plugins>
    </build>

</project><|MERGE_RESOLUTION|>--- conflicted
+++ resolved
@@ -61,11 +61,13 @@
         </dependency>
         <dependency>
             <groupId>org.ballerinalang</groupId>
-<<<<<<< HEAD
             <artifactId>ballerina-encoding</artifactId>
-=======
+            <type>zip</type>
+            <classifier>ballerina-binary-repo</classifier>
+        </dependency>
+        <dependency>
+            <groupId>org.ballerinalang</groupId>
             <artifactId>ballerina-runtime</artifactId>
->>>>>>> 5e68b8d9
             <type>zip</type>
             <classifier>ballerina-binary-repo</classifier>
         </dependency>
