## Package overview

This package provides the functionality required to access and manipulate data stored in any type of relational database that is accessible via Java Database Connectivity (JDBC). 

### Endpoint 

<<<<<<< HEAD
To access a database, you must first create an `endpoint`, which is a virtual representation of the physical endpoint that you are trying to connect to. Create an endpoint of the JDBC client type (i.e., `jdbc:Client`) and provide the necessary connection parameters. This will create a pool of connections to the specified database. A sample for creating an endpoint with the JDBC client can be found below. 

**NOTE**: Although the JDBC client type supports connecting to any type of relational database that is accessible via JDBC, if you are using a MySQL or H2 database, it is recommended to use endpoints that are created using the client types specific to them via the relevant Ballerina packages. 

### Database operations

Once the endpoint is created, database operations can be executed through that endpoint. This package provides support for creating tables and executing stored procedures. It also supports selecting, inserting, deleting, updating, and batch updating data. Samples for these operations can be found below. Details of the SQL data types and query parameters relevant to these database operations can be found in SQL package documentation. 
=======
To access a database, you must first create an `endpoint`, which is a virtual representation of the physical endpoint that you are trying to connect to. Create an endpoint of the JDBC client type (i.e., `jdbc:Client`) and provide the necessary connection parameters. This will create a pool of connections to the specified database. A sample for creating an endpoint with a JDBC client can be found below. 

**NOTE**: Even though JDBC client type supports connecting to any type of relational database that is accessible via JDBC, if you are using a MySQL or H2 database, it is recommended to use endpoints that are created using the client types specific to them via the relevant Ballerina packages. 

### Database operations

Once the endpoint is created, database operations can be executed through that endpoint. This package provides support for creating tables and executing stored procedures. It also supports selecting, inserting, deleting, updating, and batch updating data. Samples for these operations can be found below. Details of the SQL data types and query parameters relevant for these database operations can be found in the documentation for the SQL package. 
>>>>>>> 73835545

## Samples

### Creating an endpoint
```ballerina
endpoint jdbc:Client testDB {
    url: "jdbc:mysql://localhost:3306/testdb",
    username: "root",
    password: "root",
    poolOptions: { maximumPoolSize: 5 },
    dbOptions: { useSSL: false }
};
```
The full list of endpoint properties can be found listed under the `sql:PoolOptions` type, which is located in the `types.bal` file of the SQL package directory.

### Creating tables

<<<<<<< HEAD
This sample creates a table with two columns. One field is of type `int`, and the other is of type `varchar`. The CREATE statement is executed via the `update` operation of the endpoint.
=======
Following is an example of creating a table with two columns. One column is of type int and the other of varchar. The CREATE statement is executed via the `update` operation of the endpoint.
>>>>>>> 73835545

```ballerina
// Create the ‘Students’ table with fields ‘StudentID’ and ‘LastName’.
var ret = testDB->update("CREATE TABLE IF NOT EXISTS Students(StudentID int, LastName varchar(255))");
match ret {
    int retInt => io:println("Students table create status in DB: " + retInt);
    error err => io:println("Students table create failed: " + err.message);
}
```

### Inserting data

This sample shows three examples of data insertion by executing an INSERT statement using the `update` operation of the endpoint. 

In the first example, query parameter values are passed directly into the query statement of the `update` operation:

```ballerina
var ret1 = testDB->update("INSERT INTO Students(StudentID, LastName) values (1, 'john')");
match ret1 {
    int retInt => io:println("Inserted row count to Students table: " + retInt);
    error err => io:println("Insert to Students table failed: " + err.message);
}
```

<<<<<<< HEAD
In the second example, the parameter values, which are in local variables, are passed directly as parameters to the `update` operation. This direct parameter passing can be done for any primitive Ballerina type like string, int, float, or boolean. The sql type of the parameter is derived from the type of the Ballerina variable that is passed in. 
=======
In the next example, parameter values that are in local variables are directly passed as parameters to the `update` operation. This direct parameter passing can be done for any primitive Ballerina type like string, int, float or boolean. The sql type of the parameter is derived from the type of the Ballerina variable passed in. 
>>>>>>> 73835545

```ballerina
int id = 2;
string name = "Anne";
var ret2 = testDB->update("INSERT INTO Students(StudentID, LastName) values (?, ?)", id, name);
match ret2 {
    int retInt => io:println("Inserted row count to Students table: " + retInt);
    error err => io:println("Insert to Students table failed: " + err.message);
}
```

<<<<<<< HEAD
In the third example, parameter values are passed as an `sql:Parameter` to the `update` operation. Use `sql:Parameter` when you need to provide more details such as the exact sql type of the parameter, the parameter direction, etc. The default parameter direction is "IN". For more details on parameters, see the `sql` package.
=======
In the next example, parameter values are passed as `sql:Parameter` to the `update` operation. Use sql:Parameter when you need to provide details such as the exact SQL type of the parameter or the parameter direction. The default parameter direction is "IN". Refer to the `sql` package for more details on parameters.
>>>>>>> 73835545

```ballerina
sql:Parameter p1 = { sqlType: sql:TYPE_INTEGER, value: 3 };
sql:Parameter p2 = { sqlType: sql:TYPE_VARCHAR, value: "James" };
var ret3 = testDB->update("INSERT INTO Students(StudentID, LastName) values (?, ?)", p1, p2);
match ret3 {
    int retInt => io:println("Inserted row count to Students table: " + retInt);
    error err => io:println("Insert to Students table failed: " + err.message);
}
```

### Inserting data with auto-generated keys

This example demonstrates inserting data while returning the auto-generated keys. It achieves this by using the `updateWithGeneratedKeys` operation to execute the INSERT statement.

```ballerina
int age = 31;
string name = "Kate";
var ret0 = testDB->updateWithGeneratedKeys("INSERT INTO student(age, name) values (?, ?)", (), age, name);
match ret0 {
    (int, string[]) y => {
        var (count, ids) = y;
        io:println("Inserted row count: " + count);
        io:println("Generated key: " + ids[0]);
    }
    error err => io:println("Insert to student table failed: " + err.message);
}
```

### Selecting data

<<<<<<< HEAD
This example demonstrates selecting data. First, a type is created to represent the returned result set. Next, the SELECT query is executed via the `select` operation of the endpoint by passing that result set type. Once the query is executed, each data record can be retrieved by looping the result set. The table returned by the select operation holds a pointer to the actual data in the database and it loads data from the table only when it is accessed. This table can be iterated only once. 
=======
Following is an example of selecting data. First, a type is created to represent the returned result set. Then the SELECT query is executed via the `select` operation of the endpoint by passing that result set type. Once the query is executed, each data record can be retrieved by looping the result set. The table returned by the select operation holds a pointer to the actual data in the database and it loads data from the table only when it is accessed. This table can be iterated only once. 
>>>>>>> 73835545

```ballerina
// Define a type to represent the results set.
type Student {
    int id,
    string name,
};

// Select the data from the table.
var selectRet = testDB->select("SELECT * FROM Students WHERE StudentID = 1", Student);
table<Student> dt;
match selectRet {
    table tableReturned => dt = tableReturned;
    error err => io:println("Select data from Students table failed: " + err.message);
}

// Access the returned table. 
foreach record in dt {
    io:println("Student:Name:" + record.name);
}
```

To re-iterate the same table multiple times, set the `loadToMemory` argument to true within the `select` action.

```ballerina
var selectRet = testDB->select("SELECT * FROM student", Student, loadToMemory = true);
table<Student> dt;
match selectRet {
    table tableReturned => dt = tableReturned;
    error err => io:println("Select data from student table failed: " + err.message);
}

foreach record in dt {
    io:println("Student:" + record.id + "|" + record.name + "|" + record.age);
}
foreach record in dt {
    io:println("Student:" + record.id + "|" + record.name + "|" + record.age);
}
````


### Updating data

This example demonstrates modifying data by executing an UPDATE statement via the `update` operation of the endpoint.

```ballerina
var ret4 = testDB->update("Update Students set LastName = 'Johnes' where StudentID = ?", 1);
match ret4 {
    int retInt => io:println("Updated row count in Students table: " + retInt);
    error err => io:println("Update in Students table failed: " + err.message);
}
```

### Batch updating data

This example demonstrates how to insert multiple records with a single INSERT statement that is executed via the `batchUpdate` operation of the endpoint. This is done by first creating multiple parameter arrays, each representing a single record, and then passing those arrays to the `batchUpdate` operation. Similarly, multiple UPDATE statements can also be executed via `batchUpdate`.

```ballerina
// Create the first batch of parameters.
sql:Parameter para1 = { sqlType: sql:TYPE_INTEGER, value: 5 };
sql:Parameter para2 = { sqlType: sql:TYPE_VARCHAR, value: "Alex" };
sql:Parameter[] parameters1 = [para1, para2];

// Create the second batch of parameters.
sql:Parameter para3 = { sqlType: sql:TYPE_INTEGER, value: 6 };
sql:Parameter para4 = { sqlType: sql:TYPE_VARCHAR, value: "Peter" };
sql:Parameter[] parameters2 = [para3, para4];

// Do the batch update by passing the batches.
var ret5 = testDB->batchUpdate("INSERT INTO Students(StudentID, LastName) values (?, ?)", parameters1, parameters2);
match ret5 {
    int[] counts => {
        io:println("Batch item 1 update counts: " + counts[0]);
        io:println("Batch item 2 update counts: " + counts[1]);
    }
    error err => io:println("Batch update action failed: " + err.message);
}
```

### Calling stored procedures

The following examples demonstrate executing stored procedures via the `call` operation of the endpoint. 

The first example shows how to create and call a simple stored procedure that inserts data.
```ballerina
// Create the stored procedure.
var ret6 = testDB->update("CREATE PROCEDURE INSERTDATA (IN pID INT, IN pName VARCHAR(255))
                           BEGIN
                              INSERT INTO Students(StudentID, LastName) values (pID, pName);
                           END");
match ret6 {
    int status => io:println("Stored proc creation status: " + status);
    error err => io:println("Stored procedure creation failed: " + err.message);
}

// Call the stored procedure.
var ret7 = testDB->call("{CALL INSERTDATA(?,?)}", (), 7, "George");
match ret7 {
    ()|table[] => io:println("Call action successful");
    error err => io:println("Stored procedure call failed: " + err.message);
}
```
This next example shows how to create and call a stored procedure that accepts `INOUT` and `OUT` parameters. 

```ballerina
// Create the stored procedure.
var ret8 = testDB->update("CREATE PROCEDURE GETCOUNT (INOUT pID INT, OUT pCount INT)
                           BEGIN
                                SELECT COUNT(*) INTO pID FROM Students WHERE StudentID = pID;
                                SELECT COUNT(*) INTO pCount FROM Students WHERE StudentID = 2;
                           END");
match ret8 {
    int status => io:println("Stored proc creation status: " + status);
    error err => io:println("Stored procedure creation failed: " + err.message);
}

// Call the stored procedure.
sql:Parameter param1 = { sqlType: sql:TYPE_INTEGER, value: 3, direction: sql:DIRECTION_INOUT };
sql:Parameter param2 = { sqlType: sql:TYPE_INTEGER, direction: sql:DIRECTION_OUT };
var ret9 = testDB->call("{CALL GETCOUNT(?,?)}", (), param1, param2);
match ret9 {
    ()|table[] => {
        io:println("Call action successful");
        io:print("Student count with ID = 3: ");
        io:println(param1.value);
        io:print("Student count with ID = 2: ");
        io:println(param2.value);
    }
    error err => io:println("Stored procedure call failed: " + err.message);
}
```

### Get proxy table

Use the `getProxyTable` action shown below to obtain a proxy for a database table that allows performing add/remove operations over the actual database table.

```ballerina
var proxyRet = testDB->getProxyTable("student", Student);
table<Student> tbProxy;
match proxyRet {
    table tbReturned => tbProxy = tbReturned;
    error err => io:println("Proxy table retrieval failed: " + err.message);
}

// Iterate through the table and retrieve the data records corresponding to each row.
foreach record in tbProxy {
    io:println("Student:" + record.id + "|" + record.name + "|" + record.age);
}

// Add data to the database table through the proxied table.
Student s = { name: "Tim", age: 14 };
var addRet = tbProxy.add(s);
match addRet {
    () => io:println("Insertion to table successful");
    error err => io:println("Insertion to table failed: " + err.message);
}

// Remove data from the database table through the proxied table by passing a
// function pointer, which returns a boolean value evaluating whether a given record
// should be removed or not.
var rmRet = tbProxy.remove(isUnder20);
match rmRet {
    int count => io:println("Removed count: " + count);
    error err => io:println("Removing from table failed: " + err.message);
}
```<|MERGE_RESOLUTION|>--- conflicted
+++ resolved
@@ -4,23 +4,14 @@
 
 ### Endpoint 
 
-<<<<<<< HEAD
-To access a database, you must first create an `endpoint`, which is a virtual representation of the physical endpoint that you are trying to connect to. Create an endpoint of the JDBC client type (i.e., `jdbc:Client`) and provide the necessary connection parameters. This will create a pool of connections to the specified database. A sample for creating an endpoint with the JDBC client can be found below. 
-
-**NOTE**: Although the JDBC client type supports connecting to any type of relational database that is accessible via JDBC, if you are using a MySQL or H2 database, it is recommended to use endpoints that are created using the client types specific to them via the relevant Ballerina packages. 
+To access a database, you must first create an `endpoint`, which is a virtual representation of the physical endpoint that you are trying to connect to. Create an endpoint of the JDBC client type (i.e., `jdbc:Client`) and provide the necessary connection parameters. This will create a pool of connections to the specified database. A sample for creating an endpoint with a JDBC client can be found below. 
+
+**NOTE**: Althought the JDBC client type supports connecting to any type of relational database that is accessible via JDBC, if you are using a MySQL or H2 database, it is recommended to use endpoints that are created using the client types specific to them via the relevant Ballerina packages. 
 
 ### Database operations
 
-Once the endpoint is created, database operations can be executed through that endpoint. This package provides support for creating tables and executing stored procedures. It also supports selecting, inserting, deleting, updating, and batch updating data. Samples for these operations can be found below. Details of the SQL data types and query parameters relevant to these database operations can be found in SQL package documentation. 
-=======
-To access a database, you must first create an `endpoint`, which is a virtual representation of the physical endpoint that you are trying to connect to. Create an endpoint of the JDBC client type (i.e., `jdbc:Client`) and provide the necessary connection parameters. This will create a pool of connections to the specified database. A sample for creating an endpoint with a JDBC client can be found below. 
-
-**NOTE**: Even though JDBC client type supports connecting to any type of relational database that is accessible via JDBC, if you are using a MySQL or H2 database, it is recommended to use endpoints that are created using the client types specific to them via the relevant Ballerina packages. 
-
-### Database operations
-
 Once the endpoint is created, database operations can be executed through that endpoint. This package provides support for creating tables and executing stored procedures. It also supports selecting, inserting, deleting, updating, and batch updating data. Samples for these operations can be found below. Details of the SQL data types and query parameters relevant for these database operations can be found in the documentation for the SQL package. 
->>>>>>> 73835545
+
 
 ## Samples
 
@@ -38,11 +29,7 @@
 
 ### Creating tables
 
-<<<<<<< HEAD
-This sample creates a table with two columns. One field is of type `int`, and the other is of type `varchar`. The CREATE statement is executed via the `update` operation of the endpoint.
-=======
-Following is an example of creating a table with two columns. One column is of type int and the other of varchar. The CREATE statement is executed via the `update` operation of the endpoint.
->>>>>>> 73835545
+This sample creates a table with two columns. One column is of type `int`, and the other is of type `varchar`. The CREATE statement is executed via the `update` operation of the endpoint.
 
 ```ballerina
 // Create the ‘Students’ table with fields ‘StudentID’ and ‘LastName’.
@@ -67,11 +54,7 @@
 }
 ```
 
-<<<<<<< HEAD
 In the second example, the parameter values, which are in local variables, are passed directly as parameters to the `update` operation. This direct parameter passing can be done for any primitive Ballerina type like string, int, float, or boolean. The sql type of the parameter is derived from the type of the Ballerina variable that is passed in. 
-=======
-In the next example, parameter values that are in local variables are directly passed as parameters to the `update` operation. This direct parameter passing can be done for any primitive Ballerina type like string, int, float or boolean. The sql type of the parameter is derived from the type of the Ballerina variable passed in. 
->>>>>>> 73835545
 
 ```ballerina
 int id = 2;
@@ -83,11 +66,7 @@
 }
 ```
 
-<<<<<<< HEAD
-In the third example, parameter values are passed as an `sql:Parameter` to the `update` operation. Use `sql:Parameter` when you need to provide more details such as the exact sql type of the parameter, the parameter direction, etc. The default parameter direction is "IN". For more details on parameters, see the `sql` package.
-=======
-In the next example, parameter values are passed as `sql:Parameter` to the `update` operation. Use sql:Parameter when you need to provide details such as the exact SQL type of the parameter or the parameter direction. The default parameter direction is "IN". Refer to the `sql` package for more details on parameters.
->>>>>>> 73835545
+In the third example, parameter values are passed as an `sql:Parameter` to the `update` operation. Use `sql:Parameter` when you need to provide more details such as the exact SQL type of the parameter, or the parameter direction. The default parameter direction is "IN". For more details on parameters, see the `sql` package.
 
 ```ballerina
 sql:Parameter p1 = { sqlType: sql:TYPE_INTEGER, value: 3 };
@@ -119,11 +98,7 @@
 
 ### Selecting data
 
-<<<<<<< HEAD
 This example demonstrates selecting data. First, a type is created to represent the returned result set. Next, the SELECT query is executed via the `select` operation of the endpoint by passing that result set type. Once the query is executed, each data record can be retrieved by looping the result set. The table returned by the select operation holds a pointer to the actual data in the database and it loads data from the table only when it is accessed. This table can be iterated only once. 
-=======
-Following is an example of selecting data. First, a type is created to represent the returned result set. Then the SELECT query is executed via the `select` operation of the endpoint by passing that result set type. Once the query is executed, each data record can be retrieved by looping the result set. The table returned by the select operation holds a pointer to the actual data in the database and it loads data from the table only when it is accessed. This table can be iterated only once. 
->>>>>>> 73835545
 
 ```ballerina
 // Define a type to represent the results set.
@@ -163,7 +138,6 @@
     io:println("Student:" + record.id + "|" + record.name + "|" + record.age);
 }
 ````
-
 
 ### Updating data
 
