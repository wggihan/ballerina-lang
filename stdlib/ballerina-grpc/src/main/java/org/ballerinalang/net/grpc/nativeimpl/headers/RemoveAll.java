--- conflicted
+++ resolved
@@ -46,26 +46,10 @@
 
     @Override
     public void execute(Context context) {
-<<<<<<< HEAD
-        BStruct headerValues = (BStruct) context.getRefArgument(0);
+        BMap<String, BValue> headerValues = (BMap<String, BValue>) context.getRefArgument(0);
         HttpHeaders headers = headerValues != null ? (HttpHeaders) headerValues.getNativeData(MESSAGE_HEADERS) : null;
         if (headers != null) {
             headers.clear();
-=======
-        BMap<String, BValue> headerValues = (BMap<String, BValue>) context.getRefArgument(0);
-        MessageHeaders metadata = headerValues != null ? (MessageHeaders) headerValues.getNativeData(METADATA_KEY)
-                : null;
-        if (metadata != null) {
-            for (String headerName : metadata.keys()) {
-                if (headerName.endsWith(Metadata.BINARY_HEADER_SUFFIX)) {
-                    Metadata.Key<byte[]> key = Metadata.Key.of(headerName, Metadata.BINARY_BYTE_MARSHALLER);
-                    metadata.removeAll(key);
-                } else {
-                    Metadata.Key<String> key = Metadata.Key.of(headerName, Metadata.ASCII_STRING_MARSHALLER);
-                    metadata.removeAll(key);
-                }
-            }
->>>>>>> 4be08406
         }
         context.setReturnValues();
     }
