/*
 *  Copyright (c) 2018, WSO2 Inc. (http://www.wso2.org) All Rights Reserved.
 *
 *  WSO2 Inc. licenses this file to you under the Apache License,
 *  Version 2.0 (the "License"); you may not use this file except
 *  in compliance with the License.
 *  You may obtain a copy of the License at
 *
 *  http://www.apache.org/licenses/LICENSE-2.0
 *
 *  Unless required by applicable law or agreed to in writing,
 *  software distributed under the License is distributed on an
 *  "AS IS" BASIS, WITHOUT WARRANTIES OR CONDITIONS OF ANY
 *  KIND, either express or implied.  See the License for the
 *  specific language governing permissions and limitations
 *  under the License.
 */
package org.ballerinalang.net.grpc.nativeimpl.clientendpoint;

import org.apache.commons.lang3.StringUtils;
import org.ballerinalang.bre.Context;
import org.ballerinalang.bre.bvm.BlockingNativeCallableUnit;
import org.ballerinalang.connector.api.BLangConnectorSPIUtil;
import org.ballerinalang.connector.api.BallerinaConnectorException;
import org.ballerinalang.connector.api.Struct;
import org.ballerinalang.connector.api.Value;
import org.ballerinalang.model.types.TypeKind;
import org.ballerinalang.model.values.BMap;
import org.ballerinalang.model.values.BValue;
import org.ballerinalang.natives.annotations.Argument;
import org.ballerinalang.natives.annotations.BallerinaFunction;
import org.ballerinalang.natives.annotations.Receiver;
import org.ballerinalang.net.grpc.GrpcConstants;
import org.ballerinalang.net.grpc.MessageUtils;
import org.ballerinalang.net.http.HttpConnectionManager;
import org.ballerinalang.net.http.HttpConstants;
import org.wso2.transport.http.netty.common.Constants;
import org.wso2.transport.http.netty.config.Parameter;
import org.wso2.transport.http.netty.config.SenderConfiguration;
import org.wso2.transport.http.netty.contract.HttpClientConnector;
import org.wso2.transport.http.netty.contract.HttpWsConnectorFactory;
import org.wso2.transport.http.netty.message.HTTPConnectorUtil;

import java.net.MalformedURLException;
import java.net.URL;
import java.util.ArrayList;
import java.util.Arrays;
import java.util.List;
import java.util.Map;
import java.util.stream.Collectors;

import static org.ballerinalang.net.grpc.GrpcConstants.CALLER_ACTIONS;
import static org.ballerinalang.net.grpc.GrpcConstants.CLIENT_ENDPOINT_CONFIG;
import static org.ballerinalang.net.grpc.GrpcConstants.CLIENT_ENDPOINT_TYPE;
import static org.ballerinalang.net.grpc.GrpcConstants.ORG_NAME;
import static org.ballerinalang.net.grpc.GrpcConstants.PROTOCOL_PACKAGE_GRPC;
import static org.ballerinalang.net.grpc.GrpcConstants.PROTOCOL_STRUCT_PACKAGE_GRPC;
import static org.ballerinalang.net.http.HttpConstants.ENABLE;
import static org.ballerinalang.net.http.HttpConstants.ENABLED_PROTOCOLS;
import static org.ballerinalang.net.http.HttpConstants.ENDPOINT_CONFIG_KEY_STORE;
import static org.ballerinalang.net.http.HttpConstants.ENDPOINT_CONFIG_OCSP_STAPLING;
import static org.ballerinalang.net.http.HttpConstants.ENDPOINT_CONFIG_PROTOCOLS;
import static org.ballerinalang.net.http.HttpConstants.ENDPOINT_CONFIG_TRUST_STORE;
import static org.ballerinalang.net.http.HttpConstants.ENDPOINT_CONFIG_VALIDATE_CERT;
import static org.ballerinalang.net.http.HttpConstants.FILE_PATH;
import static org.ballerinalang.net.http.HttpConstants.PASSWORD;
import static org.ballerinalang.net.http.HttpConstants.PROTOCOL_VERSION;
import static org.ballerinalang.net.http.HttpConstants.SSL_CONFIG_CACHE_SIZE;
import static org.ballerinalang.net.http.HttpConstants.SSL_CONFIG_CACHE_VALIDITY_PERIOD;
import static org.ballerinalang.net.http.HttpConstants.SSL_CONFIG_CIPHERS;
import static org.ballerinalang.net.http.HttpConstants.SSL_CONFIG_ENABLE_SESSION_CREATION;
import static org.ballerinalang.net.http.HttpConstants.SSL_CONFIG_HOST_NAME_VERIFICATION_ENABLED;

/**
 * Native function for initializing gRPC client endpoint.
 *
 * @since 1.0.0
 */
@BallerinaFunction(
        orgName = ORG_NAME,
        packageName = PROTOCOL_PACKAGE_GRPC,
        functionName = "init",
        receiver = @Receiver(type = TypeKind.OBJECT, structType = CLIENT_ENDPOINT_TYPE,
                structPackage = PROTOCOL_STRUCT_PACKAGE_GRPC),
        args = {@Argument(name = "config", type = TypeKind.RECORD, structType = "ClientEndpointConfig")},
        isPublic = true
)
public class Init extends BlockingNativeCallableUnit {

    private HttpWsConnectorFactory httpConnectorFactory = MessageUtils.createHttpWsConnectionFactory();

    @Override
    public void execute(Context context) {
        Struct clientEndpoint = BLangConnectorSPIUtil.getConnectorEndpointStruct(context);
        // Creating client endpoint with channel as native data.
        BStruct endpointConfigStruct = (BStruct) context.getRefArgument(1);
        Struct endpointConfig = BLangConnectorSPIUtil.toStruct(endpointConfigStruct);
        String urlString = endpointConfig.getStringField(GrpcConstants.CLIENT_ENDPOINT_URL);
        HttpConnectionManager connectionManager = HttpConnectionManager.getInstance();
        URL url;
        try {
            url = new URL(urlString);
        } catch (MalformedURLException e) {
            throw new BallerinaConnectorException("Malformed URL: " + urlString);
        }

<<<<<<< HEAD
        String scheme = url.getProtocol();
        Map<String, Object> properties =
                HTTPConnectorUtil.getTransportProperties(connectionManager.getTransportConfig());
        SenderConfiguration senderConfiguration =
                HTTPConnectorUtil.getSenderConfiguration(connectionManager.getTransportConfig(), scheme);
=======
            Struct clientEndpoint = BLangConnectorSPIUtil.getConnectorEndpointStruct(context);
            // Creating client endpoint with channel as native data.
            BMap<String, BValue> endpointConfigStruct = (BMap<String, BValue>) context.getRefArgument(1);
            Struct endpointConfig = BLangConnectorSPIUtil.toStruct(endpointConfigStruct);
            String urlString = endpointConfig.getStringField(GrpcConstants.CLIENT_ENDPOINT_URL);
            String scheme;
            URL url;
            try {
                url = new URL(urlString);
            } catch (MalformedURLException e) {
                throw new BallerinaConnectorException("Malformed URL: " + urlString);
            }
            scheme = url.getProtocol();
            SenderConfiguration configuration = populateSenderConfigurationOptions(endpointConfig, scheme);
            ManagedChannel channel;
            if (configuration.generateSSLConfig() == null) {
                channel = ManagedChannelBuilder.forAddress(url.getHost(), url.getPort())
                        .usePlaintext(true)
                        .build();
            } else {
                try {
                    SslContext sslContext = new SSLHandlerFactory(configuration.generateSSLConfig())
                            .createHttp2TLSContextForClient();
                    channel = NettyChannelBuilder
                            .forAddress(generateSocketAddress(url.getHost(), url.getPort()))
                            .flowControlWindow(65 * 1024)
                            .maxInboundMessageSize(MAX_MESSAGE_SIZE)
                            .sslContext(sslContext).build();
                } catch (SSLException e) {
                    throw new BallerinaConnectorException("Error while generating SSL context. " + e.getMessage(), e);
                }
            }
            clientEndpoint.addNativeData(CHANNEL_KEY, channel);
>>>>>>> 4be08406

        if (connectionManager.isHTTPTraceLoggerEnabled()) {
            senderConfiguration.setHttpTraceLogEnabled(true);
        }
        senderConfiguration.setTLSStoreType(HttpConstants.PKCS_STORE_TYPE);

        senderConfiguration = populateSenderConfigurationOptions(endpointConfig, scheme);
        senderConfiguration.setHttpVersion(String.valueOf(Constants.HTTP_2_0));
        senderConfiguration.setForceHttp2(true);
        HttpClientConnector clientConnector = httpConnectorFactory.createHttpClientConnector(properties,
                senderConfiguration);

        clientEndpoint.addNativeData(CALLER_ACTIONS, clientConnector);
        clientEndpoint.addNativeData(CLIENT_ENDPOINT_CONFIG, endpointConfig);

    }

    private SenderConfiguration populateSenderConfigurationOptions(Struct clientEndpointConfig, String scheme) {
        SenderConfiguration senderConfiguration = new SenderConfiguration();
        senderConfiguration.setScheme(scheme);
        Struct secureSocket = clientEndpointConfig.getStructField(GrpcConstants.ENDPOINT_CONFIG_SECURE_SOCKET);
        if (secureSocket != null) {
            Struct trustStore = secureSocket.getStructField(ENDPOINT_CONFIG_TRUST_STORE);
            Struct keyStore = secureSocket.getStructField(ENDPOINT_CONFIG_KEY_STORE);
            Struct protocols = secureSocket.getStructField(ENDPOINT_CONFIG_PROTOCOLS);
            Struct validateCert = secureSocket.getStructField(ENDPOINT_CONFIG_VALIDATE_CERT);
            List<Parameter> clientParams = new ArrayList<>();
            if (trustStore != null) {
                String trustStoreFile = trustStore.getStringField(FILE_PATH);
                if (StringUtils.isNotBlank(trustStoreFile)) {
                    senderConfiguration.setTrustStoreFile(trustStoreFile);
                }
                String trustStorePassword = trustStore.getStringField(PASSWORD);
                if (StringUtils.isNotBlank(trustStorePassword)) {
                    senderConfiguration.setTrustStorePass(trustStorePassword);
                }
            }
            if (keyStore != null) {
                String keyStoreFile = keyStore.getStringField(FILE_PATH);
                if (StringUtils.isNotBlank(keyStoreFile)) {
                    senderConfiguration.setKeyStoreFile(keyStoreFile);
                }
                String keyStorePassword = keyStore.getStringField(PASSWORD);
                if (StringUtils.isNotBlank(keyStorePassword)) {
                    senderConfiguration.setKeyStorePassword(keyStorePassword);
                }
            }
            senderConfiguration.setTLSStoreType(GrpcConstants.PKCS_STORE_TYPE);
            if (protocols != null) {
                List<Value> sslEnabledProtocolsValueList = Arrays
                        .asList(protocols.getArrayField(ENABLED_PROTOCOLS));
                if (sslEnabledProtocolsValueList.size() > 0) {
                    String sslEnabledProtocols = sslEnabledProtocolsValueList.stream().map(Value::getStringValue)
                            .collect(Collectors.joining(",", "", ""));
                    Parameter clientProtocols = new Parameter(GrpcConstants.SSL_ENABLED_PROTOCOLS,
                            sslEnabledProtocols);
                    clientParams.add(clientProtocols);
                }
                String sslProtocol = protocols.getStringField(PROTOCOL_VERSION);
                if (StringUtils.isNotBlank(sslProtocol)) {
                    senderConfiguration.setSSLProtocol(sslProtocol);
                }
            }

            if (validateCert != null) {
                boolean validateCertEnabled = validateCert.getBooleanField(ENABLE);
                int cacheSize = (int) validateCert.getIntField(SSL_CONFIG_CACHE_SIZE);
                int cacheValidityPeriod = (int) validateCert
                        .getIntField(SSL_CONFIG_CACHE_VALIDITY_PERIOD);
                senderConfiguration.setValidateCertEnabled(validateCertEnabled);
                if (cacheValidityPeriod != 0) {
                    senderConfiguration.setCacheValidityPeriod(cacheValidityPeriod);
                }
                if (cacheSize != 0) {
                    senderConfiguration.setCacheSize(cacheSize);
                }
            }
            boolean hostNameVerificationEnabled = secureSocket
                    .getBooleanField(SSL_CONFIG_HOST_NAME_VERIFICATION_ENABLED);
            boolean ocspStaplingEnabled = secureSocket.getBooleanField(ENDPOINT_CONFIG_OCSP_STAPLING);
            senderConfiguration.setOcspStaplingEnabled(ocspStaplingEnabled);
            senderConfiguration.setHostNameVerificationEnabled(hostNameVerificationEnabled);

            List<Value> ciphersValueList = Arrays
                    .asList(secureSocket.getArrayField(SSL_CONFIG_CIPHERS));
            if (ciphersValueList.size() > 0) {
                String ciphers = ciphersValueList.stream().map(Value::getStringValue)
                        .collect(Collectors.joining(",", "", ""));
                Parameter clientCiphers = new Parameter(GrpcConstants.CIPHERS, ciphers);
                clientParams.add(clientCiphers);
            }
            String enableSessionCreation = String.valueOf(secureSocket
                    .getBooleanField(SSL_CONFIG_ENABLE_SESSION_CREATION));
            Parameter clientEnableSessionCreation = new Parameter(SSL_CONFIG_ENABLE_SESSION_CREATION,
                    enableSessionCreation);
            clientParams.add(clientEnableSessionCreation);
            if (!clientParams.isEmpty()) {
                senderConfiguration.setParameters(clientParams);
            }
        }
        return senderConfiguration;
    }
}<|MERGE_RESOLUTION|>--- conflicted
+++ resolved
@@ -93,7 +93,7 @@
     public void execute(Context context) {
         Struct clientEndpoint = BLangConnectorSPIUtil.getConnectorEndpointStruct(context);
         // Creating client endpoint with channel as native data.
-        BStruct endpointConfigStruct = (BStruct) context.getRefArgument(1);
+        BMap<String, BValue> endpointConfigStruct = (BMap<String, BValue>) context.getRefArgument(1);
         Struct endpointConfig = BLangConnectorSPIUtil.toStruct(endpointConfigStruct);
         String urlString = endpointConfig.getStringField(GrpcConstants.CLIENT_ENDPOINT_URL);
         HttpConnectionManager connectionManager = HttpConnectionManager.getInstance();
@@ -104,47 +104,11 @@
             throw new BallerinaConnectorException("Malformed URL: " + urlString);
         }
 
-<<<<<<< HEAD
         String scheme = url.getProtocol();
         Map<String, Object> properties =
                 HTTPConnectorUtil.getTransportProperties(connectionManager.getTransportConfig());
         SenderConfiguration senderConfiguration =
                 HTTPConnectorUtil.getSenderConfiguration(connectionManager.getTransportConfig(), scheme);
-=======
-            Struct clientEndpoint = BLangConnectorSPIUtil.getConnectorEndpointStruct(context);
-            // Creating client endpoint with channel as native data.
-            BMap<String, BValue> endpointConfigStruct = (BMap<String, BValue>) context.getRefArgument(1);
-            Struct endpointConfig = BLangConnectorSPIUtil.toStruct(endpointConfigStruct);
-            String urlString = endpointConfig.getStringField(GrpcConstants.CLIENT_ENDPOINT_URL);
-            String scheme;
-            URL url;
-            try {
-                url = new URL(urlString);
-            } catch (MalformedURLException e) {
-                throw new BallerinaConnectorException("Malformed URL: " + urlString);
-            }
-            scheme = url.getProtocol();
-            SenderConfiguration configuration = populateSenderConfigurationOptions(endpointConfig, scheme);
-            ManagedChannel channel;
-            if (configuration.generateSSLConfig() == null) {
-                channel = ManagedChannelBuilder.forAddress(url.getHost(), url.getPort())
-                        .usePlaintext(true)
-                        .build();
-            } else {
-                try {
-                    SslContext sslContext = new SSLHandlerFactory(configuration.generateSSLConfig())
-                            .createHttp2TLSContextForClient();
-                    channel = NettyChannelBuilder
-                            .forAddress(generateSocketAddress(url.getHost(), url.getPort()))
-                            .flowControlWindow(65 * 1024)
-                            .maxInboundMessageSize(MAX_MESSAGE_SIZE)
-                            .sslContext(sslContext).build();
-                } catch (SSLException e) {
-                    throw new BallerinaConnectorException("Error while generating SSL context. " + e.getMessage(), e);
-                }
-            }
-            clientEndpoint.addNativeData(CHANNEL_KEY, channel);
->>>>>>> 4be08406
 
         if (connectionManager.isHTTPTraceLoggerEnabled()) {
             senderConfiguration.setHttpTraceLogEnabled(true);
