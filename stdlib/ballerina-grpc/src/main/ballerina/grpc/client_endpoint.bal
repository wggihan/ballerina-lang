--- conflicted
+++ resolved
@@ -48,11 +48,7 @@
     documentation {
         Returns the client connection that servicestub code uses
     }
-<<<<<<< HEAD
-    public native function getClient() returns (GrpcClient);
-=======
-    public native function getCallerActions() returns (ClientConnection);
->>>>>>> a8762a03
+    public native function getCallerActions() returns (GrpcClient);
 };
 
 documentation {
