--- conflicted
+++ resolved
@@ -44,11 +44,8 @@
     baloImplementation project(path: ':ballerina-time', configuration: 'baloImplementation')
 
     interopImports project(':ballerina-task')
-<<<<<<< HEAD
+    interopImports project(':ballerina-math')
     interopImports project(':ballerina-config-api')
-=======
-    interopImports project(':ballerina-math')
->>>>>>> cc5d6547
 
     // transitive
     baloImplementation project(path: ':ballerina-math', configuration: 'baloImplementation')
