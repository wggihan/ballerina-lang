// Copyright (c) 2018 WSO2 Inc. (http://www.wso2.org) All Rights Reserved.
//
// WSO2 Inc. licenses this file to you under the Apache License,
// Version 2.0 (the "License"); you may not use this file except
// in compliance with the License.
// You may obtain a copy of the License at
//
// http://www.apache.org/licenses/LICENSE-2.0
//
// Unless required by applicable law or agreed to in writing,
// software distributed under the License is distributed on an
// "AS IS" BASIS, WITHOUT WARRANTIES OR CONDITIONS OF ANY
// KIND, either express or implied.  See the License for the
// specific language governing permissions and limitations
// under the License.

import ballerina/io;
import ballerina/log;
import ballerina/time;

type TwoPhaseCommitTransaction object {

    string transactionId;
    int transactionBlockId;
    string coordinationType;
    boolean isInitiated = false; // Indicates whether this is a transaction that was initiated or is participated in
    map<Participant> participants = {};
    Protocol[] coordinatorProtocols = [];
    int createdTime = time:currentTime().time;
    TransactionState state = TXN_STATE_ACTIVE;
    private boolean possibleMixedOutcome = false;

    function __init(string transactionId, int transactionBlockId, string coordinationType = "2pc") {
        self.transactionId = transactionId;
        self.transactionBlockId = transactionBlockId;
        self.coordinationType = coordinationType;
    }

    // This function will be called by the initiator
    function twoPhaseCommit() returns string|error {
        log:printInfo(io:sprintf("Running 2-phase commit for transaction: %s:%d", self.transactionId,
                self.transactionBlockId));
        string|error ret = "";

        // Prepare local resource managers
        boolean localPrepareSuccessful = prepareResourceManagers(self.transactionId, self.transactionBlockId);
        if (!localPrepareSuccessful) {
            error err = error("Local prepare failed");
            return err;
        }

        // Prepare phase & commit phase
        // First call prepare on all volatile participants
        PrepareDecision prepareVolatilesDecision = self.prepareParticipants(PROTOCOL_VOLATILE);
        if (prepareVolatilesDecision == PREPARE_DECISION_COMMIT) {
            // if all volatile participants voted YES, Next call prepare on all durable participants
            PrepareDecision prepareDurablesDecision = self.prepareParticipants(PROTOCOL_DURABLE);
            if (prepareDurablesDecision == PREPARE_DECISION_COMMIT) {
                // If all durable participants voted YES (PREPARED or READONLY), next call notify(commit) on all
                // (durable & volatile) participants and return committed to the initiator
                var result = self.notifyParticipants(COMMAND_COMMIT, ());
                if (result is error) {
                    // return Hazard outcome if a participant cannot successfully end its branch of the transaction
                    error err = error(OUTCOME_HAZARD);
                    ret = err;
                } else {
                    boolean localCommitSuccessful = commitResourceManagers(self.transactionId, self.transactionBlockId);
                    if (!localCommitSuccessful) {
                        error err = error(OUTCOME_HAZARD);
                        // "Local commit failed"
                        ret = err;
                    } else {
                        ret = OUTCOME_COMMITTED;
                    }
                }
            } else {
                // If some durable participants voted NO, next call notify(abort) on all participants
                // and return aborted to the initiator
                var result = self.notifyParticipants(COMMAND_ABORT, ());
                if (result is error) {
                    // return Hazard outcome if a participant cannot successfully end its branch of the transaction
                    error err = error(OUTCOME_HAZARD);
                    ret = err;
                } else {
                    boolean localAbortSuccessful = abortResourceManagers(self.transactionId, self.transactionBlockId);
                    if (!localAbortSuccessful) {
                        error err = error(OUTCOME_HAZARD);
                        ret = err;
                    } else {
                        if (self.possibleMixedOutcome) {
                            ret = OUTCOME_MIXED;
                        } else {
                            ret = OUTCOME_ABORTED;
                        }
                    }
                }
            }
        } else {
            // If some volatile participants voted NO, next call notify(abort) on all volatile articipants
            // and return aborted to the initiator
            var result = self.notifyParticipants(COMMAND_ABORT, PROTOCOL_VOLATILE);
            if (result is error) {
                // return Hazard outcome if a participant cannot successfully end its branch of the transaction
                error err = error(OUTCOME_HAZARD);
                ret = err;
            } else {
                boolean localAbortSuccessful = abortResourceManagers(self.transactionId, self.transactionBlockId);
                if (!localAbortSuccessful) {
                    error err = error(OUTCOME_HAZARD);
                    ret = err;
                } else {
                    if (self.possibleMixedOutcome) {
                        ret = OUTCOME_MIXED;
                    } else {
                        ret = OUTCOME_ABORTED;
                    }
                }
            }
        }
        return ret;
    }

    # When an abort statement is executed, this function gets called. The transaction in concern will be marked for
    # abortion.
    #
    # + return - error or nil retured when marking transaction for abortion is unsuccessful or successful
    #            respectively
    function markForAbortion() returns error? {
        if (self.isInitiated) {
            self.state = TXN_STATE_ABORTED;
            log:printInfo("Marked initiated transaction for abortion");
        } else { // participant
            boolean successful = abortResourceManagers(self.transactionId, self.transactionBlockId);
            string participatedTxnId = getParticipatedTransactionId(self.transactionId, self.transactionBlockId);
            if (successful) {
                self.state = TXN_STATE_ABORTED;
                log:printInfo("Marked participated transaction for abort. Transaction:" + participatedTxnId);
            } else {
                string msg = "Aborting local resource managers failed for participated transaction:" +
                    participatedTxnId;
                log:printError(msg);
                error err = error(msg);
                return err;
            }
        }
        return ();
    }

    // The result of this function is whether we can commit or abort
    function prepareParticipants(string protocol) returns PrepareDecision {
        PrepareDecision prepareDecision = PREPARE_DECISION_COMMIT;
        future<((PrepareResult|error)?, Participant)>[] results = [];
        foreach var (_, participant) in self.participants {
            string participantId = participant.participantId;
            future<((PrepareResult|error)?, Participant)> f = start participant.prepare(protocol);
            results[results.length()] = f;
        }
<<<<<<< HEAD
        foreach var f in results {
            ((PrepareResult|error)?, Participant) r = await f;
=======
        foreach f in results {
            ((PrepareResult|error)?, Participant) r = wait f;
>>>>>>> 1a47ab74
            var (result, participant) = r;
            string participantId = participant.participantId;
            if (result is PrepareResult) {
                if (result == PREPARE_RESULT_PREPARED) {
                // All set for a PREPARE_DECISION_COMMIT so we can proceed without doing anything
                } else if (result == PREPARE_RESULT_COMMITTED) {
                    // If one or more participants returns "committed" and the overall prepare fails, we have to
                    // report a mixed-outcome to the initiator
                    self.possibleMixedOutcome = true;
                    // Don't send notify to this participant because it is has already committed.
                    // We can forget about this participant.
                    self.removeParticipant(participantId,
                    "Could not remove committed participant: " + participantId + " from transaction: " +
                    self.transactionId);
                // All set for a PREPARE_DECISION_COMMIT so we can proceed without doing anything
                } else if (result == PREPARE_RESULT_READ_ONLY) {
                    // Don't send notify to this participant because it is read-only.
                    // We can forget about this participant.
                    self.removeParticipant(participantId,
                    "Could not remove read-only participant: " + participantId + " from transaction: " +
                    self.transactionId);
                // All set for a PREPARE_DECISION_COMMIT so we can proceed without doing anything
                } else if (result == PREPARE_RESULT_ABORTED) {
                    // Remove the participant who sent the abort since we don't want to do a notify(Abort) to that
                    // participant
                    self.removeParticipant(participantId, "Could not remove aborted participant: " + participantId +
                    " from transaction: " + self.transactionId);
                    prepareDecision = PREPARE_DECISION_ABORT;
                }
            } else if (result is error) {
                self.removeParticipant(participantId,
                "Could not remove prepare failed participant: " + participantId + " from transaction: " +
                self.transactionId);
                prepareDecision = PREPARE_DECISION_ABORT;
            }
        }
        return prepareDecision;
    }

    function notifyParticipants(string action, string? protocolName) returns NotifyResult|error {
        NotifyResult|error notifyResult = (action == COMMAND_COMMIT) ? NOTIFY_RESULT_COMMITTED : NOTIFY_RESULT_ABORTED;
        future<(NotifyResult|error)?>[] results = [];
        foreach var (_, participant) in self.participants {
            future<(NotifyResult|error)?> f = start participant.notify(action, protocolName);
            results[results.length()] = f;

        }
<<<<<<< HEAD
        foreach var f in results {
            (NotifyResult|error)? result = await f;
=======
        foreach f in results {
            (NotifyResult|error)? result = wait f;
>>>>>>> 1a47ab74
            if (result is error) {
                notifyResult = result;
            }
        }
        return notifyResult;
    }

    // This function will be called by the initiator
    function abortInitiatorTransaction() returns string|error {
        log:printInfo(io:sprintf("Aborting initiated transaction: %s:%d", self.transactionId, self.transactionBlockId));
        string|error ret = "";
        // return response to the initiator. ( Aborted | Mixed )
        var result = self.notifyParticipants(COMMAND_ABORT, ());
        if (result is error) {
            // return Hazard outcome if a participant cannot successfully end its branch of the transaction
            error err = error(OUTCOME_HAZARD);
            ret = err;
        } else {
            boolean localAbortSuccessful = abortResourceManagers(self.transactionId, self.transactionBlockId);
            if (!localAbortSuccessful) {
                error err = error(OUTCOME_HAZARD);
                ret = err;
            } else {
                if (self.possibleMixedOutcome) {
                    ret = OUTCOME_MIXED;
                } else {
                    ret = OUTCOME_ABORTED;
                }
            }
        }
        return ret;
    }

    # The participant should notify the initiator that it aborted. This function is called by the participant.
    # The initiator is remote.
    #
    # + return - An empty string or an error is returned when transaction abortion is successful or unsccuessful
    #            respectively
    function abortLocalParticipantTransaction() returns string|error {
        string|error ret = "";
        boolean successful = abortResourceManagers(self.transactionId, self.transactionBlockId);
        string participatedTxnId = getParticipatedTransactionId(self.transactionId, self.transactionBlockId);
        if (successful) {
            self.state = TXN_STATE_ABORTED;
            log:printInfo("Local participant aborted transaction: " + participatedTxnId);
        } else {
            string msg = "Aborting local resource managers failed for transaction:" + participatedTxnId;
            log:printError(msg);
            error err = error(msg);
            ret = err;
        }
        return ret;
    }

    function removeParticipant(string participantId, string failedMessage) {
        boolean participantRemoved = self.participants.remove(participantId);
        if (!participantRemoved) {
            log:printError(failedMessage);
        }
    }
};<|MERGE_RESOLUTION|>--- conflicted
+++ resolved
@@ -155,13 +155,8 @@
             future<((PrepareResult|error)?, Participant)> f = start participant.prepare(protocol);
             results[results.length()] = f;
         }
-<<<<<<< HEAD
         foreach var f in results {
-            ((PrepareResult|error)?, Participant) r = await f;
-=======
-        foreach f in results {
             ((PrepareResult|error)?, Participant) r = wait f;
->>>>>>> 1a47ab74
             var (result, participant) = r;
             string participantId = participant.participantId;
             if (result is PrepareResult) {
@@ -209,13 +204,8 @@
             results[results.length()] = f;
 
         }
-<<<<<<< HEAD
         foreach var f in results {
-            (NotifyResult|error)? result = await f;
-=======
-        foreach f in results {
             (NotifyResult|error)? result = wait f;
->>>>>>> 1a47ab74
             if (result is error) {
                 notifyResult = result;
             }
