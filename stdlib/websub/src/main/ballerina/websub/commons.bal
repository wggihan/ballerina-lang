// Copyright (c) 2018 WSO2 Inc. (http://www.wso2.org) All Rights Reserved.
//
// WSO2 Inc. licenses this file to you under the Apache License,
// Version 2.0 (the "License"); you may not use this file except
// in compliance with the License.
// You may obtain a copy of the License at
//
// http://www.apache.org/licenses/LICENSE-2.0
//
// Unless required by applicable law or agreed to in writing,
// software distributed under the License is distributed on an
// "AS IS" BASIS, WITHOUT WARRANTIES OR CONDITIONS OF ANY
// KIND, either express or implied.  See the License for the
// specific language governing permissions and limitations
// under the License.

import ballerina/crypto;
import ballerina/encoding;
import ballerina/http;
import ballerina/io;
import ballerina/log;
import ballerina/mime;
import ballerina/reflect;

# Intent verification request parameter `hub.challenge` representing the challenge that needs to be echoed by
# susbscribers to verify intent.
const string HUB_CHALLENGE = "hub.challenge";

# Parameter `hub.mode` representing the mode of the request from hub to subscriber or subscriber to hub.
const string HUB_MODE = "hub.mode";

# Subscription change or intent verification request parameter `hub.topic` representing the topic relevant to the for
# which the request is initiated.
const string HUB_TOPIC = "hub.topic";

# Subscription change request parameter `hub.callback` representing the callback to which notification should happen.
const string HUB_CALLBACK = "hub.callback";

# Subscription request parameter `hub.lease_seconds` representing the period for which the subscription is expected to
# be active.
const string HUB_LEASE_SECONDS = "hub.lease_seconds";

# Subscription parameter `hub.secret` representing the secret key to use for authenticated content distribution.
const string HUB_SECRET = "hub.secret";

# `hub.mode` value indicating "subscription" mode, to subscribe to updates for a topic.
const string MODE_SUBSCRIBE = "subscribe";

# `hub.mode` value indicating "unsubscription" mode, to unsubscribe to updates for a topic.
const string MODE_UNSUBSCRIBE = "unsubscribe";

const string X_HUB_SIGNATURE = "X-Hub-Signature";

///////////////////////////////// Ballerina WebSub specific constants /////////////////////////////////
# `hub.mode` value indicating "publish" mode, used by a publisher to notify an update to a topic.
const string MODE_PUBLISH = "publish";

# `hub.mode` value indicating "register" mode, used by a publisher to register a topic at a hub.
const string MODE_REGISTER = "register";

# `hub.mode` value indicating "unregister" mode, used by a publisher to unregister a topic at a hub.
const string MODE_UNREGISTER = "unregister";

const string REMOTE_PUBLISHING_MODE_DIRECT = "direct";
const string REMOTE_PUBLISHING_MODE_FETCH = "fetch";

const string X_HUB_UUID = "X-Hub-Uuid";
const string X_HUB_TOPIC = "X-Hub-Topic";

const string CONTENT_TYPE = "Content-Type";

const string ANN_NAME_WEBSUB_SUBSCRIBER_SERVICE_CONFIG = "SubscriberServiceConfig";
const string WEBSUB_MODULE_NAME = "ballerina/websub";

# The constant used to represent error code of WebSub module.
public const string WEBSUB_ERROR_CODE = "{ballerina/websub}WebSubError";

# The identifier to be used to identify the mode in which update content should be identified.
public type RemotePublishMode PUBLISH_MODE_DIRECT|PUBLISH_MODE_FETCH;

# `RemotePublishMode` indicating direct update content notification (fat-ping). The payload of the update
# notification request from the publisher to the hub would include be the update content.
public const PUBLISH_MODE_DIRECT = "PUBLISH_MODE_DIRECT";

# `RemotePublishMode` indicating that once the publisher notifies the hub that an update is available, the hub
# needs to fetch the topic URL to identify the update content.
public const PUBLISH_MODE_FETCH = "PUBLISH_MODE_FETCH";

# The identifier to be used to identify the cryptographic hash algorithm.
public type SignatureMethod SHA1|SHA256;

# The constant used to represent SHA-1 cryptographic hash algorithm
public const string SHA1 = "SHA1";

# The constant used to represent SHA-256 cryptographic hash algorithm
public const string SHA256 = "SHA256";

///////////////////////////////// Custom Webhook/Extension specific constants /////////////////////////////////
# The identifier to be used to identify the topic for dispatching with custom subscriber services.
public type TopicIdentifier TOPIC_ID_HEADER|TOPIC_ID_PAYLOAD_KEY|TOPIC_ID_HEADER_AND_PAYLOAD;

# `TopicIdentifier` indicating dispatching based solely on a header of the request.
public const TOPIC_ID_HEADER = "TOPIC_ID_HEADER";

# `TopicIdentifier` indicating dispatching based solely on a value for a key in the JSON payload of the request.
public const TOPIC_ID_PAYLOAD_KEY = "TOPIC_ID_PAYLOAD_KEY";

# `TopicIdentifier` indicating dispatching based on a combination of header and values specified for a key/key(s) in
# the JSON payload of the request.
public const TOPIC_ID_HEADER_AND_PAYLOAD = "TOPIC_ID_HEADER_AND_PAYLOAD";

///////////////////////////////////////////////////////////////////
//////////////////// WebSub Subscriber Commons ////////////////////
///////////////////////////////////////////////////////////////////
# Object representing an intent verification request received.
#
# + mode - The mode specified in the intent verification request, subscription or unsubscription
# + topic - The topic for which intent is verified to subscribe/unsubscribe
# + challenge - The challenge to be echoed to verify intent to subscribe/unsubscribe
# + leaseSeconds - The lease seconds period for which a subscription will be active if intent verification
#                  is being done for subscription
# + request - The HTTP request received for intent verification
public type IntentVerificationRequest object {

    public string mode = "";
    public string topic = "";
    public string challenge = "";
    public int leaseSeconds = 0;
    public http:Request request = new;

    # Builds the response for the request, verifying intention to subscribe, if the topic matches that expected.
    #
    # + expectedTopic - The topic for which subscription should be accepted
    # + return - `http:Response` The response to the hub verifying/denying intent to subscribe
    public function buildSubscriptionVerificationResponse(string expectedTopic) returns http:Response {
        return buildIntentVerificationResponse(self, MODE_SUBSCRIBE, expectedTopic);
    }

    # Builds the response for the request, verifying intention to unsubscribe, if the topic matches that expected.
    #
    # + expectedTopic - The topic for which unsubscription should be accepted
    # + return - `http:Response` The response to the hub verifying/denying intent to unsubscribe
    public function buildUnsubscriptionVerificationResponse(string expectedTopic) returns http:Response {
        return buildIntentVerificationResponse(self, MODE_UNSUBSCRIBE, expectedTopic);
    }
};

# Function to build intent verification response for subscription/unsubscription requests sent.
#
# + intentVerificationRequest - The intent verification request from the hub
# + mode - The mode (subscription/unsubscription) for which a request was sent
# + topic - The intended topic for which subscription change should be verified
# + return - `http:Response` The response to the hub verifying/denying intent to subscripe/unsubscribe
function buildIntentVerificationResponse(IntentVerificationRequest intentVerificationRequest, string mode,
                                         string topic)
    returns http:Response {

    http:Response response = new;
    var decodedTopic = http:decode(intentVerificationRequest.topic, "UTF-8");
    string reqTopic = decodedTopic is string ? decodedTopic : topic;

    string reqMode = intentVerificationRequest.mode;
    string challenge = intentVerificationRequest.challenge;

    if (reqMode == mode && reqTopic == topic) {
        response.statusCode = http:ACCEPTED_202;
        response.setTextPayload(challenge);
    } else {
        response.statusCode = http:NOT_FOUND_404;
    }
    return response;
}

# Function to build the data source and validate the signature for requests received at the callback.
#
# + request - The request received
# + serviceType - The service for which the request was rceived
# + return - `error`, if an error occurred in extraction or signature validation failed
function processWebSubNotification(http:Request request, service serviceType) returns @tainted error? {
    string secret = retrieveSubscriberServiceAnnotations(serviceType).secret ?: "";
    // Build the data source before responding to the content delivery requests automatically
    var payload = request.getTextPayload();

    if (!request.hasHeader(X_HUB_SIGNATURE)) {
        if (secret != "") {
            error webSubError = error(WEBSUB_ERROR_CODE, message = X_HUB_SIGNATURE +
                                        " header not present for subscription added specifying " + HUB_SECRET);
            return webSubError;
        }
        return;
    }

    string xHubSignature = request.getHeader(X_HUB_SIGNATURE);
    if (secret == "" && xHubSignature != "") {
        log:printWarn("Ignoring " + X_HUB_SIGNATURE + " value since secret is not specified.");
        return;
    }

    if (payload is string) {
        return validateSignature(xHubSignature, payload, secret);
    } else {
        string errCause = <string> payload.detail().message;
        error webSubError = error(WEBSUB_ERROR_CODE, message = "Error extracting notification payload as string " +
                                            "for signature validation: " + errCause);
        return webSubError;
    }
}

# Function to validate the signature header included in the notification.
#
# + xHubSignature - The X-Hub-Signature header included in the notification request from the hub
# + stringPayload - The string representation of the notification payload received
# + secret - The secret used when subscribing
# + return - `error` if an error occurs validating the signature or the signature is invalid
function validateSignature(string xHubSignature, string stringPayload, string secret) returns error? {
    string[] splitSignature = xHubSignature.split("=");
    string method = splitSignature[0];
    string signature = xHubSignature.replace(method + "=", "");
    string generatedSignature = "";

    if (method.equalsIgnoreCase(SHA1)) {
        generatedSignature = encoding:encodeHex(crypto:hmacSha1(stringPayload.toByteArray("UTF-8"),
            secret.toByteArray("UTF-8")));
    } else if (method.equalsIgnoreCase(SHA256)) {
        generatedSignature = encoding:encodeHex(crypto:hmacSha256(stringPayload.toByteArray("UTF-8"),
            secret.toByteArray("UTF-8")));
    } else {
        error webSubError = error(WEBSUB_ERROR_CODE, message = "Unsupported signature method: " + method);
        return webSubError;
    }

    if (!signature.equalsIgnoreCase(generatedSignature)) {
        error webSubError = error(WEBSUB_ERROR_CODE, message = "Signature validation failed: Invalid Signature!");
        return webSubError;
    }
    return;
}

# Object representing the WebSub Content Delivery Request received.
#
# + request - The HTTP POST request received as the notification
public type Notification object {

    private http:Request request = new;

    # Retrieves the query parameters of the content delivery request, as a map.
    #
    # + return - String constrained map of query params
    public function getQueryParams() returns map<string> {
        return self.request.getQueryParams();
    }

    # Retrieves the `Entity` associated with the content delivery request.
    #
    # + return - The `Entity` of the request. An `error` is returned, if entity construction fails
    public function getEntity() returns mime:Entity|error {
        return self.request.getEntity();
    }

    # Returns whether the requested header key exists in the header map of the content delivery request.
    #
    # + headerName - The header name
    # + return - Returns true if the specified header key exists
    public function hasHeader(string headerName) returns boolean {
        return self.request.hasHeader(headerName);
    }

    # Returns the value of the specified header. If the specified header key maps to multiple values, the first of
    # these values is returned.
    #
    # + headerName - The header name
    # + return - The first header value for the specified header name. An exception is thrown if no header is found.
    #            Ideally `hasHeader()` needs to be used to check the existence of header initially.
    public function getHeader(string headerName) returns @tainted string {
        return self.request.getHeader(headerName);
    }

    # Retrieves all the header values to which the specified header key maps to.
    #
    # + headerName - The header name
    # + return - The header values the specified header key maps to. An exception is thrown if no header is found.
    #            Ideally `hasHeader()` needs to be used to check the existence of header initially.
    public function getHeaders(string headerName) returns @tainted string[] {
        return self.request.getHeaders(headerName);
    }

    # Retrieves all the names of the headers present in the content delivery request.
    #
    # + return - An array of all the header names
    public function getHeaderNames() returns @tainted string[] {
        return self.request.getHeaderNames();
    }

    # Retrieves the type of the payload of the content delivery request (i.e: the `content-type` header value).
    #
    # + return - Returns the `content-type` header value as a string
    public function getContentType() returns @tainted string {
        return self.request.getContentType();
    }

    # Extracts `json` payload from the content delivery request.
    #
    # + return - The `json` payload or `error` in case of errors. If the content type is not JSON, an `error` is returned.
    public function getJsonPayload() returns @tainted json|error {
        return self.request.getJsonPayload();
    }

    # Extracts `xml` payload from the content delivery request.
    #
    # + return - The `xml` payload or `error` in case of errors. If the content type is not XML, an `error` is returned.
    public function getXmlPayload() returns @tainted xml|error {
        return self.request.getXmlPayload();
    }

    # Extracts `text` payload from the content delivery request.
    #
    # + return - The `text` payload or `error` in case of errors.
    #            If the content type is not of type text, an `error` is returned.
    public function getTextPayload() returns @tainted string|error {
        return self.request.getTextPayload();
    }

    # Retrieves the request payload as a `ByteChannel` except in the case of multiparts.
    #
    # + return - A byte channel from which the message payload can be read or `error` in case of errors
    public function getByteChannel() returns @tainted io:ReadableByteChannel|error {
        return self.request.getByteChannel();
    }

    # Retrieves the request payload as a `byte[]`.
    #
    # + return - The byte[] representation of the message payload or `error` in case of errors
    public function getBinaryPayload() returns @tainted byte[]|error {
        return self.request.getBinaryPayload();
    }

    # Retrieves the form parameters from the content delivery request as a `map`.
    #
    # + return - The map of form params or `error` in case of errors
    public function getFormParams() returns @tainted map<string>|error {
        return self.request.getFormParams();
    }
};

# Function to retrieve hub and topic URLs from the `http:response` from a publisher to a discovery request.
#
# + response - The `http:Response` received
# + return - `(topic, hubs)` if parsing and extraction is successful, `error` if not
<<<<<<< HEAD
public function extractTopicAndHubUrls(http:Response response) returns [string, string[]]|error {
=======
public function extractTopicAndHubUrls(http:Response response) returns @tainted (string, string[])|error {
>>>>>>> 18bab2fb
    string[] linkHeaders = [];
    if (response.hasHeader("Link")) {
        linkHeaders = response.getHeaders("Link");
    }

    if (linkHeaders.length() == 0) {
        error websubError = error(WEBSUB_ERROR_CODE, message = "Link header unavailable in discovery response");
        return websubError;
    }

    int hubIndex = 0;
    string[] hubs = [];
    string topic = "";
    string[] linkHeaderConstituents = [];
    if (linkHeaders.length() == 1) {
        linkHeaderConstituents = linkHeaders[0].split(",");
    } else {
        linkHeaderConstituents = linkHeaders;
    }

    foreach var link in linkHeaderConstituents {
        string[] linkConstituents = link.split(";");
        if (linkConstituents[1] != "") {
            string url = linkConstituents[0].trim();
            url = url.replace("<", "");
            url = url.replace(">", "");
            if (linkConstituents[1].contains("rel=\"hub\"")) {
                hubs[hubIndex] = url;
                hubIndex += 1;
            } else if (linkConstituents[1].contains("rel=\"self\"")) {
                if (topic != "") {
                    error websubError = error(WEBSUB_ERROR_CODE, message = "Link Header contains > 1 self URLs");
                    return websubError;
                } else {
                    topic = url;
                }
            }
        }
    }

    if (hubs.length() > 0 && topic != "") {
        return [topic, hubs];
    }
    error websubError = error(WEBSUB_ERROR_CODE,
                            message = "Hub and/or Topic URL(s) not identified in link header of discovery response");
    return websubError;
}

# Record representing a WebSub subscription change request.
#
# + topic - The topic for which the subscription/unsubscription request is sent
# + callback - The callback which should be registered/unregistered for the subscription/unsubscription request sent
# + leaseSeconds - The lease period for which the subscription is expected to be active
# + secret - The secret to be used for authenticated content distribution with this subscription
public type SubscriptionChangeRequest record {|
    string topic = "";
    string callback = "";
    int leaseSeconds = 0;
    string secret = "";
|};

# Record representing subscription/unsubscription details if a subscription/unsubscription request is successful.
#
# + hub - The hub at which the subscription/unsubscription was successful
# + topic - The topic for which the subscription/unsubscription was successful
# + response - The response from the hub to the subscription/unsubscription request
public type SubscriptionChangeResponse record {|
    string hub = "";
    string topic = "";
    http:Response response;
|};

/////////////////////////////////////////////////////////////
//////////////////// WebSub Hub Commons /////////////////////
/////////////////////////////////////////////////////////////
# Record representing hub specific configurations.
#
# + leaseSeconds - The default lease seconds value to honour if not specified in subscription requests
# + signatureMethod - The signature method to use for authenticated content delivery (`SHA1`|`SHA256`)
# + remotePublish - The record representing configuration related to remote publishing allowance
# + topicRegistrationRequired - Whether a topic needs to be registered at the hub prior to publishing/subscribing
#                               to the topic
# + publicUrl - The URL for the hub to be included in content delivery requests, defaults to
#               `http(s)://localhost:{port}/websub/hub` if unspecified
# + clientConfig - The configuration for the hub to communicate with remote HTTP endpoints
# + hubPersistenceStore - The `HubPersistenceStore` to use to persist hub data
public type HubConfiguration record {|
    int leaseSeconds = 86400;
    SignatureMethod signatureMethod = SHA256;
    RemotePublishConfig remotePublish?;
    boolean topicRegistrationRequired = true;
    string publicUrl?;
    http:ClientEndpointConfig clientConfig?;
    HubPersistenceStore hubPersistenceStore?;
|};

# Record representing remote publishing allowance.
#
# + enabled - Whether remote publishers should be allowed to publish to this hub (HTTP requests)
# + mode - If remote publishing is allowed, the mode to use, `direct` (default) - fat ping with
#                          the notification payload specified or `fetch` - the hub fetches the topic URL
#                          specified in the "publish" request to identify the payload
public type RemotePublishConfig record {|
    boolean enabled = false;
    RemotePublishMode mode = PUBLISH_MODE_DIRECT;
|};

# Starts up the Ballerina Hub.
#
# + hubServiceListener - The `http:Listener` to which the hub service is attached
# + hubConfiguration - The hub specific configuration
# + return - `WebSubHub` The WebSubHub object representing the newly started up hub, or `HubStartedUpError` indicating
#            that the hub is already started, and including the WebSubHub object representing the
#            already started up hub
public function startHub(http:Listener hubServiceListener, HubConfiguration? hubConfiguration = ())
                                                                    returns WebSubHub|HubStartedUpError {
    hubLeaseSeconds = config:getAsInt("b7a.websub.hub.leasetime",
                                      defaultValue = hubConfiguration.leaseSeconds ?: DEFAULT_LEASE_SECONDS_VALUE);
    hubSignatureMethod = getSignatureMethod(hubConfiguration.signatureMethod);
    remotePublishConfig = getRemotePublishConfig(hubConfiguration["remotePublish"]);
    hubTopicRegistrationRequired = config:getAsBoolean("b7a.websub.hub.topicregistration",
                                    defaultValue = hubConfiguration.topicRegistrationRequired ?: true);

    // reset the hubUrl once the other parameters are set. if url is an empty string, create hub url with listener
    // configs in the native code
    hubPublicUrl = config:getAsString("b7a.websub.hub.url", defaultValue = hubConfiguration["publicUrl"] ?: "");
    hubClientConfig = hubConfiguration["clientConfig"];
    hubPersistenceStoreImpl = hubConfiguration["hubPersistenceStore"];
    if (hubPersistenceStoreImpl is HubPersistenceStore) {
        hubPersistenceEnabled = true;
    }

    startHubService(hubServiceListener);
    return startUpHubService(hubTopicRegistrationRequired, hubPublicUrl, hubServiceListener);
}

# Object representing a Ballerina WebSub Hub.
#
# + hubUrl - The URL of the started up Ballerina WebSub Hub
public type WebSubHub object {

    public string hubUrl;
    private http:Listener hubHttpListener;

    public function __init(string hubUrl, http:Listener hubHttpListener) {
         self.hubUrl = hubUrl;
         self.hubHttpListener = hubHttpListener;
    }

    # Stops the started up Ballerina WebSub Hub.
    #
    # + return - `boolean` indicating whether the internal Ballerina Hub was stopped
    public function stop() returns boolean {
        // TODO: return error
        var stopResult = self.hubHttpListener.__stop();
        return stopHubService(self.hubUrl) && !(stopResult is error);
    }

    # Publishes an update against the topic in the initialized Ballerina Hub.
    #
    # + topic - The topic for which the update should happen
    # + payload - The update payload
    # + contentType - The content type header to set for the request delivering the payload
    # + return - `error` if the hub is not initialized or does not represent the internal hub
    public function publishUpdate(string topic, string|xml|json|byte[]|io:ReadableByteChannel payload,
                                  string? contentType = ()) returns error? {
        if (self.hubUrl == "") {
            error webSubError = error(WEBSUB_ERROR_CODE,
                                    message = "Internal Ballerina Hub not initialized or incorrectly referenced");
            return webSubError;
        }

        WebSubContent content = {};

        if (payload is io:ReadableByteChannel) {
            content.payload = constructByteArray(payload);
        } else {
            content.payload = payload;
        }

        if (contentType is string) {
            content.contentType = contentType;
        } else {
            if (payload is string) {
                content.contentType = mime:TEXT_PLAIN;
            } else if (payload is xml) {
                content.contentType = mime:APPLICATION_XML;
            } else if (payload is json) {
                content.contentType = mime:APPLICATION_JSON;
            } else {
                content.contentType = mime:APPLICATION_OCTET_STREAM;
            }
        }

        return validateAndPublishToInternalHub(self.hubUrl, topic, content);
    }

    # Registers a topic in the Ballerina Hub.
    #
    # + topic - The topic to register
    # + return - `error` if an error occurred with registration
    public function registerTopic(string topic) returns error? {
        if (!hubTopicRegistrationRequired) {
            error e = error(WEBSUB_ERROR_CODE, message = "Internal Ballerina Hub not initialized or incorrectly referenced");
            return e;
        }
        return registerTopicAtHub(topic);
    }

    # Unregisters a topic in the Ballerina Hub.
    #
    # + topic - The topic to unregister
    # + return - `error` if an error occurred with unregistration
    public function unregisterTopic(string topic) returns error? {
        if (!hubTopicRegistrationRequired) {
            error e = error(WEBSUB_ERROR_CODE, message = "Remote topic unregistration not allowed/not required at the Hub");
            return e;
        }
        return unregisterTopicAtHub(topic);
    }

    # Retrieves topics currently recognized by the Hub.
    #
    # + return - An array of available topics
    public function getAvailableTopics() returns string[] = external;

    # Retrieves details of subscribers registered to receive updates for a particular topic.
    #
    # + topic - The topic for which details need to be retrieved
    # + return - An array of subscriber details
    public function getSubscribers(string topic) returns SubscriberDetails[] = external;
};

///////////////////////////////////////////////////////////////////
//////////////////// WebSub Publisher Commons /////////////////////
///////////////////////////////////////////////////////////////////
# Function to add link headers to a response to allow WebSub discovery.
#
# + response - The response being sent
# + hubs - The hubs the publisher advertises as the hubs that it publishes updates to
# + topic - The topic to which subscribers need to subscribe to, to receive updates for the resource
public function addWebSubLinkHeader(http:Response response, string[] hubs, string topic) {
    string hubLinkHeader = "";
    foreach var hub in hubs {
        hubLinkHeader = hubLinkHeader + "<" + hub + ">; rel=\"hub\", ";
    }
    response.setHeader("Link", hubLinkHeader + "<" + topic + ">; rel=\"self\"");
}

# Record to represent persisted Subscription Details retrieved.
#
# + topic - The topic for which the subscription is added
# + callback - The callback specified for the particular subscription
# + secret - The secret to be used for authenticated content distribution
# + leaseSeconds - The lease second period specified for the particular subscription
# + createdAt - The time at which the subscription was created
public type SubscriptionDetails record {|
    string topic = "";
    string callback = "";
    string secret = "";
    int leaseSeconds = 0;
    int createdAt = 0;
|};

function retrieveSubscriberServiceAnnotations(service serviceType) returns SubscriberServiceConfiguration? {
    any annotData = reflect:getServiceAnnotations(serviceType, moduleName = WEBSUB_MODULE_NAME,
                                             ANN_NAME_WEBSUB_SUBSCRIBER_SERVICE_CONFIG);
    return <SubscriberServiceConfiguration?> annotData;
}

# Record to represent a WebSub content delivery.
#
# + payload - The payload to be sent
# + contentType - The content-type of the payload
type WebSubContent record {|
    string|xml|json|byte[]|io:ReadableByteChannel payload = "";
    string contentType = "";
|};

function isSuccessStatusCode(int statusCode) returns boolean {
    return (200 <= statusCode && statusCode < 300);
}

# Error to represent that a WebSubHub is already started up, encapsulating the started up Hub.
#
# + message - The error message
# + cause - The cause of the `HubStartedUpError`, if available
# + startedUpHub - The `WebSubHub` object representing the started up Hub
public type HubStartedUpError record {|
    string message = "";
    error? cause = ();
    WebSubHub startedUpHub;
|};

# Record to represent Subscriber Details.
#
# + callback - The callback specified for the particular subscription
# + leaseSeconds - The lease second period specified for the particular subscription
# + createdAt - The time at which the subscription was created
public type SubscriberDetails record {|
    string callback = "";
    int leaseSeconds = 0;
    int createdAt = 0;
|};

type WebSubError record {
    string message = "";
};<|MERGE_RESOLUTION|>--- conflicted
+++ resolved
@@ -346,11 +346,7 @@
 #
 # + response - The `http:Response` received
 # + return - `(topic, hubs)` if parsing and extraction is successful, `error` if not
-<<<<<<< HEAD
-public function extractTopicAndHubUrls(http:Response response) returns [string, string[]]|error {
-=======
-public function extractTopicAndHubUrls(http:Response response) returns @tainted (string, string[])|error {
->>>>>>> 18bab2fb
+public function extractTopicAndHubUrls(http:Response response) returns @tainted [string, string[]]|error {
     string[] linkHeaders = [];
     if (response.hasHeader("Link")) {
         linkHeaders = response.getHeaders("Link");
