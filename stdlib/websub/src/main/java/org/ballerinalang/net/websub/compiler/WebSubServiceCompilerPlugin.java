/*
 *  Copyright (c) 2018, WSO2 Inc. (http://www.wso2.org) All Rights Reserved.
 *
 *  WSO2 Inc. licenses this file to you under the Apache License,
 *  Version 2.0 (the "License"); you may not use this file except
 *  in compliance with the License.
 *  You may obtain a copy of the License at
 *
 *  http://www.apache.org/licenses/LICENSE-2.0
 *
 *  Unless required by applicable law or agreed to in writing, software
 *  distributed under the License is distributed on an "AS IS" BASIS,
 *  WITHOUT WARRANTIES OR CONDITIONS OF ANY KIND, either express or implied.
 *  See the License for the specific language governing permissions and
 *  limitations under the License.
 */
package org.ballerinalang.net.websub.compiler;

import org.ballerinalang.compiler.plugins.AbstractCompilerPlugin;
import org.ballerinalang.compiler.plugins.SupportedResourceParamTypes;
import org.ballerinalang.model.tree.AnnotationAttachmentNode;
import org.ballerinalang.model.tree.ServiceNode;
import org.ballerinalang.util.diagnostic.Diagnostic;
import org.ballerinalang.util.diagnostic.DiagnosticLog;
import org.wso2.ballerinalang.compiler.semantics.model.types.BType;
import org.wso2.ballerinalang.compiler.tree.BLangFunction;
import org.wso2.ballerinalang.compiler.tree.BLangService;

import java.util.List;

import static org.ballerinalang.net.websub.WebSubSubscriberConstants.ANN_NAME_WEBSUB_SPECIFIC_SUBSCRIBER;
import static org.ballerinalang.net.websub.WebSubSubscriberConstants.ANN_NAME_WEBSUB_SUBSCRIBER_SERVICE_CONFIG;
import static org.ballerinalang.net.websub.WebSubSubscriberConstants.BALLERINA;
import static org.ballerinalang.net.websub.WebSubSubscriberConstants.GENERIC_SUBSCRIBER_SERVICE_TYPE;
import static org.ballerinalang.net.websub.WebSubSubscriberConstants.RESOURCE_NAME_ON_NOTIFICATION;
import static org.ballerinalang.net.websub.WebSubSubscriberConstants.WEBSUB;
import static org.ballerinalang.net.websub.WebSubSubscriberConstants.WEBSUB_INTENT_VERIFICATION_REQUEST;
import static org.ballerinalang.net.websub.WebSubSubscriberConstants.WEBSUB_NOTIFICATION_REQUEST;
import static org.ballerinalang.net.websub.WebSubSubscriberConstants.WEBSUB_PACKAGE;
import static org.ballerinalang.net.websub.WebSubSubscriberConstants.WEBSUB_SERVICE_CALLER;
import static org.ballerinalang.net.websub.WebSubSubscriberConstants.WEBSUB_SERVICE_LISTENER;
import static org.ballerinalang.net.websub.WebSubSubscriberServiceValidator.validateDefaultResources;

/**
 * Compiler plugin for validating WebSub service.
 *
 * @since 0.965.0
 */
@SupportedResourceParamTypes(
        expectedListenerType = @SupportedResourceParamTypes.Type(packageName = WEBSUB, name = WEBSUB_SERVICE_LISTENER),
        paramTypes = {
                @SupportedResourceParamTypes.Type(packageName = WEBSUB, name = WEBSUB_SERVICE_CALLER),
                @SupportedResourceParamTypes.Type(packageName = WEBSUB,
                        name = WEBSUB_INTENT_VERIFICATION_REQUEST),
                @SupportedResourceParamTypes.Type(packageName = WEBSUB, name = WEBSUB_NOTIFICATION_REQUEST)
        }
)
public class WebSubServiceCompilerPlugin extends AbstractCompilerPlugin {

    private DiagnosticLog dlog = null;

    @Override
    public void init(DiagnosticLog diagnosticLog) {
        dlog = diagnosticLog;
    }

    @SuppressWarnings("unchecked")
    @Override
    public void process(ServiceNode serviceNode, List<AnnotationAttachmentNode> annotations) {
        int webSubAnnotationConfigCount = 0;
        for (AnnotationAttachmentNode annotation : annotations) {
            if (ANN_NAME_WEBSUB_SUBSCRIBER_SERVICE_CONFIG.equals(annotation.getAnnotationName().getValue())) {
                webSubAnnotationConfigCount++;
                // TODO: 8/19/18 intro annotation validation if required
            }
        }

        if (webSubAnnotationConfigCount == 0) {
            dlog.logDiagnostic(Diagnostic.Kind.ERROR, serviceNode.getPosition(),
                               "'" + ANN_NAME_WEBSUB_SUBSCRIBER_SERVICE_CONFIG + "' annotation is compulsory");
            return;
        }

        BType listenerType = ((BLangService) serviceNode).listenerType;
        if (listenerType == null) {
            if (annotations.stream()
                    .anyMatch(annotation -> WEBSUB.equals(annotation.getPackageAlias().getValue()) &&
                            ANN_NAME_WEBSUB_SPECIFIC_SUBSCRIBER.equals(annotation.getAnnotationName().getValue()))) {
                return;
            }
<<<<<<< HEAD
        } else if (listenerType.tsymbol != null &&
                listenerType.tsymbol.pkgID.orgName.value.equals(BALLERINA) &&
                listenerType.tsymbol.pkgID.name.value.equals(WEBSUB) &&
                listenerType.tsymbol.name.value.equals(WEBSUB_SERVICE_LISTENER)) {
=======
        } else if (listenerType.tsymbol == null ||
                !listenerType.tsymbol.pkgID.orgName.value.equals(BALLERINA) ||
                !listenerType.tsymbol.pkgID.name.value.equals(WEBSUB) ||
                !listenerType.tsymbol.name.value.equals(WEBSUB_SERVICE_LISTENER)) {
>>>>>>> 904f4272
            return;
        }

        List<BLangFunction> resources = (List<BLangFunction>) serviceNode.getResources();
        if (resources.size() > 2) {
            dlog.logDiagnostic(Diagnostic.Kind.ERROR, serviceNode.getPosition(),
                               "cannot have more than two resources with " + WEBSUB_PACKAGE + ":"
                                       + GENERIC_SUBSCRIBER_SERVICE_TYPE);
            return;
        }

        if (resources.size() < 1
                || (resources.size() == 1
                            && !(RESOURCE_NAME_ON_NOTIFICATION.equals(resources.get(0).getName().getValue())))) {
            dlog.logDiagnostic(Diagnostic.Kind.ERROR, serviceNode.getPosition(),
                               "required resource '" + RESOURCE_NAME_ON_NOTIFICATION + "' not "
                                       + "specified with " + WEBSUB_PACKAGE + ":" +
                                       GENERIC_SUBSCRIBER_SERVICE_TYPE);
        }

        resources.forEach(res -> {
            validateDefaultResources(res, dlog);
        });
    }

}<|MERGE_RESOLUTION|>--- conflicted
+++ resolved
@@ -88,17 +88,10 @@
                             ANN_NAME_WEBSUB_SPECIFIC_SUBSCRIBER.equals(annotation.getAnnotationName().getValue()))) {
                 return;
             }
-<<<<<<< HEAD
-        } else if (listenerType.tsymbol != null &&
-                listenerType.tsymbol.pkgID.orgName.value.equals(BALLERINA) &&
-                listenerType.tsymbol.pkgID.name.value.equals(WEBSUB) &&
-                listenerType.tsymbol.name.value.equals(WEBSUB_SERVICE_LISTENER)) {
-=======
         } else if (listenerType.tsymbol == null ||
                 !listenerType.tsymbol.pkgID.orgName.value.equals(BALLERINA) ||
                 !listenerType.tsymbol.pkgID.name.value.equals(WEBSUB) ||
                 !listenerType.tsymbol.name.value.equals(WEBSUB_SERVICE_LISTENER)) {
->>>>>>> 904f4272
             return;
         }
 
