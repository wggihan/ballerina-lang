/*
 * Copyright (c) 2019, WSO2 Inc. (http://www.wso2.org) All Rights Reserved.
 *
 * Licensed under the Apache License, Version 2.0 (the "License");
 * you may not use this file except in compliance with the License.
 * You may obtain a copy of the License at
 *
 * http://www.apache.org/licenses/LICENSE-2.0
 *
 * Unless required by applicable law or agreed to in writing, software
 * distributed under the License is distributed on an "AS IS" BASIS,
 * WITHOUT WARRANTIES OR CONDITIONS OF ANY KIND, either express or implied.
 * See the License for the specific language governing permissions and
 * limitations under the License.
 *
 */

apply from: "$rootDir/gradle/balNativeLibProject.gradle"
apply from: "$rootDir/gradle/baseNativeStdLibProject.gradle"

configurations.testCompileClasspath {
    resolutionStrategy {
        preferProjectModules()
    }
}

dependencies {
    baloCreat project(':lib-creator')
    implementation project(':ballerina-lang')
    implementation project(':ballerina-runtime')
    implementation project(":ballerina-http")
    implementation project(':ballerina-encoding')
    implementation project(':ballerina-lang:annotations')
    implementation project(':ballerina-mime')
    implementation project(':ballerina-crypto')
    implementation project(':ballerina-io')
    implementation project(':ballerina-log-api')
    implementation project(':ballerina-reflect')
    implementation project(':ballerina-config-api')
    implementation project(':ballerina-jdbc')
    implementation project(':ballerina-stringutils')
    implementation 'io.ballerina.messaging:broker-core'
    implementation 'org.wso2.transport.http:org.wso2.transport.http.netty'

    baloImplementation project(path: ':ballerina-lang:annotations', configuration: 'baloImplementation')
    baloImplementation project(path: ':ballerina-utils', configuration: 'baloImplementation')
    baloImplementation project(path: ':ballerina-config-api', configuration: 'baloImplementation')
    baloImplementation project(path: ':ballerina-crypto', configuration: 'baloImplementation')
    baloImplementation project(path: ':ballerina-jdbc', configuration: 'baloImplementation')
    baloImplementation project(path: ':ballerina-http', configuration: 'baloImplementation')
    baloImplementation project(path: ':ballerina-io', configuration: 'baloImplementation')
    baloImplementation project(path: ':ballerina-log-api', configuration: 'baloImplementation')
    baloImplementation project(path: ':ballerina-mime', configuration: 'baloImplementation')
    baloImplementation project(path: ':ballerina-reflect', configuration: 'baloImplementation')
    baloImplementation project(path: ':ballerina-system', configuration: 'baloImplementation')
    baloImplementation project(path: ':ballerina-time', configuration: 'baloImplementation')
    baloImplementation project(path: ':ballerina-stringutils', configuration: 'baloImplementation')
    baloImplementation project(path: ':ballerina-java', configuration: 'baloImplementation')

    interopImports project(':ballerina-config-api')
    interopImports project(':ballerina-math')
    interopImports project(':ballerina-task')

    // transitive
    baloImplementation project(path: ':ballerina-math', configuration: 'baloImplementation')
    baloImplementation project(path: ':ballerina-crypto', configuration: 'baloImplementation')
    baloImplementation project(path: ':ballerina-file', configuration: 'baloImplementation')
    baloImplementation project(path: ':ballerina-runtime-api', configuration: 'baloImplementation')
    baloImplementation project(path: ':ballerina-reflect', configuration: 'baloImplementation')
    baloImplementation project(path: ':ballerina-auth', configuration: 'baloImplementation')
    baloImplementation project(path: ':ballerina-cache', configuration: 'baloImplementation')
    baloImplementation project(path: ':ballerina-task', configuration: 'baloImplementation')
    baloImplementation project(path: ':ballerina-encoding', configuration: 'baloImplementation')

    testCompile project(':ballerina-test-utils')
    testCompile project(':ballerina-core')
    testCompile 'org.slf4j:slf4j-simple'
    testCompile 'org.testng:testng'

    interopImports project(':ballerina-encoding')
<<<<<<< HEAD
    interopImports project(':ballerina-crypto')
=======
    interopImports project(':ballerina-time')
>>>>>>> 9b6452a5
}

createBalo {
    jvmTarget = 'true'
}

description = 'Ballerina - WebSub'

configurations.all {
    resolutionStrategy.preferProjectModules()
}<|MERGE_RESOLUTION|>--- conflicted
+++ resolved
@@ -60,6 +60,9 @@
     interopImports project(':ballerina-config-api')
     interopImports project(':ballerina-math')
     interopImports project(':ballerina-task')
+    interopImports project(':ballerina-encoding')
+    interopImports project(':ballerina-time')
+    interopImports project(':ballerina-crypto')
 
     // transitive
     baloImplementation project(path: ':ballerina-math', configuration: 'baloImplementation')
@@ -76,13 +79,6 @@
     testCompile project(':ballerina-core')
     testCompile 'org.slf4j:slf4j-simple'
     testCompile 'org.testng:testng'
-
-    interopImports project(':ballerina-encoding')
-<<<<<<< HEAD
-    interopImports project(':ballerina-crypto')
-=======
-    interopImports project(':ballerina-time')
->>>>>>> 9b6452a5
 }
 
 createBalo {
