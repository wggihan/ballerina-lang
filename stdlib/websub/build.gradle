--- conflicted
+++ resolved
@@ -31,11 +31,7 @@
 
     implementation project(':ballerina-core')
     implementation project(':ballerina-lang')
-<<<<<<< HEAD
-    implementation 'org.wso2.transport.http:org.wso2.transport.http.netty:6.0.274'
-=======
     implementation 'org.wso2.transport.http:org.wso2.transport.http.netty:6.0.275'
->>>>>>> a2f17753
     implementation project(':ballerina-http')
     implementation project(':ballerina-encoding')
     implementation project(':ballerina-builtin')
