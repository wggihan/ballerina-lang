--- conflicted
+++ resolved
@@ -62,13 +62,10 @@
     interopImports project(':ballerina-math')
     interopImports project(':ballerina-system')
     interopImports project(':ballerina-task')
-<<<<<<< HEAD
-    interopImports project(':ballerina-http')
-=======
     interopImports project(':ballerina-encoding')
     interopImports project(':ballerina-time')
     interopImports project(':ballerina-crypto')
->>>>>>> 586dfec7
+    interopImports project(':ballerina-http')
 
     // transitive
     baloImplementation project(path: ':ballerina-math', configuration: 'baloImplementation')
@@ -85,11 +82,6 @@
     testCompile project(':ballerina-core')
     testCompile 'org.slf4j:slf4j-simple'
     testCompile 'org.testng:testng'
-<<<<<<< HEAD
-
-    interopImports project(':ballerina-encoding')
-=======
->>>>>>> 586dfec7
 }
 
 createBalo {
