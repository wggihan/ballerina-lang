--- conflicted
+++ resolved
@@ -15,66 +15,28 @@
 // under the License.
 
 
-<<<<<<< HEAD
 # Returns the environment variable value associated with the provided name.
 #
 # + name - Name of the environment variable
 # + return - Environment variable value if it exists, otherwise an empty string
-public native function getEnv(@sensitive string name) returns string;
+public extern function getEnv(@sensitive string name) returns string;
 
 # Returns the current working directory.
 #
 # + return - Current working directory or an empty string if the current working directory cannot be determined
-public native function getCurrentDirectory() returns string;
+public extern function getCurrentDirectory() returns string;
 
 # Returns the current user's name.
 #
 # + return - Current user's name if it can be determined, an empty string otherwise
-public native function getUsername() returns string;
+public extern function getUsername() returns string;
 
 # Returns the current user's home directory path.
 #
 # + return - Current user's home directory if it can be determined, an empty string otherwise
-public native function getUserHome() returns string;
+public extern function getUserHome() returns string;
 
 # Returns a random UUID string.
 #
 # + return - The random string
-public native function uuid() returns string;
-=======
-documentation {
-    Returns the environment variable value associated with the provided name.
-
-    P{{name}} Name of the environment variable
-    R{{}} Environment variable value if it exists, otherwise an empty string
-}
-public extern function getEnv(@sensitive string name) returns string;
-
-documentation {
-    Returns the current working directory.
-
-    R{{}} Current working directory or an empty string if the current working directory cannot be determined
-}
-public extern function getCurrentDirectory() returns string;
-
-documentation {
-    Returns the current user's name.
-
-    R{{}} Current user's name if it can be determined, an empty string otherwise
-}
-public extern function getUsername() returns string;
-
-documentation {
-    Returns the current user's home directory path.
-
-    R{{}} Current user's home directory if it can be determined, an empty string otherwise
-}
-public extern function getUserHome() returns string;
-
-documentation {
-    Returns a random UUID string.
-
-    R{{}} The random string
-}
-public extern function uuid() returns string;
->>>>>>> fb229ec6
+public extern function uuid() returns string;