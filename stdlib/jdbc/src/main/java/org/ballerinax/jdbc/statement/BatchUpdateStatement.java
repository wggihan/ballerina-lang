/*
 * Copyright (c) 2019, WSO2 Inc. (http://www.wso2.org) All Rights Reserved.
 *
 * WSO2 Inc. licenses this file to you under the Apache License,
 * Version 2.0 (the "License"); you may not use this file except
 * in compliance with the License.
 * You may obtain a copy of the License at
 *
 *    http://www.apache.org/licenses/LICENSE-2.0
 *
 * Unless required by applicable law or agreed to in writing,
 * software distributed under the License is distributed on an
 * "AS IS" BASIS, WITHOUT WARRANTIES OR CONDITIONS OF ANY
 * KIND, either express or implied.  See the License for the
 * specific language governing permissions and limitations
 * under the License.
 */
package org.ballerinax.jdbc.statement;

import org.ballerinalang.jvm.BallerinaValues;
import org.ballerinalang.jvm.Strand;
import org.ballerinalang.jvm.types.BArrayType;
import org.ballerinalang.jvm.types.BTypes;
import org.ballerinalang.jvm.values.ArrayValue;
import org.ballerinalang.jvm.values.ErrorValue;
import org.ballerinalang.jvm.values.MapValue;
import org.ballerinalang.jvm.values.MapValueImpl;
import org.ballerinalang.jvm.values.ObjectValue;
import org.ballerinalang.jvm.values.freeze.State;
import org.ballerinalang.jvm.values.freeze.Status;
import org.ballerinax.jdbc.Constants;
import org.ballerinax.jdbc.datasource.SQLDatasource;
import org.ballerinax.jdbc.exceptions.ApplicationException;
import org.ballerinax.jdbc.exceptions.ErrorGenerator;

import java.sql.BatchUpdateException;
import java.sql.Connection;
import java.sql.PreparedStatement;
import java.sql.ResultSet;
import java.sql.ResultSetMetaData;
import java.sql.SQLException;
import java.sql.Statement;
import java.util.Arrays;

/**
 * Represents a Batch Update SQL statement.
 *
 * @since 1.0.0
 */
public class BatchUpdateStatement extends AbstractSQLStatement {

    private final ObjectValue client;
    private final SQLDatasource datasource;
    private final String query;
    private final ArrayValue parameters;
    private final boolean rollbackAllInFailure;

    public BatchUpdateStatement(ObjectValue client, SQLDatasource datasource, String query,
                                ArrayValue parameters, boolean rollbackAllInFailure, Strand strand) {
        super(strand);
        this.client = client;
        this.datasource = datasource;
        this.query = query;
        this.parameters = parameters;
        this.rollbackAllInFailure = rollbackAllInFailure;
    }

    @Override
    public MapValue<String, Object> execute() {
        //TODO: JBalMigration Commenting out transaction handling and observability
        //TODO: #16033
        // checkAndObserveSQLAction(context, datasource, query);
        Connection conn = null;
        PreparedStatement stmt = null;
        ResultSet rs;
        MapValue<String, ArrayValue> generatedKeys = new MapValueImpl<>();
        int[] updatedCount;
        int paramArrayCount = 0;
        if (parameters != null) {
            paramArrayCount = parameters.size();
        }

        boolean isInTransaction = strand.isInTransaction();
        String errorMessagePrefix = "Failed to execute batch update";
        try {
            conn = getDatabaseConnection(strand, client, datasource, false);
            stmt = conn.prepareStatement(query, PreparedStatement.RETURN_GENERATED_KEYS);
            conn.setAutoCommit(false);
            if (paramArrayCount == 0) {
                stmt.addBatch();
            }
            for (int index = 0; index < paramArrayCount; index++) {
                ArrayValue params = (ArrayValue) parameters.getValue(index);
                ArrayValue generatedParams = constructParameters(params);
                ProcessedStatement processedStatement = new ProcessedStatement(conn, stmt, generatedParams,
                        datasource.getDatabaseProductName());
                stmt = processedStatement.prepare();
                stmt.addBatch();
            }
            updatedCount = stmt.executeBatch();
            rs = stmt.getGeneratedKeys();
            //This result set contains the auto generated keys.
            generatedKeys = getGeneratedKeysFromBatch(rs);
            if (!isInTransaction) {
                conn.commit();
            }
            return createFrozenBatchUpdateResultRecord(createUpdatedCountArray(updatedCount, paramArrayCount),
                    generatedKeys, null);
        } catch (BatchUpdateException e) {
            // Depending on the driver, at this point, driver may or may not have executed the remaining commands in
            // the batch which come after the command that failed.
            // We could have rolled back the connection to keep a consistent behavior in Ballerina regardless of
            // the driver. But, in Ballerina, we've decided to honor whatever the behavior of the driver and
            // decide it based on the user input of `rollbackAllInFailure` property, because a Ballerina developer
            // might have a requirement to ignore a few failed commands in the batch and let the rest of the commands
            // run if driver allows it.
            updatedCount = e.getUpdateCounts();
            if (!isInTransaction && rollbackAllInFailure) {
                try {
                    conn.rollback();
                } catch (SQLException ex) {
                    errorMessagePrefix += " and failed to rollback the intermediate changes";
                }
            }
            handleErrorOnTransaction(this.strand);
            return createFrozenBatchUpdateResultRecord(createUpdatedCountArray(updatedCount, paramArrayCount),
                    generatedKeys, ErrorGenerator.getSQLDatabaseError(e, errorMessagePrefix + ": "));
        } catch (SQLException e) {
             handleErrorOnTransaction(this.strand);
             //checkAndObserveSQLError(context, e.getMessage());
            return createFrozenBatchUpdateResultRecord(createUpdatedCountArray(null, paramArrayCount),
<<<<<<< HEAD
                    generatedKeys, ErrorGenerator.getSQLDatabaseError(e, errorMessagePrefix + ": "));
        } catch (DatabaseException e) {
            handleErrorOnTransaction(this.strand);
            // checkAndObserveSQLError(context, e.getMessage());
            return createFrozenBatchUpdateResultRecord(createUpdatedCountArray(null, paramArrayCount),
                    generatedKeys, ErrorGenerator.getSQLDatabaseError(e, errorMessagePrefix + ": "));
=======
                    ErrorGenerator.getSQLDatabaseError(e, errorMessagePrefix + ": "));
>>>>>>> 2da4bddf
        } catch (ApplicationException e) {
            handleErrorOnTransaction(this.strand);
            // checkAndObserveSQLError(context, e.getMessage());
            return createFrozenBatchUpdateResultRecord(createUpdatedCountArray(null, paramArrayCount),
                    generatedKeys, ErrorGenerator.getSQLApplicationError(e, errorMessagePrefix + ": "));
        } finally {
            cleanupResources(stmt, conn, !isInTransaction);
        }
    }

    private ArrayValue createUpdatedCountArray(int[] updatedCounts, int paramArrayCount) {
        // After a command in a batch update fails to execute properly and a BatchUpdateException is thrown, the
        // driver may or may not continue to process the remaining commands in the batch. If the driver does not
        // continue processing after a failure, the array returned by the method will have -3 (EXECUTE_FAILED) for
        // those updates.
        long[] returnedCount = new long[paramArrayCount];
        Arrays.fill(returnedCount, Statement.EXECUTE_FAILED);
        ArrayValue countArray = new ArrayValue(returnedCount);
        if (updatedCounts != null) {
            int iSize = updatedCounts.length;
            for (int i = 0; i < iSize; ++i) {
                countArray.add(i, updatedCounts[i]);
            }
        }
        return countArray;
    }

    private MapValue<String, Object> createFrozenBatchUpdateResultRecord(ArrayValue countArray,
            MapValue<String, ArrayValue> generatedKeys, ErrorValue retError) {
        MapValue<String, Object> batchUpdateResultRecord = BallerinaValues
                .createRecordValue(Constants.JDBC_PACKAGE_PATH, Constants.JDBC_BATCH_UPDATE_RESULT);
        MapValue<String, Object> populatedUpdateResultRecord = BallerinaValues
                .createRecord(batchUpdateResultRecord, countArray, generatedKeys, retError);
        populatedUpdateResultRecord.attemptFreeze(new Status(State.FROZEN));
        return populatedUpdateResultRecord;
    }

    private MapValue<String, ArrayValue> getGeneratedKeysFromBatch(ResultSet rs) throws SQLException {
        MapValue<String, ArrayValue> generatedKeys = new MapValueImpl<>(new BArrayType(BTypes.typeAnydata));
        ResultSetMetaData metaData = rs.getMetaData();
        int columnCount = metaData.getColumnCount();
        Object value;
        String columnName;
        while (rs.next()) {
            for (int i = 1; i <= columnCount; i++) {
                columnName = metaData.getColumnLabel(i);
                value = extractValueFromResultSet(metaData, rs, i);
                addToMap(generatedKeys, columnName, value);
            }
        }
        return generatedKeys;
    }

    private void addToMap(MapValue<String, ArrayValue> map, String columnName, Object value) {
        ArrayValue list = map.get(columnName);
        if (list == null) {
            list = new ArrayValue(new BArrayType(BTypes.typeAnydata));
            map.put(columnName, list);
        }
        list.append(value);
    }
}<|MERGE_RESOLUTION|>--- conflicted
+++ resolved
@@ -129,16 +129,7 @@
              handleErrorOnTransaction(this.strand);
              //checkAndObserveSQLError(context, e.getMessage());
             return createFrozenBatchUpdateResultRecord(createUpdatedCountArray(null, paramArrayCount),
-<<<<<<< HEAD
                     generatedKeys, ErrorGenerator.getSQLDatabaseError(e, errorMessagePrefix + ": "));
-        } catch (DatabaseException e) {
-            handleErrorOnTransaction(this.strand);
-            // checkAndObserveSQLError(context, e.getMessage());
-            return createFrozenBatchUpdateResultRecord(createUpdatedCountArray(null, paramArrayCount),
-                    generatedKeys, ErrorGenerator.getSQLDatabaseError(e, errorMessagePrefix + ": "));
-=======
-                    ErrorGenerator.getSQLDatabaseError(e, errorMessagePrefix + ": "));
->>>>>>> 2da4bddf
         } catch (ApplicationException e) {
             handleErrorOnTransaction(this.strand);
             // checkAndObserveSQLError(context, e.getMessage());
