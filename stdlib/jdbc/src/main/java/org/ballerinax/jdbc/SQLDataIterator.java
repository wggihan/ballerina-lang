/*
 *  Copyright (c) 2017, WSO2 Inc. (http://www.wso2.org) All Rights Reserved.
 *
 *  WSO2 Inc. licenses this file to you under the Apache License,
 *  Version 2.0 (the "License"); you may not use this file except
 *  in compliance with the License.
 *  You may obtain a copy of the License at
 *
 *  http://www.apache.org/licenses/LICENSE-2.0
 *
 *  Unless required by applicable law or agreed to in writing,
 *  software distributed under the License is distributed on an
 *  "AS IS" BASIS, WITHOUT WARRANTIES OR CONDITIONS OF ANY
 *  KIND, either express or implied.  See the License for the
 *  specific language governing permissions and limitations
 *  under the License.
 */
package org.ballerinax.jdbc;

import org.ballerinalang.jvm.ColumnDefinition;
import org.ballerinalang.jvm.TableResourceManager;
import org.ballerinalang.jvm.types.BArrayType;
import org.ballerinalang.jvm.types.BField;
import org.ballerinalang.jvm.types.BRecordType;
import org.ballerinalang.jvm.types.BStructureType;
import org.ballerinalang.jvm.types.BType;
import org.ballerinalang.jvm.types.BTypes;
import org.ballerinalang.jvm.types.BUnionType;
import org.ballerinalang.jvm.types.TypeTags;
import org.ballerinalang.jvm.values.ArrayValue;
import org.ballerinalang.jvm.values.DecimalValue;
import org.ballerinalang.jvm.values.MapValue;
import org.ballerinalang.jvm.values.MapValueImpl;
import org.ballerinalang.jvm.values.RefValue;
import org.ballerinalang.jvm.values.TableIterator;
import org.ballerinalang.stdlib.time.util.TimeUtils;
import org.ballerinax.jdbc.exceptions.PanickingApplicationException;

import java.io.IOException;
import java.math.BigDecimal;
import java.sql.Array;
import java.sql.Blob;
import java.sql.Date;
import java.sql.ResultSet;
import java.sql.SQLException;
import java.sql.Struct;
import java.sql.Time;
import java.sql.Timestamp;
import java.sql.Types;
import java.util.Arrays;
import java.util.Calendar;
import java.util.List;

/**
 * This iterator mainly wrap java.sql.ResultSet. This will provide table operations
 * related to JDBC connector.
 *
 * @since 0.8.0
 */
public class SQLDataIterator extends TableIterator {

    private Calendar utcCalendar;
    private static final String UNASSIGNABLE_UNIONTYPE_EXCEPTION = "Corresponding Union type in the record is not "
            + "an assignable nillable type";
    private static final String MISMATCHING_FIELD_ASSIGNMENT = "Trying to assign to a mismatching type";
    private String sourceDatabase;
    private static final String POSTGRES_OID_COLUMN_TYPE_NAME = "oid";

    public SQLDataIterator(TableResourceManager rm, ResultSet rs, Calendar utcCalendar,
            List<ColumnDefinition> columnDefs, BStructureType structType, String databaseProductName) {
        super(rm, rs, structType, columnDefs);
        this.utcCalendar = utcCalendar;
        this.sourceDatabase = databaseProductName;
    }

    @Override
    public void close() {
        try {
            if (rs != null && !rs.isClosed()) {
                rs.close();
            }
            resourceManager.gracefullyReleaseResources();
            rs = null;
        } catch (SQLException e) {
            throw SQLDatasourceUtils.getSQLDatabaseError(e);
        }
    }

    public void reset() {
<<<<<<< HEAD
        close();
=======
        try {
            if (rs instanceof CachedRowSet) {
                rs.beforeFirst();
            } else {
                close();
            }
        } catch (SQLException e) {
            throw SQLDatasourceUtils.getSQLDatabaseError(e);
        }
>>>>>>> 0f1799d6
    }

    @Override
    public String getBlob(int columnIndex) {
        try {
            Blob bValue = rs.getBlob(columnIndex);
            return rs.wasNull() ? null : SQLDatasourceUtils.getString(bValue);
        } catch (SQLException e) {
            throw SQLDatasourceUtils.getSQLDatabaseError(e);
        }
    }

    @Override
    public MapValue<String, Object> generateNext() {
        if (this.type == null) {
            throw SQLDatasourceUtils
                    .getSQLApplicationError("the expected record type is not specified in the remote function");
        }
        MapValue<String, Object> bStruct = new MapValueImpl<>(this.type);
        int index = 0;
        String columnName = null;
        int sqlType = -1;
        try {
            BField[] structFields = this.type.getFields().values().toArray(new BField[0]);
            if (columnDefs.size() != structFields.length) {
                throw SQLDatasourceUtils.getSQLApplicationError("Number of fields in the constraint type is " + (
                        structFields.length > columnDefs.size() ?
                                "greater" :
                                "lower") + " than column count of the result set");
            }
            for (ColumnDefinition columnDef : columnDefs) {
                if (columnDef instanceof SQLColumnDefinition) {
                    SQLColumnDefinition def = (SQLColumnDefinition) columnDef;
                    columnName = def.getName();
                    sqlType = def.getSqlType();
                    ++index;
                    BField field = structFields[index - 1];
                    BType fieldType = field.getFieldType();
                    String fieldName = field.getFieldName();
                    switch (sqlType) {
                        case Types.ARRAY:
                            Array data = rs.getArray(index);
                            handleArrayValue(bStruct, fieldName, data, fieldType);
                            break;
                        case Types.CHAR:
                        case Types.VARCHAR:
                        case Types.LONGVARCHAR:
                        case Types.NCHAR:
                        case Types.NVARCHAR:
                        case Types.LONGNVARCHAR:
                            String sValue = rs.getString(index);
                            handleStringValue(sValue, fieldName, bStruct, fieldType);
                            break;
                        case Types.BINARY:
                        case Types.VARBINARY:
                        case Types.LONGVARBINARY:
                            byte[] binaryValue = rs.getBytes(index);
                            handleBinaryValue(bStruct, fieldName, binaryValue, fieldType);
                            break;
                        case Types.BLOB:
                            Blob blobValue = rs.getBlob(index);
                            handleBinaryValue(bStruct, fieldName, blobValue == null ?
                                    null : blobValue.getBytes(1L, (int) blobValue.length()), fieldType);
                            break;
                        case Types.CLOB:
                            String clobValue = SQLDatasourceUtils.getString((rs.getClob(index)));
                            handleStringValue(clobValue, fieldName, bStruct, fieldType);
                            break;
                        case Types.NCLOB:
                            String nClobValue = SQLDatasourceUtils.getString((rs.getNClob(index)));
                            handleStringValue(nClobValue, fieldName, bStruct, fieldType);
                            break;
                        case Types.DATE:
                            Date date = rs.getDate(index);
                            handleDateValue(bStruct, fieldName, date, fieldType);
                            break;
                        case Types.TIME:
                        case Types.TIME_WITH_TIMEZONE:
                            Time time = rs.getTime(index, utcCalendar);
                            handleDateValue(bStruct, fieldName, time, fieldType);
                            break;
                        case Types.TIMESTAMP:
                        case Types.TIMESTAMP_WITH_TIMEZONE:
                            Timestamp timestamp = rs.getTimestamp(index, utcCalendar);
                            handleDateValue(bStruct, fieldName, timestamp, fieldType);
                            break;
                        case Types.ROWID:
                            sValue = new String(rs.getRowId(index).getBytes(), "UTF-8");
                            handleStringValue(sValue, fieldName, bStruct, fieldType);
                            break;
                        case Types.TINYINT:
                        case Types.SMALLINT:
                            long iValue = rs.getInt(index);
                            handleLongValue(iValue, bStruct, fieldName, fieldType);
                            break;
                        case Types.INTEGER:
                        case Types.BIGINT:
                            if (sourceDatabase.equalsIgnoreCase(Constants.DatabaseNames.POSTGRESQL)) {
                                boolean isOID = rs.getMetaData().getColumnTypeName(index)
                                        .equalsIgnoreCase(POSTGRES_OID_COLUMN_TYPE_NAME);
                                if (isOID) {
                                    handleOIDValue(index, bStruct, fieldName, fieldType);
                                } else {
                                    long lValue = rs.getLong(index);
                                    handleLongValue(lValue, bStruct, fieldName, fieldType);
                                }
                            } else {
                                long lValue = rs.getLong(index);
                                handleLongValue(lValue, bStruct, fieldName, fieldType);
                            }
                            break;
                        case Types.REAL:
                        case Types.FLOAT:
                            double fValue = rs.getFloat(index);
                            handleDoubleValue(fValue, bStruct, fieldName, fieldType);
                            break;
                        case Types.DOUBLE:
                            double dValue = rs.getDouble(index);
                            handleDoubleValue(dValue, bStruct, fieldName, fieldType);
                            break;
                        case Types.NUMERIC:
                        case Types.DECIMAL:
                            BigDecimal bigDecimalValue = rs.getBigDecimal(index);
                            handleDecimalValue(bigDecimalValue, bStruct, fieldName, fieldType);
                            break;
                        case Types.BIT:
                        case Types.BOOLEAN:
                            boolean boolValue = rs.getBoolean(index);
                            handleBooleanValue(bStruct, fieldName, boolValue, fieldType);
                            break;
                        case Types.STRUCT:
                            Struct structData = (Struct) rs.getObject(index);
                            handleStructValue(bStruct, fieldName, structData, fieldType);
                            break;
                        default:
                            throw SQLDatasourceUtils.getSQLApplicationError(
                                    "unsupported sql type " + sqlType + " found for the column " + columnName
                                            + " index:" + index);
                    }
                }
            }
        } catch (IOException | SQLException e) {
            throw SQLDatasourceUtils.getSQLApplicationError(
                    "error in retrieving next value for column: " + columnName + ": of SQL Type: " + sqlType + ": "
                            + "at " + "index:" + index + ":" + e.getMessage());
        } catch (PanickingApplicationException e) {
            throw SQLDatasourceUtils.getSQLApplicationError(e);
        }
        return bStruct;
    }

    private void validateAndSetRefRecordField(MapValue<String, Object> bStruct, String fieldName, int expectedTypeTag,
            int actualTypeTag, Object value, String exceptionMessage) throws PanickingApplicationException {
        setMatchingRefRecordField(bStruct, fieldName, value, expectedTypeTag == actualTypeTag, exceptionMessage);
    }

    private void validateAndSetRefRecordField(MapValue<String, Object> bStruct, String fieldName,
            int expectedTypeTags[], int actualTypeTag, Object value, String exceptionMessage)
            throws PanickingApplicationException {
        boolean typeMatches = Arrays.stream(expectedTypeTags).anyMatch(tag -> actualTypeTag == tag);
        setMatchingRefRecordField(bStruct, fieldName, value, typeMatches, exceptionMessage);
    }

    private void setMatchingRefRecordField(MapValue<String, Object> bStruct, String fieldName, Object value,
            boolean typeMatches, String exceptionMessage) throws PanickingApplicationException {
        if (typeMatches) {
            bStruct.put(fieldName, value);
        } else {
            throw new PanickingApplicationException(exceptionMessage);
        }
    }

    private void handleNilToNonNillableFieldAssignment() throws PanickingApplicationException {
        throw new PanickingApplicationException("Trying to assign a Nil value to a non-nillable field");
    }

    private void handleMismatchingFieldAssignment() throws PanickingApplicationException {
        throw new PanickingApplicationException("Trying to assign to a mismatching type");
    }

    private void handleUnAssignableUnionTypeAssignment() throws PanickingApplicationException {
        throw new PanickingApplicationException(UNASSIGNABLE_UNIONTYPE_EXCEPTION);
    }

    private int retrieveNonNilTypeTag(BType fieldType) throws PanickingApplicationException {
        List<BType> members = ((BUnionType) fieldType).getMemberTypes();
        return retrieveNonNilType(members).getTag();
    }

    private MapValue<String, Object> createTimeStruct(long millis) {
        return TimeUtils.createTimeRecord(TimeUtils.getTimeZoneRecord(), TimeUtils.getTimeRecord(), millis,
                Constants.TIMEZONE_UTC);
    }

    private MapValue<String, Object> createUserDefinedType(Struct structValue, BStructureType structType)
            throws PanickingApplicationException {
        if (structValue == null) {
            return null;
        }
        BField[] internalStructFields = structType.getFields().values().toArray(new BField[0]);
        MapValue<String, Object> struct = new MapValueImpl<>(structType);
        try {
            Object[] dataArray = structValue.getAttributes();
            if (dataArray != null) {
                if (dataArray.length != internalStructFields.length) {
                    throw new PanickingApplicationException("specified struct and returned struct are not compatible");
                }
                int index = 0;
                for (BField internalField : internalStructFields) {
                    int type = internalField.getFieldType().getTag();
                    String fieldName = internalField.getFieldName();
                    Object value = dataArray[index];
                    switch (type) {
                    case TypeTags.INT_TAG:
                        if (value instanceof BigDecimal) {
                            struct.put(fieldName, ((BigDecimal) value).intValue());
                        } else {
                            struct.put(fieldName, value);
                        }
                        break;
                    case TypeTags.FLOAT_TAG:
                        if (value instanceof BigDecimal) {
                            struct.put(fieldName, ((BigDecimal) value).doubleValue());
                        } else {
                            struct.put(fieldName, value);
                        }
                        break;
                    case TypeTags.DECIMAL_TAG:
                        if (value instanceof BigDecimal) {
                            struct.put(fieldName, value);
                        } else {
                            struct.put(fieldName, new DecimalValue((BigDecimal) value));
                        }
                        break;
                    case TypeTags.STRING_TAG:
                        struct.put(fieldName, value);
                        break;
                    case TypeTags.BOOLEAN_TAG:
                        struct.put(fieldName, ((int) value) == 1);
                        break;
                    case TypeTags.OBJECT_TYPE_TAG:
                    case TypeTags.RECORD_TYPE_TAG:
                        struct.put(fieldName,
                                createUserDefinedType((Struct) value, (BStructureType) internalField.getFieldType()));
                        break;
                    default:
                        throw new PanickingApplicationException(
                                "error in retrieving UDT data for unsupported type:" + type);
                    }
                    ++index;
                }
            }
        } catch (SQLException e) {
            throw new PanickingApplicationException("error in retrieving UDT data:" + e.getMessage());
        }
        return struct;
    }

    private void handleArrayValue(MapValue<String, Object> bStruct, String fieldName, Array data, BType fieldType)
            throws SQLException, PanickingApplicationException {
        int fieldTypeTag = fieldType.getTag();
        ArrayValue dataArray = getDataArray(data);
        if (dataArray != null) {
            BType nonNilType = fieldType;
            if (fieldTypeTag == TypeTags.UNION_TAG) {
                nonNilType = retrieveNonNilType(((BUnionType) fieldType).getMemberTypes());
            }
            // The dataArray is created from the array returned from the database. There, an array of Union Type is
            // created only if the array includes NULL elements.
            boolean containsNull = dataArray.getType().getTag() == TypeTags.ARRAY_TAG
                    && ((BArrayType) dataArray.getType()).getElementType().getTag() == TypeTags.UNION_TAG;
            handleMappingArrayValue(nonNilType, bStruct, dataArray, fieldName, containsNull);
        } else {
            if (fieldTypeTag == TypeTags.UNION_TAG) {
                bStruct.put(fieldName, null);
            } else {
                handleNilToNonNillableFieldAssignment();
            }
        }
    }

    private void handleMappingArrayValue(BType nonNilType, MapValue<String, Object> bStruct, ArrayValue dataArray,
            String fieldName, boolean containsNull) throws PanickingApplicationException {
        if (nonNilType.getTag() == TypeTags.ARRAY_TAG) {
            BArrayType expectedArrayType = (BArrayType) nonNilType;
            if (((BArrayType) nonNilType).getElementType().getTag() == TypeTags.UNION_TAG) {
                handleMappingArrayElementToUnionType(expectedArrayType, dataArray, fieldName, bStruct);
            } else {
                handleMappingArrayElementToNonUnionType(containsNull, nonNilType, dataArray, bStruct, fieldName);
            }
        } else {
            handleMismatchingFieldAssignment();
        }
    }

    private void handleMappingArrayElementToNonUnionType(boolean containsNull, BType nonNilType, ArrayValue newArray,
            MapValue<String, Object> bStruct, String fieldName) throws PanickingApplicationException {
        if (containsNull) {
            throw new PanickingApplicationException(
                    "Trying to assign an array containing NULL values to an array of a non-nillable element type");
        } else {
            int expectedTypeTag = ((BArrayType) nonNilType).getElementType().getTag();
            int actualTypeTag;
            if (newArray.getType().getTag() == TypeTags.DECIMAL_TAG) {
                actualTypeTag = TypeTags.DECIMAL_TAG;
            } else {
                actualTypeTag = ((BArrayType) newArray.getType()).getElementType().getTag();
            }
            validateAndSetRefRecordField(bStruct, fieldName, expectedTypeTag, actualTypeTag, newArray,
                    MISMATCHING_FIELD_ASSIGNMENT);
        }
    }

    private void handleMappingArrayElementToUnionType(BArrayType expectedArrayType, ArrayValue arrayTobeSet,
            String fieldName, MapValue<String, Object> bStruct) throws PanickingApplicationException {
        BType arrayType;
        if (arrayTobeSet.getType().getTag() == TypeTags.DECIMAL_TAG) {
            arrayType = BTypes.typeDecimal;
        } else {
            arrayType = ((BArrayType) arrayTobeSet.getType()).getElementType();
        }
        if (arrayType.getTag() == TypeTags.NULL_TAG) {
            bStruct.put(fieldName, arrayTobeSet);
        } else {
            BUnionType expectedArrayElementUnionType = (BUnionType) expectedArrayType.getElementType();
            BType expectedNonNilArrayElementType = retrieveNonNilType(expectedArrayElementUnionType.getMemberTypes());
            BType actualNonNilArrayElementType = getActualNonNilArrayElementType(arrayType);
            validateAndSetRefRecordField(bStruct, fieldName, expectedNonNilArrayElementType.getTag(),
                    actualNonNilArrayElementType.getTag(), arrayTobeSet, UNASSIGNABLE_UNIONTYPE_EXCEPTION);
        }
    }

    private BType getActualNonNilArrayElementType(BType actualArrayElementType) {
        if (actualArrayElementType.getTag() == TypeTags.UNION_TAG) {
            return (((BUnionType) actualArrayElementType).getMemberTypes()).get(0);
        } else {
            return actualArrayElementType;
        }
    }

    private BType retrieveNonNilType(List<BType> members) throws PanickingApplicationException {
        if (members.size() != 2) {
            throw new PanickingApplicationException(UNASSIGNABLE_UNIONTYPE_EXCEPTION);
        }
        if (members.get(0).getTag() == TypeTags.NULL_TAG) {
            return members.get(1);
        } else if (members.get(1).getTag() == TypeTags.NULL_TAG) {
            return members.get(0);
        } else {
            throw new PanickingApplicationException(UNASSIGNABLE_UNIONTYPE_EXCEPTION);
        }
    }

    private void handleStructValue(MapValue<String, Object> bStruct, String fieldName, Struct structData,
            BType fieldType) throws PanickingApplicationException {
        int fieldTypeTag = fieldType.getTag();
        if (fieldTypeTag == TypeTags.UNION_TAG) {
            BType structFieldType = retrieveNonNilType(((BUnionType) fieldType).getMemberTypes());
            if (structFieldType.getTag() == TypeTags.RECORD_TYPE_TAG) {
                MapValue<String, Object> userDefinedType = createUserDefinedType(structData,
                        (BRecordType) structFieldType);
                bStruct.put(fieldName, userDefinedType);
            } else {
                handleUnAssignableUnionTypeAssignment();
            }
        } else if (fieldTypeTag == TypeTags.RECORD_TYPE_TAG) {
            validateAndSetRefRecordField(bStruct, fieldName, TypeTags.RECORD_TYPE_TAG, fieldTypeTag,
                    createUserDefinedType(structData, (BRecordType) fieldType), MISMATCHING_FIELD_ASSIGNMENT);
        } else {
            handleMismatchingFieldAssignment();
        }
    }

    private void handleBooleanValue(MapValue<String, Object> bStruct, String fieldName, boolean boolValue,
            BType fieldType) throws SQLException, PanickingApplicationException {
        int fieldTypeTag = fieldType.getTag();
        boolean isOriginalValueNull = rs.wasNull();
        if (fieldTypeTag == TypeTags.UNION_TAG) {
            Boolean booleanValue = isOriginalValueNull ? null : boolValue;
            validateAndSetRefRecordField(bStruct, fieldName, TypeTags.BOOLEAN_TAG, retrieveNonNilTypeTag(fieldType),
                    booleanValue, UNASSIGNABLE_UNIONTYPE_EXCEPTION);
        } else {
            if (isOriginalValueNull) {
                handleNilToNonNillableFieldAssignment();
            } else {
                validateAndSetRefRecordField(bStruct, fieldName, TypeTags.BOOLEAN_TAG, fieldTypeTag, boolValue,
                        MISMATCHING_FIELD_ASSIGNMENT);
            }
        }
    }

    private void handleDateValue(MapValue<String, Object> record, String fieldName, java.util.Date date,
            BType fieldType) throws PanickingApplicationException {
        int fieldTypeTag = fieldType.getTag();
        if (fieldTypeTag == TypeTags.UNION_TAG) {
            handleMappingDateValueToUnionType(fieldType, record, fieldName, date);
        } else {
            handleMappingDateValueToNonUnionType(date, fieldTypeTag, record, fieldName);
        }
    }

    private void handleBinaryValue(MapValue<String, Object> bStruct, String fieldName, byte[] bytes, BType fieldType)
            throws PanickingApplicationException {
        int fieldTypeTag = fieldType.getTag();
        if (fieldTypeTag == TypeTags.UNION_TAG) {
            BType nonNillType = retrieveNonNilType(((BUnionType) fieldType).getMemberTypes());
            if (nonNillType.getTag() == TypeTags.ARRAY_TAG) {
                int elementTypeTag = ((BArrayType) nonNillType).getElementType().getTag();
                if (elementTypeTag == TypeTags.BYTE_TAG) {
                    RefValue refValue = bytes == null ? null : new ArrayValue(bytes);
                    bStruct.put(fieldName, refValue);
                } else {
                    handleUnAssignableUnionTypeAssignment();
                }
            } else {
                handleUnAssignableUnionTypeAssignment();
            }
        } else {
            if (bytes != null) {
                if (TypeTags.ARRAY_TAG == fieldTypeTag) {
                    int elementTypeTag = ((BArrayType) fieldType).getElementType().getTag();
                    if (elementTypeTag == TypeTags.BYTE_TAG) {
                        bStruct.put(fieldName, new ArrayValue(bytes));
                    } else {
                        throw new PanickingApplicationException(MISMATCHING_FIELD_ASSIGNMENT);
                    }
                } else {
                    throw new PanickingApplicationException(MISMATCHING_FIELD_ASSIGNMENT);
                }
            } else {
                handleNilToNonNillableFieldAssignment();
            }
        }
    }

    private void handleStringValue(String stringValue, String fieldName, MapValue<String, Object> bStruct,
            BType fieldType) throws PanickingApplicationException {
        int fieldTypeTag = fieldType.getTag();
        if (fieldTypeTag == TypeTags.UNION_TAG) {
            int[] expectedTypeTags = { TypeTags.STRING_TAG, TypeTags.JSON_TAG };
            validateAndSetRefRecordField(bStruct, fieldName, expectedTypeTags, retrieveNonNilTypeTag(fieldType),
                    stringValue, UNASSIGNABLE_UNIONTYPE_EXCEPTION);
        } else {
            if (stringValue != null) {
                int[] expectedTypeTags = { TypeTags.STRING_TAG, TypeTags.JSON_TAG };
                validateAndSetRefRecordField(bStruct, fieldName, expectedTypeTags, fieldTypeTag, stringValue,
                        MISMATCHING_FIELD_ASSIGNMENT);
            } else {
                handleNilToNonNillableFieldAssignment();
            }
        }
    }

    @FunctionalInterface
    private interface ErrorHandlerFunction {
        void apply() throws PanickingApplicationException;
    }

    private ErrorHandlerFunction mismatchingFieldAssignmentHandler = this::handleMismatchingFieldAssignment;
    private ErrorHandlerFunction unassignableUnionTypeAssignmentHandler = this::handleUnAssignableUnionTypeAssignment;

    private void handleOIDValue(int index, MapValue<String, Object> bStruct, String fieldName, BType fieldType)
            throws SQLException, PanickingApplicationException {
        int fieldTypeTag = fieldType.getTag();
        if (fieldTypeTag == TypeTags.UNION_TAG) {
            BType nonNilType = retrieveNonNilType(((BUnionType) fieldType).getMemberTypes());
            assignOIDValue(nonNilType.getTag(), nonNilType, fieldName, index, bStruct,
                    unassignableUnionTypeAssignmentHandler);
        } else {
            // Need to call a getter method before calling ResultSet#wasNull.
            long longValue = rs.getLong(index);
            boolean isOriginalValueNull = rs.wasNull();
            if (longValue == 0 && isOriginalValueNull) {
                handleNilToNonNillableFieldAssignment();
            } else {
                assignOIDValue(fieldTypeTag, fieldType, fieldName, index, bStruct, mismatchingFieldAssignmentHandler);
            }
        }
    }

    private void assignOIDValue(int fieldTypeTag, BType fieldType, String fieldName, int index,
            MapValue<String, Object> bStruct, ErrorHandlerFunction errorHandlerFunction)
            throws SQLException, PanickingApplicationException {
        if (fieldTypeTag == TypeTags.ARRAY_TAG) {
            int elementTypeTag = ((BArrayType) fieldType).getElementType().getTag();
            if (elementTypeTag == TypeTags.BYTE_TAG) {
                Blob blobValue = rs.getBlob(index);
                byte[] bytes = blobValue.getBytes(1L, (int) blobValue.length());
                bStruct.put(fieldName, bytes == null ? null : new ArrayValue(bytes));
            } else {
                errorHandlerFunction.apply();
            }
        } else if (fieldTypeTag == TypeTags.INT_TAG) {
            bStruct.put(fieldName, rs.getLong(index));
        } else {
            errorHandlerFunction.apply();
        }
    }

    private void handleLongValue(long longValue, MapValue<String, Object> bStruct, String fieldName, BType fieldType)
            throws SQLException, PanickingApplicationException {
        boolean isOriginalValueNull = rs.wasNull();
        int fieldTypeTag = fieldType.getTag();
        if (fieldTypeTag == TypeTags.UNION_TAG) {
            Long refValue = isOriginalValueNull ? null : longValue;
            validateAndSetRefRecordField(bStruct, fieldName, TypeTags.INT_TAG, retrieveNonNilTypeTag(fieldType),
                    refValue, UNASSIGNABLE_UNIONTYPE_EXCEPTION);
        } else {
            if (isOriginalValueNull) {
                handleNilToNonNillableFieldAssignment();
            } else {
                validateAndSetRefRecordField(bStruct, fieldName, TypeTags.INT_TAG, fieldTypeTag, longValue,
                        MISMATCHING_FIELD_ASSIGNMENT);
            }
        }
    }

    private void handleDoubleValue(double fValue, MapValue<String, Object> bStruct, String fieldName, BType fieldType)
            throws SQLException, PanickingApplicationException {
        boolean isOriginalValueNull = rs.wasNull();
        int fieldTypeTag = fieldType.getTag();
        if (fieldTypeTag == TypeTags.UNION_TAG) {
            Double refValue = isOriginalValueNull ? null : fValue;
            validateAndSetRefRecordField(bStruct, fieldName, TypeTags.FLOAT_TAG, retrieveNonNilTypeTag(fieldType),
                    refValue, UNASSIGNABLE_UNIONTYPE_EXCEPTION);
        } else {
            if (isOriginalValueNull) {
                handleNilToNonNillableFieldAssignment();
            } else {
                validateAndSetRefRecordField(bStruct, fieldName, TypeTags.FLOAT_TAG, fieldTypeTag, fValue,
                        MISMATCHING_FIELD_ASSIGNMENT);
            }
        }
    }

    private void handleDecimalValue(BigDecimal fValue, MapValue<String, Object> bStruct, String fieldName,
            BType fieldType) throws SQLException, PanickingApplicationException {
        boolean isOriginalValueNull = rs.wasNull();
        int fieldTypeTag = fieldType.getTag();
        if (fieldTypeTag == TypeTags.UNION_TAG) {
            DecimalValue refValue = isOriginalValueNull ? null : new DecimalValue(fValue);
            validateAndSetRefRecordField(bStruct, fieldName, TypeTags.DECIMAL_TAG, retrieveNonNilTypeTag(fieldType),
                    refValue, UNASSIGNABLE_UNIONTYPE_EXCEPTION);
        } else {
            if (isOriginalValueNull) {
                handleNilToNonNillableFieldAssignment();
            } else {
                validateAndSetRefRecordField(bStruct, fieldName, TypeTags.DECIMAL_TAG, fieldTypeTag,
                        new DecimalValue(fValue), MISMATCHING_FIELD_ASSIGNMENT);
            }
        }
    }

    private void handleMappingDateValueToUnionType(BType fieldType, MapValue<String, Object> record, String fieldName,
            java.util.Date date) throws PanickingApplicationException {
        int type = retrieveNonNilTypeTag(fieldType);
        switch (type) {
        case TypeTags.STRING_TAG:
            String dateValue = SQLDatasourceUtils.getString(date);
            record.put(fieldName, dateValue);
            break;
        case TypeTags.OBJECT_TYPE_TAG:
        case TypeTags.RECORD_TYPE_TAG:
            record.put(fieldName, date != null ? createTimeStruct(date.getTime()) : null);
            break;
        case TypeTags.INT_TAG:
            record.put(fieldName, date != null ? date.getTime() : null);
            break;
        default:
            handleMismatchingFieldAssignment();
        }
    }

    private void handleMappingDateValueToNonUnionType(java.util.Date date, int fieldTypeTag,
            MapValue<String, Object> record, String fieldName) throws PanickingApplicationException {
        if (date != null) {
            switch (fieldTypeTag) {
            case TypeTags.STRING_TAG:
                String dateValue = SQLDatasourceUtils.getString(date);
                record.put(fieldName, dateValue);
                break;
            case TypeTags.OBJECT_TYPE_TAG:
            case TypeTags.RECORD_TYPE_TAG:
                record.put(fieldName, createTimeStruct(date.getTime()));
                break;
            case TypeTags.INT_TAG:
                record.put(fieldName, date.getTime());
                break;
            default:
                handleMismatchingFieldAssignment();
            }
        } else {
            handleNilToNonNillableFieldAssignment();
        }
    }

    /**
     * This represents a column definition for a column in a table.
     */
    public static class SQLColumnDefinition extends ColumnDefinition {

        private int sqlType;

        public SQLColumnDefinition(String name, int mappedType, int sqlType) {
            super(name, mappedType);
            this.sqlType = sqlType;
        }

        public String getName() {
            return name;
        }

        public int getTypeTag() {
            return mappedTypeTag;
        }

        public int getSqlType() {
            return sqlType;
        }
    }
}<|MERGE_RESOLUTION|>--- conflicted
+++ resolved
@@ -87,19 +87,7 @@
     }
 
     public void reset() {
-<<<<<<< HEAD
         close();
-=======
-        try {
-            if (rs instanceof CachedRowSet) {
-                rs.beforeFirst();
-            } else {
-                close();
-            }
-        } catch (SQLException e) {
-            throw SQLDatasourceUtils.getSQLDatabaseError(e);
-        }
->>>>>>> 0f1799d6
     }
 
     @Override
