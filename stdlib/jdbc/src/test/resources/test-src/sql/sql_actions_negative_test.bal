--- conflicted
+++ resolved
@@ -204,7 +204,7 @@
     return [returnVal, batch1Status, batch2Status];
 }
 
-function testErrorWithBatchUpdate() returns @tainted [string, boolean, boolean, boolean] {
+function testErrorWithBatchUpdate() returns @tainted [string, string, boolean, boolean, boolean] {
     jdbc:Client testDB = new({
             url: "jdbc:h2:file:./target/tempdb/TEST_SQL_CONNECTOR_H2",
             username: "SA",
@@ -228,30 +228,26 @@
     para5 = { sqlType: jdbc:TYPE_VARCHAR, value: "Colombo" };
     jdbc:Parameter?[] parameters2 = [para1, para2, para3, para4, para5];
 
-    var x = testDB->batchUpdate("Insert into CustData (firstName,lastName,registrationID,creditLimit,country)
-<<<<<<< HEAD
+    jdbc:BatchUpdateResult x = testDB->batchUpdate("Insert into CustData (firstName,lastName,registrationID,creditLimit,country)
                                      values (?,?,?,?,?)", false, parameters1, parameters2);
 
-    updateCount = x.updatedRowCount;
+    string returnVal = "";
+    int[] updateCount = x.updatedRowCount;
     if (updateCount[0] == -3 && updateCount[1] == -3) {
         returnVal = "array values are -3 ";
     } else {
         returnVal = "success";
     }
 
-    error? e = x.returnedError;
-    if (e is ()) {
-        returnVal = "success";
-    } else {
-        returnVal = returnVal + io:sprintf("%s", e);
-=======
-                                     values (?,?,?,?,?)", parameters1, parameters2);
     string reason = "";
     boolean isMessageExist = false;
     boolean isSqlErrorCodeExist = false;
     boolean isSqlStateExist = false;
-    if (x is jdbc:Error) {
-        error e = x;
+
+    error? e = x.returnedError;
+    if (e is ()) {
+        returnVal = "success";
+    } else {
         reason = e.reason();
         if (e.detail()["message"] is string) {
             isMessageExist = true;
@@ -262,11 +258,10 @@
         if (e.detail()["sqlState"] is string) {
             isSqlStateExist = true;
         }
->>>>>>> b5df24cc
-    }
-
-    checkpanic testDB.stop();
-    return [reason, isMessageExist, isSqlErrorCodeExist, isSqlStateExist];
+    }
+
+    checkpanic testDB.stop();
+    return [returnVal, reason, isMessageExist, isSqlErrorCodeExist, isSqlStateExist];
 }
 
 function testInvalidArrayofQueryParameters() returns @tainted string {
