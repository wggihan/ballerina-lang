/*
 * Copyright (c) 2019, WSO2 Inc. (http://www.wso2.org) All Rights Reserved.
 *
 * Licensed under the Apache License, Version 2.0 (the "License");
 * you may not use this file except in compliance with the License.
 * You may obtain a copy of the License at
 *
 * http://www.apache.org/licenses/LICENSE-2.0
 *
 * Unless required by applicable law or agreed to in writing, software
 * distributed under the License is distributed on an "AS IS" BASIS,
 * WITHOUT WARRANTIES OR CONDITIONS OF ANY KIND, either express or implied.
 * See the License for the specific language governing permissions and
 * limitations under the License.
 *
 */
 
apply from: "$rootDir/gradle/balNativeLibProject.gradle"
apply from: "$rootDir/gradle/baseNativeStdLibProject.gradle"

configurations.all {
    resolutionStrategy.preferProjectModules()
}

dependencies {
    baloImplementation project(path: ':ballerina-lang:annotations', configuration: 'baloImplementation')
    baloImplementation project(path: ':ballerina-config-api', configuration: 'baloImplementation')

    // transitive
    baloImplementation project(path: ':ballerina-system', configuration: 'baloImplementation')
    baloImplementation project(path: ':ballerina-io', configuration: 'baloImplementation')
    baloImplementation project(path: ':ballerina-auth', configuration: 'baloImplementation')
    baloImplementation project(path: ':ballerina-reflect', configuration: 'baloImplementation')
    baloImplementation project(path: ':ballerina-log-api', configuration: 'baloImplementation')
    baloImplementation project(path: ':ballerina-crypto', configuration: 'baloImplementation')
    baloImplementation project(path: ':ballerina-math', configuration: 'baloImplementation')
    baloImplementation project(path: ':ballerina-http', configuration: 'baloImplementation')
    baloImplementation project(path: ':ballerina-task', configuration: 'baloImplementation')
    baloImplementation project(path: ':ballerina-system', configuration: 'baloImplementation')
    baloImplementation project(path: ':ballerina-runtime-api', configuration: 'baloImplementation')
    baloImplementation project(path: ':ballerina-transactions', configuration: 'baloImplementation')
    baloImplementation project(path: ':ballerina-utils', configuration: 'baloImplementation')
    baloImplementation project(path: ':ballerina-xmlutils', configuration: 'baloImplementation')
    baloImplementation project(path: ':ballerina-llvm', configuration: 'baloImplementation')
    baloImplementation project(path: ':ballerina-jsonutils', configuration: 'baloImplementation')
    baloImplementation project(path: ':ballerina-java', configuration: 'baloImplementation')
    baloImplementation project(path: ':ballerina-mime', configuration: 'baloImplementation')
    baloImplementation project(path: ':ballerina-cache', configuration: 'baloImplementation')
    baloImplementation project(path: ':ballerina-time', configuration: 'baloImplementation')

    interopImports project(':ballerina-jsonutils')

    baloCreat project(':lib-creator')
    implementation project(':ballerina-lang')
    implementation project(':ballerina-lang:annotations')
    implementation project(':ballerina-time')
    implementation project(':ballerina-cache')
    implementation project(':ballerina-runtime')
    implementation project(':ballerina-test-utils')
    implementation project(':ballerina-time')

    testCompile project(path: ':ballerina-test-common', configuration: 'tests')
    testCompile project(':ballerina-io')
    testCompile project(':ballerina-auth')
    testCompile project(':ballerina-reflect')
    testCompile project(':ballerina-log-api')
    testCompile project(':ballerina-crypto')
    testCompile project(':ballerina-math')
    testCompile project(':ballerina-http')
    testCompile project(':ballerina-task')
    testCompile project(':ballerina-config-api')
    testCompile project(':ballerina-system')
    testCompile project(':ballerina-runtime-api')
    testCompile project(':ballerina-utils')
    testCompile project(':ballerina-core')
    testCompile project(':ballerina-jsonutils')
    testCompile project(':ballerina-xmlutils')
<<<<<<< HEAD
    testCompile project(':ballerina-llvm')
    implementation project(':ballerina-time')
=======
    testCompile project(':ballerina-java')
>>>>>>> f459002c
    testCompile project(':ballerina-mime')
    testCompile project(':ballerina-transactions')

    testCompile 'org.testng:testng'
    testCompile 'org.slf4j:slf4j-jdk14'
    testCompile 'com.h2database:h2'
    testCompile 'org.hsqldb:hsqldb'
    
    implementation 'com.zaxxer:HikariCP'
}

configurations {
    testCompile.exclude group: 'org.slf4j', module: 'slf4j-log4j12'
    testCompile.exclude group: 'org.slf4j', module: 'slf4j-simple'
    testCompile.exclude group: 'org.ops4j.pax.logging', module: 'pax-logging-api'
}

createBalo {
    jvmTarget = 'true'
}

description = 'Ballerina - jdbc'<|MERGE_RESOLUTION|>--- conflicted
+++ resolved
@@ -75,12 +75,9 @@
     testCompile project(':ballerina-core')
     testCompile project(':ballerina-jsonutils')
     testCompile project(':ballerina-xmlutils')
-<<<<<<< HEAD
+    testCompile project(':ballerina-java')
     testCompile project(':ballerina-llvm')
     implementation project(':ballerina-time')
-=======
-    testCompile project(':ballerina-java')
->>>>>>> f459002c
     testCompile project(':ballerina-mime')
     testCompile project(':ballerina-transactions')
 
