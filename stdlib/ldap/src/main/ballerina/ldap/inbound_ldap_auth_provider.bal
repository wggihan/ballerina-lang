// Copyright (c) 2018 WSO2 Inc. (http://www.wso2.org) All Rights Reserved.
//
// WSO2 Inc. licenses this file to you under the Apache License,
// Version 2.0 (the "License"); you may not use this file except
// in compliance with the License.
// You may obtain a copy of the License at
//
// http://www.apache.org/licenses/LICENSE-2.0
//
// Unless required by applicable law or agreed to in writing,
// software distributed under the License is distributed on an
// "AS IS" BASIS, WITHOUT WARRANTIES OR CONDITIONS OF ANY
// KIND, either express or implied.  See the License for the
// specific language governing permissions and limitations
// under the License.

import ballerina/auth;
import ballerina/crypto;
import ballerina/runtime;

# Represents Ballerina configuration for LDAP based auth provider.
#
# + instanceId - Endpoint instance id
# + ldapConnection - LDAP connection
# + ldapConnectionConfig - LDAP connection configurations
public type InboundLdapAuthProvider object {

    *auth:InboundAuthProvider;

    public string instanceId;
    public LdapConnection ldapConnection;
    public LdapConnectionConfig ldapConnectionConfig;

    # Create an LDAP auth store with the given configurations.
    #
    # + ldapConnectionConfig -  LDAP connection configurations
    # + instanceId - Endpoint instance id
    public function __init(LdapConnectionConfig ldapConnectionConfig, string instanceId) {
        self.instanceId = instanceId;
        self.ldapConnectionConfig = ldapConnectionConfig;
        self.ldapConnection = initLdapConnectionContext(self.ldapConnectionConfig, instanceId);
    }

    # Authenticate with username and password.
    #
    # + credential - Credential value
    # + return - `true` if authentication is successful, otherwise `false` or `auth:Error` occurred while extracting credentials
    public function authenticate(string credential) returns boolean|auth:Error {
        if (credential == "") {
            return false;
        }
        string username;
        string password;
        [username, password] = check auth:extractUsernameAndPassword(credential);
        boolean authenticated = doAuthenticate(self.ldapConnection, username, password);
        if (authenticated) {
<<<<<<< HEAD
            runtime:Principal principal = runtime:getInvocationContext().principal;
            principal.userId = self.ldapConnectionConfig.domainName + ":" + username;
            principal.username = username;
            principal.scopes = getGroups(self.ldapConnection, username);
=======
            runtime:Principal? principal = runtime:getInvocationContext()?.principal;
            if (principal is runtime:Principal) {
                principal.userId = self.ldapConnectionConfig.domainName + ":" + username;
                // By default set userId as username.
                principal.username = username;
                principal.scopes = getLdapScopes(self, username);
            }
>>>>>>> 84b343b8
        }
        return authenticated;
    }
};

# Represents configurations that required for LDAP auth store.
#
# + domainName - Unique name to identify the user store
# + connectionURL - Connection URL to the LDAP server
# + connectionName - The username used to connect to the LDAP server
# + connectionPassword - Password for the ConnectionName user
# + userSearchBase - DN of the context or object under which the user entries are stored in the LDAP server
# + userEntryObjectClass - Object class used to construct user entries
# + userNameAttribute - The attribute used for uniquely identifying a user entry
# + userNameSearchFilter - Filtering criteria used to search for a particular user entry
# + userNameListFilter - Filtering criteria for searching user entries in the LDAP server
# + groupSearchBase - DN of the context or object under which the group entries are stored in the LDAP server
# + groupEntryObjectClass - Object class used to construct group entries
# + groupNameAttribute - The attribute used for uniquely identifying a group entry
# + groupNameSearchFilter - Filtering criteria used to search for a particular group entry
# + groupNameListFilter - Filtering criteria for searching group entries in the LDAP server
# + membershipAttribute - Define the attribute that contains the distinguished names (DN) of user objects that are in a group
# + userRolesCacheEnabled -  To indicate whether to cache the role list of a user
# + connectionPoolingEnabled - Define whether LDAP connection pooling is enabled
# + ldapConnectionTimeout - Timeout in making the initial LDAP connection
# + readTimeout - The value of this property is the read timeout in milliseconds for LDAP operations
# + retryAttempts - Retry the authentication request if a timeout happened
# + secureClientSocket - The SSL configurations for the ldap client socket. This needs to be configured in order to
#                  communicate through ldaps.
public type LdapConnectionConfig record {|
    string domainName;
    string connectionURL;
    string connectionName;
    string connectionPassword;
    string userSearchBase;
    string userEntryObjectClass;
    string userNameAttribute;
    string userNameSearchFilter;
    string userNameListFilter;
    string[] groupSearchBase;
    string groupEntryObjectClass;
    string groupNameAttribute;
    string groupNameSearchFilter;
    string groupNameListFilter;
    string membershipAttribute;
    boolean userRolesCacheEnabled = false;
    boolean connectionPoolingEnabled = true;
    int ldapConnectionTimeout = 5000;
    int readTimeout = 60000;
    int retryAttempts = 0;
    SecureClientSocket? secureClientSocket = ();
|};

# Configures the SSL/TLS options to be used for LDAP communication.
#
# + trustStore - Configures the trust store to be used
# + trustedCertFile - A file containing a list of certificates or a single certificate that the client trusts
public type SecureClientSocket record {|
    crypto:TrustStore? trustStore = ();
    string trustedCertFile = "";
|};

public type LdapConnection record {|
|};

# Reads the scope(s) for the user with the given username.
#
# + ldapConnection - `LdapConnection` instance
# + username - Username
# + return - Array of groups for the user denoted by the username
public function getGroups(LdapConnection ldapConnection, string username) returns string[] = external;

# Authenticate with username and password.
#
# + ldapConnection - `LdapConnection` instance
# + username - Username
# + password - Password
# + return - true if authentication is a success, else false
public function doAuthenticate(LdapConnection ldapConnection, string username, string password) returns boolean = external;

# Initailizes LDAP connection context.
#
# + ldapConnectionConfig - `LdapConnectionConfig` instance
# + instanceId - Unique id generated to identify an endpoint
# + return - `LdapConnection` instance
public function initLdapConnectionContext(LdapConnectionConfig ldapConnectionConfig, string instanceId)
                                          returns LdapConnection = external;<|MERGE_RESOLUTION|>--- conflicted
+++ resolved
@@ -54,20 +54,13 @@
         [username, password] = check auth:extractUsernameAndPassword(credential);
         boolean authenticated = doAuthenticate(self.ldapConnection, username, password);
         if (authenticated) {
-<<<<<<< HEAD
-            runtime:Principal principal = runtime:getInvocationContext().principal;
-            principal.userId = self.ldapConnectionConfig.domainName + ":" + username;
-            principal.username = username;
-            principal.scopes = getGroups(self.ldapConnection, username);
-=======
             runtime:Principal? principal = runtime:getInvocationContext()?.principal;
             if (principal is runtime:Principal) {
                 principal.userId = self.ldapConnectionConfig.domainName + ":" + username;
                 // By default set userId as username.
                 principal.username = username;
-                principal.scopes = getLdapScopes(self, username);
+                principal.scopes = getGroups(self.ldapConnection, username);
             }
->>>>>>> 84b343b8
         }
         return authenticated;
     }
