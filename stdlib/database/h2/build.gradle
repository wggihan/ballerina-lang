/*
 * Copyright (c) 2019, WSO2 Inc. (http://www.wso2.org) All Rights Reserved.
 *
 * Licensed under the Apache License, Version 2.0 (the "License");
 * you may not use this file except in compliance with the License.
 * You may obtain a copy of the License at
 *
 * http://www.apache.org/licenses/LICENSE-2.0
 *
 * Unless required by applicable law or agreed to in writing, software
 * distributed under the License is distributed on an "AS IS" BASIS,
 * WITHOUT WARRANTIES OR CONDITIONS OF ANY KIND, either express or implied.
 * See the License for the specific language governing permissions and
 * limitations under the License.
 *
 */
 
apply from: "$rootDir/gradle/balNativeLibProject.gradle"

configurations.all {
    resolutionStrategy.preferProjectModules()
}

dependencies {
    baloImplementation group: 'org.ballerinalang', name: 'ballerina-builtin', version: '0.992.0-m1', ext: 'zip',
            classifier: 'ballerina-binary-repo'
    baloImplementation project(path: ':ballerina-sql', configuration: 'baloImplementation')
    baloImplementation project(path: ':ballerina-config-api', configuration: 'baloImplementation')

    // transitive
    baloImplementation project(path: ':ballerina-system', configuration: 'baloImplementation')
    baloImplementation project(path: ':ballerina-io', configuration: 'baloImplementation')
    baloImplementation project(path: ':ballerina-auth', configuration: 'baloImplementation')
    baloImplementation project(path: ':ballerina-internal', configuration: 'baloImplementation')
    baloImplementation project(path: ':ballerina-reflect', configuration: 'baloImplementation')
    baloImplementation project(path: ':ballerina-log-api', configuration: 'baloImplementation')
    baloImplementation project(path: ':ballerina-crypto', configuration: 'baloImplementation')
    baloImplementation project(path: ':ballerina-math', configuration: 'baloImplementation')
    baloImplementation project(path: ':ballerina-http', configuration: 'baloImplementation')
    baloImplementation project(path: ':ballerina-task', configuration: 'baloImplementation')
    baloImplementation project(path: ':ballerina-system', configuration: 'baloImplementation')
    baloImplementation project(path: ':ballerina-runtime-api', configuration: 'baloImplementation')
    baloImplementation project(path: ':ballerina-transactions', configuration: 'baloImplementation')
    baloImplementation project(path: ':ballerina-utils', configuration: 'baloImplementation')
    baloImplementation project(path: ':ballerina-time', configuration: 'baloImplementation')
    baloImplementation project(path: ':ballerina-mime', configuration: 'baloImplementation')
    baloImplementation project(path: ':ballerina-encoding', configuration: 'baloImplementation')
    baloImplementation project(path: ':ballerina-cache', configuration: 'baloImplementation')

<<<<<<< HEAD
    implementation 'org.ballerinalang:ballerina-lang:0.992.0-m1'
    implementation 'org.ballerinalang:ballerina-builtin:0.992.0-m1'
    baloCreat project(':lib-creator-milestone')
=======
    baloCreat project(':lib-creator')
>>>>>>> 311046de
    implementation project(':ballerina-core')
    implementation project(':ballerina-lang')
    implementation project(':ballerina-sql')
    implementation project(':ballerina-config')
    testCompile project(':ballerina-io')
    testCompile project(':ballerina-auth')
    testCompile project(':ballerina-internal')
    testCompile project(':ballerina-reflect')
    testCompile project(':ballerina-log-api')
    testCompile project(':ballerina-crypto')
    testCompile project(':ballerina-math')
    testCompile project(':ballerina-http')
    testCompile project(':ballerina-task')
    testCompile project(':ballerina-config-api')
    testCompile project(':ballerina-system')
    testCompile project(':ballerina-runtime-api')
    testCompile project(':ballerina-launcher')
    testCompile project(':ballerina-utils')
    testCompile project(':ballerina-h2')
    testCompile project(':ballerina-time')
    testCompile project(':ballerina-mime')
    testCompile project(':ballerina-transactions')
    testCompile project(path: ':ballerina-test-common', configuration: 'tests')
    implementation project(':ballerina-encoding')
    implementation project(':ballerina-cache')
    testCompile 'org.testng:testng'
    testCompile 'org.slf4j:slf4j-simple'
    testCompile 'com.h2database:h2'
}

<<<<<<< HEAD
task copyBuiltin(type: Copy) {
    from zipTree("$buildDir/lib/ballerina-builtin-0.992.0-m1-ballerina-binary-repo.zip")
    into "$buildDir/lib/"
}

copyBuiltin.dependsOn createBalHome
createBalo.dependsOn copyBuiltin

test {
    minHeapSize = "256m"
    maxHeapSize = "1g"

    doFirst {
        copy {
            from "$buildDir/generated-balo/repo/ballerina"
            into "$buildDir/lib/repo/ballerina"
        }
    }
    useTestNG() {
        suites 'src/test/resources/testng.xml'
    }
    systemProperty "ballerina.home", "$buildDir"
    systemProperty "java.util.logging.config.file", "src/test/resources/logging.properties"
    systemProperty "java.util.logging.manager", "org.ballerinalang.logging.BLogManager"
}

=======
>>>>>>> 311046de
configurations {
    testCompile.exclude group: 'org.slf4j', module: 'slf4j-log4j12'
    testCompile.exclude group: 'org.slf4j', module: 'slf4j-simple'
    testCompile.exclude group: 'org.ops4j.pax.logging', module: 'pax-logging-api'
}

description = 'Ballerina - h2'<|MERGE_RESOLUTION|>--- conflicted
+++ resolved
@@ -22,8 +22,7 @@
 }
 
 dependencies {
-    baloImplementation group: 'org.ballerinalang', name: 'ballerina-builtin', version: '0.992.0-m1', ext: 'zip',
-            classifier: 'ballerina-binary-repo'
+    baloImplementation project(path: ':ballerina-builtin', configuration: 'baloImplementation')
     baloImplementation project(path: ':ballerina-sql', configuration: 'baloImplementation')
     baloImplementation project(path: ':ballerina-config-api', configuration: 'baloImplementation')
 
@@ -47,16 +46,11 @@
     baloImplementation project(path: ':ballerina-encoding', configuration: 'baloImplementation')
     baloImplementation project(path: ':ballerina-cache', configuration: 'baloImplementation')
 
-<<<<<<< HEAD
-    implementation 'org.ballerinalang:ballerina-lang:0.992.0-m1'
-    implementation 'org.ballerinalang:ballerina-builtin:0.992.0-m1'
-    baloCreat project(':lib-creator-milestone')
-=======
     baloCreat project(':lib-creator')
->>>>>>> 311046de
     implementation project(':ballerina-core')
     implementation project(':ballerina-lang')
     implementation project(':ballerina-sql')
+    implementation project(':ballerina-builtin')
     implementation project(':ballerina-config')
     testCompile project(':ballerina-io')
     testCompile project(':ballerina-auth')
@@ -84,35 +78,6 @@
     testCompile 'com.h2database:h2'
 }
 
-<<<<<<< HEAD
-task copyBuiltin(type: Copy) {
-    from zipTree("$buildDir/lib/ballerina-builtin-0.992.0-m1-ballerina-binary-repo.zip")
-    into "$buildDir/lib/"
-}
-
-copyBuiltin.dependsOn createBalHome
-createBalo.dependsOn copyBuiltin
-
-test {
-    minHeapSize = "256m"
-    maxHeapSize = "1g"
-
-    doFirst {
-        copy {
-            from "$buildDir/generated-balo/repo/ballerina"
-            into "$buildDir/lib/repo/ballerina"
-        }
-    }
-    useTestNG() {
-        suites 'src/test/resources/testng.xml'
-    }
-    systemProperty "ballerina.home", "$buildDir"
-    systemProperty "java.util.logging.config.file", "src/test/resources/logging.properties"
-    systemProperty "java.util.logging.manager", "org.ballerinalang.logging.BLogManager"
-}
-
-=======
->>>>>>> 311046de
 configurations {
     testCompile.exclude group: 'org.slf4j', module: 'slf4j-log4j12'
     testCompile.exclude group: 'org.slf4j', module: 'slf4j-simple'
