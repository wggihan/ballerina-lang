--- conflicted
+++ resolved
@@ -26,11 +26,11 @@
     int val;
 };
 
-function testGlobalConnectionPoolSingleDestination() returns @tainted (int|string?)[] {
+function testGlobalConnectionPoolSingleDestination() returns (int|string?)[] {
     return drainGlobalPool("TEST_SQL_CONNECTION_POOL_GLOBAL_1");
 }
 
-function drainGlobalPool(string dbName) returns @tainted (int|string?)[] {
+function drainGlobalPool(string dbName) returns (int|string?)[] {
     h2:Client testDB1 = new({
             path: "./target/tempdb/",
             name: dbName,
@@ -93,11 +93,7 @@
     return returnArray;
 }
 
-<<<<<<< HEAD
-function testGlobalConnectionPoolsMultipleDestinations() returns @tainted ((int|string?)[], (int|string?)[]) {
-=======
 function testGlobalConnectionPoolsMultipleDestinations() returns [(int|string?)[], (int|string?)[]] {
->>>>>>> 7845821f
     var errorFromFristDestination = drainGlobalPool("TEST_SQL_CONNECTION_POOL_GLOBAL_1");
     var errorFromSecondDestination = drainGlobalPool("TEST_SQL_CONNECTION_POOL_GLOBAL_2");
     return [errorFromFristDestination, errorFromSecondDestination];
@@ -109,13 +105,8 @@
     }
 }
 
-<<<<<<< HEAD
-function testGlobalConnectionPoolSingleDestinationConcurrent() returns @tainted (int|string?)[][] {
-    worker w1 returns (table<record{}>|error,table<record{}>|error) {
-=======
 function testGlobalConnectionPoolSingleDestinationConcurrent() returns (int|string?)[][] {
     worker w1 returns [table<record{}>|error,table<record{}>|error] {
->>>>>>> 7845821f
         return testGlobalConnectionPoolConcurrentHelper1();
     }
 
@@ -161,11 +152,7 @@
     closeTable(y);
 }
 
-<<<<<<< HEAD
-function testGlobalConnectionPoolConcurrentHelper1() returns @tainted (table<record{}>|error,table<record{}>|error) {
-=======
 function testGlobalConnectionPoolConcurrentHelper1() returns [table<record{}>|error,table<record{}>|error] {
->>>>>>> 7845821f
     h2:Client testDB1 = new({
             path: "./target/tempdb/",
             name: "TEST_SQL_CONNECTION_POOL_GLOBAL_1",
@@ -177,7 +164,7 @@
     return [dt1, dt2];
 }
 
-function testGlobalConnectionPoolConcurrentHelper2() returns @tainted (int|string?)[] {
+function testGlobalConnectionPoolConcurrentHelper2() returns (int|string?)[] {
     h2:Client testDB1 = new({
             path: "./target/tempdb/",
             name: "TEST_SQL_CONNECTION_POOL_GLOBAL_1",
@@ -196,7 +183,7 @@
     return returnArray;
 }
 
-function testLocalSharedConnectionPoolConfigSingleDestination() returns @tainted (int|string?)[] {
+function testLocalSharedConnectionPoolConfigSingleDestination() returns (int|string?)[] {
     h2:Client testDB1;
     h2:Client testDB2;
     h2:Client testDB3;
@@ -267,7 +254,7 @@
     return returnArray;
 }
 
-function testLocalSharedConnectionPoolConfigMultipleDestinations() returns @tainted (int|string?)[] {
+function testLocalSharedConnectionPoolConfigMultipleDestinations() returns (int|string?)[] {
     h2:Client testDB1;
     h2:Client testDB2;
     h2:Client testDB3;
@@ -351,11 +338,7 @@
     return returnArray;
 }
 
-<<<<<<< HEAD
-function testLocalSharedConnectionPoolCreateClientAfterShutdown() returns @tainted (int|string, int|string, int|string, int|string) {
-=======
 function testLocalSharedConnectionPoolCreateClientAfterShutdown() returns [int|string, int|string, int|string, int|string] {
->>>>>>> 7845821f
     h2:Client testDB1;
     h2:Client testDB2;
     h2:Client testDB3;
@@ -436,7 +419,7 @@
     checkpanic testDB1.stop();
 }
 
-function testLocalSharedConnectionPoolStopInitInterleaveHelper2(sql:PoolOptions poolOptions) returns @tainted int|string {
+function testLocalSharedConnectionPoolStopInitInterleaveHelper2(sql:PoolOptions poolOptions) returns int|string {
     h2:Client testDB2;
     runtime:sleep(10);
     testDB2 = new({
@@ -454,11 +437,7 @@
     return count;
 }
 
-<<<<<<< HEAD
-function testShutDownUnsharedLocalConnectionPool() returns @tainted (int|string, int|string) {
-=======
 function testShutDownUnsharedLocalConnectionPool() returns [int|string, int|string] {
->>>>>>> 7845821f
     h2:Client testDB = new({
             path: "./target/tempdb/",
             name: "TEST_SQL_CONNECTION_POOL_LOCAL_SHARED_6",
@@ -477,11 +456,7 @@
     return [retVal1, retVal2];
 }
 
-<<<<<<< HEAD
-function testShutDownSharedConnectionPool() returns @tainted (int|string, int|string, int|string, int|string, int|string) {
-=======
 function testShutDownSharedConnectionPool() returns [int|string, int|string, int|string, int|string, int|string] {
->>>>>>> 7845821f
     h2:Client testDB1;
     h2:Client testDB2;
     h2:Client testDB3;
@@ -530,11 +505,7 @@
     return [retVal1, retVal2, retVal3, retVal4, retVal5];
 }
 
-<<<<<<< HEAD
-function testShutDownPoolCorrespondingToASharedPoolConfig() returns @tainted (int|string, int|string, int|string, int|string) {
-=======
 function testShutDownPoolCorrespondingToASharedPoolConfig() returns [int|string, int|string, int|string, int|string] {
->>>>>>> 7845821f
     h2:Client testDB1;
     h2:Client testDB2;
     sql:PoolOptions poolOptions4 = { maximumPoolSize: 1, connectionTimeout: 1000, validationTimeout: 1000 };
@@ -579,11 +550,7 @@
     return [retVal1, retVal2, retVal3, retVal4];
 }
 
-<<<<<<< HEAD
-function testStopClientUsingGlobalPool() returns @tainted (int|string, int|string) {
-=======
 function testStopClientUsingGlobalPool() returns [int|string, int|string] {
->>>>>>> 7845821f
     // This client doesn't have pool config specified therefore, global pool will be used.
     h2:Client testDB = new({
             path: "./target/tempdb/",
@@ -605,17 +572,13 @@
     return [retVal1, retVal2];
 }
 
-<<<<<<< HEAD
-function testLocalConnectionPoolShutDown() returns @tainted (int|string, int|string) {
-=======
 function testLocalConnectionPoolShutDown() returns [int|string, int|string] {
->>>>>>> 7845821f
     int|string count1 = getOpenConnectionCount("TEST_SQL_CONNECTION_POOL_LOCAL_SHARED_1");
     int|string count2 = getOpenConnectionCount("TEST_SQL_CONNECTION_POOL_LOCAL_SHARED_2");
     return [count1, count2];
 }
 
-function getOpenConnectionCount(string dbName) returns @tainted int|string {
+function getOpenConnectionCount(string dbName) returns int|string {
     h2:Client testDB = new({
             path: "./target/tempdb/",
             name: dbName,
