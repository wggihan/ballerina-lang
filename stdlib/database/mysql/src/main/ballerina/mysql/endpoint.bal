--- conflicted
+++ resolved
@@ -42,19 +42,10 @@
     private ClientEndpointConfiguration config;
     private sql:CallerActions mysqlClient;
 
-<<<<<<< HEAD
     # Gets called when the endpoint is being initialized during the package initialization.
     #
     # + c - The ClientEndpointConfiguration of the endpoint
-    function init(ClientEndpointConfiguration c) {
-=======
-    documentation {
-        Gets called when the endpoint is being initialized during the package initialization.
-
-        P{{c}} The ClientEndpointConfiguration of the endpoint
-    }
     public function init(ClientEndpointConfiguration c) {
->>>>>>> c3962a99
         self.mysqlClient = createClient(c);
     }
 
