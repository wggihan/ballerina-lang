package ballerina.net.http;

///////////////////////////////
// HTTP Client Endpoint
///////////////////////////////

@Description {value:"Represents an HTTP client endpoint"}
@Field {value:"epName: The name of the endpoint"}
@Field {value:"config: The configurations associated with the endpoint"}
public struct Client {
    string epName;
    ClientEndpointConfiguration config;
}

public enum Algorithm {
    NONE, // defaults to no algorithm as single URL is default
    LOAD_BALANCE,
    FAIL_OVER
}

public struct TargetService {
    string url;
    //CircuitBreakerConfig cb;
    //SslConfig ssl;
    //ChunkingConfig chunk;
    //Filter[] rf;
}

@Description { value:"ClientEndpointConfiguration struct represents options to be used for HTTP client invocation" }
@Field {value:"serviceUri: Target service url"}
@Field {value:"port: Port number of the remote service"}
@Field {value:"endpointTimeout: Endpoint timeout value in millisecond"}
@Field {value:"keepAlive: Specifies whether to reuse a connection for multiple requests"}
@Field {value:"transferEncoding: The types of encoding applied to the request"}
@Field {value:"chunking: The chunking behaviour of the request"}
@Field {value:"httpVersion: The HTTP version understood by the client"}
@Field {value:"forwarded: The choice of setting forwarded/x-forwarded header"}
@Field {value:"followRedirects: Redirect related options"}
@Field {value:"ssl: SSL/TLS related options"}
@Field {value:"retryConfig: Retry related options"}
@Field {value:"proxy: Proxy server related options"}
@Field {value:"connectionThrottling: Configurations for connection throttling"}
public struct ClientEndpointConfiguration {
    string serviceUri;
    int port;
    int endpointTimeout = 60000;
    boolean keepAlive = true;
    TransferEncoding transferEncoding;
    Chunking chunking;
    string httpVersion;
    string forwarded = "disable";
    FollowRedirects followRedirects;
    SSL ssl;
    Retry retryConfig;
    Proxy proxy;
    ConnectionThrottling connectionThrottling;
    TargetService[] targets;
    Algorithm algorithm;
}

@Description {value:"Initializes the ClientEndpointConfiguration struct with default values."}
@Param {value:"config: The ClientEndpointConfiguration struct to be initialized"}
public function <ClientEndpointConfiguration config> ClientEndpointConfiguration() {
    config.chunking = Chunking.AUTO;
    config.transferEncoding = TransferEncoding.CHUNKING;
}

@Description { value:"Gets called when the endpoint is being initialized during the package initialization."}
@Param { value:"ep: The endpoint to be initialized" }
@Param { value:"epName: The endpoint name" }
@Param { value:"config: The ClientEndpointConfiguration of the endpoint" }
public function <Client ep> init (ClientEndpointConfiguration config) {
    string uri = config.serviceUri;
    if (uri.hasSuffix("/")) {
        int lastIndex = uri.length() - 1;
        uri = uri.subString(0, lastIndex);
        config.serviceUri = uri;
    }
    ep.config = config;
    //conn = new ClientConnector(uri, config);
    ep.initEndpoint();
}

//ClientConnector conn;

public native function<Client ep> initEndpoint ();

public function <Client ep> register (type serviceType) {

}

public function <Client ep> start () {

}

@Description { value:"Returns the connector that client code uses"}
@Return { value:"The connector that client code uses" }
<<<<<<< HEAD
public function <Client ep> getClient () returns (ClientConnector) {
    ClientConnector conn = new ClientConnector(ep.config.serviceUri, ep.config);
    return conn;
}
=======
public native function <Client ep> getClient () (ClientConnector);
>>>>>>> affe2591

@Description { value:"Stops the registered service"}
@Return { value:"Error occured during registration" }
public function <Client ep> stop () {

}

@Description { value:"Retry struct represents retry related options for HTTP client invocation" }
@Field {value:"count: Number of retry attempts before giving up"}
@Field {value:"interval: Retry interval in milliseconds"}
public struct Retry {
    int count;
    int interval;
}

@Description { value:"SSL struct represents SSL/TLS options to be used for HTTP client invocation" }
@Field {value:"trustStoreFile: File path to trust store file"}
@Field {value:"trustStorePassword: Trust store password"}
@Field {value:"keyStoreFile: File path to key store file"}
@Field {value:"keyStorePassword: Key store password"}
@Field {value:"sslEnabledProtocols: SSL/TLS protocols to be enabled. eg: TLSv1,TLSv1.1,TLSv1.2"}
@Field {value:"ciphers: List of ciphers to be used. eg: TLS_ECDHE_RSA_WITH_AES_128_GCM_SHA256,TLS_ECDHE_RSA_WITH_AES_128_CBC_SHA"}
@Field {value:"sslProtocol: SSL Protocol to be used. eg: TLS1.2"}
@Field {value:"validateCertEnabled: The status of validateCertEnabled"}
@Field {value:"cacheSize: Maximum size of the cache"}
@Field {value:"cacheValidityPeriod: Time duration of cache validity period"}
@Field {value:"hostNameVerificationEnabled: Enable/disable host name verification"}
public struct SSL {
    string trustStoreFile;
    string trustStorePassword;
    string keyStoreFile;
    string keyStorePassword;
    string sslEnabledProtocols;
    string ciphers;
    string sslProtocol;
    boolean validateCertEnabled;
    int cacheSize;
    int cacheValidityPeriod;
    boolean hostNameVerificationEnabled;
}

@Description { value:"FollowRedirects struct represents HTTP redirect related options to be used for HTTP client invocation" }
@Field {value:"enabled: Enable redirect"}
@Field {value:"maxCount: Maximun number of redirects to follow"}
public struct FollowRedirects {
    boolean enabled = false;
    int maxCount = 5;
}

@Description { value:"Proxy struct represents proxy server configurations to be used for HTTP client invocation" }
@Field {value:"proxyHost: host name of the proxy server"}
@Field {value:"proxyPort: proxy server port"}
@Field {value:"proxyUserName: Proxy server user name"}
@Field {value:"proxyPassword: proxy server password"}
public struct Proxy {
    string host;
    int port;
    string userName;
    string password;
}

@Description { value:"This struct represents the options to be used for connection throttling" }
@Field {value:"maxActiveConnections: Number of maximum active connections for connection throttling. Default value -1, indicates the number of connections are not restricted"}
@Field {value:"waitTime: Maximum waiting time for a request to grab an idle connection from the client connector"}
public struct ConnectionThrottling {
    int maxActiveConnections = -1;
    int waitTime = 60000;
}<|MERGE_RESOLUTION|>--- conflicted
+++ resolved
@@ -95,14 +95,7 @@
 
 @Description { value:"Returns the connector that client code uses"}
 @Return { value:"The connector that client code uses" }
-<<<<<<< HEAD
-public function <Client ep> getClient () returns (ClientConnector) {
-    ClientConnector conn = new ClientConnector(ep.config.serviceUri, ep.config);
-    return conn;
-}
-=======
 public native function <Client ep> getClient () (ClientConnector);
->>>>>>> affe2591
 
 @Description { value:"Stops the registered service"}
 @Return { value:"Error occured during registration" }
