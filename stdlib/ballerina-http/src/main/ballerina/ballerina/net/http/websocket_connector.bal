--- conflicted
+++ resolved
@@ -21,41 +21,6 @@
     map upgradeHeaders;
 }
 
-<<<<<<< HEAD
-//TODO:This throws errors. Fix it.
-//public function <WebSocketConnector conn> WebSocketConnector(map attributes) {
-//    conn.attributes = attributes;
-//}
-
-public function <WebSocketConnector conn> WebSocketConnector() {
-}
-
-//TODO: Following functions throws compilations errors. Fix it.
-@Description {value:"Gets the ID of the WebSocket connection"}
-@Return {value:"ID of the connection"}
-public native function <WebSocketConnector wsConnector> getID() returns (string);
-
-@Description {value:"Gets the negotiated sub protocol of the connection"}
-@Return {value:"Negotiated sub protocol"}
-public native function <WebSocketConnector wsConnector> getNegotiatedSubProtocol() returns (string);
-
-@Description {value:"Checks whether the connection is secure or not"}
-@Return {value:"True if the connection is secure"}
-public native function <WebSocketConnector wsConnector> isSecure() returns (boolean);
-
-@Description {value:"Checks whether the connection is still open or not."}
-@Return {value:"True if the connection is open"}
-public native function <WebSocketConnector wsConnector> isOpen() returns (boolean);
-
-@Description {value:"Gets a map of all the upgrade headers of the connection"}
-@Return {value:"Map of all the headers received in the connection upgrade"}
-public native function <WebSocketConnector wsConnector> getUpgradeHeaders() returns (map);
-
-@Description {value:"Gets a value of a header"}
-@Param {value:"key: Key of the header for which the value should be retrieved"}
-@Return {value:"Value of the header if it exists, else it is null"}
-public native function <WebSocketConnector wsConnector> getUpgradeHeader(string key) returns (string);
-=======
 //@Description {value:"Gets the ID of the WebSocket connection"}
 //@Return {value:"ID of the connection"}
 //public native function <WebSocketConnector wsConnector> getID() (string);
@@ -81,7 +46,6 @@
 //@Param {value:"key: Key of the header for which the value should be retrieved"}
 //@Return {value:"Value of the header if it exists, else it is null"}
 //public native function <WebSocketConnector wsConnector> getUpgradeHeader(string key) (string);
->>>>>>> 8dd2bf44
 
 @Description {value:"Push text to the connection"}
 @Param {value:"text: Text to be sent"}
@@ -104,11 +68,6 @@
 @Param {value:"reason: Reason for closing the connection"}
 public native function <WebSocketConnector wsConnector> closeConnection(int statusCode, string reason);
 
-<<<<<<< HEAD
-@Description {value:"Gets the query parameters from the Connection as a map"}
-@Return {value:"The map of query params" }
-public native function <WebSocketConnector ep> getQueryParams() returns (map);
-=======
 @Description { value:"Sends a upgrade request with custom headers" }
 @Param {value:"headers: a map of custom headers for handshake."}
 public native function <WebSocketConnector conn> upgradeToWebSocket(map headers);
@@ -121,5 +80,4 @@
 //TODO: Check on this if it should come in the request
 //@Description {value:"Gets the query parameters from the Connection as a map"}
 //@Return {value:"The map of query params" }
-//public native function <WebSocketConnector ep> getQueryParams () (map);
->>>>>>> 8dd2bf44
+//public native function <WebSocketConnector ep> getQueryParams () returns (map);