package ballerina.http;

import ballerina/file;
import ballerina/io;
import ballerina/mime;

@Description { value:"Represents an HTTP request message"}
@Field {value:"path: Resource path of request URI"}
@Field {value:"method: HTTP request method"}
@Field {value:"httpVersion: The version of HTTP"}
@Field {value:"userAgent: User-Agent request header"}
@Field {value:"extraPathInfo: Additional information associated with the URL sent by the client"}
public type Request object {
    public {
        string rawPath;
        string method;
        string httpVersion;
        string userAgent;
        string extraPathInfo;
        RequestCacheControl cacheControl;
    }

    @Description {value:"Set the entity to request"}
    @Return {value:"Entity of the request"}
    public native function setEntity (mime:Entity entity);

    @Description {value:"Gets the query parameters from the HTTP request as a map"}
    @Return {value:"The map of query params"}
    public native function getQueryParams () returns (map);

    @Description {value:"Get matrix parameters from the request"}
    @Param {value:"path: Path to the location of matrix parameters"}
    @Return {value:"A map of matrix paramters which can be found for a given path"}
    public native function getMatrixParams (string path) returns (map);

    @Description {value:"Get the entity from the request"}
    @Return {value:"Entity of the request"}
    @Return {value:"EntityError will might get thrown during entity construction in case of errors"}
    public native function getEntity () returns (mime:Entity | mime:EntityError);

    @Description {value:"Get the entity from the request without the body. This function is to be used only internally"}
    @Return {value:"Entity of the request"}
    native function getEntityWithoutBody () returns (mime:Entity);

    @Description {value:"Check whether the requested header exists"}
    @Param {value:"headerName: The header name"}
    @Return {value:"Boolean representing the existence of a given header"}
    public function hasHeader (string headerName) returns (boolean);

    @Description {value:"Returns the header value with the specified header name. If there are more than one header value for the specified header name, the first value is returned."}
    @Param {value:"headerName: The header name"}
    @Return {value:"The first header value for the provided header name. Returns null if the header does not exist."}
    public function getHeader (string headerName) returns (string);

    @Description {value:"Gets transport headers from the request"}
    @Param {value:"headerName: The header name"}
    @Return {value:"The header values struct array for a given header name"}
    public function getHeaders (string headerName) returns (string[]);

    @Description {value:"Sets the value of a transport header"}
    @Param {value:"headerName: The header name"}
    @Param {value:"headerValue: The header value"}
    public function setHeader (string headerName, string headerValue);

    @Description {value:"Adds the specified key/value pair as an HTTP header to the request"}
    @Param {value:"headerName: The header name"}
    @Param {value:"headerValue: The header value"}
    public function addHeader (string headerName, string headerValue);

    @Description {value:"Removes a transport header from the request"}
    @Param {value:"key: The header name"}
    public function removeHeader (string key);

    @Description {value:"Removes all transport headers from the message"}
    public function removeAllHeaders ();

    @Description {value:"Get all transport header names from the request."}
    public function getHeaderNames () returns (string[]);

    @Description {value:"Checks whether the client expects a 100-continue response."}
    @Return {value:"Returns true if the client expects a 100-continue response. If not, returns false."}
    public function expects100Continue () returns (boolean);

    @Description {value:"Set the content-type header to request"}
    @Param {value:"contentType: Content type value that needs to be set to Content-Type header"}
    public function setContentType (string contentType);

    @Description {value:"Get the content-type value from the request"}
    @Return {value:"Returns the content-type header value as a string."}
    public function getContentType () returns (string?);

    @Description {value:"Gets the request payload in JSON format"}
    @Return {value:"The JSON reresentation of the message payload or 'PayloadError' in case of errors"}
    public function getJsonPayload () returns (json | PayloadError);

    @Description {value:"Gets the request payload in XML format"}
    @Return {value:"The XML representation of the message payload or 'PayloadError' in case of errors"}
    public function getXmlPayload () returns (xml | PayloadError);

    @Description {value:"Gets the request payload as a string"}
    @Return {value:"The string representation of the message payload or 'PayloadError' in case of errors"}
    public function getStringPayload () returns (string | PayloadError);

    @Description {value:"Gets the request payload in blob format"}
    @Return {value:"The blob representation of the message payload or 'PayloadError' in case of errors"}
    public function getBinaryPayload () returns (blob | PayloadError);

    @Description {value:"Get the request payload as a byte channel except for multiparts. In case of multiparts,
    please use 'getBodyParts()' instead."}
    @Return {value:"A byte channel as the message payload or 'PayloadError' in case of errors"}
    public function getByteChannel () returns (io:ByteChannel | PayloadError);

    @Description {value:"Gets the form parameters from the HTTP request as a map"}
    @Return {value:"The map of form params or 'PayloadError' in case of errors"}
    public function getFormParams () returns (map | PayloadError);

    @Description {value:"Get multiparts from request"}
    @Return {value:"Returns the body parts as an array of entities"}
    public function getBodyParts () returns (mime:Entity[] | mime:EntityError);

    @Description {value:"Sets a JSON as the request payload"}
    @Param {value:"payload: The JSON payload to be set to the request"}
    public function setJsonPayload (json payload);

    @Description {value:"Sets an XML as the payload"}
    @Param {value:"payload: The XML payload object"}
    public function setXmlPayload (xml payload);

    @Description {value:"Sets a string as the request payload"}
    @Param {value:"payload: The payload to be set to the request as a string"}
    public function setStringPayload (string payload);

    @Description {value:"Sets a blob as the request payload"}
    @Param {value:"payload: The blob representation of the message payload"}
    public function setBinaryPayload (blob payload);

    @Description {value:"Set multiparts as the request payload"}
    @Param {value:"bodyParts: Represent body parts that needs to be set to the request"}
    @Param {value:"contentType: Content type of the top level message"}
    public function setBodyParts (mime:Entity[] bodyParts, string contentType);

    @Description {value:"Sets the entity body of the request with the given file content"}
    @Param {value:"filePath: Path to the file that needs to be set to the payload"}
    @Param {value:"contentType: Content-Type of the given file"}
    public function setFileAsPayload (file:Path filePath, string contentType);

    @Description {value:"Set a byte channel as the request payload"}
    @Param {value:"payload: The byte channel representation of the message payload"}
    public function setByteChannel (io:ByteChannel payload);

    @Description {value:"Set the request payload"}
    @Param {value:"payload: Payload can be of type string, xml, json, blob or byte channel"}
    public function setPayload ((string | xml | json | blob | io:ByteChannel | mime:Entity[]) payload);

    function parseCacheControlHeader();
};

/////////////////////////////////
/// Ballerina Implementations ///
/////////////////////////////////

public function Request::hasHeader (@sensitive string headerName) returns (boolean) {
    mime:Entity entity = self.getEntityWithoutBody();
    return entity.hasHeader(headerName);
}

public function Request::getHeader (@sensitive string headerName) returns (string) {
    mime:Entity entity = self.getEntityWithoutBody();
    return entity.getHeader(headerName);
}

public function Request::getHeaders (@sensitive string headerName) returns (string[]) {
    mime:Entity entity = self.getEntityWithoutBody();
    return entity.getHeaders(headerName);
}

public function Request::setHeader (@sensitive string headerName, string headerValue) {
    mime:Entity entity = self.getEntityWithoutBody();
    entity.setHeader(headerName, headerValue);
}

public function Request::addHeader (@sensitive string headerName, string headerValue) {
    mime:Entity entity = self.getEntityWithoutBody();
    entity.addHeader(headerName, headerValue);
}

public function Request::removeHeader (@sensitive string key) {
    mime:Entity entity = self.getEntityWithoutBody();
    entity.removeHeader(key);
}

public function Request::removeAllHeaders () {
    mime:Entity entity = self.getEntityWithoutBody();
    entity.removeAllHeaders();
}

public function Request::getHeaderNames () returns (string[]) {
    mime:Entity entity = self.getEntityWithoutBody();
    return entity.getHeaderNames();
}

public function Request::expects100Continue () returns (boolean) {
    return self.hasHeader(EXPECT) ? self.getHeader(EXPECT) ==  "100-continue" : false;
}

public function Request::setContentType (string contentType) {
    mime:Entity entity = self.getEntityWithoutBody();
    entity.setHeader(mime:CONTENT_TYPE, contentType);
}

public function Request::getContentType () returns (string?) {
    if (self.hasHeader(mime:CONTENT_TYPE)) {
        return self.getHeader(mime:CONTENT_TYPE);
    }
    return ();
}

public function Request::getJsonPayload () returns (json | PayloadError) {
    match self.getEntity() {
        mime:EntityError err => return <PayloadError>err;
        mime:Entity mimeEntity => {
            match mimeEntity.getJson() {
                mime:EntityError payloadErr => return <PayloadError>payloadErr;
                json jsonPayload => return jsonPayload;
            }
        }
    }
}

public function Request::getXmlPayload () returns (xml | PayloadError) {
    match self.getEntity() {
        mime:EntityError err => return <PayloadError>err;
        mime:Entity mimeEntity => {
            match mimeEntity.getXml() {
                mime:EntityError payloadErr => return <PayloadError>payloadErr;
                xml xmlPayload => return xmlPayload;
            }
        }
    }
}

public function Request::getStringPayload () returns (string | PayloadError) {
    match self.getEntity() {
        mime:EntityError err => return <PayloadError>err;
        mime:Entity mimeEntity => {
            match mimeEntity.getText() {
                mime:EntityError payloadErr => return <PayloadError>payloadErr;
                string textPayload => return textPayload;
            }
        }
    }
}

public function Request::getBinaryPayload () returns (blob | PayloadError) {
    match self.getEntity() {
        mime:EntityError err => return <PayloadError>err;
        mime:Entity mimeEntity => {
            match mimeEntity.getBlob() {
                mime:EntityError payloadErr => return <PayloadError>payloadErr;
                blob binaryPayload => return binaryPayload;
            }
        }
    }
}

public function Request::getByteChannel () returns (io:ByteChannel | PayloadError) {
    match self.getEntity() {
        mime:EntityError err => return <PayloadError>err;
            mime:Entity mimeEntity => {
            match mimeEntity.getByteChannel() {
                mime:EntityError payloadErr => return <PayloadError>payloadErr;
                io:ByteChannel byteChannel => return byteChannel;
            }
        }
    }
}

public function Request::getFormParams () returns (map | PayloadError) {
    var mimeEntity = self.getEntity();
    match mimeEntity {
        mime:EntityError err => return <PayloadError>err;
        mime:Entity entity => {

            map parameters;
            var entityText = entity.getText();
            match entityText {
                mime:EntityError txtErr => return <PayloadError>txtErr; // TODO: Check if this is ok

                string formData => {
                    if (formData != null && formData != "") {
                        string[] entries = formData.split("&");
                        int entryIndex = 0;
                        while (entryIndex < lengthof entries) {
                            int index = entries[entryIndex].indexOf("=");
                            if (index != -1) {
                                string name = entries[entryIndex].subString(0, index).trim();
                                int size = entries[entryIndex].length();
                                string value = entries[entryIndex].subString(index + 1, size).trim();
                                if (value != "") {
                                    parameters[name] = value;
                                }
                            }
                            entryIndex = entryIndex + 1;
                        }
                    }
                }
            }
            return parameters;
        }
    }
}

public function Request::getBodyParts () returns (mime:Entity[] | mime:EntityError) {
    var mimeEntity = self.getEntity();
    match mimeEntity {
        mime:Entity entity => return entity.getBodyParts();
        mime:EntityError err => return err;
    }
}

public function Request::setJsonPayload (json payload) {
    mime:Entity entity = self.getEntityWithoutBody();
    entity.setJson(payload);
    entity.contentType = getMediaTypeFromRequest(self, mime:APPLICATION_JSON);
    self.setEntity(entity);
}

public function Request::setXmlPayload (xml payload) {
    mime:Entity entity = self.getEntityWithoutBody();
    entity.setXml(payload);
    entity.contentType = getMediaTypeFromRequest(self, mime:APPLICATION_XML);
    self.setEntity(entity);
}

public function Request::setStringPayload (string payload) {
    mime:Entity entity = self.getEntityWithoutBody();
    entity.setText(payload);
    entity.contentType = getMediaTypeFromRequest(self, mime:TEXT_PLAIN);
    self.setEntity(entity);
}

public function Request::setBinaryPayload (blob payload) {
    mime:Entity entity = self.getEntityWithoutBody();
    entity.setBlob(payload);
    entity.contentType = getMediaTypeFromRequest(self, mime:APPLICATION_OCTET_STREAM);
    self.setEntity(entity);
}

<<<<<<< HEAD
public function Request::setMultiparts (mime:Entity[] bodyParts, @sensitive string contentType) {
=======
public function Request::setBodyParts (mime:Entity[] bodyParts, string contentType) {
>>>>>>> 4a75f096
    mime:Entity entity = self.getEntityWithoutBody();
    mime:MediaType mediaType = getMediaTypeFromRequest(self, mime:MULTIPART_MIXED);
    if (contentType != null && contentType != "") {
        mediaType = mime:getMediaType(contentType);
    }
    entity.contentType = mediaType;
    entity.setBodyParts(bodyParts);
    self.setEntity(entity);
}

public function Request::setFileAsPayload (@sensitive file:Path filePath, @sensitive string contentType) {
    mime:MediaType mediaType = mime:getMediaType(contentType);
    mime:Entity entity = self.getEntityWithoutBody();
    entity.setFileAsEntityBody(filePath);
    entity.contentType = mediaType;
    self.setEntity(entity);
}

public function Request::setByteChannel (io:ByteChannel payload) {
    mime:Entity entity = self.getEntityWithoutBody();
    entity.setByteChannel(payload);
    self.setEntity(entity);
}

public function Request::setPayload ((string | xml | json | blob | io:ByteChannel | mime:Entity[]) payload) {
    mime:Entity entity = self.getEntityWithoutBody();
    entity.setBody(payload);
    self.setEntity(entity);
}

@Description {value:"Construct MediaType struct from the content-type header value"}
@Param {value:"request: The outbound request message"}
@Param {value:"defaultContentType: Default content-type to be used in case the content-type header doesn't contain any value"}
@Return {value:"Return 'MediaType' struct"}
function getMediaTypeFromRequest (Request request, @sensitive string defaultContentType) returns (mime:MediaType) {
    mime:MediaType mediaType = mime:getMediaType(defaultContentType);

    if (request.hasHeader(mime:CONTENT_TYPE)) {
        string contentTypeValue = request.getHeader(mime:CONTENT_TYPE);
        if (contentTypeValue != "") { // TODO: may need to trim this before doing an empty string check
            return mime:getMediaType(contentTypeValue);
        } else {
            return mediaType;
        }
    } else {
        return mediaType;
    }
}<|MERGE_RESOLUTION|>--- conflicted
+++ resolved
@@ -346,11 +346,7 @@
     self.setEntity(entity);
 }
 
-<<<<<<< HEAD
-public function Request::setMultiparts (mime:Entity[] bodyParts, @sensitive string contentType) {
-=======
-public function Request::setBodyParts (mime:Entity[] bodyParts, string contentType) {
->>>>>>> 4a75f096
+public function Request::setBodyParts (mime:Entity[] bodyParts, @sensitive string contentType) {
     mime:Entity entity = self.getEntityWithoutBody();
     mime:MediaType mediaType = getMediaTypeFromRequest(self, mime:MULTIPART_MIXED);
     if (contentType != null && contentType != "") {
