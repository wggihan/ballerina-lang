--- conflicted
+++ resolved
@@ -34,11 +34,7 @@
     Chunking chunking = CHUNKING_AUTO,
     CorsConfig cors,
     Versioning versioning,
-<<<<<<< HEAD
-    AuthConfig? authConfig,
-=======
     ListenerAuthConfig? authConfig,
->>>>>>> b65a1b4c
 };
 
 @Description {value:"Configurations for CORS support"}
@@ -122,11 +118,7 @@
         CorsConfig cors,
         boolean transactionInfectable = true,
         WebSocketUpgradeConfig? webSocketUpgrade,
-<<<<<<< HEAD
-        AuthConfig? authConfig,
-=======
         ListenerAuthConfig? authConfig,
->>>>>>> b65a1b4c
 };
 
 public type WebSocketUpgradeConfig {
@@ -138,11 +130,7 @@
 @Field {value:"authentication: Authentication instance"}
 @Field {value:"providers: array of providers"}
 @Field {value:"scopes: array of scopes"}
-<<<<<<< HEAD
-public type AuthConfig {
-=======
 public type ListenerAuthConfig {
->>>>>>> b65a1b4c
     Authentication? authentication,
     string[]? authProviders,
     string[]? scopes,
