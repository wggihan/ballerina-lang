// Copyright (c) 2018 WSO2 Inc. (http://www.wso2.org) All Rights Reserved.
//
// WSO2 Inc. licenses this file to you under the Apache License,
// Version 2.0 (the "License"); you may not use this file except
// in compliance with the License.
// You may obtain a copy of the License at
//
// http://www.apache.org/licenses/LICENSE-2.0
//
// Unless required by applicable law or agreed to in writing,
// software distributed under the License is distributed on an
// "AS IS" BASIS, WITHOUT WARRANTIES OR CONDITIONS OF ANY
// KIND, either express or implied.  See the License for the
// specific language governing permissions and limitations
// under the License.

import ballerina/file;
import ballerina/io;
import ballerina/mime;
import ballerina/crypto;
import ballerina/time;

<<<<<<< HEAD
@Description { value:"Represents an HTTP response message"}
@Field {value:"statusCode: The response status code"}
@Field {value:"reasonPhrase: The status code reason phrase"}
@Field {value:"server: The server header"}
@Field {value:"resolvedRequestedURI: Ultimate request URI that was made to receive the response when redirect is on"}
@Field {value:"cacheControl: The cache control directives configuration of the response"}
=======
documentation {
    Represents an HTTP response.

    F{{statusCode}} The response status code
    F{{reasonPhrase}} The status code reason phrase
    F{{server}} The server header
    F{{cacheControl}} The cache-control directives for the response. This needs to be explicitly initialized if
                      intending on utilizing HTTP caching. For incoming responses, this will already be populated
                      if the response was sent with cache-control directives
}
>>>>>>> f6ef8160
public type Response object {

    public {
        int statusCode = 200;
        string reasonPhrase;
        string server;
        string resolvedRequestedURI;
        ResponseCacheControl? cacheControl;
    }

    private {
        int receivedTime;
        int requestTime;
    }

    documentation {
        Gets the `Entity` associated with the response.

        R{{}} The `Entity` of the response. `EntityError` will be returned if entity construction fails
    }
    public native function getEntity() returns mime:Entity|error;

    documentation {
        Gets the `Entity` from the response without the entity body.

        R{{}} The `Entity` of the response
    }
    public native function getEntityWithoutBody() returns mime:Entity;

    documentation {
        Sets the provided `Entity` to the response.

        P{{entity}} The `Entity` to be set to the response
    }
    public native function setEntity(mime:Entity entity);

    documentation {
        Checks whether the requested header key exists in the header map.

        P{{headerName}} The header name
        R{{}} Returns true if the specified header key exists
    }
    public function hasHeader(string headerName) returns boolean;

    documentation {
        Returns the value of the specified header. If the specified header key maps to multiple values, the first of
        these values is returned.

        P{{headerName}} The header name
        R{{}} The first header value for the specified header name. Returns an empty string if the header does not
              exist
    }
    public function getHeader(string headerName) returns string;

    documentation {
        Adds the specified header to the response. Existing header values are not replaced.

        P{{headerName}} The header name
        P{{headerValue}} The header value
    }
    public function addHeader(string headerName, string headerValue);

    documentation {
        Gets all the header values to which the specified header key maps to.

        P{{headerName}} The header name
        R{{}} The header values the specified header key maps to
    }
    public function getHeaders(string headerName) returns (string[]);

    documentation {
        Sets the specified header to the response. If a mapping already exists for the specified header key, the
        existing header value is replaced with the specfied header value.

        P{{headerName}} The header name
        P{{headerValue}} The header value
    }
    public function setHeader(string headerName, string headerValue);

    documentation {
        Removes the specified header from the response.

        P{{key}} The header name
    }
    public function removeHeader(string key);

    documentation {
        Removes all the headers from the response.
    }
    public function removeAllHeaders();

    documentation {
        Gets all the names of the headers of the response.

        R{{}} An array of all the header names
    }
    public function getHeaderNames() returns string[];

    documentation {
        Sets the `content-type` header to the response.

        P{{contentType}} Content type value to be set as the `content-type` header
    }
    public function setContentType(string contentType);

    documentation {
        Gets the type of the payload of the response (i.e: the `content-type` header value).

        R{{}} Returns the `content-type` header value as a string
    }
    public function getContentType() returns string;

    documentation {
        Gets the response payload as a `json`.

        R{{}} The JSON representation of the message payload or `error` in case of errors
    }
    public function getJsonPayload() returns json|error;

    documentation {
        Gets the response payload as an `xml`.

        R{{}} The XML representation of the message payload or `error` in case of errors
    }
    public function getXmlPayload() returns xml|error;

    documentation {
        Get the text payload from the response.

        R{{}} The string representation of the message payload or `error` in case of errors
    }
    public function getTextPayload() returns string|error;

    documentation {
        Gets the response payload as a `string`.

        R{{}} The string representation of the message payload or `error` in case of errors
    }
    public function getPayloadAsString() returns string|error;

    documentation {
        Gets the response payload as a `blob`.

        R{{}} The blob representation of the message payload or `error` in case of errors
    }
    public function getBinaryPayload() returns blob|error;

    documentation {
        Gets the response payload as a `ByteChannel` except in the case of multiparts. To retrieve multiparts, use
        `getBodyParts()`.

        R{{}} A byte channel from which the message payload can be read or `error` in case of errors
    }
    public function getByteChannel() returns io:ByteChannel|error;

    documentation {
        Get multiparts from response.

        R{{}} Returns the body parts as an array of entities or an `EntityError` if there were any errors in
              constructing the body parts from the response
    }
    public function getBodyParts() returns mime:Entity[]|error;

    documentation {
        Sets the `etag` header for the given payload. The ETag is generated using a CRC32 hash function.

        P{{payload}} The payload for which the ETag should be set
    }
    public function setETag(json|xml|string|blob payload);

    documentation {
        Sets the current time as the `last-modified` header.
    }
    public function setLastModified();

    documentation {
        Sets a `json` as the payload.

        P{{payload}} The `json` payload
        P{{contentType}} The content type of the payload. Set this to override the default `content-type` header value
                         for `json`
    }
    public function setJsonPayload(json payload, string contentType = "application/json");

    documentation {
        Sets an `xml` as the payload

        P{{payload}} The `xml` payload
        P{{contentType}} The content type of the payload. Set this to override the default `content-type` header value
                         for `xml`
    }
    public function setXmlPayload(xml payload, string contentType = "application/xml");

    documentation {
        Sets a `string` as the payload.

        P{{payload}} The `string` payload
        P{{contentType}} The content type of the payload. Set this to override the default `content-type` header value
                         for `string`
    }
    public function setTextPayload(string payload, string contentType = "text/plain");

    documentation {
        Sets a `blob` as the payload.

        P{{payload}} The `blob` payload
        P{{contentType}} The content type of the payload. Set this to override the default `content-type` header value
                         for `blob`
    }
    public function setBinaryPayload(blob payload, string contentType = "application/octet-stream");

    documentation {
        Set multiparts as the payload.

        P{{bodyParts}} The entities which make up the message body
        P{{contentType}} The content type of the top level message. Set this to override the default
                         `content-type` header value
    }
    public function setBodyParts(mime:Entity[] bodyParts, string contentType = "multipart/form-data");

    documentation {
        Sets the content of the specified file as the entity body of the response.

        P{{filePath}} Path to the file to be set as the payload
        P{{contentType}} The content type of the specified file. Set this to override the default `content-type`
                         header value
    }
    public function setFileAsPayload(string filePath, string contentType = "application/octet-stream");

    documentation {
        Sets a `ByteChannel` as the payload.

        P{{payload}} A `ByteChannel` through which the message payload can be read
        P{{contentType}} The content type of the payload. Set this to override the default `content-type`
                         header value
    }
    public function setByteChannel(io:ByteChannel payload, string contentType = "application/octet-stream");

    documentation {
        Sets the response payload.

        P{{payload}} Payload can be of type `string`, `xml`, `json`, `blob`, `ByteChannel` or `Entity[]` (i.e: a set
                     of body parts)
    }
    public function setPayload(string|xml|json|blob|io:ByteChannel|mime:Entity[] payload);
};

/////////////////////////////////
/// Ballerina Implementations ///
/////////////////////////////////

public function Response::hasHeader(string headerName) returns boolean {
    mime:Entity entity = self.getEntityWithoutBody();
    return entity.hasHeader(headerName);
}

public function Response::getHeader(string headerName) returns string {
    mime:Entity entity = self.getEntityWithoutBody();
    return entity.getHeader(headerName);
}

public function Response::addHeader(string headerName, string headerValue) {
    mime:Entity entity = self.getEntityWithoutBody();
    entity.addHeader(headerName, headerValue);
}

public function Response::getHeaders(string headerName) returns (string[]) {
    mime:Entity entity = self.getEntityWithoutBody();
    return entity.getHeaders(headerName);
}

public function Response::setHeader(string headerName, string headerValue) {
    mime:Entity entity = self.getEntityWithoutBody();
    entity.setHeader(headerName, headerValue);
}

public function Response::removeHeader(string key) {
    mime:Entity entity = self.getEntityWithoutBody();
    entity.removeHeader(key);
}

public function Response::removeAllHeaders() {
    mime:Entity entity = self.getEntityWithoutBody();
    entity.removeAllHeaders();
}

public function Response::getHeaderNames() returns string[] {
    mime:Entity entity = self.getEntityWithoutBody();
    return entity.getHeaderNames();
}

public function Response::setContentType(string contentType) {
    mime:Entity entity = self.getEntityWithoutBody();
    entity.setHeader(mime:CONTENT_TYPE, contentType);
}

public function Response::getContentType() returns string {
    mime:Entity entity = self.getEntityWithoutBody();
    return entity.getContentType();
}

public function Response::getJsonPayload() returns json|error {
    match self.getEntity() {
        error err => return err;
        mime:Entity mimeEntity => {
            match mimeEntity.getJson() {
                error payloadErr => return payloadErr;
                json jsonPayload => return jsonPayload;
            }
        }
    }
}

public function Response::getXmlPayload() returns xml|error {
    match self.getEntity() {
        error err => return err;
        mime:Entity mimeEntity => {
            match mimeEntity.getXml() {
                error payloadErr => return payloadErr;
                xml xmlPayload => return xmlPayload;
            }
        }
    }
}

public function Response::getTextPayload() returns string|error {
    match self.getEntity() {
        error err => return err;
        mime:Entity mimeEntity => {
            match mimeEntity.getText() {
                error payloadErr => return payloadErr;
                string textPayload => return textPayload;
            }
        }
    }
}

public function Response::getPayloadAsString() returns string|error {
    match self.getEntity() {
        error err => return err;
        mime:Entity mimeEntity => {
            match mimeEntity.getBodyAsString() {
                error payloadErr => return payloadErr;
                string stringPayload => return stringPayload;
            }
        }
    }
}

public function Response::getBinaryPayload() returns blob|error {
    match self.getEntity() {
        error err => return err;
        mime:Entity mimeEntity => {
            match mimeEntity.getBlob() {
                error payloadErr => return payloadErr;
                blob binaryPayload => return binaryPayload;
            }
        }
    }
}

public function Response::getByteChannel() returns io:ByteChannel|error {
    match self.getEntity() {
        error err => return err;
        mime:Entity mimeEntity => {
            match mimeEntity.getByteChannel() {
                error payloadErr => return payloadErr;
                io:ByteChannel byteChannel => return byteChannel;
            }
        }
    }
}

public function Response::getBodyParts() returns mime:Entity[]|error {
    var mimeEntity = self.getEntity();
    match mimeEntity {
        mime:Entity entity => return entity.getBodyParts();
        error err => return err;
    }
}

public function Response::setETag(json|xml|string|blob payload) {
    string etag = crypto:crc32(payload);
    self.setHeader(ETAG, etag);
}

public function Response::setLastModified() {
    time:Time currentT = time:currentTime();
    string lastModified = currentT.format(time:TIME_FORMAT_RFC_1123);
    self.setHeader(LAST_MODIFIED, lastModified);
}

public function Response::setJsonPayload(json payload, string contentType = "application/json") {
    mime:Entity entity = self.getEntityWithoutBody();
    entity.setJson(payload, contentType = contentType);
    self.setEntity(entity);
}

public function Response::setXmlPayload(xml payload, string contentType = "application/xml") {
    mime:Entity entity = self.getEntityWithoutBody();
    entity.setXml(payload, contentType = contentType);
    self.setEntity(entity);
}

public function Response::setTextPayload(string payload, string contentType = "text/plain") {
    mime:Entity entity = self.getEntityWithoutBody();
    entity.setText(payload, contentType = contentType);
    self.setEntity(entity);
}

public function Response::setBinaryPayload(blob payload, string contentType = "application/octet-stream") {
    mime:Entity entity = self.getEntityWithoutBody();
    entity.setBlob(payload, contentType = contentType);
    self.setEntity(entity);
}

public function Response::setBodyParts(mime:Entity[] bodyParts, string contentType = "multipart/form-data") {
    mime:Entity entity = self.getEntityWithoutBody();
    entity.setBodyParts(bodyParts, contentType = contentType);
    self.setEntity(entity);
}

public function Response::setFileAsPayload(string filePath, @sensitive string contentType = "application/octet-stream")
{
    mime:Entity entity = self.getEntityWithoutBody();
    entity.setFileAsEntityBody(filePath, contentType = contentType);
    self.setEntity(entity);
}

public function Response::setByteChannel(io:ByteChannel payload, string contentType = "application/octet-stream") {
    mime:Entity entity = self.getEntityWithoutBody();
    entity.setByteChannel(payload, contentType = contentType);
    self.setEntity(entity);
}

public function Response::setPayload(string|xml|json|blob|io:ByteChannel|mime:Entity[] payload) {
    match payload {
        string textContent => self.setTextPayload(textContent);
        xml xmlContent => self.setXmlPayload(xmlContent);
        json jsonContent => self.setJsonPayload(jsonContent);
        blob blobContent => self.setBinaryPayload(blobContent);
        io:ByteChannel byteChannelContent => self.setByteChannel(byteChannelContent);
        mime:Entity[] bodyParts => self.setBodyParts(bodyParts);
    }
}<|MERGE_RESOLUTION|>--- conflicted
+++ resolved
@@ -20,14 +20,6 @@
 import ballerina/crypto;
 import ballerina/time;
 
-<<<<<<< HEAD
-@Description { value:"Represents an HTTP response message"}
-@Field {value:"statusCode: The response status code"}
-@Field {value:"reasonPhrase: The status code reason phrase"}
-@Field {value:"server: The server header"}
-@Field {value:"resolvedRequestedURI: Ultimate request URI that was made to receive the response when redirect is on"}
-@Field {value:"cacheControl: The cache control directives configuration of the response"}
-=======
 documentation {
     Represents an HTTP response.
 
@@ -38,14 +30,12 @@
                       intending on utilizing HTTP caching. For incoming responses, this will already be populated
                       if the response was sent with cache-control directives
 }
->>>>>>> f6ef8160
 public type Response object {
 
     public {
         int statusCode = 200;
         string reasonPhrase;
         string server;
-        string resolvedRequestedURI;
         ResponseCacheControl? cacheControl;
     }
 
