/*
 *  Copyright (c) 2017, WSO2 Inc. (http://www.wso2.org) All Rights Reserved.
 *
 *  WSO2 Inc. licenses this file to you under the Apache License,
 *  Version 2.0 (the "License"); you may not use this file except
 *  in compliance with the License.
 *  You may obtain a copy of the License at
 *
 *  http://www.apache.org/licenses/LICENSE-2.0
 *
 *  Unless required by applicable law or agreed to in writing,
 *  software distributed under the License is distributed on an
 *  "AS IS" BASIS, WITHOUT WARRANTIES OR CONDITIONS OF ANY
 *  KIND, either express or implied.  See the License for the
 *  specific language governing permissions and limitations
 *  under the License.
 */

package org.ballerinalang.net.http;

import org.ballerinalang.connector.api.Annotation;
import org.ballerinalang.connector.api.Resource;
import org.ballerinalang.connector.api.Service;
import org.ballerinalang.connector.api.Struct;
import org.ballerinalang.connector.api.Value;
import org.ballerinalang.util.codegen.ServiceInfo;
import org.ballerinalang.util.exceptions.BallerinaException;

import java.util.List;
import java.util.Map;
import java.util.concurrent.ConcurrentHashMap;

/**
 * WebSocket service for service dispatching.
 */
public class WebSocketService implements Service {

    private final Service service;
    private final String[] negotiableSubProtocols;
    private final int idleTimeoutInSeconds;
    private final Map<String, Resource> resourceMap = new ConcurrentHashMap<>();
    private String basePath;
    private Resource upgradeResource;

    public WebSocketService(Service service) {
        this.service = service;
        for (Resource resource : service.getResources()) {
            resourceMap.put(resource.getName(), resource);
        }

        Annotation configAnnotation =
                WebSocketUtil.getServiceConfigAnnotation(service, HttpConstants.PROTOCOL_PACKAGE_HTTP);
        Struct val;
        if (configAnnotation != null && (val = configAnnotation.getValue()) != null) {
            negotiableSubProtocols = findNegotiableSubProtocols(val);
            idleTimeoutInSeconds = findIdleTimeoutInSeconds(val);
        } else {
            negotiableSubProtocols = null;
            idleTimeoutInSeconds = 0;
        }
        basePath = findFullWebSocketUpgradePath(this);
        upgradeResource = null;
    }

    public WebSocketService(String httpBasePath, Resource upgradeResource, Service service) {
        this(service);
        Annotation resourceConfigAnnotation = HttpResource.getResourceConfigAnnotation(upgradeResource);
        if (resourceConfigAnnotation == null) {
            throw new BallerinaException("Cannot find a resource config for resource " + upgradeResource.getName());
        }
        Struct webSocketConfig =
                resourceConfigAnnotation.getValue().getStructField(HttpConstants.ANN_CONFIG_ATTR_WEBSOCKET_UPGRADE);
        String upgradePath = webSocketConfig.getStringField(HttpConstants.ANN_WEBSOCKET_ATTR_UPGRADE_PATH);
        this.basePath = httpBasePath.concat(upgradePath);
        this.upgradeResource = upgradeResource;
    }

    @Override
    public String getName() {
        return service.getName();
    }

    @Override
    public String getPackage() {
        return service.getPackage();
    }

    @Override
    public String getEndpointName() {
        return service.getEndpointName();
    }

    @Override
    public List<Annotation> getAnnotationList(String pkgPath, String name) {
        return service.getAnnotationList(pkgPath, name);
    }

    @Override
    public Resource[] getResources() {
        return service.getResources();
    }

    @Override
    public ServiceInfo getServiceInfo() {
        return service.getServiceInfo();
    }

    public Resource getResourceByName(String resourceName) {
        return resourceMap.get(resourceName);
    }

    public String[] getNegotiableSubProtocols() {
        return negotiableSubProtocols;
    }

    public int getIdleTimeoutInSeconds() {
        return idleTimeoutInSeconds;
    }

<<<<<<< HEAD
    public Resource getUpgradeResource() {
        return upgradeResource;
    }

    public BStruct createTextFrameStruct() {
        return BLangConnectorSPIUtil.createBStruct(WebSocketUtil.getProgramFile(service.getResources()[0]),
                                                   HttpConstants.PROTOCOL_PACKAGE_HTTP,
                                                   WebSocketConstants.STRUCT_WEBSOCKET_TEXT_FRAME);
    }

    public BStruct createBinaryFrameStruct() {
        return BLangConnectorSPIUtil.createBStruct(WebSocketUtil.getProgramFile(service.getResources()[0]),
                                                   HttpConstants.PROTOCOL_PACKAGE_HTTP,
                                                   WebSocketConstants.STRUCT_WEBSOCKET_BINARY_FRAME);
    }

    public BStruct createCloseFrameStruct() {
        return BLangConnectorSPIUtil.createBStruct(WebSocketUtil.getProgramFile(service.getResources()[0]),
                                                   HttpConstants.PROTOCOL_PACKAGE_HTTP,
                                                   WebSocketConstants.STRUCT_WEBSOCKET_CLOSE_FRAME);
    }

    public BStruct createPingFrameStruct() {
        return BLangConnectorSPIUtil.createBStruct(WebSocketUtil.getProgramFile(service.getResources()[0]),
                                                   HttpConstants.PROTOCOL_PACKAGE_HTTP,
                                                   WebSocketConstants.STRUCT_WEBSOCKET_PING_FRAME);
    }

    public BStruct createPongFrameStruct() {
        return BLangConnectorSPIUtil.createBStruct(WebSocketUtil.getProgramFile(service.getResources()[0]),
                                                   HttpConstants.PROTOCOL_PACKAGE_HTTP,
                                                   WebSocketConstants.STRUCT_WEBSOCKET_PONG_FRAME);
    }

=======
>>>>>>> 32818be0
    private String[] findNegotiableSubProtocols(Struct annAttrSubProtocols) {
        if (annAttrSubProtocols == null) {
            return null;
        }
        Value[] subProtocolsInAnnotation = annAttrSubProtocols.getArrayField(
                WebSocketConstants.ANNOTATION_ATTR_SUB_PROTOCOLS);

        if (subProtocolsInAnnotation == null) {
            return null;
        }

        String[] negotiableSubProtocols = new String[subProtocolsInAnnotation.length];
        for (int i = 0; i < subProtocolsInAnnotation.length; i++) {
            negotiableSubProtocols[i] = subProtocolsInAnnotation[i].getStringValue();
        }
        return negotiableSubProtocols;
    }

    private int findIdleTimeoutInSeconds(Struct annAttrIdleTimeout) {
        if (annAttrIdleTimeout == null) {
            return 0;
        }
        return (int) annAttrIdleTimeout.getIntField(WebSocketConstants.ANNOTATION_ATTR_IDLE_TIMEOUT);
    }

    public String getBasePath() {
        return basePath;
    }

    /**
     * Find the Full path for WebSocket upgrade.
     *
     * @param service {@link WebSocketService} which the full path should be found.
     * @return the full path of the WebSocket upgrade.
     */
    private String findFullWebSocketUpgradePath(WebSocketService service) {
        // Find Base path for WebSocket
        Annotation configAnnotation = WebSocketUtil.getServiceConfigAnnotation(service,
                                                                               HttpConstants.PROTOCOL_PACKAGE_HTTP);
        String basePath = null;
        if (configAnnotation != null) {
            Struct annStruct = configAnnotation.getValue();
            String annotationValue = annStruct.getStringField(HttpConstants.ANN_CONFIG_ATTR_BASE_PATH);
            if (annotationValue != null && !annotationValue.trim().isEmpty()) {
                basePath = WebSocketUtil.refactorUri(annotationValue);
            }
        }
        return basePath;
    }
}<|MERGE_RESOLUTION|>--- conflicted
+++ resolved
@@ -117,43 +117,6 @@
         return idleTimeoutInSeconds;
     }
 
-<<<<<<< HEAD
-    public Resource getUpgradeResource() {
-        return upgradeResource;
-    }
-
-    public BStruct createTextFrameStruct() {
-        return BLangConnectorSPIUtil.createBStruct(WebSocketUtil.getProgramFile(service.getResources()[0]),
-                                                   HttpConstants.PROTOCOL_PACKAGE_HTTP,
-                                                   WebSocketConstants.STRUCT_WEBSOCKET_TEXT_FRAME);
-    }
-
-    public BStruct createBinaryFrameStruct() {
-        return BLangConnectorSPIUtil.createBStruct(WebSocketUtil.getProgramFile(service.getResources()[0]),
-                                                   HttpConstants.PROTOCOL_PACKAGE_HTTP,
-                                                   WebSocketConstants.STRUCT_WEBSOCKET_BINARY_FRAME);
-    }
-
-    public BStruct createCloseFrameStruct() {
-        return BLangConnectorSPIUtil.createBStruct(WebSocketUtil.getProgramFile(service.getResources()[0]),
-                                                   HttpConstants.PROTOCOL_PACKAGE_HTTP,
-                                                   WebSocketConstants.STRUCT_WEBSOCKET_CLOSE_FRAME);
-    }
-
-    public BStruct createPingFrameStruct() {
-        return BLangConnectorSPIUtil.createBStruct(WebSocketUtil.getProgramFile(service.getResources()[0]),
-                                                   HttpConstants.PROTOCOL_PACKAGE_HTTP,
-                                                   WebSocketConstants.STRUCT_WEBSOCKET_PING_FRAME);
-    }
-
-    public BStruct createPongFrameStruct() {
-        return BLangConnectorSPIUtil.createBStruct(WebSocketUtil.getProgramFile(service.getResources()[0]),
-                                                   HttpConstants.PROTOCOL_PACKAGE_HTTP,
-                                                   WebSocketConstants.STRUCT_WEBSOCKET_PONG_FRAME);
-    }
-
-=======
->>>>>>> 32818be0
     private String[] findNegotiableSubProtocols(Struct annAttrSubProtocols) {
         if (annAttrSubProtocols == null) {
             return null;
