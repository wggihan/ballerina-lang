--- conflicted
+++ resolved
@@ -71,24 +71,16 @@
         // TODO: Check if this is valid.
         // TODO: In HTTP to WebSocket upgrade register WebSocket service in WebSocketServiceRegistry
         if (HttpConstants.HTTP_SERVICE_ENDPOINT_NAME.equals(service.getEndpointName())) {
-<<<<<<< HEAD
-            getHttpServicesRegistry(connectorEndpoint).registerService(service);
-=======
             httpServicesRegistry.registerService(service);
->>>>>>> 5e07478d
         }
         if (WebSocketConstants.WEBSOCKET_ENDPOINT_NAME.equals(service.getEndpointName())) {
             WebSocketService webSocketService = new WebSocketService(service);
-<<<<<<< HEAD
-            getWebSocketServicesRegistry(connectorEndpoint).registerService(webSocketService);
-=======
             webSocketServicesRegistry.registerService(webSocketService);
         }
 
         ServerConnector serverConnector = getServerConnector(serviceEndpoint);
         if (isHTTPTraceLoggerEnabled()) {
             ((BLogManager) BLogManager.getLogManager()).setHttpTraceLogHandler();
->>>>>>> 5e07478d
         }
         ServerConnectorFuture serverConnectorFuture = serverConnector.start();
         HashSet<FilterHolder> filterHolder = getFilters(serviceEndpoint);
