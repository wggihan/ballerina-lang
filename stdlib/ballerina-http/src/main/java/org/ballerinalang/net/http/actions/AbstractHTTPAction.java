/*
 * Copyright (c) 2016, WSO2 Inc. (http://www.wso2.org) All Rights Reserved.
 *
 * WSO2 Inc. licenses this file to you under the Apache License,
 * Version 2.0 (the "License"); you may not use this file except
 * in compliance with the License.
 * You may obtain a copy of the License at
 *
 *    http://www.apache.org/licenses/LICENSE-2.0
 *
 * Unless required by applicable law or agreed to in writing,
 * software distributed under the License is distributed on an
 * "AS IS" BASIS, WITHOUT WARRANTIES OR CONDITIONS OF ANY
 * KIND, either express or implied.  See the License for the
 * specific language governing permissions and limitations
 * under the License.
 */

package org.ballerinalang.net.http.actions;

import io.netty.handler.codec.http.HttpHeaderNames;
import io.netty.handler.codec.http.HttpHeaders;
import org.ballerinalang.bre.Context;
import org.ballerinalang.connector.api.AbstractNativeAction;
import org.ballerinalang.connector.api.BallerinaConnectorException;
import org.ballerinalang.mime.util.EntityBodyHandler;
import org.ballerinalang.mime.util.HeaderUtil;
import org.ballerinalang.mime.util.MimeUtil;
import org.ballerinalang.mime.util.MultipartDataSource;
import org.ballerinalang.model.types.BStructType;
import org.ballerinalang.model.values.BConnector;
import org.ballerinalang.model.values.BRefValueArray;
import org.ballerinalang.model.values.BStruct;
import org.ballerinalang.nativeimpl.actions.ClientConnectorFuture;
import org.ballerinalang.net.http.HttpConstants;
import org.ballerinalang.net.http.HttpUtil;
import org.ballerinalang.net.http.RetryConfig;
import org.ballerinalang.runtime.message.MessageDataSource;
import org.ballerinalang.util.codegen.PackageInfo;
import org.ballerinalang.util.codegen.StructInfo;
import org.ballerinalang.util.exceptions.BallerinaException;
import org.slf4j.Logger;
import org.slf4j.LoggerFactory;
import org.wso2.transport.http.netty.common.Constants;
import org.wso2.transport.http.netty.contract.ClientConnectorException;
import org.wso2.transport.http.netty.contract.HttpClientConnector;
import org.wso2.transport.http.netty.contract.HttpConnectorListener;
import org.wso2.transport.http.netty.contract.HttpResponseFuture;
import org.wso2.transport.http.netty.message.HTTPCarbonMessage;
import org.wso2.transport.http.netty.message.HttpMessageDataStreamer;

import java.io.IOException;
import java.io.OutputStream;
import java.net.MalformedURLException;
import java.net.URL;

import static org.ballerinalang.mime.util.Constants.MEDIA_TYPE;
import static org.ballerinalang.mime.util.Constants.MESSAGE_ENTITY;
import static org.ballerinalang.mime.util.Constants.PROTOCOL_PACKAGE_MIME;
import static org.ballerinalang.runtime.Constants.BALLERINA_VERSION;
import static org.wso2.transport.http.netty.common.Constants.ENCODING_DEFLATE;
import static org.wso2.transport.http.netty.common.Constants.ENCODING_GZIP;

/**
 * {@code AbstractHTTPAction} is the base class for all HTTP Connector Actions.
 */
public abstract class AbstractHTTPAction extends AbstractNativeAction {

    private static final Logger logger = LoggerFactory.getLogger(AbstractHTTPAction.class);

    private static final String CACHE_BALLERINA_VERSION;
    static {
        CACHE_BALLERINA_VERSION = System.getProperty(BALLERINA_VERSION);
    }

    protected HTTPCarbonMessage createOutboundRequestMsg(Context context) {

        // Extract Argument values
        BConnector bConnector = (BConnector) getRefArgument(context, 0);
        String path = getStringArgument(context, 0);
        BStruct requestStruct  = ((BStruct) getRefArgument(context, 1));
        HTTPCarbonMessage requestMsg = HttpUtil
                .getCarbonMsg(requestStruct, HttpUtil.createHttpCarbonMessage(true));

        HttpUtil.checkEntityAvailability(context, requestStruct);
        HttpUtil.enrichOutboundMessage(requestMsg, requestStruct);
        prepareOutboundRequest(bConnector, path, requestMsg);
        if (requestMsg.getHeader(HttpHeaderNames.ACCEPT_ENCODING.toString()) == null) {
            requestMsg.setHeader(HttpHeaderNames.ACCEPT_ENCODING.toString(), ENCODING_DEFLATE + ", " + ENCODING_GZIP);
        }
        return requestMsg;
    }

    void prepareOutboundRequest(BConnector connector, String path, HTTPCarbonMessage outboundRequest) {

        validateParams(connector);
        try {
            String uri = connector.getStringField(0) + path;
            URL url = new URL(uri);

            int port = getOutboundReqPort(url);
            String host = url.getHost();

            setOutboundReqProperties(outboundRequest, url, port, host);
            setOutboundReqHeaders(outboundRequest, port, host);

        } catch (MalformedURLException e) {
            throw new BallerinaException("Malformed url specified. " + e.getMessage());
        } catch (Throwable t) {
            throw new BallerinaException("Failed to prepare request. " + t.getMessage());
        }
    }

    private void setOutboundReqHeaders(HTTPCarbonMessage outboundRequest, int port, String host) {
        HttpHeaders headers = outboundRequest.getHeaders();
        setHostHeader(host, port, headers);
        setOutboundUserAgent(headers);
        removeConnectionHeader(headers);
    }

    private void setOutboundReqProperties(HTTPCarbonMessage outboundRequest, URL url, int port, String host) {
        outboundRequest.setProperty(Constants.HTTP_HOST, host);
        outboundRequest.setProperty(Constants.HTTP_PORT, port);

        String outboundReqPath = getOutboundReqPath(url);
        outboundRequest.setProperty(HttpConstants.TO, outboundReqPath);

        outboundRequest.setProperty(HttpConstants.PROTOCOL, url.getProtocol());
    }

    private void setHostHeader(String host, int port, HttpHeaders headers) {
        if (port == 80 || port == 443) {
            headers.set(HttpHeaderNames.HOST, host);
        } else {
            headers.set(HttpHeaderNames.HOST, host + ":" + port);
        }
    }

    private void removeConnectionHeader(HttpHeaders headers) {
        // Remove existing Connection header
        if (headers.contains(HttpHeaderNames.CONNECTION)) {
            headers.remove(HttpHeaderNames.CONNECTION);
        }
    }

    private void setOutboundUserAgent(HttpHeaders headers) {
        String userAgent;
        if (CACHE_BALLERINA_VERSION != null) {
            userAgent = "ballerina/" + CACHE_BALLERINA_VERSION;
        } else {
            userAgent = "ballerina";
        }

        if (!headers.contains(HttpHeaderNames.USER_AGENT)) { // If User-Agent is not already set from program
            headers.set(HttpHeaderNames.USER_AGENT, userAgent);
        }
    }

    private String getOutboundReqPath(URL url) {
        String toPath = url.getPath();
        String query = url.getQuery();
        if (query != null) {
            toPath = toPath + "?" + query;
        }
        return toPath;
    }

    private int getOutboundReqPort(URL url) {
        int port = 80;
        if (url.getPort() != -1) {
            port = url.getPort();
        } else if (url.getProtocol().equalsIgnoreCase(HttpConstants.PROTOCOL_HTTPS)) {
            port = 443;
        }
        return port;
    }

    private void validateParams(BConnector connector) {
        if (connector == null || connector.getStringField(0) == null) {
            throw new BallerinaException("Connector parameters not defined correctly.");
        }
    }

    protected ClientConnectorFuture executeNonBlockingAction(Context context, HTTPCarbonMessage outboundRequestMsg)
            throws ClientConnectorException {
        ClientConnectorFuture ballerinaFuture = new ClientConnectorFuture();

        RetryConfig retryConfig = getRetryConfiguration(context);
        HTTPClientConnectorListener httpClientConnectorLister =
                new HTTPClientConnectorListener(context, ballerinaFuture, retryConfig, outboundRequestMsg);

        Object sourceHandler = outboundRequestMsg.getProperty(HttpConstants.SRC_HANDLER);
        if (sourceHandler == null) {
            outboundRequestMsg.setProperty(HttpConstants.SRC_HANDLER, context.getProperty(HttpConstants.SRC_HANDLER));
        }
        Object remoteAddress = outboundRequestMsg.getProperty(HttpConstants.REMOTE_ADDRESS);
        if (remoteAddress == null) {
            outboundRequestMsg.setProperty(HttpConstants.REMOTE_ADDRESS,
                    context.getProperty(HttpConstants.REMOTE_ADDRESS));
        }
        outboundRequestMsg.setProperty(HttpConstants.ORIGIN_HOST, context.getProperty(HttpConstants.ORIGIN_HOST));
        sendOutboundRequest(context, outboundRequestMsg, httpClientConnectorLister);
        return ballerinaFuture;
    }

    private void sendOutboundRequest(Context context, HTTPCarbonMessage outboundRequestMsg,
                                     HTTPClientConnectorListener httpClientConnectorLister) {
        try {
            send(context, outboundRequestMsg, httpClientConnectorLister);
        } catch (BallerinaConnectorException e) {
            throw new BallerinaException(e.getMessage(), e, context);
        } catch (Exception e) {
            throw new BallerinaException("Failed to send outboundRequestMsg to the backend", e, context);
        }
    }

    /**
     * Send outbound request through the client connector. If the Content-Type is multipart, check whether the boundary
     * exist. If not get a new boundary string and add it as a parameter to Content-Type, just before sending header
     * info through wire. If a boundary string exist at this point, serialize multipart entity body, else serialize
     * entity body which can either be a message data source or a byte channel.
     *
     * @param context                   Represent the ballerina context which is the runtime state of the program
     * @param outboundRequestMsg        Outbound request that needs to be sent across the wire
     * @param httpClientConnectorLister Represent http client connector listener
     * @throws Exception When an error occurs while sending the outbound request via client connector
     */
    private void send(Context context, HTTPCarbonMessage outboundRequestMsg,
                      HTTPClientConnectorListener httpClientConnectorLister) throws Exception {
        BConnector bConnector = (BConnector) getRefArgument(context, 0);
        HttpClientConnector clientConnector =
                (HttpClientConnector) bConnector.getnativeData(HttpConstants.CONNECTOR_NAME);
        String contentType = HttpUtil.getContentTypeFromTransportMessage(outboundRequestMsg);
        String boundaryString = null;
        if (HeaderUtil.isMultipart(contentType)) {
            boundaryString = HttpUtil.addBoundaryIfNotExist(outboundRequestMsg, contentType);
        }
        HttpResponseFuture future = clientConnector.send(outboundRequestMsg);
        future.setHttpConnectorListener(httpClientConnectorLister);
        if (boundaryString != null) {
            serializeMultiparts(context, outboundRequestMsg, httpClientConnectorLister, boundaryString);
        } else {
            serializeDataSource(context, outboundRequestMsg, httpClientConnectorLister);
        }
    }

    /**
     * Serlaize multipart entity body. If an array of body parts exist, encode body parts else serialize body content
     * if it exist as a byte channel.
     *
     * @param context                   Represent the ballerina context which is the runtime state of the program
     * @param outboundRequestMsg        Outbound request that needs to be sent across the wire
     * @param httpClientConnectorLister Represent http client connector listener
     * @param boundaryString            Boundary string that should be used in encoding body parts
     */
    private void serializeMultiparts(Context context, HTTPCarbonMessage outboundRequestMsg, HTTPClientConnectorListener
            httpClientConnectorLister, String boundaryString) {
        BStruct entityStruct = getEntityStruct(context);
        if (entityStruct != null) {
            BRefValueArray bodyParts = EntityBodyHandler.getBodyPartArray(entityStruct);
            if (bodyParts != null && bodyParts.size() > 0) {
                serializeMultipartDataSource(outboundRequestMsg, httpClientConnectorLister, boundaryString,
                        entityStruct);
<<<<<<< HEAD
            } else {
                throw new BallerinaException("At least one body part is required for the multipart entity",
                        context);
=======
            } else { //If the content is in a byte channel
                serializeDataSource(context, outboundRequestMsg, httpClientConnectorLister);
>>>>>>> 3efb980e
            }
        }
    }

    private BStruct getEntityStruct(Context context) {
        BStruct requestStruct = ((BStruct) getRefArgument(context, 1));
        return requestStruct.getNativeData(MESSAGE_ENTITY) != null ?
                (BStruct) requestStruct.getNativeData(MESSAGE_ENTITY) : null;
    }

    /**
     * Encode body parts with the given boundary and send it across the wire.
     *
     * @param outboundRequestMsg        Outbound request message
     * @param httpClientConnectorLister Represent http client connector listener
     * @param boundaryString            Boundary string of multipart entity
     * @param entityStruct              Represent ballerina entity struct
     */
    private void serializeMultipartDataSource(HTTPCarbonMessage outboundRequestMsg, HTTPClientConnectorListener
            httpClientConnectorLister, String boundaryString, BStruct entityStruct) {
        MultipartDataSource multipartDataSource = new MultipartDataSource(entityStruct, boundaryString);
        HttpMessageDataStreamer outboundMsgDataStreamer = new HttpMessageDataStreamer(outboundRequestMsg);
        OutputStream messageOutputStream = outboundMsgDataStreamer.getOutputStream();
        httpClientConnectorLister.setOutboundMsgDataStreamer(outboundMsgDataStreamer);
        multipartDataSource.serializeData(messageOutputStream);
        HttpUtil.closeMessageOutputStream(messageOutputStream);
    }

    private void serializeDataSource(Context context, HTTPCarbonMessage outboundReqMsg,
                                     HTTPClientConnectorListener httpClientConnectorListener) {
        BStruct requestStruct = ((BStruct) getRefArgument(context, 1));
        BStruct entityStruct = MimeUtil.extractEntity(requestStruct);
        if (entityStruct != null) {
            MessageDataSource messageDataSource = EntityBodyHandler.getMessageDataSource(entityStruct);
            OutputStream messageOutputStream = getOutputStream(outboundReqMsg, httpClientConnectorListener);
            if (messageDataSource != null) {
                messageDataSource.serializeData(messageOutputStream);
                HttpUtil.closeMessageOutputStream(messageOutputStream);
            } else { //When the entity body is a byte channel
                try {
                    EntityBodyHandler.writeByteChannelToOutputStream(entityStruct, messageOutputStream);
                } catch (IOException e) {
                    throw new BallerinaException("An error occurred while writing byte channel content to outputstream",
                            context);
                } finally {
                    HttpUtil.closeMessageOutputStream(messageOutputStream);
                }
            }
        }
    }

    private static OutputStream getOutputStream(HTTPCarbonMessage outboundReqMsg, HTTPClientConnectorListener
            httpClientConnectorListener) {
        HttpMessageDataStreamer outboundMsgDataStreamer = new HttpMessageDataStreamer(outboundReqMsg);
        OutputStream messageOutputStream = outboundMsgDataStreamer.getOutputStream();
        httpClientConnectorListener.setOutboundMsgDataStreamer(outboundMsgDataStreamer);
        return messageOutputStream;
    }

    private RetryConfig getRetryConfiguration(Context context) {
        BConnector bConnector = (BConnector) getRefArgument(context, 0);
        BStruct options = (BStruct) bConnector.getRefField(HttpConstants.OPTIONS_STRUCT_INDEX);
        if (options == null) {
            return new RetryConfig();
        }

        BStruct retryConfig = (BStruct) options.getRefField(HttpConstants.RETRY_STRUCT_INDEX);
        if (retryConfig == null) {
            return new RetryConfig();
        }
        long retryCount = retryConfig.getIntField(HttpConstants.RETRY_COUNT_INDEX);
        long interval = retryConfig.getIntField(HttpConstants.RETRY_INTERVAL_INDEX);
        return new RetryConfig(retryCount, interval);
    }

    @Override
    public boolean isNonBlockingAction() {
        return true;
    }

    private class HTTPClientConnectorListener implements HttpConnectorListener {

        private Context context;
        private ClientConnectorFuture ballerinaFuture;
        private RetryConfig retryConfig;
        private HTTPCarbonMessage outboundReqMsg;
        private HttpMessageDataStreamer outboundMsgDataStreamer;
        // Reference for post validation.

        private HTTPClientConnectorListener(Context context, ClientConnectorFuture ballerinaFuture,
                                            RetryConfig retryConfig, HTTPCarbonMessage outboundReqMsg) {
            this.context = context;
            this.ballerinaFuture = ballerinaFuture;
            this.retryConfig = retryConfig;
            this.outboundReqMsg = outboundReqMsg;
        }

        @Override
        public void onMessage(HTTPCarbonMessage httpCarbonMessage) {
            BStruct inboundResponse = createStruct(this.context, HttpConstants.IN_RESPONSE,
                                                   HttpConstants.PROTOCOL_PACKAGE_HTTP);
            BStruct entity = createStruct(this.context, HttpConstants.ENTITY, PROTOCOL_PACKAGE_MIME);
            BStruct mediaType = createStruct(this.context, MEDIA_TYPE, PROTOCOL_PACKAGE_MIME);
            HttpUtil.populateInboundResponse(inboundResponse, entity, mediaType, httpCarbonMessage);
            ballerinaFuture.notifyReply(inboundResponse);
        }

        @Override
        public void onError(Throwable throwable) {
            if (throwable instanceof IOException) {
                this.outboundMsgDataStreamer.setIoException((IOException) throwable);
            }
            if (checkRetryState(throwable)) {
                return;
            }

            sendOutboundRequest(context, outboundReqMsg, this);
        }

        private boolean checkRetryState(Throwable throwable) {
            if (!retryConfig.shouldRetry()) {
                notifyError(throwable);
                return true;
            }
            if (logger.isDebugEnabled()) {
                logger.debug("action invocation failed, retrying action, count - "
                        + retryConfig.getCurrentCount() + " limit - " + retryConfig.getRetryCount());
            }
            retryConfig.incrementCountAndWait();
            return false;
        }

        private void notifyError(Throwable throwable) {
            BStruct httpConnectorError = createStruct(context, HttpConstants.HTTP_CONNECTOR_ERROR, HttpConstants
                    .PROTOCOL_PACKAGE_HTTP);
            httpConnectorError.setStringField(0, throwable.getMessage());
            if (throwable instanceof ClientConnectorException) {
                ClientConnectorException clientConnectorException = (ClientConnectorException) throwable;
                httpConnectorError.setIntField(0, clientConnectorException.getHttpStatusCode());
            }

            ballerinaFuture.notifyReply(null, httpConnectorError);
        }

        private BStruct createStruct(Context context, String structName, String protocolPackage) {
            PackageInfo httpPackageInfo = context.getProgramFile()
                    .getPackageInfo(protocolPackage);
            StructInfo structInfo = httpPackageInfo.getStructInfo(structName);
            BStructType structType = structInfo.getType();
            return new BStruct(structType);
        }

        void setOutboundMsgDataStreamer(HttpMessageDataStreamer outboundMsgDataStreamer) {
            this.outboundMsgDataStreamer = outboundMsgDataStreamer;
        }
    }
}<|MERGE_RESOLUTION|>--- conflicted
+++ resolved
@@ -261,14 +261,8 @@
             if (bodyParts != null && bodyParts.size() > 0) {
                 serializeMultipartDataSource(outboundRequestMsg, httpClientConnectorLister, boundaryString,
                         entityStruct);
-<<<<<<< HEAD
-            } else {
-                throw new BallerinaException("At least one body part is required for the multipart entity",
-                        context);
-=======
             } else { //If the content is in a byte channel
                 serializeDataSource(context, outboundRequestMsg, httpClientConnectorLister);
->>>>>>> 3efb980e
             }
         }
     }
