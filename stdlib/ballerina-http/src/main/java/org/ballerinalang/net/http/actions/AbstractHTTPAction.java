/*
 * Copyright (c) 2016, WSO2 Inc. (http://www.wso2.org) All Rights Reserved.
 *
 * WSO2 Inc. licenses this file to you under the Apache License,
 * Version 2.0 (the "License"); you may not use this file except
 * in compliance with the License.
 * You may obtain a copy of the License at
 *
 *    http://www.apache.org/licenses/LICENSE-2.0
 *
 * Unless required by applicable law or agreed to in writing,
 * software distributed under the License is distributed on an
 * "AS IS" BASIS, WITHOUT WARRANTIES OR CONDITIONS OF ANY
 * KIND, either express or implied.  See the License for the
 * specific language governing permissions and limitations
 * under the License.
 */

package org.ballerinalang.net.http.actions;

import io.netty.handler.codec.http.HttpHeaderNames;
import io.netty.handler.codec.http.HttpHeaders;
import org.ballerinalang.bre.Context;
import org.ballerinalang.connector.api.AbstractNativeAction;
import org.ballerinalang.connector.api.BallerinaConnectorException;
import org.ballerinalang.mime.util.EntityBodyHandler;
import org.ballerinalang.mime.util.HeaderUtil;
import org.ballerinalang.mime.util.MimeUtil;
import org.ballerinalang.mime.util.MultipartDataSource;
import org.ballerinalang.model.types.BStructType;
import org.ballerinalang.model.values.BConnector;
import org.ballerinalang.model.values.BRefValueArray;
import org.ballerinalang.model.values.BStruct;
import org.ballerinalang.nativeimpl.actions.ClientConnectorFuture;
import org.ballerinalang.net.http.HttpConstants;
import org.ballerinalang.net.http.HttpUtil;
import org.ballerinalang.net.http.RetryConfig;
import org.ballerinalang.runtime.message.MessageDataSource;
import org.ballerinalang.util.codegen.PackageInfo;
import org.ballerinalang.util.codegen.StructInfo;
import org.ballerinalang.util.exceptions.BallerinaException;
import org.slf4j.Logger;
import org.slf4j.LoggerFactory;
import org.wso2.transport.http.netty.common.Constants;
import org.wso2.transport.http.netty.contract.ClientConnectorException;
import org.wso2.transport.http.netty.contract.HttpClientConnector;
import org.wso2.transport.http.netty.contract.HttpConnectorListener;
import org.wso2.transport.http.netty.contract.HttpResponseFuture;
import org.wso2.transport.http.netty.message.HTTPCarbonMessage;
import org.wso2.transport.http.netty.message.HttpMessageDataStreamer;

import java.io.IOException;
import java.io.OutputStream;
import java.net.MalformedURLException;
import java.net.URL;

import static org.ballerinalang.mime.util.Constants.MEDIA_TYPE;
import static org.ballerinalang.mime.util.Constants.MESSAGE_ENTITY;
import static org.ballerinalang.mime.util.Constants.PROTOCOL_PACKAGE_MIME;
import static org.ballerinalang.runtime.Constants.BALLERINA_VERSION;
import static org.wso2.transport.http.netty.common.Constants.ENCODING_DEFLATE;
import static org.wso2.transport.http.netty.common.Constants.ENCODING_GZIP;

/**
 * {@code AbstractHTTPAction} is the base class for all HTTP Connector Actions.
 */
public abstract class AbstractHTTPAction extends AbstractNativeAction {

    private static final Logger logger = LoggerFactory.getLogger(AbstractHTTPAction.class);

    private static final String CACHE_BALLERINA_VERSION;
    static {
        CACHE_BALLERINA_VERSION = System.getProperty(BALLERINA_VERSION);
    }

    protected HTTPCarbonMessage createOutboundRequestMsg(Context context) {

        // Extract Argument values
        BConnector bConnector = (BConnector) getRefArgument(context, 0);
        String path = getStringArgument(context, 0);
        BStruct requestStruct  = ((BStruct) getRefArgument(context, 1));
        HTTPCarbonMessage requestMsg = HttpUtil
                .getCarbonMsg(requestStruct, HttpUtil.createHttpCarbonMessage(true));

        HttpUtil.checkEntityAvailability(context, requestStruct);
        HttpUtil.enrichOutboundMessage(requestMsg, requestStruct);
        prepareOutboundRequest(bConnector, path, requestMsg);
        if (requestMsg.getHeader(HttpHeaderNames.ACCEPT_ENCODING.toString()) == null) {
            requestMsg.setHeader(HttpHeaderNames.ACCEPT_ENCODING.toString(), ENCODING_DEFLATE + ", " + ENCODING_GZIP);
        }
        return requestMsg;
    }

    void prepareOutboundRequest(BConnector connector, String path, HTTPCarbonMessage outboundRequest) {

        validateParams(connector);
        try {
            String uri = connector.getStringField(0) + path;
            URL url = new URL(uri);

            int port = getOutboundReqPort(url);
            String host = url.getHost();

            setOutboundReqProperties(outboundRequest, url, port, host);
            setOutboundReqHeaders(outboundRequest, port, host);

        } catch (MalformedURLException e) {
            throw new BallerinaException("Malformed url specified. " + e.getMessage());
        } catch (Throwable t) {
            throw new BallerinaException("Failed to prepare request. " + t.getMessage());
        }
    }

    private void setOutboundReqHeaders(HTTPCarbonMessage outboundRequest, int port, String host) {
        HttpHeaders headers = outboundRequest.getHeaders();
        setHostHeader(host, port, headers);
        setOutboundUserAgent(headers);
        removeConnectionHeader(headers);
    }

    private void setOutboundReqProperties(HTTPCarbonMessage outboundRequest, URL url, int port, String host) {
        outboundRequest.setProperty(Constants.HTTP_HOST, host);
        outboundRequest.setProperty(Constants.HTTP_PORT, port);

        String outboundReqPath = getOutboundReqPath(url);
        outboundRequest.setProperty(HttpConstants.TO, outboundReqPath);

        outboundRequest.setProperty(HttpConstants.PROTOCOL, url.getProtocol());
    }

    private void setHostHeader(String host, int port, HttpHeaders headers) {
        if (port == 80 || port == 443) {
            headers.set(HttpHeaderNames.HOST, host);
        } else {
            headers.set(HttpHeaderNames.HOST, host + ":" + port);
        }
    }

    private void removeConnectionHeader(HttpHeaders headers) {
        // Remove existing Connection header
        if (headers.contains(HttpHeaderNames.CONNECTION)) {
            headers.remove(HttpHeaderNames.CONNECTION);
        }
    }

    private void setOutboundUserAgent(HttpHeaders headers) {
        String userAgent;
        if (CACHE_BALLERINA_VERSION != null) {
            userAgent = "ballerina/" + CACHE_BALLERINA_VERSION;
        } else {
            userAgent = "ballerina";
        }

        if (!headers.contains(HttpHeaderNames.USER_AGENT)) { // If User-Agent is not already set from program
            headers.set(HttpHeaderNames.USER_AGENT, userAgent);
        }
    }

    private String getOutboundReqPath(URL url) {
        String toPath = url.getPath();
        String query = url.getQuery();
        if (query != null) {
            toPath = toPath + "?" + query;
        }
        return toPath;
    }

    private int getOutboundReqPort(URL url) {
        int port = 80;
        if (url.getPort() != -1) {
            port = url.getPort();
        } else if (url.getProtocol().equalsIgnoreCase(HttpConstants.PROTOCOL_HTTPS)) {
            port = 443;
        }
        return port;
    }

    private void validateParams(BConnector connector) {
        if (connector == null || connector.getStringField(0) == null) {
            throw new BallerinaException("Connector parameters not defined correctly.");
        }
    }

    protected ClientConnectorFuture executeNonBlockingAction(Context context, HTTPCarbonMessage outboundRequestMsg)
            throws ClientConnectorException {
        Object sourceHandler = outboundRequestMsg.getProperty(HttpConstants.SRC_HANDLER);
        if (sourceHandler == null) {
            outboundRequestMsg.setProperty(HttpConstants.SRC_HANDLER, context.getProperty(HttpConstants.SRC_HANDLER));
        }
<<<<<<< HEAD
        return sendOutboundRequest(context, outboundRequestMsg);
=======
        Object remoteAddress = outboundRequestMsg.getProperty(HttpConstants.REMOTE_ADDRESS);
        if (remoteAddress == null) {
            outboundRequestMsg.setProperty(HttpConstants.REMOTE_ADDRESS,
                    context.getProperty(HttpConstants.REMOTE_ADDRESS));
        }
        outboundRequestMsg.setProperty(HttpConstants.ORIGIN_HOST, context.getProperty(HttpConstants.ORIGIN_HOST));
        sendOutboundRequest(context, outboundRequestMsg, httpClientConnectorLister);
        return ballerinaFuture;
>>>>>>> eb0cd068
    }

    private ClientConnectorFuture sendOutboundRequest(Context context, HTTPCarbonMessage outboundRequestMsg) {
        try {
            return send(context, outboundRequestMsg);
        } catch (BallerinaConnectorException e) {
            throw new BallerinaException(e.getMessage(), e, context);
        } catch (Exception e) {
            throw new BallerinaException("Failed to send outboundRequestMsg to the backend", e, context);
        }
    }

    /**
     * Send outbound request through the client connector. If the Content-Type is multipart, check whether the boundary
     * exist. If not get a new boundary string and add it as a parameter to Content-Type, just before sending header
     * info through wire. If a boundary string exist at this point, serialize multipart entity body, else serialize
     * entity body which can either be a message data source or a byte channel.
     *
     * @param context                   Represent the ballerina context which is the runtime state of the program
     * @param outboundRequestMsg        Outbound request that needs to be sent across the wire
     * @return connector future for this particular request
     * @throws Exception When an error occurs while sending the outbound request via client connector
     */
    private ClientConnectorFuture send(Context context, HTTPCarbonMessage outboundRequestMsg) throws Exception {
        BConnector bConnector = (BConnector) getRefArgument(context, 0);
        HttpClientConnector clientConnector =
                (HttpClientConnector) bConnector.getnativeData(HttpConstants.CONNECTOR_NAME);
        String contentType = HttpUtil.getContentTypeFromTransportMessage(outboundRequestMsg);
        String boundaryString = null;
        if (HeaderUtil.isMultipart(contentType)) {
            boundaryString = HttpUtil.addBoundaryIfNotExist(outboundRequestMsg, contentType);
        }

        ClientConnectorFuture ballerinaFuture = new ClientConnectorFuture();
        HttpMessageDataStreamer outboundMsgDataStreamer = new HttpMessageDataStreamer(outboundRequestMsg);
        OutputStream messageOutputStream = outboundMsgDataStreamer.getOutputStream();
        RetryConfig retryConfig = getRetryConfiguration(context);
        HTTPClientConnectorListener httpClientConnectorLister = new HTTPClientConnectorListener(context,
                ballerinaFuture, retryConfig, outboundRequestMsg, outboundMsgDataStreamer);

        HttpResponseFuture future = clientConnector.send(outboundRequestMsg);
        future.setHttpConnectorListener(httpClientConnectorLister);
        if (boundaryString != null) {
            serializeMultiparts(context, messageOutputStream, boundaryString);
        } else {
            serializeDataSource(context, messageOutputStream);
        }
        return ballerinaFuture;
    }

    /**
     * Serlaize multipart entity body. If an array of body parts exist, encode body parts else serialize body content
     * if it exist as a byte channel.
     *
     * @param context         Represent the ballerina context which is the runtime state of the program
     * @param boundaryString  Boundary string that should be used in encoding body parts
     */
    private void serializeMultiparts(Context context, OutputStream messageOutputStream, String boundaryString) {
        BStruct entityStruct = getEntityStruct(context);
        if (entityStruct != null) {
            BRefValueArray bodyParts = EntityBodyHandler.getBodyPartArray(entityStruct);
            if (bodyParts != null && bodyParts.size() > 0) {
                serializeMultipartDataSource(messageOutputStream, boundaryString,
                        entityStruct);
            } else { //If the content is in a byte channel
                serializeDataSource(context, messageOutputStream);
            }
        }
    }

    private BStruct getEntityStruct(Context context) {
        BStruct requestStruct = ((BStruct) getRefArgument(context, 1));
        return requestStruct.getNativeData(MESSAGE_ENTITY) != null ?
                (BStruct) requestStruct.getNativeData(MESSAGE_ENTITY) : null;
    }

    /**
     * Encode body parts with the given boundary and send it across the wire.
     *
     * @param boundaryString Boundary string of multipart entity
     * @param entityStruct   Represent ballerina entity struct
     */
    private void serializeMultipartDataSource(OutputStream messageOutputStream,
            String boundaryString, BStruct entityStruct) {
        MultipartDataSource multipartDataSource = new MultipartDataSource(entityStruct, boundaryString);
        multipartDataSource.serializeData(messageOutputStream);
        HttpUtil.closeMessageOutputStream(messageOutputStream);
    }

    private void serializeDataSource(Context context, OutputStream messageOutputStream) {
        BStruct requestStruct = ((BStruct) getRefArgument(context, 1));
        BStruct entityStruct = MimeUtil.extractEntity(requestStruct);
        if (entityStruct != null) {
            MessageDataSource messageDataSource = EntityBodyHandler.getMessageDataSource(entityStruct);
            if (messageDataSource != null) {
                messageDataSource.serializeData(messageOutputStream);
                HttpUtil.closeMessageOutputStream(messageOutputStream);
            } else { //When the entity body is a byte channel
                try {
                    EntityBodyHandler.writeByteChannelToOutputStream(entityStruct, messageOutputStream);
                } catch (IOException e) {
                    throw new BallerinaException("An error occurred while writing byte channel content to outputstream",
                            context);
                } finally {
                    HttpUtil.closeMessageOutputStream(messageOutputStream);
                }
            }
        }
    }

    private RetryConfig getRetryConfiguration(Context context) {
        BConnector bConnector = (BConnector) getRefArgument(context, 0);
        BStruct options = (BStruct) bConnector.getRefField(HttpConstants.OPTIONS_STRUCT_INDEX);
        if (options == null) {
            return new RetryConfig();
        }

        BStruct retryConfig = (BStruct) options.getRefField(HttpConstants.RETRY_STRUCT_INDEX);
        if (retryConfig == null) {
            return new RetryConfig();
        }
        long retryCount = retryConfig.getIntField(HttpConstants.RETRY_COUNT_INDEX);
        long interval = retryConfig.getIntField(HttpConstants.RETRY_INTERVAL_INDEX);
        return new RetryConfig(retryCount, interval);
    }

    @Override
    public boolean isNonBlockingAction() {
        return true;
    }

    private class HTTPClientConnectorListener implements HttpConnectorListener {

        private Context context;
        private ClientConnectorFuture ballerinaFuture;
        private RetryConfig retryConfig;
        private HTTPCarbonMessage outboundReqMsg;
        private HttpMessageDataStreamer outboundMsgDataStreamer;
        // Reference for post validation.

        private HTTPClientConnectorListener(Context context, ClientConnectorFuture ballerinaFuture,
                                            RetryConfig retryConfig, HTTPCarbonMessage outboundReqMsg,
                HttpMessageDataStreamer outboundMsgDataStreamer) {
            this.context = context;
            this.ballerinaFuture = ballerinaFuture;
            this.retryConfig = retryConfig;
            this.outboundReqMsg = outboundReqMsg;
            this.outboundMsgDataStreamer = outboundMsgDataStreamer;
        }

        @Override
        public void onMessage(HTTPCarbonMessage httpCarbonMessage) {
            BStruct inboundResponse = createStruct(this.context, HttpConstants.IN_RESPONSE,
                                                   HttpConstants.PROTOCOL_PACKAGE_HTTP);
            BStruct entity = createStruct(this.context, HttpConstants.ENTITY, PROTOCOL_PACKAGE_MIME);
            BStruct mediaType = createStruct(this.context, MEDIA_TYPE, PROTOCOL_PACKAGE_MIME);
            HttpUtil.populateInboundResponse(inboundResponse, entity, mediaType, httpCarbonMessage);
            ballerinaFuture.notifyReply(inboundResponse);
        }

        @Override
        public void onError(Throwable throwable) {
            if (throwable instanceof IOException) {
                this.outboundMsgDataStreamer.setIoException((IOException) throwable);
            } else {
                this.outboundMsgDataStreamer.setIoException(new IOException(throwable.getMessage()));
            }
            if (checkRetryState(throwable)) {
                return;
            }

            sendOutboundRequest(context, outboundReqMsg);
        }

        private boolean checkRetryState(Throwable throwable) {
            if (!retryConfig.shouldRetry()) {
                notifyError(throwable);
                return true;
            }
            if (logger.isDebugEnabled()) {
                logger.debug("action invocation failed, retrying action, count - "
                        + retryConfig.getCurrentCount() + " limit - " + retryConfig.getRetryCount());
            }
            retryConfig.incrementCountAndWait();
            return false;
        }

        private void notifyError(Throwable throwable) {
            BStruct httpConnectorError = createStruct(context, HttpConstants.HTTP_CONNECTOR_ERROR, HttpConstants
                    .PROTOCOL_PACKAGE_HTTP);
            httpConnectorError.setStringField(0, throwable.getMessage());
            if (throwable instanceof ClientConnectorException) {
                ClientConnectorException clientConnectorException = (ClientConnectorException) throwable;
                httpConnectorError.setIntField(0, clientConnectorException.getHttpStatusCode());
            }

            ballerinaFuture.notifyReply(null, httpConnectorError);
        }

        private BStruct createStruct(Context context, String structName, String protocolPackage) {
            PackageInfo httpPackageInfo = context.getProgramFile()
                    .getPackageInfo(protocolPackage);
            StructInfo structInfo = httpPackageInfo.getStructInfo(structName);
            BStructType structType = structInfo.getType();
            return new BStruct(structType);
        }
    }
}<|MERGE_RESOLUTION|>--- conflicted
+++ resolved
@@ -187,18 +187,13 @@
         if (sourceHandler == null) {
             outboundRequestMsg.setProperty(HttpConstants.SRC_HANDLER, context.getProperty(HttpConstants.SRC_HANDLER));
         }
-<<<<<<< HEAD
-        return sendOutboundRequest(context, outboundRequestMsg);
-=======
         Object remoteAddress = outboundRequestMsg.getProperty(HttpConstants.REMOTE_ADDRESS);
         if (remoteAddress == null) {
             outboundRequestMsg.setProperty(HttpConstants.REMOTE_ADDRESS,
                     context.getProperty(HttpConstants.REMOTE_ADDRESS));
         }
         outboundRequestMsg.setProperty(HttpConstants.ORIGIN_HOST, context.getProperty(HttpConstants.ORIGIN_HOST));
-        sendOutboundRequest(context, outboundRequestMsg, httpClientConnectorLister);
-        return ballerinaFuture;
->>>>>>> eb0cd068
+        return sendOutboundRequest(context, outboundRequestMsg);
     }
 
     private ClientConnectorFuture sendOutboundRequest(Context context, HTTPCarbonMessage outboundRequestMsg) {
