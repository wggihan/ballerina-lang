--- conflicted
+++ resolved
@@ -38,10 +38,6 @@
 import java.util.Locale;
 import java.util.Map;
 
-<<<<<<< HEAD
-=======
-import static org.ballerinalang.util.observability.ObservabilityConstants.PROPERTY_TRACE_PROPERTIES;
->>>>>>> 64b480d4
 
 /**
  * {@code Forward} action can be used to invoke an http call with incoming request httpVerb.
@@ -96,13 +92,8 @@
 
         ObserverContext observerContext = ObservabilityUtils.getCurrentContext(context.
                 getParentWorkerExecutionContext());
-<<<<<<< HEAD
         Map<String, String> traceContext = ObservabilityUtils.getTraceContext();
         HttpUtil.injectHeaders(outboundRequestMsg, traceContext);
-=======
-        HttpUtil.injectHeaders(outboundRequestMsg, (Map<String, String>) observerContext.
-                getProperty(PROPERTY_TRACE_PROPERTIES));
->>>>>>> 64b480d4
         observerContext.addTags(HttpUtil.extractTags(outboundRequestMsg));
 
         return outboundRequestMsg;
