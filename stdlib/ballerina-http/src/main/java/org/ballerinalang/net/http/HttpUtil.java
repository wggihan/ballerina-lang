/*
 * Copyright (c) 2017, WSO2 Inc. (http://www.wso2.org) All Rights Reserved.
 *
 * WSO2 Inc. licenses this file to you under the Apache License,
 * Version 2.0 (the "License"); you may not use this file except
 * in compliance with the License.
 * You may obtain a copy of the License at
 *
 *    http://www.apache.org/licenses/LICENSE-2.0
 *
 * Unless required by applicable law or agreed to in writing,
 * software distributed under the License is distributed on an
 * "AS IS" BASIS, WITHOUT WARRANTIES OR CONDITIONS OF ANY
 * KIND, either express or implied.  See the License for the
 * specific language governing permissions and limitations
 * under the License.
 */

package org.ballerinalang.net.http;

import io.netty.buffer.Unpooled;
import io.netty.handler.codec.http.DefaultHttpRequest;
import io.netty.handler.codec.http.DefaultHttpResponse;
import io.netty.handler.codec.http.DefaultLastHttpContent;
import io.netty.handler.codec.http.HttpHeaderNames;
import io.netty.handler.codec.http.HttpHeaders;
import io.netty.handler.codec.http.HttpMethod;
import io.netty.handler.codec.http.HttpResponseStatus;
import io.netty.handler.codec.http.HttpVersion;
import org.ballerinalang.bre.Context;
import org.ballerinalang.bre.bvm.BLangVMErrors;
import org.ballerinalang.connector.api.AnnAttrValue;
import org.ballerinalang.connector.api.Annotation;
import org.ballerinalang.connector.api.BallerinaConnectorException;
import org.ballerinalang.connector.api.ConnectorUtils;
import org.ballerinalang.connector.api.Resource;
import org.ballerinalang.connector.api.Service;
import org.ballerinalang.mime.util.EntityBodyHandler;
import org.ballerinalang.mime.util.HeaderUtil;
import org.ballerinalang.mime.util.MimeUtil;
import org.ballerinalang.mime.util.MultipartDecoder;
import org.ballerinalang.model.values.BMap;
import org.ballerinalang.model.values.BString;
import org.ballerinalang.model.values.BStringArray;
import org.ballerinalang.model.values.BStruct;
import org.ballerinalang.model.values.BValue;
import org.ballerinalang.net.http.session.Session;
import org.ballerinalang.net.ws.WebSocketConstants;
import org.ballerinalang.services.ErrorHandlerUtils;
import org.ballerinalang.util.codegen.AnnAttachmentInfo;
import org.ballerinalang.util.codegen.AnnAttributeValue;
import org.ballerinalang.util.codegen.PackageInfo;
import org.ballerinalang.util.codegen.StructInfo;
import org.ballerinalang.util.exceptions.BallerinaException;
import org.slf4j.Logger;
import org.slf4j.LoggerFactory;
import org.wso2.carbon.messaging.exceptions.ServerConnectorException;
import org.wso2.transport.http.netty.common.Constants;
import org.wso2.transport.http.netty.config.ChunkConfig;
import org.wso2.transport.http.netty.config.ForwardedExtensionConfig;
import org.wso2.transport.http.netty.config.KeepAliveConfig;
import org.wso2.transport.http.netty.config.ListenerConfiguration;
import org.wso2.transport.http.netty.config.Parameter;
import org.wso2.transport.http.netty.config.RequestSizeValidationConfig;
import org.wso2.transport.http.netty.contract.HttpResponseFuture;
import org.wso2.transport.http.netty.contract.HttpWsConnectorFactory;
import org.wso2.transport.http.netty.contractimpl.DefaultHttpWsConnectorFactory;
import org.wso2.transport.http.netty.message.HTTPCarbonMessage;
import org.wso2.transport.http.netty.message.HttpMessageDataStreamer;

import java.io.IOException;
import java.io.OutputStream;
import java.net.InetSocketAddress;
import java.util.ArrayList;
import java.util.Arrays;
import java.util.HashSet;
import java.util.List;
import java.util.Map;
import java.util.Set;

import static org.ballerinalang.bre.bvm.BLangVMErrors.PACKAGE_BUILTIN;
import static org.ballerinalang.bre.bvm.BLangVMErrors.STRUCT_GENERIC_ERROR;
import static org.ballerinalang.mime.util.Constants.BOUNDARY;
import static org.ballerinalang.mime.util.Constants.ENTITY_HEADERS_INDEX;
import static org.ballerinalang.mime.util.Constants.IS_BODY_BYTE_CHANNEL_ALREADY_SET;
import static org.ballerinalang.mime.util.Constants.MESSAGE_ENTITY;
import static org.ballerinalang.mime.util.Constants.MULTIPART_AS_PRIMARY_TYPE;
import static org.ballerinalang.mime.util.Constants.NO_CONTENT_LENGTH_FOUND;
import static org.ballerinalang.mime.util.Constants.OCTET_STREAM;
import static org.ballerinalang.net.http.HttpConstants.ENTITY_INDEX;
import static org.ballerinalang.net.http.HttpConstants.HTTP_MESSAGE_INDEX;

/**
 * Utility class providing utility methods.
 */
public class HttpUtil {
    private static final Logger log = LoggerFactory.getLogger(HttpUtil.class);

    private static final String METHOD_ACCESSED = "isMethodAccessed";
    private static final String IO_EXCEPTION_OCCURED = "I/O exception occurred";

    public static BValue[] getProperty(Context context, boolean isRequest) {
        BStruct httpMessageStruct = (BStruct) context.getRefArgument(0);
        HTTPCarbonMessage httpCarbonMessage = HttpUtil
                .getCarbonMsg(httpMessageStruct, HttpUtil.createHttpCarbonMessage(isRequest));
        String propertyName = context.getStringArgument(0);

        Object propertyValue = httpCarbonMessage.getProperty(propertyName);

        if (propertyValue == null) {
            return new BValue[0];
        }

        if (propertyValue instanceof String) {
            return new BValue[] { new BString((String) propertyValue) };
        } else {
            throw new BallerinaException("Property value is of unknown type : " + propertyValue.getClass().getName());
        }
    }

    public static void setProperty(Context context, boolean isRequest) {
        BStruct httpMessageStruct = (BStruct) context.getRefArgument(0);
        String propertyName = context.getStringArgument(0);
        String propertyValue = context.getStringArgument(1);

        if (propertyName != null && propertyValue != null) {
            HTTPCarbonMessage httpCarbonMessage = HttpUtil
                    .getCarbonMsg(httpMessageStruct, HttpUtil.createHttpCarbonMessage(isRequest));
            httpCarbonMessage.setProperty(propertyName, propertyValue);
        }
    }

    /**
     * Set the given entity to request or response message.
     *
     * @param context                Ballerina context
     * @param isRequest              boolean representing whether the message is a request or a response
     */
    public static void setEntity(Context context, boolean isRequest) {
        BStruct httpMessageStruct = (BStruct) context.getRefArgument(HTTP_MESSAGE_INDEX);

        HTTPCarbonMessage httpCarbonMessage = HttpUtil
                .getCarbonMsg(httpMessageStruct, HttpUtil.createHttpCarbonMessage(isRequest));
        httpCarbonMessage.waitAndReleaseAllEntities();
<<<<<<< HEAD
        BStruct entity = (BStruct) context.getRefArgument(ENTITY_INDEX);
        String baseType = MimeUtil.getContentType(entity);
        if (baseType == null) {
            baseType = OCTET_STREAM;
=======
        BStruct entity = (BStruct) abstractNativeFunction.getRefArgument(context, ENTITY_INDEX);
        String contentType = MimeUtil.getContentTypeWithParameters(entity);
        if (contentType == null) {
            contentType = OCTET_STREAM;
>>>>>>> 62158b2e
        }
        HttpUtil.setHeaderToEntity(entity, HttpHeaderNames.CONTENT_TYPE.toString(), contentType);
        httpMessageStruct.addNativeData(MESSAGE_ENTITY, entity);
        httpMessageStruct.addNativeData(IS_BODY_BYTE_CHANNEL_ALREADY_SET, EntityBodyHandler
                .checkEntityBodyAvailability(entity));
    }

    /**
     * Get the entity from request or response.
     *
     * @param context                Ballerina context
     * @param isRequest              boolean representing whether the message is a request or a response
     * @param isEntityBodyRequired   boolean representing whether the entity body is required
     * @return Entity of the request or response
     */
    public static BValue[] getEntity(Context context, boolean isRequest, boolean isEntityBodyRequired) {
        BStruct httpMessageStruct = (BStruct) context.getRefArgument(HTTP_MESSAGE_INDEX);
        BStruct entity = (BStruct) httpMessageStruct.getNativeData(MESSAGE_ENTITY);
        boolean isByteChannelAlreadySet = false;

        if (httpMessageStruct.getNativeData(IS_BODY_BYTE_CHANNEL_ALREADY_SET) != null) {
            isByteChannelAlreadySet = (Boolean) httpMessageStruct.getNativeData(IS_BODY_BYTE_CHANNEL_ALREADY_SET);
        }
        if (entity != null && isEntityBodyRequired && !isByteChannelAlreadySet) {
            populateEntityBody(context, httpMessageStruct, entity, isRequest);
        }
        if (entity == null) {
            entity = createNewEntity(context, httpMessageStruct);
        }
        return new BValue[] { entity };
    }

    /**
     * Populate entity with the relevant body content.
     *
     * @param context           Represent ballerina context
     * @param httpMessageStruct Represent ballerina request/response
     * @param entity            Represent an entity
     * @param isRequest         boolean representing whether the message is a request or a response
     */
    protected static void populateEntityBody(Context context, BStruct httpMessageStruct, BStruct entity,
                                             boolean isRequest) {
        HTTPCarbonMessage httpCarbonMessage = HttpUtil
                .getCarbonMsg(httpMessageStruct, HttpUtil.createHttpCarbonMessage(isRequest));
        HttpMessageDataStreamer httpMessageDataStreamer = new HttpMessageDataStreamer(httpCarbonMessage);
        String contentType = httpCarbonMessage.getHeader(HttpHeaderNames.CONTENT_TYPE.toString());
        if (MimeUtil.isNotNullAndEmpty(contentType) && contentType.startsWith(MULTIPART_AS_PRIMARY_TYPE)
                && context != null) {
            MultipartDecoder.parseBody(context, entity, contentType, httpMessageDataStreamer.getInputStream());
        } else {
            int contentLength = NO_CONTENT_LENGTH_FOUND;
            String lengthStr = httpCarbonMessage.getHeader(HttpHeaderNames.CONTENT_LENGTH.toString());
            try {
                contentLength = lengthStr != null ? Integer.parseInt(lengthStr) : contentLength;
                if (contentLength == NO_CONTENT_LENGTH_FOUND) {
                    contentLength = httpCarbonMessage.getFullMessageLength();
                }
                MimeUtil.setContentLength(entity, contentLength);
            } catch (NumberFormatException e) {
                throw new BallerinaException("Invalid content length");
            }
            EntityBodyHandler.setDiscreteMediaTypeBodyContent(entity, httpMessageDataStreamer
                    .getInputStream());
        }
        httpMessageStruct.addNativeData(MESSAGE_ENTITY, entity);
        httpMessageStruct.addNativeData(IS_BODY_BYTE_CHANNEL_ALREADY_SET, true);
    }

    public static void closeMessageOutputStream(OutputStream messageOutputStream) {
        try {
            if (messageOutputStream != null) {
                messageOutputStream.close();
            }
        } catch (IOException e) {
            log.error("Couldn't close message output stream", e);
        }
    }

    /**
     * Helper method to start pending http server connectors.
     *
     * @throws BallerinaConnectorException
     */
    public static void startPendingHttpConnectors(BallerinaHttpServerConnector httpServerConnector)
            throws BallerinaConnectorException {
        try {
            // Starting up HTTP Server connectors
            HttpConnectionManager.getInstance().startPendingHTTPConnectors(httpServerConnector);
        } catch (ServerConnectorException e) {
            throw new BallerinaConnectorException(e);
        }
    }

    public static void prepareOutboundResponse(Context context, HTTPCarbonMessage inboundRequestMsg,
                                               HTTPCarbonMessage outboundResponseMsg, BStruct outboundResponseStruct) {

        HttpUtil.checkEntityAvailability(context, outboundResponseStruct);

        HttpUtil.addHTTPSessionAndCorsHeaders(context, inboundRequestMsg, outboundResponseMsg);
        setCompressionHeaders(context, outboundResponseMsg);
        HttpUtil.enrichOutboundMessage(outboundResponseMsg, outboundResponseStruct);
    }

    public static BStruct createSessionStruct(Context context, Session session) {
        BStruct sessionStruct = ConnectorUtils
                .createAndGetStruct(context, HttpConstants.PROTOCOL_PACKAGE_HTTP, HttpConstants.SESSION);
        //Add session to the struct as a native data
        sessionStruct.addNativeData(HttpConstants.HTTP_SESSION, session);
        return sessionStruct;
    }

    public static String getSessionID(String cookieHeader) {
        return Arrays.stream(cookieHeader.split(";"))
                .filter(cookie -> cookie.trim().startsWith(HttpConstants.SESSION_ID))
                .findFirst().get().trim().substring(HttpConstants.SESSION_ID.length());
    }

    public static void addHTTPSessionAndCorsHeaders(Context context, HTTPCarbonMessage requestMsg,
                                                    HTTPCarbonMessage responseMsg) {
        Session session = (Session) requestMsg.getProperty(HttpConstants.HTTP_SESSION);
        if (session != null) {
            boolean isSecureRequest = false;
            AnnAttachmentInfo configAnn = context.getServiceInfo().getAnnotationAttachmentInfo(
                    HttpConstants.PROTOCOL_PACKAGE_HTTP, HttpConstants.ANN_NAME_CONFIG);
            if (configAnn != null) {
                AnnAttributeValue httpsPortAttrVal = configAnn
                        .getAttributeValue(HttpConstants.ANN_CONFIG_ATTR_HTTPS_PORT);
                if (httpsPortAttrVal != null) {
                    Integer listenerPort = (Integer) requestMsg.getProperty(HttpConstants.LISTENER_PORT);
                    if (listenerPort != null && httpsPortAttrVal.getIntValue() == listenerPort) {
                        isSecureRequest = true;
                    }
                }
            }
            session.generateSessionHeader(responseMsg, isSecureRequest);
        }
        //Process CORS if exists.
        if (requestMsg.getHeader(HttpHeaderNames.ORIGIN.toString()) != null) {
            CorsHeaderGenerator.process(requestMsg, responseMsg, true);
        }
    }

    public static HttpResponseFuture sendOutboundResponse(HTTPCarbonMessage requestMsg,
                                                          HTTPCarbonMessage responseMsg) {
        HttpResponseFuture responseFuture;
        try {
            responseFuture = requestMsg.respond(responseMsg);
        } catch (org.wso2.transport.http.netty.contract.ServerConnectorException e) {
            throw new BallerinaConnectorException("Error occurred during response", e);
        }
        return responseFuture;
    }

    public static void handleFailure(HTTPCarbonMessage requestMessage, BallerinaConnectorException ex) {
        Object carbonStatusCode = requestMessage.getProperty(HttpConstants.HTTP_STATUS_CODE);
        int statusCode = (carbonStatusCode == null) ? 500 : Integer.parseInt(carbonStatusCode.toString());
        String errorMsg = ex.getMessage();
        log.error(errorMsg);
        ErrorHandlerUtils.printError(ex);
        sendOutboundResponse(requestMessage, createErrorMessage(errorMsg, statusCode));
    }

    public static void handleFailure(HTTPCarbonMessage requestMessage, BStruct error) {
        Object carbonStatusCode = requestMessage.getProperty(HttpConstants.HTTP_STATUS_CODE);
        int statusCode = (carbonStatusCode == null) ? 500 : Integer.parseInt(carbonStatusCode.toString());
        String errorMsg = error.getStringField(0);
        log.error(errorMsg);
        ErrorHandlerUtils.printError("error: " + BLangVMErrors.getPrintableStackTrace(error));
        sendOutboundResponse(requestMessage, createErrorMessage(errorMsg, statusCode));
    }

    public static HTTPCarbonMessage createErrorMessage(String payload, int statusCode) {
        HTTPCarbonMessage response = HttpUtil.createHttpCarbonMessage(false);
        response.waitAndReleaseAllEntities();
        if (payload != null) {
            payload = lowerCaseTheFirstLetter(payload);
            response.addHttpContent(new DefaultLastHttpContent(Unpooled.wrappedBuffer(payload.getBytes())));
        } else {
            response.addHttpContent(new DefaultLastHttpContent());
        }
        setHttpStatusCodes(statusCode, response);

        return response;
    }

    private static String lowerCaseTheFirstLetter(String payload) {
        if (!payload.isEmpty()) {
            char[] characters = payload.toCharArray();
            characters[0] = Character.toLowerCase(characters[0]);
            payload = new String(characters);
        }
        return payload;
    }

    private static void setHttpStatusCodes(int statusCode, HTTPCarbonMessage response) {
        HttpHeaders httpHeaders = response.getHeaders();
        httpHeaders.set(HttpHeaderNames.CONTENT_TYPE, org.wso2.transport.http.netty.common.Constants.TEXT_PLAIN);

        response.setProperty(org.wso2.transport.http.netty.common.Constants.HTTP_STATUS_CODE, statusCode);
    }

    public static BStruct getServerConnectorError(Context context, Throwable throwable) {
        PackageInfo httpPackageInfo = context.getProgramFile()
                .getPackageInfo(HttpConstants.PROTOCOL_PACKAGE_HTTP);
        StructInfo errorStructInfo = httpPackageInfo.getStructInfo(HttpConstants.HTTP_CONNECTOR_ERROR);
        BStruct httpConnectorError = new BStruct(errorStructInfo.getType());
        if (throwable.getMessage() == null) {
            httpConnectorError.setStringField(0, IO_EXCEPTION_OCCURED);
        } else {
            httpConnectorError.setStringField(0, throwable.getMessage());
        }
        return httpConnectorError;
    }

    public static HTTPCarbonMessage getCarbonMsg(BStruct struct, HTTPCarbonMessage defaultMsg) {
        HTTPCarbonMessage httpCarbonMessage = (HTTPCarbonMessage) struct
                .getNativeData(HttpConstants.TRANSPORT_MESSAGE);
        if (httpCarbonMessage != null) {
            return httpCarbonMessage;
        }
        addCarbonMsg(struct, defaultMsg);
        return defaultMsg;
    }

    public static void addCarbonMsg(BStruct struct, HTTPCarbonMessage httpCarbonMessage) {
        struct.addNativeData(HttpConstants.TRANSPORT_MESSAGE, httpCarbonMessage);
    }

    public static void populateInboundRequest(BStruct inboundRequestStruct, BStruct entity, BStruct mediaType,
                                              HTTPCarbonMessage inboundRequestMsg) {
        inboundRequestStruct.addNativeData(HttpConstants.TRANSPORT_MESSAGE, inboundRequestMsg);
        inboundRequestStruct.addNativeData(HttpConstants.IN_REQUEST, true);

        enrichWithInboundRequestInfo(inboundRequestStruct, inboundRequestMsg);
        enrichWithInboundRequestHeaders(inboundRequestStruct, inboundRequestMsg);

        populateEntity(entity, mediaType, inboundRequestMsg);
        inboundRequestStruct.addNativeData(MESSAGE_ENTITY, entity);
        inboundRequestStruct.addNativeData(IS_BODY_BYTE_CHANNEL_ALREADY_SET, false);
    }

    private static void enrichWithInboundRequestHeaders(BStruct inboundRequestStruct,
                                                        HTTPCarbonMessage inboundRequestMsg) {
        if (inboundRequestMsg.getHeader(HttpHeaderNames.USER_AGENT.toString()) != null) {
            inboundRequestStruct.setStringField(HttpConstants.IN_REQUEST_USER_AGENT_INDEX,
                                                inboundRequestMsg.getHeader(HttpHeaderNames.USER_AGENT.toString()));
            inboundRequestMsg.removeHeader(HttpHeaderNames.USER_AGENT.toString());
        }
    }

    private static void enrichWithInboundRequestInfo(BStruct inboundRequestStruct,
                                                     HTTPCarbonMessage inboundRequestMsg) {
        inboundRequestStruct.setStringField(HttpConstants.IN_REQUEST_RAW_PATH_INDEX,
                (String) inboundRequestMsg.getProperty(HttpConstants.REQUEST_URL));
        inboundRequestStruct.setStringField(HttpConstants.IN_REQUEST_METHOD_INDEX,
                (String) inboundRequestMsg.getProperty(HttpConstants.HTTP_METHOD));
        inboundRequestStruct.setStringField(HttpConstants.IN_REQUEST_VERSION_INDEX,
                (String) inboundRequestMsg.getProperty(HttpConstants.HTTP_VERSION));
        Map<String, String> resourceArgValues =
                (Map<String, String>) inboundRequestMsg.getProperty(HttpConstants.RESOURCE_ARGS);
        inboundRequestStruct.setStringField(HttpConstants.IN_REQUEST_EXTRA_PATH_INFO_INDEX,
                resourceArgValues.get(HttpConstants.EXTRA_PATH_INFO));
    }

    public static void enrichConnectionInfo(BStruct connection, HTTPCarbonMessage cMsg) {
        connection.addNativeData(HttpConstants.TRANSPORT_MESSAGE, cMsg);
        connection.setStringField(HttpConstants.CONNECTION_HOST_INDEX,
                ((InetSocketAddress) cMsg.getProperty(HttpConstants.LOCAL_ADDRESS)).getHostName());
        connection.setIntField(HttpConstants.CONNECTION_PORT_INDEX,
                (Integer) cMsg.getProperty(HttpConstants.LISTENER_PORT));
    }

    /**
     * Populate inbound response with headers and entity.
     *
     * @param inboundResponse    Ballerina struct to represent response
     * @param entity             Entity of the response
     * @param mediaType          Content type of the response
     * @param inboundResponseMsg Represent carbon message.
     */
    public static void populateInboundResponse(BStruct inboundResponse, BStruct entity, BStruct mediaType,
                                               HTTPCarbonMessage inboundResponseMsg) {
        inboundResponse.addNativeData(HttpConstants.TRANSPORT_MESSAGE, inboundResponseMsg);
        int statusCode = (Integer) inboundResponseMsg.getProperty(HttpConstants.HTTP_STATUS_CODE);
        inboundResponse.setIntField(HttpConstants.IN_RESPONSE_STATUS_CODE_INDEX, statusCode);
        inboundResponse.setStringField(HttpConstants.IN_RESPONSE_REASON_PHRASE_INDEX,
                HttpResponseStatus.valueOf(statusCode).reasonPhrase());

        if (inboundResponseMsg.getHeader(HttpHeaderNames.SERVER.toString()) != null) {
            inboundResponse.setStringField(HttpConstants.IN_RESPONSE_SERVER_INDEX,
                                           inboundResponseMsg.getHeader(HttpHeaderNames.SERVER.toString()));
            inboundResponseMsg.removeHeader(HttpHeaderNames.SERVER.toString());
        }
        populateEntity(entity, mediaType, inboundResponseMsg);
        inboundResponse.addNativeData(MESSAGE_ENTITY, entity);
        inboundResponse.addNativeData(IS_BODY_BYTE_CHANNEL_ALREADY_SET, false);
    }

    /**
     * Populate entity with headers, content-type and content-length.
     *
     * @param entity    Represent an entity struct
     * @param mediaType mediaType struct that needs to be set to the entity
     * @param cMsg      Represent a carbon message
     */
    private static void populateEntity(BStruct entity, BStruct mediaType, HTTPCarbonMessage cMsg) {
        String contentType = cMsg.getHeader(HttpHeaderNames.CONTENT_TYPE.toString());
        MimeUtil.setContentType(mediaType, entity, contentType);
        int contentLength = -1;
        String lengthStr = cMsg.getHeader(HttpHeaderNames.CONTENT_LENGTH.toString());
        try {
            contentLength = lengthStr != null ? Integer.parseInt(lengthStr) : contentLength;
            MimeUtil.setContentLength(entity, contentLength);
        } catch (NumberFormatException e) {
            throw new BallerinaException("Invalid content length");
        }
        entity.setRefField(ENTITY_HEADERS_INDEX, prepareEntityHeaderMap(cMsg.getHeaders(), new BMap<>()));
    }

    private static BMap<String, BValue> prepareEntityHeaderMap(HttpHeaders headers, BMap<String, BValue> headerMap) {
        for (Map.Entry<String, String> header : headers.entries()) {
            if (headerMap.keySet().contains(header.getKey())) {
                BStringArray valueArray = (BStringArray) headerMap.get(header.getKey());
                valueArray.add(valueArray.size(), header.getValue());
            } else {
                BStringArray valueArray = new BStringArray(new String[]{header.getValue()});
                headerMap.put(header.getKey(), valueArray);
            }
        }
        return headerMap;
    }

    /**
     * Set headers and properties of request/response struct to the outbound transport message.
     *
     * @param outboundMsg    transport Http carbon message.
     * @param outboundStruct req/resp struct.
     */
    public static void enrichOutboundMessage(HTTPCarbonMessage outboundMsg, BStruct outboundStruct) {
        setHeadersToTransportMessage(outboundMsg, outboundStruct);
        setPropertiesToTransportMessage(outboundMsg, outboundStruct);
    }

    @SuppressWarnings("unchecked")
    private static void setHeadersToTransportMessage(HTTPCarbonMessage outboundMsg, BStruct struct) {
        BStruct entityStruct = (BStruct) struct.getNativeData(MESSAGE_ENTITY);
        HttpHeaders transportHeaders = outboundMsg.getHeaders();
        if (isInboundRequestStruct(struct) || isInboundResponseStruct(struct)) {
            addRemovedPropertiesBackToHeadersMap(struct, transportHeaders);
            return;
        }
        BMap<String, BValue> entityHeaders = (BMap) entityStruct.getRefField(ENTITY_HEADERS_INDEX);
        if (entityHeaders == null) {
            return;
        }
        Set<String> keys = entityHeaders.keySet();
        for (String key : keys) {
            BStringArray headerValues = (BStringArray) entityHeaders.get(key);
            for (int i = 0; i < headerValues.size(); i++) {
                transportHeaders.add(key, headerValues.get(i));
            }
        }
    }

    private static boolean isInboundRequestStruct(BStruct struct) {
        return struct.getType().getName().equals(HttpConstants.IN_REQUEST);
    }

    private static boolean isInboundResponseStruct(BStruct struct) {
        return struct.getType().getName().equals(HttpConstants.IN_RESPONSE);
    }

    private static boolean isOutboundResponseStruct(BStruct struct) {
        return struct.getType().getName().equals(HttpConstants.OUT_RESPONSE);
    }

    private static void addRemovedPropertiesBackToHeadersMap(BStruct struct, HttpHeaders transportHeaders) {
        if (isInboundRequestStruct(struct)) {
            if (!struct.getStringField(HttpConstants.IN_REQUEST_USER_AGENT_INDEX).isEmpty()) {
                transportHeaders.add(HttpHeaderNames.USER_AGENT.toString(),
                                     struct.getStringField(HttpConstants.IN_REQUEST_USER_AGENT_INDEX));
            }
        } else {
            if (!struct.getStringField(HttpConstants.IN_RESPONSE_SERVER_INDEX).isEmpty()) {
                transportHeaders.add(HttpHeaderNames.SERVER.toString(),
                                     struct.getStringField(HttpConstants.IN_RESPONSE_SERVER_INDEX));
            }
        }
    }

    private static void setPropertiesToTransportMessage(HTTPCarbonMessage outboundResponseMsg, BStruct struct) {
        if (isOutboundResponseStruct(struct)) {
            if (struct.getIntField(HttpConstants.OUT_RESPONSE_STATUS_CODE_INDEX) != 0) {
                outboundResponseMsg.setProperty(HttpConstants.HTTP_STATUS_CODE, getIntValue(
                        struct.getIntField(HttpConstants.OUT_RESPONSE_STATUS_CODE_INDEX)));
            }
            if (!struct.getStringField(HttpConstants.OUT_RESPONSE_REASON_PHRASE_INDEX).isEmpty()) {
                outboundResponseMsg.setProperty(HttpConstants.HTTP_REASON_PHRASE,
                        struct.getStringField(HttpConstants.OUT_RESPONSE_REASON_PHRASE_INDEX));
            }
        }
    }

    private static void setHeaderToEntity(BStruct struct, String key, String value) {
        BMap<String, BValue> headerMap = struct.getRefField(ENTITY_HEADERS_INDEX) != null ?
                (BMap) struct.getRefField(ENTITY_HEADERS_INDEX) : new BMap<>();
        HeaderUtil.overrideEntityHeader(headerMap, key, value);
    }

    /**
     * Check the existence of entity. Set new entity of not present.
     *
     * @param context ballerina context.
     * @param struct  request/response struct.
     */
    public static void checkEntityAvailability(Context context, BStruct struct) {
        BStruct entity = (BStruct) struct.getNativeData(MESSAGE_ENTITY);
        if (entity == null) {
            HttpUtil.createNewEntity(context, struct);
        }
    }

    /**
     * Set new entity to in/out request/response struct.
     *
     * @param context ballerina context.
     * @param struct  request/response struct.
     */
    public static BStruct createNewEntity(Context context, BStruct struct) {
        BStruct entity = ConnectorUtils.createAndGetStruct(context
                , org.ballerinalang.mime.util.Constants.PROTOCOL_PACKAGE_MIME
                , org.ballerinalang.mime.util.Constants.ENTITY);
        entity.setRefField(ENTITY_HEADERS_INDEX, new BMap<>());
        struct.addNativeData(MESSAGE_ENTITY, entity);
        struct.addNativeData(IS_BODY_BYTE_CHANNEL_ALREADY_SET, false);
        return entity;
    }

    /**
     * Set connection content-encoding headers to transport message.
     *
     * @param context         ballerina context.
     * @param outboundMessage transport message.
     */
<<<<<<< HEAD
    public static void setKeepAliveAndCompressionHeaders(Context context, HTTPCarbonMessage outboundMessage) {
        HttpService service = (HttpService) context.getProperty(HttpConstants.HTTP_SERVICE);

        if (!service.isCompressionEnabled()) {
            outboundMessage.setHeader(HttpHeaderNames.CONTENT_ENCODING.toString(),
                    Constants.HTTP_TRANSFER_ENCODING_IDENTITY);
=======
    public static void setCompressionHeaders(Context context, HTTPCarbonMessage outboundMessage) {
        AnnAttachmentInfo configAnn = context.getServiceInfo().getAnnotationAttachmentInfo(
                HttpConstants.PROTOCOL_PACKAGE_HTTP, HttpConstants.ANN_NAME_CONFIG);
        if (configAnn != null) {
            AnnAttributeValue compressionEnabled = configAnn.getAttributeValue(
                    HttpConstants.ANN_CONFIG_ATTR_COMPRESSION_ENABLED);
            if (compressionEnabled != null && !compressionEnabled.getBooleanValue()) {
                outboundMessage.setHeader(HttpHeaderNames.CONTENT_ENCODING.toString(),
                                          Constants.HTTP_TRANSFER_ENCODING_IDENTITY);
            }
>>>>>>> 62158b2e
        }

        if (service.isKeepAlive()) {
            outboundMessage.setHeader(HttpConstants.CONNECTION_HEADER,
                    HttpConstants.HEADER_VAL_CONNECTION_KEEP_ALIVE);
            return;
        }
        outboundMessage.setHeader(HttpConstants.CONNECTION_HEADER, HttpConstants.HEADER_VAL_CONNECTION_CLOSE);
    }

    /**
     * Extract the listener configurations from the config annotation.
     *
     * @param annotationInfo configuration annotation info.
     * @return the set of {@link ListenerConfiguration} which were extracted from config annotation.
     */
    public static Set<ListenerConfiguration> getDefaultOrDynamicListenerConfig(Annotation annotationInfo) {

        if (annotationInfo == null) {
            return HttpConnectionManager.getInstance().getDefaultListenerConfiugrationSet();
        }

        //key - listenerId, value - listener config property map
        Set<ListenerConfiguration> listenerConfSet = new HashSet<>();

        extractBasicConfig(annotationInfo, listenerConfSet);
        extractHttpsConfig(annotationInfo, listenerConfSet);

        if (listenerConfSet.isEmpty()) {
            listenerConfSet = HttpConnectionManager.getInstance().getDefaultListenerConfiugrationSet();
        }

        return listenerConfSet;
    }

    private static String getListenerInterface(String host, int port) {
        host = host != null ? host : "0.0.0.0";
        return host + ":" + port;
    }

    private static void extractBasicConfig(Annotation configInfo, Set<ListenerConfiguration> listenerConfSet) {
        AnnAttrValue hostAttrVal = configInfo.getAnnAttrValue(HttpConstants.ANN_CONFIG_ATTR_HOST);
        AnnAttrValue portAttrVal = configInfo.getAnnAttrValue(HttpConstants.ANN_CONFIG_ATTR_PORT);
        AnnAttrValue keepAliveAttrVal = configInfo.getAnnAttrValue(HttpConstants.ANN_CONFIG_ATTR_KEEP_ALIVE);
        AnnAttrValue transferEncoding = configInfo.getAnnAttrValue(HttpConstants.ANN_CONFIG_ATTR_TRANSFER_ENCODING);
        AnnAttrValue chunking = configInfo.getAnnAttrValue(HttpConstants.ANN_CONFIG_ATTR_CHUNKING);
        AnnAttrValue maxUriLength = configInfo.getAnnAttrValue(HttpConstants.ANN_CONFIG_ATTR_MAXIMUM_URL_LENGTH);
        AnnAttrValue maxHeaderSize = configInfo.getAnnAttrValue(HttpConstants.ANN_CONFIG_ATTR_MAXIMUM_HEADER_SIZE);
        AnnAttrValue maxEntityBodySize = configInfo.getAnnAttrValue(
                HttpConstants.ANN_CONFIG_ATTR_MAXIMUM_ENTITY_BODY_SIZE);

        ListenerConfiguration listenerConfiguration = new ListenerConfiguration();
        if (portAttrVal != null && portAttrVal.getIntValue() > 0) {
            listenerConfiguration.setPort(Math.toIntExact(portAttrVal.getIntValue()));

            listenerConfiguration.setScheme(HttpConstants.PROTOCOL_HTTP);
            if (hostAttrVal != null && hostAttrVal.getStringValue() != null) {
                listenerConfiguration.setHost(hostAttrVal.getStringValue());
            } else {
                listenerConfiguration.setHost(HttpConstants.HTTP_DEFAULT_HOST);
            }

            // For the moment we don't have to pass it down to transport as we only support
            // chunking. Once we start supporting gzip, deflate, etc, we need to parse down the config.
            if (transferEncoding != null && !HttpConstants.ANN_CONFIG_ATTR_CHUNKING
                    .equalsIgnoreCase(transferEncoding.getStringValue())) {
                throw new BallerinaConnectorException("Unsupported configuration found for Transfer-Encoding : "
                        + transferEncoding.getStringValue());
            }

            if (chunking != null) {
                ChunkConfig chunkConfig = getChunkConfig(chunking.getStringValue());
                listenerConfiguration.setChunkConfig(chunkConfig);
            } else {
                listenerConfiguration.setChunkConfig(ChunkConfig.AUTO);
            }

            if (keepAliveAttrVal != null) {
                KeepAliveConfig keepAliveConfig = getKeepAliveConfig(keepAliveAttrVal.getStringValue());
                listenerConfiguration.setKeepAliveConfig(keepAliveConfig);
            } else {
                listenerConfiguration.setKeepAliveConfig(KeepAliveConfig.AUTO);
            }

            RequestSizeValidationConfig requestSizeValidationConfig =
                    listenerConfiguration.getRequestSizeValidationConfig();
            if (maxUriLength != null) {
                if (maxUriLength.getIntValue() > 0) {
                    requestSizeValidationConfig.setMaxUriLength(Math.toIntExact(maxUriLength.getIntValue()));
                } else {
                    throw new BallerinaConnectorException("Invalid configuration found for maxUriLength : "
                            + maxUriLength.getIntValue());
                }
            }
            if (maxHeaderSize != null) {
                if (maxHeaderSize.getIntValue() > 0) {
                    requestSizeValidationConfig.setMaxHeaderSize(Math.toIntExact(maxHeaderSize.getIntValue()));
                } else {
                    throw new BallerinaConnectorException("Invalid configuration found for maxHeaderSize : "
                            + maxHeaderSize.getIntValue());
                }
            }
            if (maxEntityBodySize != null) {
                if (maxEntityBodySize.getIntValue() > 0) {
                    requestSizeValidationConfig.setMaxEntityBodySize(Math.toIntExact(maxEntityBodySize.getIntValue()));
                } else {
                    throw new BallerinaConnectorException("Invalid configuration found for maxEntityBodySize : "
                            + maxEntityBodySize.getIntValue());
                }
            }

            listenerConfiguration
                    .setId(getListenerInterface(listenerConfiguration.getHost(), listenerConfiguration.getPort()));
            listenerConfSet.add(listenerConfiguration);
        }
    }

    public static ChunkConfig getChunkConfig(String chunkConfig) {
        if (HttpConstants.AUTO.equalsIgnoreCase(chunkConfig)) {
            return ChunkConfig.AUTO;
        } else if (HttpConstants.ALWAYS.equalsIgnoreCase(chunkConfig)) {
            return ChunkConfig.ALWAYS;
        } else if (HttpConstants.NEVER.equalsIgnoreCase(chunkConfig)) {
            return ChunkConfig.NEVER;
        } else {
            throw new BallerinaConnectorException(
                    "Invalid configuration found for Transfer-Encoding: " + chunkConfig);
        }
    }

    public static KeepAliveConfig getKeepAliveConfig(String keepAliveConfig) {
        if (HttpConstants.AUTO.equalsIgnoreCase(keepAliveConfig)) {
            return KeepAliveConfig.AUTO;
        } else if (HttpConstants.ALWAYS.equalsIgnoreCase(keepAliveConfig)) {
            return KeepAliveConfig.ALWAYS;
        } else if (HttpConstants.NEVER.equalsIgnoreCase(keepAliveConfig)) {
            return KeepAliveConfig.NEVER;
        } else {
            throw new BallerinaConnectorException(
                    "Invalid configuration found for Keep-Alive: " + keepAliveConfig);
        }
    }

    public static ForwardedExtensionConfig getForwardedExtensionConfig(String forwarded) {
        ForwardedExtensionConfig forwardedConfig;
        if (HttpConstants.FORWARDED_ENABLE.equalsIgnoreCase(forwarded)) {
            forwardedConfig = ForwardedExtensionConfig.ENABLE;
        } else if (HttpConstants.FORWARDED_TRANSITION.equalsIgnoreCase(forwarded)) {
            forwardedConfig = ForwardedExtensionConfig.TRANSITION;
        } else if (HttpConstants.FORWARDED_DISABLE.equalsIgnoreCase(forwarded)) {
            forwardedConfig = ForwardedExtensionConfig.DISABLE;
        } else {
            throw new BallerinaConnectorException("Invalid configuration found for Forwarded : " + forwarded);
        }
        return forwardedConfig;
    }

    private static void extractHttpsConfig(Annotation configInfo, Set<ListenerConfiguration> listenerConfSet) {
        // Retrieve secure port from either http of ws configuration annotation.
        AnnAttrValue httpsPortAttrVal;
        if (configInfo.getAnnAttrValue(HttpConstants.ANN_CONFIG_ATTR_HTTPS_PORT) == null) {
            httpsPortAttrVal =
                    configInfo.getAnnAttrValue(WebSocketConstants.ANN_CONFIG_ATTR_WSS_PORT);
        } else {
            httpsPortAttrVal = configInfo.getAnnAttrValue(HttpConstants.ANN_CONFIG_ATTR_HTTPS_PORT);
        }

        AnnAttrValue keyStoreFileAttrVal = configInfo.getAnnAttrValue(HttpConstants.ANN_CONFIG_ATTR_KEY_STORE_FILE);
        AnnAttrValue keyStorePasswordAttrVal = configInfo.getAnnAttrValue(HttpConstants.ANN_CONFIG_ATTR_KEY_STORE_PASS);
        AnnAttrValue certPasswordAttrVal = configInfo.getAnnAttrValue(HttpConstants.ANN_CONFIG_ATTR_CERT_PASS);
        AnnAttrValue trustStoreFileAttrVal = configInfo.getAnnAttrValue(HttpConstants.ANN_CONFIG_ATTR_TRUST_STORE_FILE);
        AnnAttrValue trustStorePasswordAttrVal = configInfo.getAnnAttrValue(
                HttpConstants.ANN_CONFIG_ATTR_TRUST_STORE_PASS);
        AnnAttrValue sslVerifyClientAttrVal = configInfo.getAnnAttrValue(
                HttpConstants.ANN_CONFIG_ATTR_SSL_VERIFY_CLIENT);
        AnnAttrValue sslEnabledProtocolsAttrVal = configInfo
                .getAnnAttrValue(HttpConstants.ANN_CONFIG_ATTR_SSL_ENABLED_PROTOCOLS);
        AnnAttrValue ciphersAttrVal = configInfo.getAnnAttrValue(HttpConstants.ANN_CONFIG_ATTR_CIPHERS);
        AnnAttrValue sslProtocolAttrVal = configInfo.getAnnAttrValue(HttpConstants.ANN_CONFIG_ATTR_SSL_PROTOCOL);
        AnnAttrValue hostAttrVal = configInfo.getAnnAttrValue(HttpConstants.ANN_CONFIG_ATTR_HOST);
        AnnAttrValue certificateValidationEnabledAttrValue = configInfo
                .getAnnAttrValue(HttpConstants.ANN_CONFIG_ATTR_VALIDATE_CERT_ENABLED);
        AnnAttrValue cacheSizeAttrValue = configInfo.getAnnAttrValue(HttpConstants.ANN_CONFIG_ATTR_CACHE_SIZE);
        AnnAttrValue cacheValidityPeriodAttrValue = configInfo
                .getAnnAttrValue(HttpConstants.ANN_CONFIG_ATTR_CACHE_VALIDITY_PERIOD);

        ListenerConfiguration listenerConfiguration = new ListenerConfiguration();
        if (httpsPortAttrVal != null && httpsPortAttrVal.getIntValue() > 0) {
            listenerConfiguration.setPort(Math.toIntExact(httpsPortAttrVal.getIntValue()));
            listenerConfiguration.setScheme(HttpConstants.PROTOCOL_HTTPS);

            if (hostAttrVal != null && hostAttrVal.getStringValue() != null) {
                listenerConfiguration.setHost(hostAttrVal.getStringValue());
            } else {
                listenerConfiguration.setHost(HttpConstants.HTTP_DEFAULT_HOST);
            }

            if (keyStoreFileAttrVal == null || keyStoreFileAttrVal.getStringValue() == null) {
                //TODO get from language pack, and add location
                throw new BallerinaConnectorException("Keystore location must be provided for secure connection");
            }
            if (keyStorePasswordAttrVal == null || keyStorePasswordAttrVal.getStringValue() == null) {
                //TODO get from language pack, and add location
                throw new BallerinaConnectorException("Keystore password value must be provided for secure connection");
            }
            if (certPasswordAttrVal == null || certPasswordAttrVal.getStringValue() == null) {
                //TODO get from language pack, and add location
                throw new BallerinaConnectorException(
                        "Certificate password value must be provided for secure connection");
            }
            if ((trustStoreFileAttrVal == null || trustStoreFileAttrVal.getStringValue() == null)
                    && sslVerifyClientAttrVal != null) {
                //TODO get from language pack, and add location
                throw new BallerinaException("Truststore location must be provided to enable Mutual SSL");
            }
            if ((trustStorePasswordAttrVal == null || trustStorePasswordAttrVal.getStringValue() == null)
                    && sslVerifyClientAttrVal != null) {
                //TODO get from language pack, and add location
                throw new BallerinaException("Truststore password value must be provided to enable Mutual SSL");
            }

            listenerConfiguration.setTLSStoreType(HttpConstants.PKCS_STORE_TYPE);
            listenerConfiguration.setKeyStoreFile(keyStoreFileAttrVal.getStringValue());
            listenerConfiguration.setKeyStorePass(keyStorePasswordAttrVal.getStringValue());
            listenerConfiguration.setCertPass(certPasswordAttrVal.getStringValue());

            if (sslVerifyClientAttrVal != null) {
                listenerConfiguration.setVerifyClient(sslVerifyClientAttrVal.getStringValue());
            }
            if (trustStoreFileAttrVal != null) {
                listenerConfiguration.setTrustStoreFile(trustStoreFileAttrVal.getStringValue());
            }
            if (trustStorePasswordAttrVal != null) {
                listenerConfiguration.setTrustStorePass(trustStorePasswordAttrVal.getStringValue());
            }
            if (certificateValidationEnabledAttrValue != null && certificateValidationEnabledAttrValue
                    .getBooleanValue()) {
                listenerConfiguration.setValidateCertEnabled(certificateValidationEnabledAttrValue.getBooleanValue());
                if (cacheSizeAttrValue != null) {
                    listenerConfiguration.setCacheSize((int) cacheSizeAttrValue.getIntValue());
                }
                if (cacheValidityPeriodAttrValue != null) {
                    listenerConfiguration.setCacheValidityPeriod((int) cacheValidityPeriodAttrValue.getIntValue());
                }
            }
            List<Parameter> serverParams = new ArrayList<>();
            Parameter serverCiphers;
            if (sslEnabledProtocolsAttrVal != null && sslEnabledProtocolsAttrVal.getStringValue() != null) {
                serverCiphers = new Parameter(HttpConstants.ANN_CONFIG_ATTR_SSL_ENABLED_PROTOCOLS,
                        sslEnabledProtocolsAttrVal.getStringValue());
                serverParams.add(serverCiphers);
            }

            if (ciphersAttrVal != null && ciphersAttrVal.getStringValue() != null) {
                serverCiphers = new Parameter(HttpConstants.ANN_CONFIG_ATTR_CIPHERS, ciphersAttrVal.getStringValue());
                serverParams.add(serverCiphers);
            }

            if (!serverParams.isEmpty()) {
                listenerConfiguration.setParameters(serverParams);
            }

            if (sslProtocolAttrVal != null) {
                listenerConfiguration.setSSLProtocol(sslProtocolAttrVal.getStringValue());
            }

            listenerConfiguration
                    .setId(getListenerInterface(listenerConfiguration.getHost(), listenerConfiguration.getPort()));
            listenerConfSet.add(listenerConfiguration);
        }
    }

    public static HTTPCarbonMessage createHttpCarbonMessage(boolean isRequest) {
        HTTPCarbonMessage httpCarbonMessage;
        if (isRequest) {
            httpCarbonMessage = new HTTPCarbonMessage(
                    new DefaultHttpRequest(HttpVersion.HTTP_1_1, HttpMethod.GET, ""));
        } else {
            httpCarbonMessage = new HTTPCarbonMessage(
                    new DefaultHttpResponse(HttpVersion.HTTP_1_1, HttpResponseStatus.OK));
        }
        httpCarbonMessage.completeMessage();
        return httpCarbonMessage;
    }

    public static void checkFunctionValidity(BStruct connectionStruct, HTTPCarbonMessage reqMsg) {
        serverConnectionStructCheck(reqMsg);
        methodInvocationCheck(connectionStruct, reqMsg);
    }

    private static void methodInvocationCheck(BStruct bStruct, HTTPCarbonMessage reqMsg) {
        if (bStruct.getNativeData(METHOD_ACCESSED) != null || reqMsg == null) {
            throw new IllegalStateException("illegal function invocation");
        }

        if (!is100ContinueRequest(reqMsg)) {
            bStruct.addNativeData(METHOD_ACCESSED, true);
        }
    }

    private static void serverConnectionStructCheck(HTTPCarbonMessage reqMsg) {
        if (reqMsg == null) {
            throw new BallerinaException("operation not allowed:invalid Connection variable");
        }
    }

    private static boolean is100ContinueRequest(HTTPCarbonMessage reqMsg) {
        return HttpConstants.HEADER_VAL_100_CONTINUE.equalsIgnoreCase(
                reqMsg.getHeader(HttpHeaderNames.EXPECT.toString()));
    }

    public static Annotation getServiceConfigAnnotation(Service service, String pkgPath) {
        List<Annotation> annotationList = service.getAnnotationList(pkgPath, HttpConstants.ANN_NAME_CONFIG);

        if (annotationList == null) {
            return null;
        }

        if (annotationList.size() > 1) {
            throw new BallerinaException(
                    "multiple service configuration annotations found in service: " + service.getName());
        }

        return annotationList.isEmpty() ? null : annotationList.get(0);
    }

    protected static void populateKeepAliveAndCompressionStatus(HttpService service, Annotation annotation) {
        if (annotation == null) {
            return;
        }
        AnnAttrValue keepAliveAttrVal = annotation.getAnnAttrValue(HttpConstants.ANN_CONFIG_ATTR_KEEP_ALIVE);
        if (keepAliveAttrVal != null) {
            service.setKeepAlive(keepAliveAttrVal.getBooleanValue());
        }

        AnnAttrValue compressionEnabled = annotation.getAnnAttrValue(
                HttpConstants.ANN_CONFIG_ATTR_COMPRESSION_ENABLED);
        if (compressionEnabled != null) {
            service.setCompressionEnabled(compressionEnabled.getBooleanValue());
        }
    }

    public static Annotation getResourceConfigAnnotation(Resource resource, String pkgPath) {
        List<Annotation> annotationList = resource.getAnnotationList(pkgPath, HttpConstants.ANN_NAME_RESOURCE_CONFIG);

        if (annotationList == null) {
            return null;
        }

        if (annotationList.size() > 1) {
            throw new BallerinaException(
                    "multiple resource configuration annotations found in resource: " +
                            resource.getServiceName() + "." + resource.getName());
        }

        return annotationList.isEmpty() ? null : annotationList.get(0);
    }

    private static int getIntValue(long val) {
        int intVal = (int) val;

        if (intVal != val) {
            throw new IllegalArgumentException("invalid argument: " + val);
        }

        return intVal;
    }

    public static String getContentTypeFromTransportMessage(HTTPCarbonMessage transportMessage) {
        return transportMessage.getHeader(HttpHeaderNames.CONTENT_TYPE.toString()) != null ?
                transportMessage.getHeader(HttpHeaderNames.CONTENT_TYPE.toString()) : null;
    }

    /**
     * If the given Content-Type header value doesn't have a boundary parameter value, get a new boundary string and
     * append it to Content-Type and set it to transport message.
     *
     * @param transportMessage Represent transport message
     * @param contentType      Represent the Content-Type header value
     * @return The boundary string that was extracted from header or the newly generated one
     */
    public static String addBoundaryIfNotExist(HTTPCarbonMessage transportMessage, String contentType) {
        String boundaryString;
        BString boundaryValue = HeaderUtil.extractBoundaryParameter(contentType);
        boundaryString = boundaryValue != null ? boundaryValue.toString() :
                HttpUtil.addBoundaryParameter(transportMessage, contentType);
        return boundaryString;
    }

    /**
     * Generate a new boundary string and append it Content-Type and set that to transport message.
     *
     * @param transportMessage Represent transport message
     * @param contentType      Represent the Content-Type header value
     * @return The newly generated boundary string
     */
    private static String addBoundaryParameter(HTTPCarbonMessage transportMessage, String contentType) {
        String boundaryString = null;
        if (contentType != null && contentType.startsWith(MULTIPART_AS_PRIMARY_TYPE)) {
            boundaryString = MimeUtil.getNewMultipartDelimiter();
            transportMessage.setHeader(HttpHeaderNames.CONTENT_TYPE.toString(), contentType + "; " + BOUNDARY + "=" +
                    boundaryString);
        }
        return boundaryString;
    }

    /**
     * Extract generic error message.
     *
     * @param context Represent ballerina context.
     * @param errMsg  Error message.
     * @return Generic error message.
     */
    public static BStruct getGenericError(Context context, String errMsg) {
        PackageInfo errorPackageInfo = context.getProgramFile().getPackageInfo(PACKAGE_BUILTIN);
        StructInfo errorStructInfo = errorPackageInfo.getStructInfo(STRUCT_GENERIC_ERROR);

        BStruct genericError = new BStruct(errorStructInfo.getType());
        genericError.setStringField(0, errMsg);
        return genericError;
    }

    public static HttpWsConnectorFactory createHttpWsConnectionFactory() {
        return new DefaultHttpWsConnectorFactory();
    }
}
<|MERGE_RESOLUTION|>--- conflicted
+++ resolved
@@ -142,17 +142,10 @@
         HTTPCarbonMessage httpCarbonMessage = HttpUtil
                 .getCarbonMsg(httpMessageStruct, HttpUtil.createHttpCarbonMessage(isRequest));
         httpCarbonMessage.waitAndReleaseAllEntities();
-<<<<<<< HEAD
         BStruct entity = (BStruct) context.getRefArgument(ENTITY_INDEX);
-        String baseType = MimeUtil.getContentType(entity);
-        if (baseType == null) {
-            baseType = OCTET_STREAM;
-=======
-        BStruct entity = (BStruct) abstractNativeFunction.getRefArgument(context, ENTITY_INDEX);
         String contentType = MimeUtil.getContentTypeWithParameters(entity);
         if (contentType == null) {
             contentType = OCTET_STREAM;
->>>>>>> 62158b2e
         }
         HttpUtil.setHeaderToEntity(entity, HttpHeaderNames.CONTENT_TYPE.toString(), contentType);
         httpMessageStruct.addNativeData(MESSAGE_ENTITY, entity);
@@ -597,14 +590,22 @@
      * @param context         ballerina context.
      * @param outboundMessage transport message.
      */
-<<<<<<< HEAD
     public static void setKeepAliveAndCompressionHeaders(Context context, HTTPCarbonMessage outboundMessage) {
         HttpService service = (HttpService) context.getProperty(HttpConstants.HTTP_SERVICE);
 
         if (!service.isCompressionEnabled()) {
             outboundMessage.setHeader(HttpHeaderNames.CONTENT_ENCODING.toString(),
                     Constants.HTTP_TRANSFER_ENCODING_IDENTITY);
-=======
+        }
+
+        if (service.isKeepAlive()) {
+            outboundMessage.setHeader(HttpConstants.CONNECTION_HEADER,
+                    HttpConstants.HEADER_VAL_CONNECTION_KEEP_ALIVE);
+            return;
+        }
+        outboundMessage.setHeader(HttpConstants.CONNECTION_HEADER, HttpConstants.HEADER_VAL_CONNECTION_CLOSE);
+    }
+
     public static void setCompressionHeaders(Context context, HTTPCarbonMessage outboundMessage) {
         AnnAttachmentInfo configAnn = context.getServiceInfo().getAnnotationAttachmentInfo(
                 HttpConstants.PROTOCOL_PACKAGE_HTTP, HttpConstants.ANN_NAME_CONFIG);
@@ -615,15 +616,7 @@
                 outboundMessage.setHeader(HttpHeaderNames.CONTENT_ENCODING.toString(),
                                           Constants.HTTP_TRANSFER_ENCODING_IDENTITY);
             }
->>>>>>> 62158b2e
-        }
-
-        if (service.isKeepAlive()) {
-            outboundMessage.setHeader(HttpConstants.CONNECTION_HEADER,
-                    HttpConstants.HEADER_VAL_CONNECTION_KEEP_ALIVE);
-            return;
-        }
-        outboundMessage.setHeader(HttpConstants.CONNECTION_HEADER, HttpConstants.HEADER_VAL_CONNECTION_CLOSE);
+        }
     }
 
     /**
