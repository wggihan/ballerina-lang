--- conflicted
+++ resolved
@@ -15,11 +15,7 @@
     [[platform.libraries]]
     artifactId = "org.wso2.transport.http.netty"
     version = "6.0.294"
-<<<<<<< HEAD
     path = "./lib/org.wso2.transport.http.netty-6.2.6.jar"
-=======
-    path = "./lib/org.wso2.transport.http.netty-6.2.5.jar"
->>>>>>> 73babe47
     groupId = "org.wso2.transport.http"
     modules = ["mime"]
 
