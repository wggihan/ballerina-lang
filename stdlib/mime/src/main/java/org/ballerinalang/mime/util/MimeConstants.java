/*
*  Copyright (c) 2018, WSO2 Inc. (http://www.wso2.org) All Rights Reserved.
*
*  WSO2 Inc. licenses this file to you under the Apache License,
*  Version 2.0 (the "License"); you may not use this file except
*  in compliance with the License.
*  You may obtain a copy of the License at
*
*    http://www.apache.org/licenses/LICENSE-2.0
*
*  Unless required by applicable law or agreed to in writing,
*  software distributed under the License is distributed on an
*  "AS IS" BASIS, WITHOUT WARRANTIES OR CONDITIONS OF ANY
*  KIND, either express or implied.  See the License for the
*  specific language governing permissions and limitations
*  under the License.
*/

package org.ballerinalang.mime.util;

import org.ballerinalang.jvm.types.BPackage;

import static org.ballerinalang.jvm.util.BLangConstants.BALLERINA_BUILTIN_PKG_PREFIX;
import static org.ballerinalang.jvm.util.BLangConstants.BALLERINA_PACKAGE_PREFIX;

/**
 * Constants related to MIME.
 */
public class MimeConstants {

    public static final String ENTITY = "Entity";
    public static final String MEDIA_TYPE = "MediaType";
    public static final String CONTENT_DISPOSITION_STRUCT = "ContentDisposition";
    public static final String PROTOCOL_PACKAGE_MIME = BALLERINA_PACKAGE_PREFIX + "mime";
    public static final BPackage PROTOCOL_MIME_PKG_ID = new BPackage(BALLERINA_BUILTIN_PKG_PREFIX, "mime");
    public static final String PROTOCOL_PACKAGE_IO = BALLERINA_PACKAGE_PREFIX + "io";
    public static final BPackage PROTOCOL_IO_PKG_ID = new BPackage(BALLERINA_BUILTIN_PKG_PREFIX, "io");
    public static final String READABLE_BYTE_CHANNEL_STRUCT = "ReadableByteChannel";
    public static final String MIME_ERROR_MESSAGE = "message";
    public static final String PARSING_ENTITY_BODY_FAILED = "{ballerina/mime}ParsingEntityBodyFailed";
    public static final String INVALID_CONTENT_TYPE = "{ballerina/mime}InvalidContentType";
    public static final String READING_HEADER_FAILED = "{ballerina/mime}ReadingHeaderFailed";
    public static final String MIME_ERROR_CODE = "{ballerina/mime}MIMEError";
<<<<<<< HEAD
    public static final String SERIALIZATION_ERROR_CODE = "{ballerina/mime}SerializationError";
=======
    public static final String INVALID_HEADER_VALUE = "{ballerina/mime}InvalidHeaderValue";
    public static final String INVALID_HEADER_PARAM = "{ballerina/mime}InvalidHeaderParam";
    public static final String INVALID_CONTENT_LENGTH = "{ballerina/mime}InvalidContentLength";
    public static final String HEADER_NOT_FOUND = "{ballerina/mime}HeaderNotFound";
>>>>>>> df244bf4

    /**
     * Content type HTTP header.
     */

    public static final String CONTENT_ID = "content-id";

    /**
     * Content-type application/json.
     */
    public static final String APPLICATION_JSON = "application/json";

    /**
     * Content-type application/xml.
     */
    public static final String APPLICATION_XML = "application/xml";

    /**
     * Content-type text/plain.
     */
    public static final String TEXT_PLAIN = "text/plain";

    /**
     * Content-type application/octet-stream.
     */
    public static final String OCTET_STREAM = "application/octet-stream";

    /**
     * Content-type application/x-www-form-urlencoded.
     */
    public static final String APPLICATION_FORM = "application/x-www-form-urlencoded";

    /**
     * Content-type multipart/form-data.
     */
    public static final String MULTIPART_FORM_DATA = "multipart/form-data";

    /**
     * Content-type multipart/mixed.
     */
    public static final String MULTIPART_MIXED = "multipart/mixed";

    public static final String JSON_SUFFIX = "+json";

    public static final String JSON_TYPE_IDENTIFIER = "/json";

    public static final String XML_SUFFIX = "+xml";

    public static final String XML_TYPE_IDENTIFIER = "/xml";

    public static final String TEXT_AS_PRIMARY_TYPE = "text/";

    public static final String MULTIPART_AS_PRIMARY_TYPE = "multipart/";
    public static final String MESSAGE_AS_PRIMARY_TYPE = "message/";
    public static final String BOUNDARY = "boundary";
    public static final String FORM_DATA_PARAM = "form-data";

    public static final String DEFAULT_PRIMARY_TYPE = "application";
    public static final String DEFAULT_SUB_TYPE = "octet-stream";
    public static final String SUFFIX_ATTACHMENT = "+";

    public static final String MESSAGE_DATA_SOURCE = "message_datasource";
    public static final String IS_BODY_BYTE_CHANNEL_ALREADY_SET = "is_byte_channel_set";
    public static final String ENTITY_BYTE_CHANNEL = "entity_byte_channel";
    public static final String MULTIPART_ENCODER = "MultipartEncoder";
    public static final String BODY_PARTS = "body_parts";
    public static final String ENTITY_HEADERS = "entity_headers";
    public static final String TRANSPORT_MESSAGE = "transport_message";
    public static final String PARSE_AS_JSON = "PARSE_AS_TEXT";

    public static final String CHARSET = "charset";

    public static final String REQUEST_ENTITY_FIELD = "entity";
    public static final String RESPONSE_ENTITY_FIELD = "entity";

    //Native argument indexes
    public static final int FIRST_PARAMETER_INDEX = 0;
    public static final int SECOND_PARAMETER_INDEX = 1;

    //Entity properties
    public static final String MEDIA_TYPE_FIELD = "cType";
    public static final String CONTENT_ID_FIELD = "cId";
    public static final String SIZE_FIELD = "cLength";
    public static final String CONTENT_DISPOSITION_FIELD = "cDisposition";

    public static final int FIRST_BODY_PART_INDEX = 0;

    //Media type properties
    public static final String PRIMARY_TYPE_FIELD = "primaryType";
    public static final String SUBTYPE_FIELD = "subType";
    public static final String SUFFIX_FIELD = "suffix";
    public static final String PARAMETER_MAP_FIELD = "parameters";

    //Content-Disposition properties
    public static final String CONTENT_DISPOSITION_FILENAME_FIELD = "fileName";
    public static final String DISPOSITION_FIELD = "disposition";
    public static final String CONTENT_DISPOSITION_NAME_FIELD = "name";
    public static final String CONTENT_DISPOSITION_PARA_MAP_FIELD = "parameters";

    //extern function indexes
    public static final int STRING_INDEX = 0;

    public static final int FIRST_ELEMENT = 0;

    public static final short ONE_BYTE = 1;
    public static final int READABLE_BUFFER_SIZE = 8192; //8KB
    public static final double MAX_THRESHOLD_PERCENTAGE = 0.1;

    public static final String UTF_8 = "UTF-8";
    public static final String CONTENT_TRANSFER_ENCODING_7_BIT = "7bit";
    public static final String CONTENT_TRANSFER_ENCODING_8_BIT = "8bit";

    public static final String TEMP_FILE_EXTENSION = ".tmp";
    public static final String TEMP_FILE_NAME = "tempFile";

    public static final int NO_CONTENT_LENGTH_FOUND = -1;

    public static final String SEMICOLON = ";";
    public static final String COMMA = ",";
    public static final String ASSIGNMENT = "=";
    public static final String DOUBLE_QUOTE = "\"";
    public static final String PARSER_ERROR = "failed to parse: ";
    public static final String CONTENT_DISPOSITION_FILE_NAME = "filename";
    public static final String CONTENT_DISPOSITION_NAME = "name";

    /**
     * Describes the format of the body part.
     */
    public enum BodyPartForm {
        INPUTSTREAM, FILE
    }
}<|MERGE_RESOLUTION|>--- conflicted
+++ resolved
@@ -41,14 +41,11 @@
     public static final String INVALID_CONTENT_TYPE = "{ballerina/mime}InvalidContentType";
     public static final String READING_HEADER_FAILED = "{ballerina/mime}ReadingHeaderFailed";
     public static final String MIME_ERROR_CODE = "{ballerina/mime}MIMEError";
-<<<<<<< HEAD
-    public static final String SERIALIZATION_ERROR_CODE = "{ballerina/mime}SerializationError";
-=======
     public static final String INVALID_HEADER_VALUE = "{ballerina/mime}InvalidHeaderValue";
     public static final String INVALID_HEADER_PARAM = "{ballerina/mime}InvalidHeaderParam";
     public static final String INVALID_CONTENT_LENGTH = "{ballerina/mime}InvalidContentLength";
     public static final String HEADER_NOT_FOUND = "{ballerina/mime}HeaderNotFound";
->>>>>>> df244bf4
+    public static final String SERIALIZATION_ERROR_CODE = "{ballerina/mime}SerializationError";
 
     /**
      * Content type HTTP header.
