--- conflicted
+++ resolved
@@ -146,15 +146,9 @@
     modules = ["grpc"]
 
     [[platform.libraries]]
-<<<<<<< HEAD
-    artafactId = "protobuf-java"
+    artifactId = "protobuf-java"
     version = "3.9.1"
     path = "./lib/protobuf-java-3.9.1.jar"
-=======
-    artifactId = "protobuf-java"
-    version = "3.7.0"
-    path = "./lib/protobuf-java-3.5.1.jar"
->>>>>>> 9dcfdf59
     groupId = "com.google.protobuf"
     modules = ["grpc"]
 
