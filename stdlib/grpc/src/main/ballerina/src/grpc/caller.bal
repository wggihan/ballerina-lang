--- conflicted
+++ resolved
@@ -37,13 +37,9 @@
     # + res - - The outbound response message.
     # + headers - - Optional headers parameter. Passes header value if needed. Default sets to nil.
     # + return - - Returns an error if encounters an error while sending the response, returns nil otherwise.
-<<<<<<< HEAD
-    public remote function send(anydata res, Headers? headers = ()) returns Error? = external;
-=======
-    public remote function send(any res, Headers? headers = ()) returns Error? {
+    public remote function send(anydata res, Headers? headers = ()) returns Error? {
         return externSend(self, res, headers);
     }
->>>>>>> 88d7c991
 
     # Informs the caller, server finished sending messages.
     #
@@ -70,7 +66,7 @@
     }
 };
 
-function externSend(Caller endpointClient, any res, Headers? headers) returns Error? =
+function externSend(Caller endpointClient, anydata res, Headers? headers) returns Error? =
 @java:Method {
     class: "org.ballerinalang.net.grpc.nativeimpl.caller.FunctionUtils"
 } external;
