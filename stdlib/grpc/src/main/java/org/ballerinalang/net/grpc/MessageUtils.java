/*
 *  Copyright (c) 2018, WSO2 Inc. (http://www.wso2.org) All Rights Reserved.
 *
 *  Licensed under the Apache License, Version 2.0 (the "License");
 *  you may not use this file except in compliance with the License.
 *  You may obtain a copy of the License at
 *
 *  http://www.apache.org/licenses/LICENSE-2.0
 *
 *  Unless required by applicable law or agreed to in writing, software
 *  distributed under the License is distributed on an "AS IS" BASIS,
 *  WITHOUT WARRANTIES OR CONDITIONS OF ANY KIND, either express or implied.
 *  See the License for the specific language governing permissions and
 *  limitations under the License.
 */
package org.ballerinalang.net.grpc;

import com.google.protobuf.DescriptorProtos;
import com.google.protobuf.Descriptors;
import com.google.protobuf.EmptyProto;
import io.netty.handler.codec.http.DefaultHttpRequest;
import io.netty.handler.codec.http.DefaultHttpResponse;
import io.netty.handler.codec.http.HttpContent;
import io.netty.handler.codec.http.HttpMethod;
import io.netty.handler.codec.http.HttpResponseStatus;
import io.netty.handler.codec.http.HttpVersion;
import org.ballerinalang.bre.bvm.BLangVMErrors;
import org.ballerinalang.connector.api.BLangConnectorSPIUtil;
import org.ballerinalang.connector.api.ParamDetail;
import org.ballerinalang.connector.api.Resource;
import org.ballerinalang.model.types.BArrayType;
import org.ballerinalang.model.types.BErrorType;
import org.ballerinalang.model.types.BField;
import org.ballerinalang.model.types.BFiniteType;
import org.ballerinalang.model.types.BStructureType;
import org.ballerinalang.model.types.BType;
import org.ballerinalang.model.types.BTypes;
import org.ballerinalang.model.types.TypeKind;
import org.ballerinalang.model.values.BBoolean;
import org.ballerinalang.model.values.BBooleanArray;
import org.ballerinalang.model.values.BError;
import org.ballerinalang.model.values.BFloat;
import org.ballerinalang.model.values.BFloatArray;
import org.ballerinalang.model.values.BIntArray;
import org.ballerinalang.model.values.BInteger;
import org.ballerinalang.model.values.BMap;
import org.ballerinalang.model.values.BRefType;
import org.ballerinalang.model.values.BRefValueArray;
import org.ballerinalang.model.values.BString;
import org.ballerinalang.model.values.BStringArray;
import org.ballerinalang.model.values.BValue;
import org.ballerinalang.net.grpc.exception.StatusRuntimeException;
import org.ballerinalang.net.grpc.exception.UnsupportedFieldTypeException;
import org.ballerinalang.net.grpc.proto.ServiceProtoConstants;
import org.ballerinalang.services.ErrorHandlerUtils;
import org.ballerinalang.util.codegen.ProgramFile;
import org.slf4j.Logger;
import org.slf4j.LoggerFactory;
import org.wso2.transport.http.netty.contract.HttpWsConnectorFactory;
import org.wso2.transport.http.netty.contractimpl.DefaultHttpWsConnectorFactory;
import org.wso2.transport.http.netty.message.HttpCarbonMessage;

import java.io.IOException;
import java.io.InputStream;
import java.io.OutputStream;
import java.net.HttpURLConnection;
import java.nio.charset.Charset;
import java.util.List;
import java.util.Locale;
import java.util.Map;
import java.util.Optional;

import static org.ballerinalang.net.grpc.GrpcConstants.CONTENT_TYPE_GRPC;
import static org.ballerinalang.net.grpc.GrpcConstants.PROTOCOL_STRUCT_PACKAGE_GRPC;

/**
 * Util methods to generate protobuf message.
 *
 * @since 1.0.0
 */
public class MessageUtils {
    private static final Logger LOG = LoggerFactory.getLogger(MessageUtils.class);
    private static final String UNKNOWN_ERROR = "Unknown Error";

    /** maximum buffer to be read is 16 KB. */
    private static final int MAX_BUFFER_LENGTH = 16384;

    public static BMap<String, BValue> getHeaderStruct(Resource resource) {
        if (resource == null || resource.getParamDetails() == null) {
            throw new RuntimeException("Invalid resource input arguments");
        }
        BMap<String, BValue> headerStruct = null;
        for (ParamDetail detail : resource.getParamDetails()) {
            BType paramType = detail.getVarType();
            if (paramType != null && PROTOCOL_STRUCT_PACKAGE_GRPC.equals(paramType.getPackagePath()) &&
                    "Headers".equals(paramType.getName())) {
                headerStruct = BLangConnectorSPIUtil.createBStruct(getProgramFile(resource),
                        paramType.getPackagePath(), paramType.getName());
                break;
            }
        }
        return headerStruct;
    }

    public static long copy(InputStream from, OutputStream to) throws IOException {
        byte[] buf = new byte[MAX_BUFFER_LENGTH];
        long total = 0;
        while (true) {
            int r = from.read(buf);
            if (r == -1) {
                break;
            }
            to.write(buf, 0, r);
            total += r;
        }
        return total;
    }

    public static StreamObserver getResponseObserver(BRefType refType) {
        Object observerObject = null;
        if (refType instanceof BMap) {
            observerObject = ((BMap<String, BValue>) refType).getNativeData(GrpcConstants.RESPONSE_OBSERVER);
        }
        if (observerObject instanceof StreamObserver) {
            return ((StreamObserver) observerObject);
        }
        return null;
    }

    public static BError getConnectorError(Throwable throwable) {
<<<<<<< HEAD
        return getConnectorError(throwable);
=======
        return getConnectorError(BTypes.typeError, throwable);
>>>>>>> 87c9f5c8
    }
    
    /**
     * Returns error struct of input type
     * Error type is generic ballerina error type. This utility method is used inside Observer onError
     * method to construct error struct from message.
     *
     * @param errorType this is ballerina generic error type.
     * @param error     this is StatusRuntimeException send by opposite party.
     * @return error value.
     */
    public static BError getConnectorError(BErrorType errorType, Throwable error) {
        BErrorType errType = Optional.ofNullable(errorType).orElse(BTypes.typeError);
        BMap<String, BValue> refData = new BMap<>(errType.detailsType);
        final String message;
        if (error instanceof StatusRuntimeException) {
            StatusRuntimeException statusException = (StatusRuntimeException) error;
            message = statusException.getStatus().toString();
        } else {
            if (error.getMessage() == null) {
                message = UNKNOWN_ERROR;
            } else {
                message = error.getMessage();
            }
        }
        return new BError(errorType, message, refData);
    }
    
    public static ProgramFile getProgramFile(Resource resource) {
        return resource.getResourceInfo().getServiceInfo().getPackageInfo().getProgramFile();
    }
    
    /**
     * Handles failures in GRPC callable unit callback.
     *
     * @param streamObserver observer used the send the error back
     * @param error          error message struct
     */
    static void handleFailure(StreamObserver streamObserver, BError error) {
        String errorMsg = error.stringValue();
        LOG.error(errorMsg);
        ErrorHandlerUtils.printError("error: " + BLangVMErrors.getPrintableStackTrace(error));
        if (streamObserver != null) {
            streamObserver.onError(new Message(new StatusRuntimeException(Status.fromCodeValue(Status
                    .Code.INTERNAL.value()).withDescription(errorMsg))));
        }
    }
    
    /**
     * Returns wire type corresponding to the field descriptor type.
     * <p>
     * 0 -> int32, int64, uint32, uint64, sint32, sint64, bool, enum
     * 1 -> fixed64, sfixed64, double
     * 2 -> string, bytes, embedded messages, packed repeated fields
     * 5 -> fixed32, sfixed32, float
     *
     * @param fieldType field descriptor type
     * @return wire type
     */
    static int getFieldWireType(Descriptors.FieldDescriptor.Type fieldType) {
        if (fieldType == null) {
            return ServiceProtoConstants.INVALID_WIRE_TYPE;
        }
        Integer wireType = GrpcConstants.WIRE_TYPE_MAP.get(fieldType.toProto());
        if (wireType != null) {
            return wireType;
        } else {
            // Returns embedded messages, packed repeated fields message type, if field type doesn't map with the
            // predefined proto types.
            return ServiceProtoConstants.MESSAGE_WIRE_TYPE;
        }
    }

    static void setNestedMessages(Descriptors.Descriptor resMessage, MessageRegistry messageRegistry) {
        for (Descriptors.Descriptor nestedType : resMessage.getNestedTypes()) {
            messageRegistry.addMessageDescriptor(nestedType.getName(), nestedType);
        }
        for (Descriptors.FieldDescriptor msgField : resMessage.getFields()) {
            if (Descriptors.FieldDescriptor.Type.MESSAGE.equals(msgField.getType())) {
                Descriptors.Descriptor msgType = msgField.getMessageType();
                messageRegistry.addMessageDescriptor(msgType.getName(), msgType);
            }
        }
    }
    
    /**
     * Check whether message object is an array.
     *
     * @param object message object
     * @return true if object is array, false otherwise.
     */
    static boolean isArray(Object object) {
        return object != null && object.getClass().isArray();
    }
    
    /**
     * Returns protobuf message corresponding to the B7a message.
     *
     * @param responseValue B7a message.
     * @param outputType    protobuf message type.
     * @return generated protobuf message.
     */
    public static Message generateProtoMessage(BValue responseValue, Descriptors.Descriptor outputType) {
        Message responseMessage = new Message(outputType.getName());
        for (Descriptors.FieldDescriptor fieldDescriptor : outputType.getFields()) {
            String fieldName = fieldDescriptor.getName();
            switch (fieldDescriptor.getType().toProto().getNumber()) {
                case DescriptorProtos.FieldDescriptorProto.Type.TYPE_DOUBLE_VALUE: {
                    double value = 0D;
                    if (responseValue instanceof BMap) {
                        BMap<String, BValue> response = (BMap<String, BValue>) responseValue;
                        if (fieldDescriptor.isRepeated()) {
                            BValue bValue = response.get(fieldName);
                            BFloatArray valueArray = (BFloatArray) bValue;
                            Double[] messages = new Double[(int) valueArray.size()];
                            for (int i = 0; i < valueArray.size(); i++) {
                                double indexValue = valueArray.get(i);
                                messages[i] = indexValue;
                            }
                            responseMessage.addField(fieldName, messages);
                        } else {
                            value = ((BFloat) response.get(fieldName)).floatValue();
                            responseMessage.addField(fieldName, value);
                        }
                    } else {
                        if (responseValue instanceof BFloat) {
                            value = ((BFloat) responseValue).value();
                        }
                        responseMessage.addField(fieldName, value);
                    }
                    break;
                }
                case DescriptorProtos.FieldDescriptorProto.Type.TYPE_FLOAT_VALUE: {
                    float value = 0F;
                    if (responseValue instanceof BMap) {
                        if (fieldDescriptor.isRepeated()) {
                            BValue bValue = ((BMap<String, BValue>) responseValue).get(fieldName);
                            BFloatArray valueArray = (BFloatArray) bValue;
                            Float[] messages = new Float[(int) valueArray.size()];
                            for (int i = 0; i < valueArray.size(); i++) {
                                float indexValue = Float.parseFloat(String.valueOf(valueArray.get(i)));
                                messages[i] = indexValue;
                            }
                            responseMessage.addField(fieldName, messages);
                        } else {
                            BValue bValue = ((BMap<String, BValue>) responseValue).get(fieldName);
                            value = Float.parseFloat(String.valueOf(bValue));
                            responseMessage.addField(fieldName, value);
                        }
                    } else {
                        if (responseValue instanceof BFloat) {
                            value = Float.parseFloat(String.valueOf(((BFloat) responseValue).value()));
                        }
                        responseMessage.addField(fieldName, value);
                    }
                    break;
                }
                case DescriptorProtos.FieldDescriptorProto.Type.TYPE_INT64_VALUE:
                case DescriptorProtos.FieldDescriptorProto.Type.TYPE_UINT64_VALUE:
                case DescriptorProtos.FieldDescriptorProto.Type.TYPE_FIXED64_VALUE: {
                    long value = 0;
                    if (responseValue instanceof BMap) {
                        if (fieldDescriptor.isRepeated()) {
                            BValue bValue = ((BMap<String, BValue>) responseValue).get(fieldName);
                            BIntArray valueArray = (BIntArray) bValue;
                            Long[] messages = new Long[(int) valueArray.size()];
                            for (int i = 0; i < valueArray.size(); i++) {
                                long indexValue = valueArray.get(i);
                                messages[i] = indexValue;
                            }
                            responseMessage.addField(fieldName, messages);
                        } else {
                            BValue bValue = ((BMap<String, BValue>) responseValue).get(fieldName);
                            value = ((BInteger) bValue).intValue();
                            responseMessage.addField(fieldName, value);
                        }
                    } else {
                        if (responseValue instanceof BInteger) {
                            value = ((BInteger) responseValue).value();
                            responseMessage.addField(fieldName, value);
                        }
                    }
                    break;
                }
                case DescriptorProtos.FieldDescriptorProto.Type.TYPE_INT32_VALUE:
                case DescriptorProtos.FieldDescriptorProto.Type.TYPE_FIXED32_VALUE: {
                    int value = 0;
                    if (responseValue instanceof BMap) {
                        if (fieldDescriptor.isRepeated()) {
                            BValue bValue = ((BMap<String, BValue>) responseValue).get(fieldName);
                            BIntArray valueArray = (BIntArray) bValue;
                            Integer[] messages = new Integer[(int) valueArray.size()];
                            for (int i = 0; i < valueArray.size(); i++) {
                                int indexValue = Integer.parseInt(String.valueOf(valueArray.get(i)));
                                messages[i] = indexValue;
                            }
                            responseMessage.addField(fieldName, messages);
                        } else {
                            value = Integer
                                    .parseInt(String.valueOf(((BMap<String, BValue>) responseValue).get(fieldName)));
                            responseMessage.addField(fieldName, value);
                        }
                    } else {
                        if (responseValue instanceof BInteger) {
                            value = Integer.parseInt(String.valueOf(((BInteger) responseValue).value()));
                        }
                        responseMessage.addField(fieldName, value);
                    }
                    break;
                }
                case DescriptorProtos.FieldDescriptorProto.Type.TYPE_BOOL_VALUE: {
                    boolean value = false;
                    if (responseValue instanceof BMap) {
                        if (fieldDescriptor.isRepeated()) {
                            BValue bValue = ((BMap<String, BValue>) responseValue).get(fieldName);
                            BBooleanArray valueArray = (BBooleanArray) bValue;
                            Boolean[] messages = new Boolean[(int) valueArray.size()];
                            for (int i = 0; i < valueArray.size(); i++) {
                                int indexValue = valueArray.get(i);
                                messages[i] = indexValue != 0;
                            }
                            responseMessage.addField(fieldName, messages);
                        } else {
                            BValue bValue = ((BMap<String, BValue>) responseValue).get(fieldName);
                            value = ((BBoolean) bValue).booleanValue();
                            responseMessage.addField(fieldName, value);
                        }
                    } else {
                        if (responseValue instanceof BBoolean) {
                            value = ((BBoolean) responseValue).value();
                            responseMessage.addField(fieldName, value);
                        }
                    }
                    break;
                }
                case DescriptorProtos.FieldDescriptorProto.Type.TYPE_STRING_VALUE: {
                    String value = null;
                    if (responseValue instanceof BMap) {
                        if (fieldDescriptor.isRepeated()) {
                            BValue bValue = ((BMap<String, BValue>) responseValue).get(fieldName);
                            BStringArray valueArray = (BStringArray) bValue;
                            String[] messages = new String[(int) valueArray.size()];
                            for (int i = 0; i < valueArray.size(); i++) {
                                String indexValue = valueArray.get(i);
                                messages[i] = indexValue;
                            }
                            responseMessage.addField(fieldName, messages);
                        } else {
                            value = ((BMap<String, BValue>) responseValue).get(fieldName).stringValue();
                            responseMessage.addField(fieldName, value);
                        }
                    } else {
                        if (responseValue instanceof BString) {
                            value = ((BString) responseValue).value();
                        }
                        responseMessage.addField(fieldName, value);
                    }
                    break;
                }
                case DescriptorProtos.FieldDescriptorProto.Type.TYPE_ENUM_VALUE: {
                    if (responseValue instanceof BMap) {
                        BValue bValue = ((BMap<String, BValue>) responseValue).get(fieldName);
                        responseMessage.addField(fieldName, fieldDescriptor.getEnumType().findValueByName(bValue
                                .stringValue()));
                    }
                    break;
                }
                case DescriptorProtos.FieldDescriptorProto.Type.TYPE_MESSAGE_VALUE: {
                    if (responseValue instanceof BMap) {
                        BValue bValue = ((BMap<String, BValue>) responseValue).get(fieldName);
                        if (fieldDescriptor.isRepeated() && (bValue instanceof BRefValueArray)) {
                            BRefValueArray valueArray = (BRefValueArray) bValue;
                            Message[] messages = new Message[(int) valueArray.size()];
                            for (int i = 0; i < valueArray.size(); i++) {
                                BValue value = valueArray.get(i);
                                messages[i] = generateProtoMessage(value, fieldDescriptor.getMessageType());
                            }
                            responseMessage.addField(fieldName, messages);
                        } else {
                            responseMessage.addField(fieldName, generateProtoMessage(bValue, fieldDescriptor
                                    .getMessageType()));
                        }
                    }
                    break;
                }
                default: {
                    throw new UnsupportedFieldTypeException("Error while decoding request message. Field " +
                            "type is not supported : " + fieldDescriptor.getType());
                }
            }
        }
        return responseMessage;
    }

    public static BValue generateRequestStruct(Message request, ProgramFile programFile, String fieldName, BType
            structType) {
        BValue bValue = null;
        Map<String, Object> fields = request.getFields();
        if (fields.size() == 1 && fields.containsKey("value")) {
            fieldName = "value";
        }
        if (TypeKind.STRING.typeName().equals(structType.getName())) {
            bValue = new BString((String) fields.get(fieldName));
        } else if (TypeKind.INT.typeName().equals(structType.getName())) {
            bValue = new BInteger((Long) fields.get(fieldName));
        } else if (TypeKind.FLOAT.typeName().equals(structType.getName())) {
            Float value = (Float) request.getFields().get(fieldName);
            if (value != null) {
                bValue = new BFloat(Double.parseDouble(value.toString()));
            }
        } else if (TypeKind.BOOLEAN.typeName().equals(structType.getName())) {
            bValue = new BBoolean((Boolean) fields.get(fieldName));
        } else if (structType instanceof BStructureType) {
            BMap<String, BValue> requestStruct = BLangConnectorSPIUtil.createBStruct(programFile,
                    structType.getPackagePath(), structType.getName());
            for (BField structField : ((BStructureType) structType).getFields()) {
                String structFieldName = structField.getFieldName();
                BType structFieldType = structField.getFieldType();
                if (TypeKind.STRING.typeName().equals(structFieldType.getName())) {
                    BString bStringValue = (BString) generateRequestStruct(request, programFile, structFieldName,
                            structFieldType);
                    requestStruct.put(structFieldName, bStringValue);
                } else if (TypeKind.INT.typeName().equals(structFieldType.getName())) {
                    BInteger bIntegerValue = (BInteger) generateRequestStruct(request, programFile, structFieldName,
                            structFieldType);
                    requestStruct.put(structFieldName, bIntegerValue);
                } else if (TypeKind.FLOAT.typeName().equals(structFieldType.getName())) {
                    BFloat bFloatValue = (BFloat) generateRequestStruct(request, programFile, structFieldName,
                            structFieldType);
                    requestStruct.put(structFieldName, bFloatValue);
                } else if (TypeKind.BOOLEAN.typeName().equals(structFieldType.getName())) {
                    BBoolean bBooleanValue = (BBoolean) generateRequestStruct(request, programFile, structFieldName,
                            structFieldType);
                    requestStruct.put(structFieldName, bBooleanValue);
                } else if (structFieldType instanceof BStructureType) {
                    if (MessageRegistry.getInstance().getMessageDescriptorMap().containsKey(
                            structFieldType.getName())) {
                        Message message = (Message) fields.get(structFieldName);
                        requestStruct.put(structFieldName, (BRefType) generateRequestStruct(message, programFile,
                                structFieldName, structField.getFieldType()));
                    }
                } else if (structFieldType instanceof BArrayType) {
                    long arrayIndex = 0;
                    BArrayType fieldArrayType = (BArrayType) structFieldType;
                    BType elementType = fieldArrayType.getElementType();
                    if (!(fields.get(structFieldName) instanceof List)) {
                        throw new RuntimeException("Error while creating message struct. message value should be an " +
                                "instance of List");
                    }
                    if (TypeKind.STRING.typeName().equals(elementType.getName())) {
                        List<String> messages = (List<String>) fields.get(structFieldName);
                        BStringArray bArrayValue = new BStringArray();
                        for (String stringValue : messages) {
                            bArrayValue.add(arrayIndex++, stringValue);
                        }
                        requestStruct.put(structFieldName, bArrayValue);
                    } else if (TypeKind.INT.typeName().equals(elementType.getName())) {
                        List<Long> messages = (List<Long>) fields.get(structFieldName);
                        BIntArray bArrayValue = new BIntArray();
                        for (Long integerValue : messages) {
                            bArrayValue.add(arrayIndex++, integerValue);
                        }
                        requestStruct.put(structFieldName, bArrayValue);
                    } else if (TypeKind.FLOAT.typeName().equals(elementType.getName())) {
                        List<Float> messages = (List<Float>) fields.get(structFieldName);
                        BFloatArray bArrayValue = new BFloatArray();
                        for (Float floatValue : messages) {
                            bArrayValue.add(arrayIndex++, Double.parseDouble(floatValue.toString()));
                        }
                        requestStruct.put(structFieldName, bArrayValue);
                    } else if (TypeKind.BOOLEAN.typeName().equals(elementType.getName())) {
                        List<Boolean> messages = (List<Boolean>) fields.get(structFieldName);
                        BBooleanArray bArrayValue = new BBooleanArray();
                        for (Boolean booleanValue : messages) {
                            bArrayValue.add(arrayIndex++, booleanValue ? 1 : 0);
                        }
                        requestStruct.put(structFieldName, bArrayValue);
                    } else if (elementType instanceof BStructureType) {
                        List<Message> messages = (List<Message>) fields.get(structFieldName);
                        BRefValueArray bArrayValue = new BRefValueArray(elementType);
                        for (Message message : messages) {
                            bArrayValue.add(arrayIndex++, (BRefType) generateRequestStruct(message, programFile,
                                    structFieldName, elementType));
                        }
                        requestStruct.put(structFieldName, bArrayValue);
                    }
                } else if (structFieldType instanceof BFiniteType) {
                    BValue bEnumValue = new BString((String) request.getFields().get(structField.fieldName));
                    requestStruct.put(structFieldName, bEnumValue);
                }
            }
            bValue = requestStruct;
        }

        return bValue;
    }
    
    /**
     * Util method to get method type.
     *
     * @param methodDescriptorProto method descriptor proto.
     * @return service method type.
     */
    public static MethodDescriptor.MethodType getMethodType(DescriptorProtos.MethodDescriptorProto
                                                                    methodDescriptorProto) {
        if (methodDescriptorProto.getClientStreaming() && methodDescriptorProto.getServerStreaming()) {
            return MethodDescriptor.MethodType.BIDI_STREAMING;
        } else if (!(methodDescriptorProto.getClientStreaming() || methodDescriptorProto.getServerStreaming())) {
            return MethodDescriptor.MethodType.UNARY;
        } else if (methodDescriptorProto.getServerStreaming()) {
            return MethodDescriptor.MethodType.SERVER_STREAMING;
        } else if (methodDescriptorProto.getClientStreaming()) {
            return MethodDescriptor.MethodType.CLIENT_STREAMING;
        } else {
            return MethodDescriptor.MethodType.UNKNOWN;
        }
    }
    
    /**
     * Checks whether method has response message.
     *
     * @param messageDescriptor Message Descriptor
     * @return true if method response is empty, false otherwise
     */
    public static boolean isEmptyResponse(Descriptors.Descriptor messageDescriptor) {
        if (messageDescriptor == null) {
            return false;
        }
        List<Descriptors.Descriptor> descriptors = EmptyProto.getDescriptor()
                .getMessageTypes();
        for (Descriptors.Descriptor descriptor : descriptors) {
            if (descriptor.equals(messageDescriptor)) {
                return true;
            }
        }
        return false;
    }

    /** Closes an InputStream, ignoring IOExceptions. */
    static void closeQuietly(InputStream message) {
        try {
            message.close();
        } catch (IOException ignore) {
            // do nothing
        }
    }

    /**
     * Indicates whether or not the given value is a valid gRPC content-type.
     *
     * <p>
     * Referenced from grpc-java implementation.
     *
     * @param contentType gRPC content type
     * @return is valid content type
     */
    public static boolean isGrpcContentType(String contentType) {
        if (contentType == null) {
            return false;
        }
        if (CONTENT_TYPE_GRPC.length() > contentType.length()) {
            return false;
        }
        contentType = contentType.toLowerCase(Locale.ENGLISH);
        if (!contentType.startsWith(CONTENT_TYPE_GRPC)) {
            return false;
        }
        if (contentType.length() == CONTENT_TYPE_GRPC.length()) {
            // The strings match exactly.
            return true;
        }
        // The contentType matches, but is longer than the expected string.
        // We need to support variations on the content-type (e.g. +proto, +json) as defined by the gRPC wire spec.
        char nextChar = contentType.charAt(CONTENT_TYPE_GRPC.length());
        return nextChar == '+' || nextChar == ';';
    }

    public static HttpWsConnectorFactory createHttpWsConnectionFactory() {
        return new DefaultHttpWsConnectorFactory();
    }

    public static HttpCarbonMessage createHttpCarbonMessage(boolean isRequest) {
        HttpCarbonMessage httpCarbonMessage;
        if (isRequest) {
            httpCarbonMessage = new HttpCarbonMessage(
                    new DefaultHttpRequest(HttpVersion.HTTP_1_1, HttpMethod.GET, ""));
        } else {
            httpCarbonMessage = new HttpCarbonMessage(
                    new DefaultHttpResponse(HttpVersion.HTTP_1_1, HttpResponseStatus.OK));
        }
        return httpCarbonMessage;
    }

    public static Status httpStatusToGrpcStatus(int httpStatusCode) {
        return httpStatusToGrpcCode(httpStatusCode).toStatus()
                .withDescription("HTTP status code " + httpStatusCode);
    }

    private static Status.Code httpStatusToGrpcCode(int httpStatusCode) {
        if (httpStatusCode >= 100 && httpStatusCode < 200) {
            // 1xx. These headers should have been ignored.
            return Status.Code.INTERNAL;
        }
        switch (httpStatusCode) {
            case HttpURLConnection.HTTP_BAD_REQUEST:  // 400
            case 431:
                return Status.Code.INTERNAL;
            case HttpURLConnection.HTTP_UNAUTHORIZED:  // 401
                return Status.Code.UNAUTHENTICATED;
            case HttpURLConnection.HTTP_FORBIDDEN:  // 403
                return Status.Code.PERMISSION_DENIED;
            case HttpURLConnection.HTTP_NOT_FOUND:  // 404
                return Status.Code.UNIMPLEMENTED;
            case 429:
            case HttpURLConnection.HTTP_BAD_GATEWAY:  // 502
            case HttpURLConnection.HTTP_UNAVAILABLE:  // 503
            case HttpURLConnection.HTTP_GATEWAY_TIMEOUT:  // 504
                return Status.Code.UNAVAILABLE;
            default:
                return Status.Code.UNKNOWN;
        }
    }

    /**
     * Reads an entire {@link HttpContent} to a new array. After calling this method, the buffer
     * will contain no readable bytes.
     */
    private static byte[] readArray(HttpContent httpContent) {
        if (httpContent == null || httpContent.content() == null) {
            throw new RuntimeException("Http content is null");
        }
        int length = httpContent.content().readableBytes();
        byte[] bytes = new byte[length];
        httpContent.content().readBytes(bytes, 0, length);
        return bytes;
    }

    /**
     * Reads the entire {@link HttpContent} to a new {@link String} with the given charset.
     */
    static String readAsString(HttpContent httpContent, Charset charset) {
        if (charset == null) {
            throw new RuntimeException("Charset cannot be null");
        }
        byte[] bytes = readArray(httpContent);
        return new String(bytes, charset);
    }

    private MessageUtils() {
    }
}<|MERGE_RESOLUTION|>--- conflicted
+++ resolved
@@ -128,11 +128,7 @@
     }
 
     public static BError getConnectorError(Throwable throwable) {
-<<<<<<< HEAD
-        return getConnectorError(throwable);
-=======
         return getConnectorError(BTypes.typeError, throwable);
->>>>>>> 87c9f5c8
     }
     
     /**
