--- conflicted
+++ resolved
@@ -8,15 +8,12 @@
     implementation project(':ballerina-config-api')
     implementation project(':ballerina-http')
     implementation project(':lib-creator')
-<<<<<<< HEAD
     implementation 'org.apache.commons:commons-lang3'
     implementation 'com.google.protobuf:protobuf-java'
     implementation 'com.github.jknack:handlebars'
     implementation 'io.netty:netty-codec-http'
     implementation 'org.wso2.transport.http:org.wso2.transport.http.netty'
-=======
     implementation project(':ballerina-crypto')
->>>>>>> 1a3af649
 
     testCompile project(':ballerina-launcher')
     testCompile project(':ballerina-runtime-api')
