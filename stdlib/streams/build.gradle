--- conflicted
+++ resolved
@@ -39,11 +39,8 @@
     baloImplementation project(path: ':ballerina-java', configuration: 'baloImplementation')
 
     interopImports project(':ballerina-task')
-<<<<<<< HEAD
     interopImports project(':ballerina-config-api')
-=======
     interopImports project(':ballerina-math')
->>>>>>> cc5d6547
 
     baloCreat project(':lib-creator')
     implementation project(':ballerina-lang')
