// Copyright (c) 2019 WSO2 Inc. (http://www.wso2.org) All Rights Reserved.
//
// WSO2 Inc. licenses this file to you under the Apache License,
// Version 2.0 (the "License"); you may not use this file except
// in compliance with the License.
// You may obtain a copy of the License at
//
// http://www.apache.org/licenses/LICENSE-2.0
//
// Unless required by applicable law or agreed to in writing,
// software distributed under the License is distributed on an
// "AS IS" BASIS, WITHOUT WARRANTIES OR CONDITIONS OF ANY
// KIND, either express or implied.  See the License for the
// specific language governing permissions and limitations
// under the License.

import ballerina/config;
import ballerina/filepath;
import ballerina/io;
import ballerina/log;
import ballerina/math;
import ballerina/task;
import ballerina/time;
<<<<<<< HEAD
import ballerina/system;
=======
import ballerina/'lang\.int as langint;
>>>>>>> 84b343b8

# Abstract Snapshotable to be referenced by all snapshotable objects.
public type Snapshotable abstract object {

    # Function to return the current state of a snapshotable object.
    # + return - A `map<any>` that represents the current state of
    # the snapshotable instance.
    public function saveState() returns map<any>;

    # Function to restore a previous state intoa a snapshotable object.
    # + state - A `map<any>` state that can be used to restore
    # snapshotable instance to a previous state.
    public function restoreState(map<any> state);
};

// Global variables to be used with snapshot persistence.
task:Scheduler persistScheduler = new({ interval: 1 });
map<map<any>> streamsPersistanceState = {};
map<Snapshotable> snapshotables = {};
string persistanceDirectory = "snapshots";
int persistanceIntervalInMillis = 30000;
boolean stateLoaded = false;
map<boolean> loadedStates = {};

# Native function to deserialize a serialized snapshot.
# + str - A `string` of serialized content.
# + return - A deserialized `map<any>` state.
function deserialize(string str) returns map<any> = external;

# Native function to serialize a snapshot.
# + data - A `map<any>` state to be serialized.
# + return - A `string` of serialized state.
function serialize(map<any> data) returns string = external;

# Function to read given number of characters from an io:ReadableCharacterChannel.
# + rch - A `ReadableCharacterChannel` instance.
# + numberOfCharacters - A `int` indicating number of chars to read.
# + return - A `string` of content or an `error`.
function readCharacters(io:ReadableCharacterChannel rch, int numberOfCharacters) returns @tainted string|error {
    return rch.read(numberOfCharacters);
}

# Function to read all characters as a string from an io:ReadableCharacterChannel.
# + rch - A `ReadableCharacterChannel` instance.
# + return - A `string` of content or an `error`.
function readAllCharacters(io:ReadableCharacterChannel rch) returns @tainted string|error? {
    int fixedSize = 128;
    boolean isDone = false;
    string result = "";
    while (!isDone) {
        var readResult = readCharacters(rch, fixedSize);
        if (readResult is string) {
            result = result + readResult;
        } else {
            if (<string>readResult.detail()["message"] == "io.EOF") {
                isDone = true;
            } else {
                return readResult;
            }
        }
    }
    return result;
}

# Function to write a string to a file using an io:WritableCharacterChannel.
# + wch - A `WritableCharacterChannel` instance.
# + content - The `string` content to be written.
# + startOffset - A `int` indicating start offset.
# + return - A `int` indicating number of chars got written or an `error`.
function writeCharacters(io:WritableCharacterChannel wch, string content, int startOffset) returns int|error? {
    return wch.write(content, startOffset);
}

# Function to initialize an io:ReadableCharacterChannel.
# + filePath - A `string` path to the file.
# + encoding - A `string` indicating the encoding type.
# + return - The `ReadableCharacterChannel` which got initilized.
function createReadableCharacterChannel(string filePath, string encoding) returns io:ReadableCharacterChannel? {
    io:ReadableCharacterChannel? rch = ();
    io:ReadableByteChannel|error byteChannel = trap io:openReadableFile(filePath);
    if (byteChannel is io:ReadableByteChannel) {
        rch = <@untainted> new io:ReadableCharacterChannel(byteChannel, encoding);
    }
    return rch;
}

# Function to initialize an io:WritableCharacterChannel.
# + filePath - A `string` path to the file.
# + encoding - A `string` indicating the encoding type.
# + return - The `WritableCharacterChannel` which got initilized.
function createWritableCharacterChannel(string filePath, string encoding) returns io:WritableCharacterChannel? {
    io:WritableCharacterChannel? wch = ();
    io:WritableByteChannel|error byteChannel = trap io:openWritableFile(filePath);
    if (byteChannel is io:WritableByteChannel) {
        wch = <@untainted> new io:WritableCharacterChannel(byteChannel, encoding);
    }
    return wch;
}

# Function to close writable/readable character channels.
# + c - Character channel to be closed.
function closeCharChannel(any c) {
    error? e = ();
    if (c is io:ReadableCharacterChannel) {
        e = c.close();
    } else if (c is io:WritableCharacterChannel) {
        e = c.close();
    }
    if (e is error) {
        log:printError("Couldn't close char channel.", e);
    }
}

# Function to read a text file.
# + filePath - A `string` path to the file.
# + encoding - A `string` indicating the encoding type.
# + return - The `string` content of the file.
function readFile(string filePath, string encoding) returns @tainted string {
    string content = "";
    io:ReadableCharacterChannel? rch = createReadableCharacterChannel(filePath, encoding);
    if (rch is io:ReadableCharacterChannel) {
        string|error? c = readAllCharacters(rch);
        closeCharChannel(rch);
        if (c is string) {
            content = c;
        }
    }
    return content;
}

# Function to write text to a file.
# + filePath - A `string` path to the file.
# + encoding - A `string` indicating the encoding type.
# + content - A `string` content to be written.
# + return - An `int` indicating how many chars got written.
function writeToFile(string filePath, string encoding, string content) returns int {
    int written = 0;
    io:WritableCharacterChannel? wch = createWritableCharacterChannel(filePath, encoding);
    if (wch is io:WritableCharacterChannel) {
        int|error? i = writeCharacters(wch, content, 0);
        closeCharChannel(wch);
        if (i is int) {
            written = i;
        }
    }
    return written;
}

# Function to serialize a Snapshotable state and write that to given file.
# + persistancePath - A `string` path of the persistance directory.
# + return - An `error` if state cannot be written to a file.
function writeStateToFile(string persistancePath) returns error? {
    string? snapshotFile = ();
    time:Time ct = time:currentTime();
    int currentTimeMillis = ct.time;

    if (!system:exists(persistancePath)) {
        string|error e = system:createDir(persistancePath, parentDirs = true);
    }
<<<<<<< HEAD
    string path = check filepath:build(persistancePath, string.convert(currentTimeMillis));
    if (!system:exists(path)) {
        string|error filepath = system:createFile(path);
        if (filepath is string) {
            snapshotFile = filepath;
=======
    internal:Path path = pPath.resolve(currentTimeMillis.toString());
    if (!path.exists()) {
        error? e = path.createFile();
        if (e is ()) {
            snapshotFile = path.getPathValue();
>>>>>>> 84b343b8
        }
    }
    if (snapshotFile is string) {
        string serialized = serialize(streamsPersistanceState);
        int written = writeToFile(snapshotFile, "UTF8", serialized);
        if (written > 0) {
            return;
        } else {
            error e = error("Error while writing streaming state to a file.");
            return e;
        }
    } else {
        error e = error("Error while creating snapshot file: " + path);
        return e;
    }
}

# Function to get all snapshot files in persistance path
# + persistancePath - A `string` path of the persistance directory.
# + return - An `array` containing absolute paths of all snapshot files.
function getSnapshotFiles(string persistancePath) returns string[] {
    string[] snapshotFiles = [];
    if (system:exists(persistancePath)) {
        var files = system:readDir(persistancePath);
        int[] timestamps = [];
<<<<<<< HEAD
        if (files is system:FileInfo[]) {
            foreach system:FileInfo p in files {
                int|error t = int.convert(p.getName());
=======
        if (files is internal:Path[]) {
            foreach internal:Path p in files {
                int|error t = langint:fromString(p.getName());
>>>>>>> 84b343b8
                if (t is int) {
                    timestamps[timestamps.length()] = t;
                }
            }
        }
        IntSort s = new;
        s.sort(timestamps);
        foreach int t in timestamps {
<<<<<<< HEAD
            string|error sf = filepath:build(persistancePath, string.convert(t));
            if (sf is string) {
                snapshotFiles[snapshotFiles.length()] = sf;
            }
=======
            internal:Path sf = path.resolve(t.toString());
            snapshotFiles[snapshotFiles.length()] = sf.getPathValue();
>>>>>>> 84b343b8
        }
    }
    return snapshotFiles;
}

# Function to get latest snapshot file in persistance path
# + persistancePath - A `string` path of the persistance directory.
# + return - A `string` absolute path of the latest snapshot file.
function getLatestSnapshotFile(string persistancePath) returns string? {
    string[] files = getSnapshotFiles(persistancePath);
    string? latestFile = ();
    if (files.length() > 0) {
        latestFile = files[files.length() - 1];
    }
    return latestFile;
}

# Function to purge/delete old snapshot files from persistance path
# + persistancePath - A `string` path of the directory where the states should get persisted.
function purgeOldSnapshotFiles(string persistancePath) {
    int revisionsToKeep = 5;
    string[] files = getSnapshotFiles(persistancePath);
    if (files.length() > revisionsToKeep) {
        int i = 0;
        while (i < (files.length() - revisionsToKeep)) {
            string f = files[i];
            if (system:exists(f)) {
                error? e = system:remove(f);
                if (e is error) {
                    log:printError("Couldn't delete snapshot.", e);
                }
            }
            i += 1;
        }
    }
}

# Function to restore a persisted snapshotable states from a file.
function restoreStates() {
    if (!stateLoaded) {
        string? lastSnapshotFile = getLatestSnapshotFile(persistanceDirectory);
        if (lastSnapshotFile is string) {
            string stateStr = readFile(lastSnapshotFile, "UTF8");
            var retrievedState = trap deserialize(stateStr);
            if (retrievedState is map<map<any>>) {
                streamsPersistanceState = retrievedState;
                stateLoaded = true;
            }
        }
    }
    foreach var [k, v] in streamsPersistanceState.entries() {
        boolean loaded = loadedStates[k] ?: false;
        if (!loaded) {
            Snapshotable? s = snapshotables[k];
            if (s is Snapshotable) {
                s.restoreState(v);
                loadedStates[k] = true;
            }
        }
    }
}

# Function to iterate through all the snapshotables, and persist their states into a file.
# + return - An `error` if the state cannot be persisted into a file.
function persistStatesAndPurgeOldSnapshots() returns error? {
    foreach var [k, v] in snapshotables.entries() {
        streamsPersistanceState[k] = v.saveState();
    }
    error? e = writeStateToFile(persistanceDirectory);
    purgeOldSnapshotFiles(persistanceDirectory);
    return e;
}

# Function to initilize a Scheduler task and start periodic snapshotting.
function startPersisting() {
    persistScheduler = new({
            interval: persistanceIntervalInMillis,
            initialDelay: persistanceIntervalInMillis
        }
    );
    checkpanic persistScheduler.attach(persistanceSchedulerService);
    checkpanic persistScheduler.start();
}

# Scheduler service for persisting states.
service persistanceSchedulerService = service {
    resource function onTrigger() {
        error? e = persistStatesAndPurgeOldSnapshots();
        if (e is error) {
            log:printError("Couldn't persist state and purge old snapshots.", e);
        }
    }
};

# Function to restore state of a given object.
# + key - An unique `string` identifier for the snapshotable reference.
# + reference - The snapshotable reference to be restored.
public function restoreState(string key, any reference) {
    var state = streamsPersistanceState[key];
    if (state is map<any> && reference is Snapshotable) {
        reference.restoreState(state);
    }
}

# Function to clear an existing state.
# + key - An unique `string` identifier for the snapshotable reference.
# + return - A `boolean` indicating whether the state for the given key removed successfully.
public function removeState(string key) returns boolean {
    if (snapshotables.hasKey(key) && streamsPersistanceState.hasKey(key)) {
        var snapshotableRemoved = snapshotables.remove(key);
        var stateRemoved = streamsPersistanceState.remove(key);
        return true;
    } else {
        return false;
    }
}

# Function to register Snapshotables.
# + key - An unique `string` identifier for the snapshotable reference.
# + reference - The snapshotable reference to be registered.
public function registerSnapshotable(string key, any reference) {
    if (reference is Snapshotable) {
        snapshotables[key] = reference;
    }
}

# Function to initialize and start snapshotting.
public function initPersistence() {
    boolean enabled = config:getAsBoolean("b7a.streaming.persistence.enabled");
    if (enabled) {
        persistanceDirectory = config:getAsString("b7a.streaming.persistence.directory", "snapshots");
        int interval = config:getAsInt("b7a.streaming.persistence.interval", 30);
        persistanceIntervalInMillis = interval * 1000;
        restoreStates();
        startPersisting();
    }
}<|MERGE_RESOLUTION|>--- conflicted
+++ resolved
@@ -21,11 +21,8 @@
 import ballerina/math;
 import ballerina/task;
 import ballerina/time;
-<<<<<<< HEAD
 import ballerina/system;
-=======
 import ballerina/'lang\.int as langint;
->>>>>>> 84b343b8
 
 # Abstract Snapshotable to be referenced by all snapshotable objects.
 public type Snapshotable abstract object {
@@ -185,19 +182,11 @@
     if (!system:exists(persistancePath)) {
         string|error e = system:createDir(persistancePath, parentDirs = true);
     }
-<<<<<<< HEAD
-    string path = check filepath:build(persistancePath, string.convert(currentTimeMillis));
+    string path = check filepath:build(persistancePath, currentTimeMillis.toString());
     if (!system:exists(path)) {
         string|error filepath = system:createFile(path);
         if (filepath is string) {
             snapshotFile = filepath;
-=======
-    internal:Path path = pPath.resolve(currentTimeMillis.toString());
-    if (!path.exists()) {
-        error? e = path.createFile();
-        if (e is ()) {
-            snapshotFile = path.getPathValue();
->>>>>>> 84b343b8
         }
     }
     if (snapshotFile is string) {
@@ -223,15 +212,9 @@
     if (system:exists(persistancePath)) {
         var files = system:readDir(persistancePath);
         int[] timestamps = [];
-<<<<<<< HEAD
         if (files is system:FileInfo[]) {
             foreach system:FileInfo p in files {
-                int|error t = int.convert(p.getName());
-=======
-        if (files is internal:Path[]) {
-            foreach internal:Path p in files {
                 int|error t = langint:fromString(p.getName());
->>>>>>> 84b343b8
                 if (t is int) {
                     timestamps[timestamps.length()] = t;
                 }
@@ -240,15 +223,10 @@
         IntSort s = new;
         s.sort(timestamps);
         foreach int t in timestamps {
-<<<<<<< HEAD
-            string|error sf = filepath:build(persistancePath, string.convert(t));
+            string|error sf = filepath:build(persistancePath, t.toString());
             if (sf is string) {
                 snapshotFiles[snapshotFiles.length()] = sf;
             }
-=======
-            internal:Path sf = path.resolve(t.toString());
-            snapshotFiles[snapshotFiles.length()] = sf.getPathValue();
->>>>>>> 84b343b8
         }
     }
     return snapshotFiles;
