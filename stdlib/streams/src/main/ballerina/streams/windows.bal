// Copyright (c) 2018 WSO2 Inc. (http://www.wso2.org) All Rights Reserved.
//
// WSO2 Inc. licenses this file to you under the Apache License,
// Version 2.0 (the "License"); you may not use this file except
// in compliance with the License.
// You may obtain a copy of the License at
//
// http://www.apache.org/licenses/LICENSE-2.0
//
// Unless required by applicable law or agreed to in writing,
// software distributed under the License is distributed on an
// "AS IS" BASIS, WITHOUT WARRANTIES OR CONDITIONS OF ANY
// KIND, either express or implied.  See the License for the
// specific language governing permissions and limitations
// under the License.

import ballerina/time;
import ballerina/task;

public type Window abstract object {

    public function process(StreamEvent?[] streamEvents);

    public function getCandidateEvents(
                        StreamEvent originEvent,
                        (function (map<anydata> e1Data, map<anydata> e2Data) returns boolean)? conditionFunc,
                        boolean isLHSTrigger = true)
                        returns (StreamEvent?, StreamEvent?)[];
};

public type LengthWindow object {
    *Window;
    *Snapshotable;
    public int size;
    public LinkedList linkedList;
    public any[] windowParameters;
    public function (StreamEvent?[])? nextProcessPointer;

    public function __init(function (StreamEvent?[])? nextProcessPointer, any[] windowParameters) {
        self.nextProcessPointer = nextProcessPointer;
        self.windowParameters = windowParameters;
        self.linkedList = new;
        self.size = 0;
        self.initParameters(windowParameters);
    }

    public function initParameters(any[] parameters) {
        if (parameters.length() == 1) {
            any value = parameters[0];
            if (value is int) {
                self.size = value;
            } else {
                error err = error("Length window expects an int parameter");
                panic err;
            }
        } else {
            error err = error("Length window should only have one parameter (<int> " +
                "windowLength), but found " + parameters.length() + " input attributes");
            panic err;
        }
    }

    public function process(StreamEvent?[] streamEvents) {
        StreamEvent?[] outputEvents = [];
        foreach var evt in streamEvents {
            StreamEvent event = <StreamEvent>evt;
            if (self.linkedList.getSize() == self.size) {

                any? anyValue = self.linkedList.removeFirst();
                if (anyValue is StreamEvent) {
                    outputEvents[outputEvents.length()] = anyValue;
                }
            }

            outputEvents[outputEvents.length()] = event;
            StreamEvent expiredVeresionOfEvent = event.copy();
            expiredVeresionOfEvent.eventType = "EXPIRED";
            self.linkedList.addLast(expiredVeresionOfEvent);
        }

        any nextProcessFuncPointer = self.nextProcessPointer;
        if (nextProcessFuncPointer is function (StreamEvent?[])) {
            nextProcessFuncPointer.call(outputEvents);
        }
    }

    public function getCandidateEvents(
                        StreamEvent originEvent,
                        (function (map<anydata> e1Data, map<anydata> e2Data) returns boolean)? conditionFunc,
                        boolean isLHSTrigger = true)
                        returns (StreamEvent?, StreamEvent?)[] {
        (StreamEvent?, StreamEvent?)[] events = [];
        int i = 0;
        foreach var e in self.linkedList.asArray() {
            if (e is StreamEvent) {
                StreamEvent lshEvent = (isLHSTrigger) ? originEvent : e;
                StreamEvent rhsEvent = (isLHSTrigger) ? e : originEvent;

                if (conditionFunc is function (map<anydata> e1Data, map<anydata> e2Data) returns boolean) {
                    if (conditionFunc.call(lshEvent.data, rhsEvent.data)) {
                        events[i] = (lshEvent, rhsEvent);
                        i += 1;
                    }
                } else {
                    events[i] = (lshEvent, rhsEvent);
                    i += 1;
                }
            }
        }
        return events;
    }

    public function saveState() returns map<any> {
        SnapshottableStreamEvent?[] eventsList = toSnapshottableEvents(self.linkedList.asArray());
        return {
            "eventsList": eventsList
        };
    }

    public function restoreState(map<any> state) {
        var eventsList = state["eventsList"];
        if (eventsList is SnapshottableStreamEvent?[]) {
            StreamEvent?[] streamEvents = toStreamEvents(eventsList);
            self.linkedList = new;
            self.linkedList.addAll(streamEvents);
        }
    }
};

public function length(any[] windowParameters, function (StreamEvent?[])? nextProcessPointer = ())
                    returns Window {
    LengthWindow lengthWindow1 = new(nextProcessPointer, windowParameters);
    return lengthWindow1;
}

public type TimeWindow object {
    *Window;
    *Snapshotable;
    public int timeInMillis;
    public any[] windowParameters;
    public LinkedList expiredEventQueue;
    public function (StreamEvent?[])? nextProcessPointer;
    public int lastTimestamp = -0x8000000000000000;
    public Scheduler scheduler;

    public function __init(function (StreamEvent?[])? nextProcessPointer, any[] windowParameters) {
        self.nextProcessPointer = nextProcessPointer;
        self.windowParameters = windowParameters;
        self.timeInMillis = 0;
        self.expiredEventQueue = new;
        self.initParameters(windowParameters);
        self.scheduler = new(function (StreamEvent?[] events) {
                self.process(events);
            });
    }

    public function initParameters(any[] parameters) {
        if (parameters.length() == 1) {
            any parameter0 = parameters[0];
            if (parameter0 is int) {
                self.timeInMillis = parameter0;
            } else {
                error err = error("Time window expects an int parameter");
                panic err;
            }
        } else {
            error err = error("Time window should only have one parameter (<int> " +
                "windowTime), but found " + parameters.length() + " input attributes");
            panic err;
        }
    }

    public function process(StreamEvent?[] streamEvents) {
        LinkedList streamEventChunk = new;
        lock {
            foreach var event in streamEvents {
                streamEventChunk.addLast(event);
            }

            streamEventChunk.resetToFront();

            while (streamEventChunk.hasNext()) {
                StreamEvent streamEvent = <StreamEvent>streamEventChunk.next();
                int currentTime = time:currentTime().time;
                self.expiredEventQueue.resetToFront();

                while (self.expiredEventQueue.hasNext()) {
                    StreamEvent expiredEvent = getStreamEvent(self.expiredEventQueue.next());
                    int timeDiff = (expiredEvent.timestamp - currentTime) + self.timeInMillis;
                    if (timeDiff <= 0) {
                        self.expiredEventQueue.removeCurrent();
                        expiredEvent.timestamp = currentTime;
                        streamEventChunk.insertBeforeCurrent(expiredEvent);
                    } else {
                        break;
                    }
                }

                if (streamEvent.eventType == "CURRENT") {
                    StreamEvent clonedEvent = streamEvent.copy();
                    clonedEvent.eventType = "EXPIRED";
                    self.expiredEventQueue.addLast(clonedEvent);

                    if (self.lastTimestamp < clonedEvent.timestamp) {
                        self.scheduler.notifyAt(clonedEvent.timestamp + self.timeInMillis);
                        self.lastTimestamp = clonedEvent.timestamp;
                    }
                } else {
                    streamEventChunk.removeCurrent();
                }
            }
            self.expiredEventQueue.resetToFront();
        }

        any nextProcessFuncPointer = self.nextProcessPointer;
        if (nextProcessFuncPointer is function (StreamEvent?[])) {
            if (streamEventChunk.getSize() != 0) {
                StreamEvent?[] events = [];
                streamEventChunk.resetToFront();
                while (streamEventChunk.hasNext()) {
                    StreamEvent streamEvent = getStreamEvent(streamEventChunk.next());
                    events[events.length()] = streamEvent;
                }
                nextProcessFuncPointer.call(events);
            }
        }
    }

    public function getCandidateEvents(
                        StreamEvent originEvent,
                        (function (map<anydata> e1Data, map<anydata> e2Data) returns boolean)? conditionFunc,
                        boolean isLHSTrigger = true)
                        returns (StreamEvent?, StreamEvent?)[] {
        (StreamEvent?, StreamEvent?)[] events = [];
        int i = 0;
        foreach var e in self.expiredEventQueue.asArray() {
            if (e is StreamEvent) {
                StreamEvent lshEvent = (isLHSTrigger) ? originEvent : e;
                StreamEvent rhsEvent = (isLHSTrigger) ? e : originEvent;

                if (conditionFunc is function (map<anydata> e1Data, map<anydata> e2Data) returns boolean) {
                    if (conditionFunc.call(lshEvent.data, rhsEvent.data)) {
                        events[i] = (lshEvent, rhsEvent);
                        i += 1;
                    }
                } else {
                    events[i] = (lshEvent, rhsEvent);
                    i += 1;
                }
            }
        }
        return events;
    }

    public function saveState() returns map<any> {
        SnapshottableStreamEvent?[] expiredEventsList = toSnapshottableEvents(self.expiredEventQueue.asArray());
        return {
            "expiredEventsList": expiredEventsList,
            "lastTimestamp": self.lastTimestamp
        };
    }

    public function restoreState(map<any> state) {
        var expiredEventsList = state["expiredEventsList"];
        if (expiredEventsList is SnapshottableStreamEvent?[]) {
            StreamEvent?[] streamEvents = toStreamEvents(expiredEventsList);
            self.expiredEventQueue = new;
            self.expiredEventQueue.addAll(streamEvents);
        }
        any? lastTimestamp = state["lastTimestamp"];
        if (lastTimestamp is int) {
            self.lastTimestamp = lastTimestamp;
        }
    }
};

public function time(any[] windowParameters, function (StreamEvent?[])? nextProcessPointer = ())
                    returns Window {
    TimeWindow timeWindow1 = new(nextProcessPointer, windowParameters);
    return timeWindow1;
}

public type LengthBatchWindow object {
    *Window;
    *Snapshotable;
    public int length;
    public any[] windowParameters;
    public int count;
    public StreamEvent? resetEvent;
    public LinkedList currentEventQueue;
    public (function (StreamEvent?[]))? nextProcessPointer;

    public function __init((function (StreamEvent?[]))? nextProcessPointer, any[] windowParameters) {
        self.nextProcessPointer = nextProcessPointer;
        self.windowParameters = windowParameters;
        self.length = 0;
        self.count = 0;
        self.resetEvent = ();
        self.currentEventQueue = new();
        self.initParameters(windowParameters);
    }

    public function initParameters(any[] parameters) {
        if (parameters.length() == 1) {
            any parameter0 = parameters[0];
            if (parameter0 is int) {
                self.length = parameter0;
            } else {
                error err = error("LengthBatch window expects an int parameter");
                panic err;
            }
        } else {
            error err = error("LengthBatch window should only have one parameter (<int> " +
                "windowBatchLength), but found " + parameters.length() + " input attributes");
            panic err;
        }
    }

    public function process(StreamEvent?[] streamEvents) {
        LinkedList streamEventChunks = new();
        LinkedList outputStreamEventChunk = new();
        int currentTime = time:currentTime().time;

        foreach var evt in streamEvents {
            StreamEvent event = <StreamEvent>evt;
            StreamEvent clonedStreamEvent = event.copy();
            self.currentEventQueue.addLast(clonedStreamEvent);
            self.count += 1;
            if (self.count == self.length) {
                if (self.currentEventQueue.getFirst() != ()) {
                    if (!(self.resetEvent is ())) {
                        outputStreamEventChunk.addLast(self.resetEvent);
                        self.resetEvent = ();
                    }
                    StreamEvent firstInCurrentEventQueue = getStreamEvent(self.currentEventQueue.getFirst());
                    self.resetEvent = createResetStreamEvent(firstInCurrentEventQueue);
                    foreach var currentEvent in self.currentEventQueue.asArray() {
                        outputStreamEventChunk.addLast(currentEvent);
                    }
                }
                self.currentEventQueue.clear();
                self.count = 0;
                if (outputStreamEventChunk.getFirst() != ()) {
                    streamEventChunks.addLast(outputStreamEventChunk);
                }
            }
        }

        any nextProcessFuncPointer = self.nextProcessPointer;
        if (nextProcessFuncPointer is function (StreamEvent?[])) {
            streamEventChunks.resetToFront();
            while streamEventChunks.hasNext() {
                StreamEvent?[] events = [];
                LinkedList streamEventChunk;
                any? next = streamEventChunks.next();
                if (next is LinkedList) {
                    streamEventChunk = next;
                } else {
                    return;
                }
                streamEventChunk.resetToFront();
                while (streamEventChunk.hasNext()) {
                    StreamEvent streamEvent = getStreamEvent(streamEventChunk.next());
                    events[events.length()] = streamEvent;
                }
                nextProcessFuncPointer.call(events);
            }
        }
    }

    public function getCandidateEvents(
                        StreamEvent originEvent,
                        (function (map<anydata> e1Data, map<anydata> e2Data) returns boolean)? conditionFunc,
                        boolean isLHSTrigger = true)
                        returns (StreamEvent?, StreamEvent?)[] {
        (StreamEvent?, StreamEvent?)[] events = [];
        int i = 0;
        foreach var e in self.currentEventQueue.asArray() {
            if (e is StreamEvent) {
                StreamEvent lshEvent = (isLHSTrigger) ? originEvent : e;
                StreamEvent rhsEvent = (isLHSTrigger) ? e : originEvent;

                if (conditionFunc is function (map<anydata> e1Data, map<anydata> e2Data) returns boolean) {
                    if (conditionFunc.call(lshEvent.data, rhsEvent.data)) {
                        events[i] = (lshEvent, rhsEvent);
                        i += 1;
                    }
                } else {
                    events[i] = (lshEvent, rhsEvent);
                    i += 1;
                }
            }
        }
        return events;
    }

    public function saveState() returns map<any> {
        SnapshottableStreamEvent?[] currentEventsList = toSnapshottableEvents(self.currentEventQueue.asArray());
        StreamEvent? resetStreamEvt = self.resetEvent;
        SnapshottableStreamEvent? resetEvt = (resetStreamEvt is StreamEvent)
        ? toSnapshottableEvent(resetStreamEvt) : ();
        return {
            "currentEventsList": currentEventsList,
            "resetEvt": resetEvt,
            "count": self.count
        };
    }

    public function restoreState(map<any> state) {
        var currentEventsList = state["currentEventsList"];
        if (currentEventsList is SnapshottableStreamEvent?[]) {
            StreamEvent?[] currentEvents = toStreamEvents(currentEventsList);
            self.currentEventQueue = new;
            self.currentEventQueue.addAll(currentEvents);
        }
        var resetEvt = state["resetEvt"];
        if (resetEvt is SnapshottableStreamEvent) {
            StreamEvent r = toStreamEvent(resetEvt);
            self.resetEvent = r;
        }
        any? c = state["count"];
        if (c is int) {
            self.count = c;
        }
    }
};

public function lengthBatch(any[] windowParameters, function (StreamEvent?[])? nextProcessPointer = ())
                    returns Window {
    LengthBatchWindow lengthBatchWindow = new(nextProcessPointer, windowParameters);
    return lengthBatchWindow;
}


public type TimeBatchWindow object {
    *Window;
    *Snapshotable;
    public int timeInMilliSeconds;
    public any[] windowParameters;
    public int nextEmitTime = -1;
    public LinkedList currentEventQueue;
    public StreamEvent? resetEvent;
    public function (StreamEvent?[])? nextProcessPointer;
    public Scheduler scheduler;

    public function __init(function (StreamEvent?[])? nextProcessPointer, any[] windowParameters) {
        self.nextProcessPointer = nextProcessPointer;
        self.windowParameters = windowParameters;
        self.timeInMilliSeconds = 0;
        self.resetEvent = ();
        self.currentEventQueue = new();
        self.initParameters(self.windowParameters);
        self.scheduler = new(function (StreamEvent?[] events) {
                self.process(events);
            });
    }

    public function initParameters(any[] parameters) {
        if (parameters.length() == 1) {
            any parameter0 = parameters[0];
            if (parameter0 is int) {
                self.timeInMilliSeconds = parameter0;
            } else {
                error err = error("TimeBatch window expects an int parameter");
                panic err;
            }
        } else {
            error err = error("TimeBatch window should only have one parameter (<int> " +
                "windowBatchTime), but found " + parameters.length() + " input attributes");
            panic err;
        }
    }

    public function process(StreamEvent?[] streamEvents) {
        LinkedList outputStreamEvents = new();
        if (self.nextEmitTime == -1) {
            self.nextEmitTime = time:currentTime().time + self.timeInMilliSeconds;
            self.scheduler.notifyAt(self.nextEmitTime);
        }

        int currentTime = time:currentTime().time;
        boolean sendEvents = false;

        if (currentTime >= self.nextEmitTime) {
            self.nextEmitTime += self.timeInMilliSeconds;
            self.scheduler.notifyAt(self.nextEmitTime);
            sendEvents = true;
        } else {
            sendEvents = false;
        }

        foreach var evt in streamEvents {
            StreamEvent event = <StreamEvent>evt;
            if (event.eventType != "CURRENT") {
                continue;
            }
            StreamEvent clonedEvent = event.copy();
            self.currentEventQueue.addLast(clonedEvent);
        }
        if (sendEvents) {
            if (self.currentEventQueue.getFirst() != ()) {
                if (!(self.resetEvent is ())) {
                    outputStreamEvents.addLast(self.resetEvent);
                    self.resetEvent = ();
                }
                self.resetEvent = createResetStreamEvent(getStreamEvent(self.currentEventQueue.getFirst()));
                self.currentEventQueue.resetToFront();
                while (self.currentEventQueue.hasNext()) {
                    StreamEvent streamEvent = getStreamEvent(self.currentEventQueue.next());
                    outputStreamEvents.addLast(streamEvent);
                }
            }
            self.currentEventQueue.clear();
        }

        any nextProcessFuncPointer = self.nextProcessPointer;
        if (nextProcessFuncPointer is function (StreamEvent?[])) {
            if (outputStreamEvents.getSize() != 0) {
                StreamEvent?[] events = [];
                outputStreamEvents.resetToFront();
                while (outputStreamEvents.hasNext()) {
                    StreamEvent streamEvent = getStreamEvent(outputStreamEvents.next());
                    events[events.length()] = streamEvent;
                }
                nextProcessFuncPointer.call(events);
            }
        }
    }

    public function getCandidateEvents(
                        StreamEvent originEvent,
                        (function (map<anydata> e1Data, map<anydata> e2Data) returns boolean)? conditionFunc,
                        boolean isLHSTrigger = true)
                        returns (StreamEvent?, StreamEvent?)[] {
        (StreamEvent?, StreamEvent?)[] events = [];
        int i = 0;
        foreach var e in self.currentEventQueue.asArray() {
            if (e is StreamEvent) {
                StreamEvent lshEvent = (isLHSTrigger) ? originEvent : e;
                StreamEvent rhsEvent = (isLHSTrigger) ? e : originEvent;

                if (conditionFunc is function (map<anydata> e1Data, map<anydata> e2Data) returns boolean) {
                    if (conditionFunc.call(lshEvent.data, rhsEvent.data)) {
                        events[i] = (lshEvent, rhsEvent);
                        i += 1;
                    }
                } else {
                    events[i] = (lshEvent, rhsEvent);
                    i += 1;
                }
            }
        }
        return events;
    }
<<<<<<< HEAD

    public function saveState() returns map<any> {
        SnapshottableStreamEvent?[] currentEventsList = toSnapshottableEvents(self.currentEventQueue.asArray());
        StreamEvent? resetStreamEvt = self.resetEvent;
        SnapshottableStreamEvent? resetEvt = (resetStreamEvt is StreamEvent)
        ? toSnapshottableEvent(resetStreamEvt) : ();
        return {
            "currentEventsList": currentEventsList,
            "resetEvt": resetEvt,
            "timeInMilliSeconds": self.timeInMilliSeconds,
            "nextEmitTime": self.nextEmitTime
        };
    }

    public function restoreState(map<any> state) {
        var currentEventsList = state["currentEventsList"];
        if (currentEventsList is SnapshottableStreamEvent?[]) {
            StreamEvent?[] currentEvents = toStreamEvents(currentEventsList);
            self.currentEventQueue = new;
            self.currentEventQueue.addAll(currentEvents);
        }
        var resetEvt = state["resetEvt"];
        if (resetEvt is SnapshottableStreamEvent) {
            StreamEvent r = toStreamEvent(resetEvt);
            self.resetEvent = r;
        }
        any? millis = state["timeInMilliSeconds"];
        if (millis is int) {
            self.timeInMilliSeconds = millis;
        }
        any? nxtEmitTime = state["nextEmitTime"];
        if (nxtEmitTime is int) {
            self.nextEmitTime = nxtEmitTime;
        }
    }

    public function handleError(error e) {
        io:println("Error occured", e.reason());
    }
=======
>>>>>>> 862fb794
};

public function timeBatch(any[] windowParameters, function (StreamEvent?[])? nextProcessPointer = ())
                    returns Window {
    TimeBatchWindow timeBatchWindow = new(nextProcessPointer, windowParameters);
    return timeBatchWindow;
}

public type ExternalTimeWindow object {
    *Window;
    *Snapshotable;
    public int timeInMillis;
    public any[] windowParameters;
    public LinkedList expiredEventQueue;
    public function (StreamEvent?[])? nextProcessPointer;
    public string timeStamp;

    public function __init(function (StreamEvent?[])? nextProcessPointer, any[] windowParameters) {
        self.nextProcessPointer = nextProcessPointer;
        self.windowParameters = windowParameters;
        self.timeInMillis = 0;
        self.timeStamp = "";
        self.expiredEventQueue = new;
        self.initParameters(windowParameters);
    }

    public function initParameters(any[] parameters) {
        if (parameters.length() == 2) {
            any parameter0 = parameters[0];
            if (parameter0 is string) {
                self.timeStamp = parameter0;
            } else {
                error err = error("ExternalTime window's first parameter, timestamp should be of type string");
                panic err;
            }

            any parameter1 = parameters[1];
            if (parameter1 is int) {
                self.timeInMillis = parameter1;
            } else {
                error err = error("ExternalTime window's second parameter, windowTime should be of type int");
                panic err;
            }
        } else {
            error err = error("ExternalTime window should only have two parameters (<string> timestamp, <int> " +
                "windowTime), but found " + parameters.length() + " input attributes");
            panic err;
        }
    }

    public function process(StreamEvent?[] streamEvents) {
        LinkedList streamEventChunk = new;
        lock {
            foreach var event in streamEvents {
                streamEventChunk.addLast(event);
            }

            streamEventChunk.resetToFront();

            while (streamEventChunk.hasNext()) {
                StreamEvent streamEvent = getStreamEvent(streamEventChunk.next());
                int currentTime = self.getTimestamp(streamEvent.data[self.timeStamp]);
                self.expiredEventQueue.resetToFront();

                while (self.expiredEventQueue.hasNext()) {
                    StreamEvent expiredEvent = getStreamEvent(self.expiredEventQueue.next());
                    int timeDiff = (self.getTimestamp(expiredEvent.data[self.timeStamp]) - currentTime) +
                        self.timeInMillis;
                    if (timeDiff <= 0) {
                        self.expiredEventQueue.removeCurrent();
                        expiredEvent.timestamp = currentTime;
                        streamEventChunk.insertBeforeCurrent(expiredEvent);
                    } else {
                        self.expiredEventQueue.resetToFront();
                        break;
                    }
                }

                if (streamEvent.eventType == CURRENT) {
                    StreamEvent clonedEvent = streamEvent.copy();
                    clonedEvent.eventType = EXPIRED;
                    self.expiredEventQueue.addLast(clonedEvent);
                }
                self.expiredEventQueue.resetToFront();
            }
        }

        any nextProcessFuncPointer = self.nextProcessPointer;
        if (nextProcessFuncPointer is function (StreamEvent?[])) {
            if (streamEventChunk.getSize() != 0) {
                StreamEvent?[] events = [];
                streamEventChunk.resetToFront();
                while (streamEventChunk.hasNext()) {
                    StreamEvent streamEvent = getStreamEvent(streamEventChunk.next());
                    events[events.length()] = streamEvent;
                }
                nextProcessFuncPointer.call(events);
            }
        }
    }

    public function getCandidateEvents(
                        StreamEvent originEvent,
                        (function (map<anydata> e1Data, map<anydata> e2Data) returns boolean)? conditionFunc,
                        boolean isLHSTrigger = true)
                        returns (StreamEvent?, StreamEvent?)[] {
        (StreamEvent?, StreamEvent?)[] events = [];
        int i = 0;
        foreach var e in self.expiredEventQueue.asArray() {
            if (e is StreamEvent) {
                StreamEvent lshEvent = (isLHSTrigger) ? originEvent : e;
                StreamEvent rhsEvent = (isLHSTrigger) ? e : originEvent;

                if (conditionFunc is function (map<anydata> e1Data, map<anydata> e2Data) returns boolean) {
                    if (conditionFunc.call(lshEvent.data, rhsEvent.data)) {
                        events[i] = (lshEvent, rhsEvent);
                        i += 1;
                    }
                } else {
                    events[i] = (lshEvent, rhsEvent);
                    i += 1;
                }
            }
        }
        return events;
    }

    public function saveState() returns map<any> {
        SnapshottableStreamEvent?[] expiredEventsList = toSnapshottableEvents(self.expiredEventQueue.asArray());
        return {
            "expiredEventsList": expiredEventsList,
            "timeInMillis": self.timeInMillis,
            "timeStamp": self.timeStamp
        };
    }

    public function restoreState(map<any> state) {
        var expiredEventsList = state["expiredEventsList"];
        if (expiredEventsList is SnapshottableStreamEvent?[]) {
            StreamEvent?[] expiredEvents = toStreamEvents(expiredEventsList);
            self.expiredEventQueue = new;
            self.expiredEventQueue.addAll(expiredEvents);
        }
        any? millis = state["timeInMillis"];
        if (millis is int) {
            self.timeInMillis = millis;
        }
        any? ts = state["timeStamp"];
        if (ts is string) {
            self.timeStamp = ts;
        }
    }

    public function getTimestamp(any val) returns (int) {
        if (val is int) {
            return val;
        } else {
            error err = error("external timestamp should be of type int");
            panic err;
        }
    }
};

public function externalTime(any[] windowParameters, function (StreamEvent?[])? nextProcessPointer = ())
                    returns Window {

    ExternalTimeWindow timeWindow1 = new(nextProcessPointer, windowParameters);
    return timeWindow1;
}

public type ExternalTimeBatchWindow object {
    *Window;
    *Snapshotable;
    public int timeToKeep;
    public LinkedList currentEventChunk;
    public LinkedList expiredEventChunk;
    public StreamEvent? resetEvent = ();
    public int startTime = -1;
    public boolean isStartTimeEnabled = false;
    public boolean replaceTimestampWithBatchEndTime = false;
    public boolean flushed = false;
    public int endTime = -1;
    public int schedulerTimeout = 0;
    public int lastScheduledTime;
    public int lastCurrentEventTime = 0;
    public function (StreamEvent?[])? nextProcessPointer;
    public string timeStamp;
    public boolean storeExpiredEvents = false;
    public boolean outputExpectsExpiredEvents = false;
    public any[] windowParameters;
    public Scheduler scheduler;

    public function __init(function (StreamEvent?[])? nextProcessPointer, any[] windowParameters) {
        self.nextProcessPointer = nextProcessPointer;
        self.windowParameters = windowParameters;
        self.timeToKeep = 0;
        self.lastScheduledTime = 0;
        self.timeStamp = "";
        self.currentEventChunk = new();
        self.expiredEventChunk = new;

        self.initParameters(windowParameters);

        self.scheduler = new(function (StreamEvent?[] events) {
                self.process(events);
            });

        if (self.startTime != -1) {
            self.isStartTimeEnabled = true;
        }
    }

    public function initParameters(any[] parameters) {
        if (parameters.length() >= 2 && parameters.length() <= 5) {

            any parameter0 = parameters[0];
            if (parameter0 is string) {
                self.timeStamp = parameter0;
            } else {
                error err = error("ExternalTimeBatch window's first parameter, timestamp should be of type " +
                    "string");
                panic err;
            }

            any parameter1 = parameters[1];
            if (parameter1 is int) {
                self.timeToKeep = parameter1;
            } else {
                error err = error("ExternalTimeBatch window's second parameter, windowTime should be of " +
                    "type int");
                panic err;
            }

            if (parameters.length() >= 3) {
                any parameter2 = parameters[2];
                if (parameter2 is int) {
                    self.startTime = parameter2;
                } else if (parameter2 is ()) {
                    self.startTime = -1;
                } else {
                    error err = error("ExternalTimeBatch window's third parameter, startTime should be of " +
                        "type int");
                    panic err;
                }
            }

            if (parameters.length() >= 4) {
                any parameter3 = parameters[3];
                if (parameter3 is int) {
                    self.schedulerTimeout = parameter3;
                } else if (parameter3 is ()) {
                    self.schedulerTimeout = -1;
                } else {
                    error err = error("ExternalTimeBatch window's fourth parameter, timeout should be of " +
                        "type int");
                    panic err;
                }
            }

            if (parameters.length() == 5) {
                any parameter4 = parameters[4];
                if (parameter4 is boolean) {
                    self.replaceTimestampWithBatchEndTime = parameter4;
                } else if (parameter4 is ()) {
                    self.replaceTimestampWithBatchEndTime = false;
                } else {
                    error err = error("ExternalTimeBatch window's fifth parameter, " +
                        "replaceTimestampWithBatchEndTime should be of type boolean");
                    panic err;
                }
            }
        } else {
            error err = error("ExternalTimeBatch window should only have two to five " +
                "parameters (<string> timestamp, <int> windowTime, <int> startTime, <int> " +
                "timeout, <boolean> replaceTimestampWithBatchEndTime), but found " + parameters.length()
                + " input attributes");
            panic err;
        }
    }

    public function process(StreamEvent?[] streamEvents) {
        LinkedList streamEventChunk = new;
        foreach var event in streamEvents {
            streamEventChunk.addLast(event);
        }

        if (streamEventChunk.getFirst() == ()) {
            return;
        }

        LinkedList complexEventChunks = new;

        lock {
            self.initTiming(getStreamEvent(streamEventChunk.getFirst()));

            while (streamEventChunk.hasNext()) {

                StreamEvent currStreamEvent = getStreamEvent(streamEventChunk.next());

                if (currStreamEvent.eventType == TIMER) {
                    if (self.lastScheduledTime <= currStreamEvent.timestamp) {
                        // implies that there have not been any more events after this schedule has been done.
                        if (!self.flushed) {
                            self.flushToOutputChunk(complexEventChunks, self.lastCurrentEventTime, true);
                            self.flushed = true;
                        } else {
                            if (!(self.currentEventChunk.getFirst() is ())) {
                                self.appendToOutputChunk(complexEventChunks, self.lastCurrentEventTime, true);
                            }
                        }

                        // rescheduling to emit the current batch after expiring it if no further events arrive.
                        self.lastScheduledTime = time:currentTime().time + self.schedulerTimeout;
                        self.scheduler.notifyAt(self.lastScheduledTime);
                    }
                    continue;

                } else if (currStreamEvent.eventType != CURRENT) {
                    continue;
                }

                int currentEventTime = self.getTimestamp(currStreamEvent.data[self.timeStamp]);
                if (self.lastCurrentEventTime < currentEventTime) {
                    self.lastCurrentEventTime = currentEventTime;
                }

                if (currentEventTime < self.endTime) {
                    self.cloneAppend(currStreamEvent);
                } else {
                    if (self.flushed) {
                        self.appendToOutputChunk(complexEventChunks, self.lastCurrentEventTime, false);
                        self.flushed = false;
                    } else {
                        self.flushToOutputChunk(complexEventChunks, self.lastCurrentEventTime, false);
                    }
                    // update timestamp, call next processor
                    self.endTime = self.findEndTime(self.lastCurrentEventTime, self.startTime, self.timeToKeep);
                    self.cloneAppend(currStreamEvent);

                    // triggering the last batch expiration.
                    if (self.schedulerTimeout > 0) {
                        self.lastScheduledTime = time:currentTime().time + self.schedulerTimeout;
                        self.scheduler.notifyAt(self.lastScheduledTime);
                    }
                }
            }
        }

        any nextProcessFuncPointer = self.nextProcessPointer;
        if (nextProcessFuncPointer is function (StreamEvent?[])) {
            if (complexEventChunks.getSize() != 0) {
                while (complexEventChunks.hasNext()) {
                    StreamEvent?[] streamEvent;
                    any? next = complexEventChunks.next();
                    if (next is StreamEvent?[]) {
                        streamEvent = next;
                    } else {
                        return;
                    }
                    foreach var event in streamEvent{
                    }
                    nextProcessFuncPointer.call(streamEvent);
                }
            }
        }
    }

    public function getCandidateEvents(
                        StreamEvent originEvent,
                        (function (map<anydata> e1Data, map<anydata> e2Data) returns boolean)? conditionFunc,
                        boolean isLHSTrigger = true)
                        returns (StreamEvent?, StreamEvent?)[] {
        (StreamEvent?, StreamEvent?)[] events = [];
        int i = 0;
        foreach var e in self.currentEventChunk.asArray() {
            if (e is StreamEvent) {
                StreamEvent lshEvent = (isLHSTrigger) ? originEvent : e;
                StreamEvent rhsEvent = (isLHSTrigger) ? e : originEvent;

                if (conditionFunc is function (map<anydata> e1Data, map<anydata> e2Data) returns boolean) {
                    if (conditionFunc.call(lshEvent.data, rhsEvent.data)) {
                        events[i] = (lshEvent, rhsEvent);
                        i += 1;
                    }
                } else {
                    events[i] = (lshEvent, rhsEvent);
                    i += 1;
                }
            }
        }
        return events;
    }

<<<<<<< HEAD
    public function saveState() returns map<any> {
        SnapshottableStreamEvent?[] currentEventsList = toSnapshottableEvents(self.currentEventChunk.asArray());
        SnapshottableStreamEvent?[] expiredEventsList = toSnapshottableEvents(self.expiredEventChunk.asArray());
        StreamEvent? resetStreamEvt = self.resetEvent;
        SnapshottableStreamEvent? resetEvt = (resetStreamEvt is StreamEvent)
        ? toSnapshottableEvent(resetStreamEvt) : ();
        return {
            "currentEventsList": currentEventsList,
            "expiredEventsList": expiredEventsList,
            "resetEvt": resetEvt,
            "flushed": self.flushed,
            "endTime": self.endTime,
            "lastScheduledTime": self.lastScheduledTime,
            "lastCurrentEventTime": self.lastCurrentEventTime,
            "storeExpiredEvents": self.storeExpiredEvents,
            "outputExpectsExpiredEvents": self.outputExpectsExpiredEvents
        };
    }

    public function restoreState(map<any> state) {
        var currentEventsList = state["currentEventsList"];
        if (currentEventsList is SnapshottableStreamEvent?[]) {
            StreamEvent?[] currentEvents = toStreamEvents(currentEventsList);
            self.currentEventChunk = new;
            self.currentEventChunk.addAll(currentEvents);
        }
        var expiredEventsList = state["expiredEventsList"];
        if (expiredEventsList is SnapshottableStreamEvent?[]) {
            StreamEvent?[] expiredEvents = toStreamEvents(expiredEventsList);
            self.expiredEventChunk = new;
            self.expiredEventChunk.addAll(expiredEvents);
        }
        var resetEvt = state["resetEvt"];
        if (resetEvt is SnapshottableStreamEvent) {
            StreamEvent r = toStreamEvent(resetEvt);
            self.resetEvent = r;
        }
        any? f = state["flushed"];
        if (f is boolean) {
            self.flushed = f;
        }
        any? et = state["endTime"];
        if (et is int) {
            self.endTime = et;
        }
        any? lst = state["lastScheduledTime"];
        if (lst is int) {
            self.lastScheduledTime = lst;
        }
        any? lct = state["lastCurrentEventTime"];
        if (lct is int) {
            self.lastCurrentEventTime = lct;
        }
        any? se = state["storeExpiredEvents"];
        if (se is boolean) {
            self.storeExpiredEvents = se;
        }
        any? outExp = state["outputExpectsExpiredEvents"];
        if (outExp is boolean) {
            self.outputExpectsExpiredEvents = outExp;
        }
    }

    public function handleError(error e) {
        io:println("Error occured", e.reason());
    }

=======
>>>>>>> 862fb794
    public function cloneAppend(StreamEvent currStreamEvent) {
        StreamEvent clonedEvent = currStreamEvent.copy();
        if (self.replaceTimestampWithBatchEndTime) {
            clonedEvent.data[self.timeStamp] = self.endTime;
        }
        self.currentEventChunk.addLast(clonedEvent);

        if (self.resetEvent is ()) {
            self.resetEvent = currStreamEvent.copy();
            self.resetEvent.eventType = RESET;
        }
    }

    public function flushToOutputChunk(LinkedList complexEventChunks, int currentTime, boolean preserveCurrentEvents) {
        LinkedList newEventChunk = new();
        if (self.expiredEventChunk.getFirst() != ()) {
            // mark the timestamp for the expiredType event
            self.expiredEventChunk.resetToFront();
            while (self.expiredEventChunk.hasNext()) {
                StreamEvent expiredEvent = getStreamEvent(self.expiredEventChunk.next());
                expiredEvent.timestamp = currentTime;
            }
            // add expired event to newEventChunk.
            self.expiredEventChunk.resetToFront();
            while (self.expiredEventChunk.hasNext()) {
                newEventChunk.addLast(self.expiredEventChunk.next());
            }
        }

        if (self.expiredEventChunk != ()) {
            self.expiredEventChunk.clear();
        }

        if (self.currentEventChunk.getFirst() != ()) {
            // add reset event in front of current events
            any streamEvent = self.resetEvent;
            if (streamEvent is StreamEvent) {
                streamEvent.timestamp = currentTime;
                newEventChunk.addLast(streamEvent);
                self.resetEvent = ();
            }

            // move to expired events
            if (preserveCurrentEvents || self.storeExpiredEvents) {
                self.currentEventChunk.resetToFront();
                while (self.currentEventChunk.hasNext()) {
                    StreamEvent currentEvent = getStreamEvent(self.currentEventChunk.next());
                    StreamEvent toExpireEvent = currentEvent.copy();
                    toExpireEvent.eventType = EXPIRED;
                    self.expiredEventChunk.addLast(toExpireEvent);
                }
            }

            // add current event chunk to next processor
            self.currentEventChunk.resetToFront();
            while (self.currentEventChunk.hasNext()) {
                newEventChunk.addLast(self.currentEventChunk.next());
            }
        }
        self.currentEventChunk.clear();

        StreamEvent?[] streamEvents = [];
        while (newEventChunk.hasNext()) {
            streamEvents[streamEvents.length()] = getStreamEvent(newEventChunk.next());
        }
        complexEventChunks.addLast(streamEvents);
    }


    public function appendToOutputChunk(LinkedList complexEventChunks, int currentTime, boolean preserveCurrentEvents) {
        LinkedList newEventChunk = new();
        LinkedList sentEventChunk = new();
        if (self.currentEventChunk.getFirst() != ()) {
            if (self.expiredEventChunk.getFirst() != ()) {
                // mark the timestamp for the expiredType event
                self.expiredEventChunk.resetToFront();
                while (self.expiredEventChunk.hasNext()) {
                    StreamEvent expiredEvent = getStreamEvent(self.expiredEventChunk.next());

                    if (self.outputExpectsExpiredEvents) {
                        // add expired event to newEventChunk.
                        StreamEvent toExpireEvent = expiredEvent.copy();
                        toExpireEvent.timestamp = currentTime;
                        newEventChunk.addLast(toExpireEvent);
                    }

                    StreamEvent toSendEvent = expiredEvent.copy();
                    toSendEvent.eventType = CURRENT;
                    sentEventChunk.addLast(toSendEvent);
                }
            }

            // add reset event in front of current events
            any streamEvent = self.resetEvent;
            if (streamEvent is StreamEvent) {
                streamEvent.timestamp = currentTime;
                newEventChunk.addLast(streamEvent);
            }

            //add old events
            sentEventChunk.resetToFront();
            while (sentEventChunk.hasNext()) {
                newEventChunk.addLast(sentEventChunk.next());
            }

            // move to expired events
            if (preserveCurrentEvents || self.storeExpiredEvents) {
                self.currentEventChunk.resetToFront();
                while (self.currentEventChunk.hasNext()) {
                    StreamEvent currentEvent = getStreamEvent(self.currentEventChunk.next());
                    StreamEvent toExpireEvent = currentEvent.copy();
                    toExpireEvent.eventType = EXPIRED;
                    self.expiredEventChunk.addLast(toExpireEvent);
                }
            }

            // add current event chunk to next processor
            self.currentEventChunk.resetToFront();
            while (self.currentEventChunk.hasNext()) {
                newEventChunk.addLast(self.currentEventChunk.next());
            }
        }
        self.currentEventChunk.clear();

        StreamEvent?[] streamEvents = [];
        while (newEventChunk.hasNext()) {
            streamEvents[streamEvents.length()] = getStreamEvent(newEventChunk.next());
        }
        complexEventChunks.addLast(streamEvents);
    }

    public function findEndTime(int currentTime, int startTime_, int timeToKeep_) returns (int) {
        int elapsedTimeSinceLastEmit = (currentTime - startTime_) % timeToKeep_;
        return (currentTime + (timeToKeep_ - elapsedTimeSinceLastEmit));
    }

    public function initTiming(StreamEvent firstStreamEvent) {
        if (self.endTime < 0) {
            if (self.isStartTimeEnabled) {
                self.endTime = self.startTime + self.timeToKeep;
            } else {
                self.startTime = self.getTimestamp(firstStreamEvent.data[self.timeStamp]);
                self.endTime = self.startTime + self.timeToKeep;
            }
            if (self.schedulerTimeout > 0) {
                self.lastScheduledTime = time:currentTime().time + self.schedulerTimeout;
                self.scheduler.notifyAt(self.lastScheduledTime);
            }
        }
    }

    public function getTimestamp(any val) returns (int) {
        if (val is int) {
            return val;
        } else {
            error err = error("external timestamp should be of type int");
            panic err;
        }
    }
};

public function externalTimeBatch(any[] windowParameters, function (StreamEvent?[])? nextProcessPointer = ())
                    returns Window {
    ExternalTimeBatchWindow timeWindow1 = new(nextProcessPointer, windowParameters);
    return timeWindow1;
}

public type TimeLengthWindow object {
    *Window;
    *Snapshotable;
    public int timeInMilliSeconds;
    public int length;
    public any[] windowParameters;
    public int count = 0;
    public LinkedList expiredEventChunk;
    public function (StreamEvent?[])? nextProcessPointer;
    public Scheduler scheduler;

    public function __init(function (StreamEvent?[])? nextProcessPointer, any[] windowParameters) {
        self.nextProcessPointer = nextProcessPointer;
        self.windowParameters = windowParameters;
        self.timeInMilliSeconds = 0;
        self.length = 0;
        self.expiredEventChunk = new;
        self.initParameters(windowParameters);
        self.scheduler = new(function (StreamEvent?[] events) {
                self.process(events);
            });
    }

    public function initParameters(any[] parameters) {
        if (parameters.length() == 2) {

            any parameter0 = parameters[0];
            if(parameter0 is int) {
                self.timeInMilliSeconds = parameter0;
            } else {
                error err = error("TimeLength window's first parameter, windowTime should be of type int");
                panic err;
            }

            any parameter1 = parameters[1];
            if(parameter1 is int) {
                self.length = parameter1;
            } else {
                error err = error("TimeLength window's second parameter, windowLength should be of type int");
                panic err;
            }
        } else {
            error err = error("TimeLength window should only have two parameters (<int> windowTime, <int> " +
                "windowLength), but found " + parameters.length() + " input attributes");
            panic err;
        }
    }

    public function process(StreamEvent?[] streamEvents) {
        LinkedList streamEventChunk = new;
        foreach var event in streamEvents {
            streamEventChunk.addLast(event);
        }

        if (streamEventChunk.getFirst() == ()) {
            return;
        }

        lock {
            int currentTime = time:currentTime().time;

            while (streamEventChunk.hasNext()) {
                StreamEvent streamEvent = getStreamEvent(streamEventChunk.next());
                self.expiredEventChunk.resetToFront();
                while (self.expiredEventChunk.hasNext()) {
                    StreamEvent expiredEvent = getStreamEvent(self.expiredEventChunk.next());
                    int timeDiff = expiredEvent.timestamp - currentTime + self.timeInMilliSeconds;
                    if (timeDiff <= 0) {
                        self.expiredEventChunk.removeCurrent();
                        self.count -= 1;
                        expiredEvent.timestamp = currentTime;
                        streamEventChunk.insertBeforeCurrent(expiredEvent);
                    } else {
                        break;
                    }
                }

                self.expiredEventChunk.resetToFront();
                if (streamEvent.eventType == CURRENT) {
                    StreamEvent clonedEvent = streamEvent.copy();
                    clonedEvent.eventType = EXPIRED;
                    if (self.count < self.length) {
                        self.count += 1;
                        self.expiredEventChunk.addLast(clonedEvent);
                    } else {
                        StreamEvent firstEvent = getStreamEvent(self.expiredEventChunk.removeFirst());
                        if (firstEvent != ()) {
                            firstEvent.timestamp = currentTime;
                            streamEventChunk.insertBeforeCurrent(firstEvent);
                            self.expiredEventChunk.addLast(clonedEvent);
                        }
                    }
                    self.scheduler.notifyAt(clonedEvent.timestamp + self.timeInMilliSeconds);
                } else {
                    streamEventChunk.removeCurrent();
                }

            }
        }

        any nextProcessFuncPointer = self.nextProcessPointer;
        if (nextProcessFuncPointer is function (StreamEvent?[])) {
            if (streamEventChunk.getSize() != 0) {
                StreamEvent?[] events = [];
                streamEventChunk.resetToFront();
                while (streamEventChunk.hasNext()) {
                    StreamEvent streamEvent = getStreamEvent(streamEventChunk.next());
                    events[events.length()] = streamEvent;
                }
                nextProcessFuncPointer.call(events);
            }
        }
    }

    public function getCandidateEvents(
                        StreamEvent originEvent,
                        (function (map<anydata> e1Data, map<anydata> e2Data) returns boolean)? conditionFunc,
                        boolean isLHSTrigger = true)
                        returns (StreamEvent?, StreamEvent?)[] {
        (StreamEvent?, StreamEvent?)[] events = [];
        int i = 0;
        foreach var e in self.expiredEventChunk.asArray() {
            if(e is StreamEvent) {
                StreamEvent lshEvent = (isLHSTrigger) ? originEvent : e;
                StreamEvent rhsEvent = (isLHSTrigger) ? e : originEvent;

                if(conditionFunc is function (map<anydata> e1Data, map<anydata> e2Data) returns boolean) {
                    if (conditionFunc.call(lshEvent.data, rhsEvent.data)) {
                        events[i] = (lshEvent, rhsEvent);
                        i += 1;
                    }
                } else {
                    events[i] = (lshEvent, rhsEvent);
                    i += 1;
                }
            }
        }
        return events;
    }

    public function saveState() returns map<any> {
        SnapshottableStreamEvent?[] expiredEventsList = toSnapshottableEvents(self.expiredEventChunk.asArray());
        return {
            "expiredEventsList": expiredEventsList,
            "count": self.count
        };
    }

    public function restoreState(map<any> state) {
        var expiredEventsList = state["expiredEventsList"];
        if (expiredEventsList is SnapshottableStreamEvent?[]) {
            StreamEvent?[] expiredEvents = toStreamEvents(expiredEventsList);
            self.expiredEventChunk = new;
            self.expiredEventChunk.addAll(expiredEvents);
        }
        any? c = state["count"];
        if (c is int) {
            self.count = c;
        }
    }
};

public function timeLength(any[] windowParameters, function (StreamEvent?[])? nextProcessPointer = ())
                    returns Window {
    TimeLengthWindow timeLengthWindow1 = new(nextProcessPointer, windowParameters);
    return timeLengthWindow1;
}

public type UniqueLengthWindow object {
    *Window;
    *Snapshotable;
    public string uniqueKey;
    public int length;
    public any[] windowParameters;
    public int count = 0;
    public map<StreamEvent> uniqueMap;
    public LinkedList expiredEventChunk;
    public function (StreamEvent?[])? nextProcessPointer;

    public function __init(function (StreamEvent?[])? nextProcessPointer, any[] windowParameters) {
        self.nextProcessPointer = nextProcessPointer;
        self.windowParameters = windowParameters;
        self.uniqueKey = "";
        self.length = 0;
        self.uniqueMap = {};
        self.expiredEventChunk = new;
        self.initParameters(windowParameters);
    }

    public function initParameters(any[] parameters) {
        if (parameters.length() == 2) {

            any parameter0 = parameters[0];
            if(parameter0 is string) {
                self.uniqueKey = parameter0;
            } else {
                error err = error("UniqueLength window's first parameter, uniqueAttribute should be of type " +
                    "string");
                panic err;
            }

            any parameter1 = parameters[1];
            if(parameter1 is int) {
                self.length = parameter1;
            } else {
                error err = error("UniqueLength window's second parameter, windowLength should be of type
                    int");
                panic err;
            }
        } else {
            error err = error("UniqueLength window should only have two parameters (<string> uniqueAttribute, " +
                "<int> windowLength), but found " + parameters.length() + " input attributes");
            panic err;
        }
    }

    public function process(StreamEvent?[] streamEvents) {
        LinkedList streamEventChunk = new;
        foreach var event in streamEvents {
            streamEventChunk.addLast(event);
        }

        if (streamEventChunk.getFirst() == ()) {
            return;
        }

        lock {
            int currentTime = time:currentTime().time;
            streamEventChunk.resetToFront();
            while (streamEventChunk.hasNext()) {
                StreamEvent streamEvent = getStreamEvent(streamEventChunk.next());
                StreamEvent clonedEvent = streamEvent.copy();
                clonedEvent.eventType = EXPIRED;
                StreamEvent eventClonedForMap = clonedEvent.copy();

                anydata valueOrNil = eventClonedForMap.data[self.uniqueKey];
                string str = string.convert(valueOrNil);
                StreamEvent? oldEvent;
                if (self.uniqueMap[str] is StreamEvent) {
                    oldEvent = self.uniqueMap[str];
                }
                self.uniqueMap[str] = eventClonedForMap;

                if (oldEvent is ()) {
                    self.count += 1;
                }


                if ((self.count <= self.length) &&
                    !(oldEvent is StreamEvent)) { // TODO: oldEvent is () can not be used - a bug!
                    self.expiredEventChunk.addLast(clonedEvent);
                } else {
                    if (oldEvent is StreamEvent) {
                        while (self.expiredEventChunk.hasNext()) {
                            StreamEvent firstEventExpired = getStreamEvent(self.expiredEventChunk.next());
                            if (firstEventExpired.data[self.uniqueKey] == oldEvent.data[self.uniqueKey]) {
                                self.expiredEventChunk.removeCurrent();
                            }
                        }
                        self.expiredEventChunk.addLast(clonedEvent);
                        streamEventChunk.insertBeforeCurrent(oldEvent);
                        oldEvent.timestamp = currentTime;
                    } else {
                        StreamEvent firstEvent = getStreamEvent(self.expiredEventChunk.removeFirst());
                        if (firstEvent != ()) {
                            firstEvent.timestamp = currentTime;
                            streamEventChunk.insertBeforeCurrent(firstEvent);
                            self.expiredEventChunk.addLast(clonedEvent);
                        } else {
                            streamEventChunk.insertBeforeCurrent(clonedEvent);
                        }
                    }
                }
            }
        }

        any nextProcessFuncPointer = self.nextProcessPointer;
        if (nextProcessFuncPointer is function (StreamEvent?[])) {
            if (streamEventChunk.getSize() != 0) {
                StreamEvent?[] events = [];
                streamEventChunk.resetToFront();
                while (streamEventChunk.hasNext()) {
                    StreamEvent streamEvent = getStreamEvent(streamEventChunk.next());
                    events[events.length()] = streamEvent;
                }
                nextProcessFuncPointer.call(events);
            }
        }
    }

    public function getCandidateEvents(
                        StreamEvent originEvent,
                        (function (map<anydata> e1Data, map<anydata> e2Data) returns boolean)? conditionFunc,
                        boolean isLHSTrigger = true)
                        returns (StreamEvent?, StreamEvent?)[] {
        (StreamEvent?, StreamEvent?)[] events = [];
        int i = 0;
        foreach var e in self.expiredEventChunk.asArray() {
            if(e is StreamEvent) {
                StreamEvent lshEvent = (isLHSTrigger) ? originEvent : e;
                StreamEvent rhsEvent = (isLHSTrigger) ? e : originEvent;

                if(conditionFunc is function (map<anydata> e1Data, map<anydata> e2Data) returns boolean) {
                    if (conditionFunc.call(lshEvent.data, rhsEvent.data)) {
                        events[i] = (lshEvent, rhsEvent);
                        i += 1;
                    }
                } else {
                    events[i] = (lshEvent, rhsEvent);
                    i += 1;
                }
            }
        }
        return events;
    }

    public function saveState() returns map<any> {
        SnapshottableStreamEvent?[] expiredEventsList = toSnapshottableEvents(self.expiredEventChunk.asArray());
        map<SnapshottableStreamEvent> uMap = {};
        foreach var (k, v) in self.uniqueMap {
            uMap[k] = toSnapshottableEvent(v);
        }
        return {
            "expiredEventsList": expiredEventsList,
            "uMap": uMap,
            "count": self.count
        };
    }

    public function restoreState(map<any> state) {
        var expiredEventsList = state["expiredEventsList"];
        if (expiredEventsList is SnapshottableStreamEvent?[]) {
            StreamEvent?[] expiredEvents = toStreamEvents(expiredEventsList);
            self.expiredEventChunk = new;
            self.expiredEventChunk.addAll(expiredEvents);
        }
        var uMap = state["uMap"];
        if (uMap is map<SnapshottableStreamEvent>) {
            self.uniqueMap = {};
            foreach var (k, v) in uMap {
                self.uniqueMap[k] = toStreamEvent(v);
            }
        }
        any? c = state["count"];
        if (c is int) {
            self.count = c;
        }
    }
};

public function uniqueLength(any[] windowParameters, function (StreamEvent?[])? nextProcessPointer = ())
                    returns Window {
    UniqueLengthWindow uniqueLengthWindow1 = new(nextProcessPointer, windowParameters);
    return uniqueLengthWindow1;
}

public type DelayWindow object {
    *Window;
    *Snapshotable;
    public int delayInMilliSeconds;
    public any[] windowParameters;
    public LinkedList delayedEventQueue;
    public int lastTimestamp = 0;
    public function (StreamEvent?[])? nextProcessPointer;
    public Scheduler scheduler;

    public function __init(function (StreamEvent?[])? nextProcessPointer, any[] windowParameters) {
        self.nextProcessPointer = nextProcessPointer;
        self.windowParameters = windowParameters;
        self.delayInMilliSeconds = 0;
        self.delayedEventQueue = new;
        self.initParameters(self.windowParameters);
        self.scheduler = new(function (StreamEvent?[] events) {
                self.process(events);
            });

    }

    public function initParameters(any[] parameters) {
        if (parameters.length() == 1) {
            any parameter0 = parameters[0];
            if(parameter0 is int) {
                self.delayInMilliSeconds = parameter0;
            } else {
                error err = error("Delay window expects an int parameter");
                panic err;
            }
        } else {
            error err = error("Delay window should only have one parameter (<int> " +
                "delayTime), but found " + parameters.length() + " input attributes");
            panic err;
        }
    }


    public function process(StreamEvent?[] streamEvents) {
        LinkedList streamEventChunk = new;
        foreach var event in streamEvents {
            streamEventChunk.addLast(event);
        }

        if (streamEventChunk.getFirst() == ()) {
            return;
        }

        lock {
            streamEventChunk.resetToFront();
            while (streamEventChunk.hasNext()) {
                StreamEvent streamEvent = getStreamEvent(streamEventChunk.next());
                int currentTime = time:currentTime().time;

                self.delayedEventQueue.resetToFront();
                while (self.delayedEventQueue.hasNext()) {
                    StreamEvent delayedEvent = getStreamEvent(self.delayedEventQueue.next());
                    //check if the event has delayed expected time period
                    if (streamEvent.timestamp >= delayedEvent.timestamp + self.delayInMilliSeconds) {
                        self.delayedEventQueue.removeCurrent();
                        //insert delayed event before the current event to stream chunk
                        streamEventChunk.insertBeforeCurrent(delayedEvent);
                    } else {
                        break;
                    }
                }

                if (streamEvent.eventType == CURRENT) {
                    self.delayedEventQueue.addLast(streamEvent);

                    if (self.lastTimestamp < streamEvent.timestamp) {
                        //calculate the remaining time to delay the current event
                        int delayInMillis = self.delayInMilliSeconds - (currentTime - streamEvent.timestamp);
                        self.scheduler.notifyAt(delayInMillis);
                        self.lastTimestamp = streamEvent.timestamp;
                    }
                }
                //current events are not processed, so remove the current event from the stream chunk
                streamEventChunk.removeCurrent();
            }
            self.delayedEventQueue.resetToFront();
        }

        any nextProcessFuncPointer = self.nextProcessPointer;
        if (nextProcessFuncPointer is function (StreamEvent?[])) {
            if (streamEventChunk.getSize() != 0) {
                StreamEvent?[] events = [];
                streamEventChunk.resetToFront();
                while (streamEventChunk.hasNext()) {
                    StreamEvent streamEvent = getStreamEvent(streamEventChunk.next());
                    events[events.length()] = streamEvent;
                }
                nextProcessFuncPointer.call(events);
            }
        }
    }

    public function getCandidateEvents(
                        StreamEvent originEvent,
                        (function (map<anydata> e1Data, map<anydata> e2Data) returns boolean)? conditionFunc,
                        boolean isLHSTrigger = true)
                        returns (StreamEvent?, StreamEvent?)[] {
        (StreamEvent?, StreamEvent?)[] events = [];
        int i = 0;
        foreach var e in self.delayedEventQueue.asArray() {
            if(e is StreamEvent) {
                StreamEvent lshEvent = (isLHSTrigger) ? originEvent : e;
                StreamEvent rhsEvent = (isLHSTrigger) ? e : originEvent;

                if(conditionFunc is function (map<anydata> e1Data, map<anydata> e2Data) returns boolean) {
                    if (conditionFunc.call(lshEvent.data, rhsEvent.data)) {
                        events[i] = (lshEvent, rhsEvent);
                        i += 1;
                    }
                } else {
                    events[i] = (lshEvent, rhsEvent);
                    i += 1;
                }
            }
        }
        return events;
    }

    public function saveState() returns map<any> {
        SnapshottableStreamEvent?[] delayedEventsList = toSnapshottableEvents(self.delayedEventQueue.asArray());
        return {
            "delayedEventsList": delayedEventsList,
            "lastTimestamp": self.lastTimestamp
        };
    }

    public function restoreState(map<any> state) {
        var delayedEventsList = state["delayedEventsList"];
        if (delayedEventsList is SnapshottableStreamEvent?[]) {
            StreamEvent?[] delayedEvents = toStreamEvents(delayedEventsList);
            self.delayedEventQueue = new;
            self.delayedEventQueue.addAll(delayedEvents);
        }
        any? lts = state["lastTimestamp"];
        if (lts is int) {
            self.lastTimestamp = lts;
        }
    }
};

public function delay(any[] windowParameters, function (StreamEvent?[])? nextProcessPointer = ())
                    returns Window {
    DelayWindow delayWindow1 = new(nextProcessPointer, windowParameters);
    return delayWindow1;
}

public type SortWindow object {
    *Window;
    *Snapshotable;
    public int lengthToKeep;
    public any [] windowParameters;
    public LinkedList sortedWindow;
    public string[] fields;
    public string[] sortTypes;
    public function (StreamEvent?[])? nextProcessPointer;
    public (function (map<anydata>) returns anydata)?[] fieldFuncs;
    public MergeSort mergeSort;

    public function __init(function (StreamEvent?[])? nextProcessPointer, any[] windowParameters) {
        self.nextProcessPointer = nextProcessPointer;
        self.windowParameters = windowParameters;
        self.sortedWindow = new;
        self.lengthToKeep = 0;
        self.fields = [];
        self.sortTypes = [];
        self.fieldFuncs = [];
        self.mergeSort = new(self.fieldFuncs, self.sortTypes);
        self.initParameters(windowParameters);
    }

    public function initParameters(any[] parameters) {
        if(!(parameters.length() >= 3 && parameters.length() % 2 == 1)) {
            error err = error("Sort window should have three or more odd no of" +
                "parameters (<int> windowLength, <string> attribute1, <string> order1, " +
                "<string> attribute2, <string> order2, ...), but found " + parameters.length()
                + " input attributes" );
            panic err;
        }

        any parameter0 = parameters[0];
        if(parameter0 is int) {
            self.lengthToKeep = parameter0;
        } else {
            error err = error("Sort window's first parameter, windowLength should be of type int");
            panic err;
        }

        int i = 1;
        while(i < parameters.length()) {
            any nextParameter = parameters[i];
            if(nextParameter is string) {
                if (i % 2 == 1) {
                    self.fields[self.fields.length()] = nextParameter;
                } else {
                    if (nextParameter == ASCENDING || nextParameter == DESCENDING) {
                        self.sortTypes[self.sortTypes.length()] = nextParameter;
                    } else {
                        error err = error("Expected ascending or descending at parameter " + (i + 1) +
                            " of sort window");
                        panic err;
                    }
                }
            } else if(nextParameter is int) {
                error err = error("Expected string parameter at parameter " + (i + 1) +
                    " of sort window, but found <int>");
                panic err;
            } else if(nextParameter is float) {
                error err = error("Expected string parameter at parameter " + (i + 1) +
                    " of sort window, but found <float>");
                panic err;
            } else if(nextParameter is boolean) {
                error err = error("Expected string parameter at parameter " + (i + 1) +
                    " of sort window, but found <boolean>");
                panic err;
            } else {
                error err = error("Incompatible parameter type" );
                panic err;
            }
            i += 1;
        }

        foreach string field in self.fields {
            self.fieldFuncs[self.fieldFuncs.length()] = function (map<anydata> x) returns anydata {
                return x[field];
            };
        }

        self.mergeSort = new(self.fieldFuncs, self.sortTypes);
    }

    public function process(StreamEvent?[] streamEvents) {
        LinkedList streamEventChunk = new;
        foreach var event in streamEvents {
            streamEventChunk.addLast(event);
        }

        if (streamEventChunk.getFirst() == ()) {
            return;
        }

        lock {
            int currentTime = time:currentTime().time;

            while (streamEventChunk.hasNext()) {
                StreamEvent streamEvent = <StreamEvent>streamEventChunk.next();

                StreamEvent clonedEvent = streamEvent.copy();
                clonedEvent.eventType = EXPIRED;

                self.sortedWindow.addLast(clonedEvent);
                if (self.sortedWindow.getSize() > self.lengthToKeep) {
                    StreamEvent?[] events = [];
                    self.sortedWindow.resetToFront();

                    while (self.sortedWindow.hasNext()) {
                        StreamEvent streamEven = <StreamEvent>self.sortedWindow.next();
                        events[events.length()] = streamEven;
                    }

                    self.mergeSort.topDownMergeSort(events);
                    self.sortedWindow.clear();
                    foreach var event in events {
                        self.sortedWindow.addLast(event);
                    }

                    StreamEvent expiredEvent = <StreamEvent>self.sortedWindow.removeLast();
                    expiredEvent.timestamp = currentTime;
                    streamEventChunk.insertBeforeCurrent(expiredEvent);
                }
            }
        }

        any nextProcessFuncPointer = self.nextProcessPointer;
        if (nextProcessFuncPointer is function (StreamEvent?[])) {
            if (streamEventChunk.getSize() != 0) {
                StreamEvent?[] events = [];
                streamEventChunk.resetToFront();
                while (streamEventChunk.hasNext()) {
                    StreamEvent streamEvent = <StreamEvent>streamEventChunk.next();
                    events[events.length()] = streamEvent;
                }
                nextProcessFuncPointer.call(events);
            }
        }
    }

    public function getCandidateEvents(
                        StreamEvent originEvent,
                        (function (map<anydata> e1Data, map<anydata> e2Data) returns boolean)? conditionFunc,
                        boolean isLHSTrigger = true)
                        returns (StreamEvent?, StreamEvent?)[] {
        (StreamEvent?, StreamEvent?)[] events = [];
        int i = 0;
        foreach var e in self.sortedWindow.asArray() {
            if (e is StreamEvent) {
                StreamEvent lshEvent = (isLHSTrigger) ? originEvent : e;
                StreamEvent rhsEvent = (isLHSTrigger) ? e : originEvent;

                if (conditionFunc is function (map<anydata> e1Data, map<anydata> e2Data) returns boolean) {
                    if (conditionFunc.call(lshEvent.data, rhsEvent.data)) {
                        events[i] = (lshEvent, rhsEvent);
                        i += 1;
                    }
                } else {
                    events[i] = (lshEvent, rhsEvent);
                    i += 1;
                }
            }
        }
        return events;
    }

    public function saveState() returns map<any> {
        SnapshottableStreamEvent?[] sortEventsList = toSnapshottableEvents(self.sortedWindow.asArray());
        return {
            "sortEventsList": sortEventsList
        };
    }

    public function restoreState(map<any> state) {
        var sortEventsList = state["sortEventsList"];
        if (sortEventsList is SnapshottableStreamEvent?[]) {
            StreamEvent?[] sortedEvents = toStreamEvents(sortEventsList);
            self.sortedWindow = new;
            self.sortedWindow.addAll(sortedEvents);
        }
    }
};

public function sort(any[] windowParameters, function (StreamEvent?[])? nextProcessPointer = ())
                    returns Window {
    SortWindow sortWindow1 = new(nextProcessPointer, windowParameters);
    return sortWindow1;
}

public type TimeAccumulatingWindow object {
    *Window;
    *Snapshotable;
    public int timeInMillis;
    public any[] windowParameters;
    public LinkedList currentEventQueue;
    public StreamEvent? resetEvent;
    public function (StreamEvent?[])? nextProcessPointer;
    public int lastTimestamp = -1;
    public Scheduler scheduler;

    public function __init(function (StreamEvent?[])? nextProcessPointer, any[] windowParameters) {
        self.nextProcessPointer = nextProcessPointer;
        self.windowParameters = windowParameters;
        self.timeInMillis = 0;
        self.currentEventQueue = new;
        self.resetEvent = ();
        self.initParameters(windowParameters);
        self.scheduler = new(function (StreamEvent?[] events) {
                self.process(events);
            });
    }

    public function initParameters(any[] parameters) {
        if (parameters.length() == 1) {
            any parameter0 = parameters[0];
            if (parameter0 is int) {
                self.timeInMillis = parameter0;
            } else {
                error err = error("Time accumulating window expects an int parameter");
                panic err;
            }
        } else {
            error err = error("Time accumulating window should only have one parameter (<int> " +
                "timePeriod), but found " + parameters.length() + " input attributes");
            panic err;
        }
    }

    public function process(StreamEvent?[] streamEvents) {
        LinkedList outputStreamEvents = new();

        int currentTime = time:currentTime().time;
        boolean sendEvents = false;

        foreach var evt in streamEvents {
            StreamEvent event = <StreamEvent> evt;
            if (event.eventType != "CURRENT") {
                continue;
            }

            if (event.eventType == "CURRENT" && event.timestamp < self.lastTimestamp - self.timeInMillis) {
                continue;
            }

            StreamEvent clonedEvent = event.copy();

            if(self.lastTimestamp < clonedEvent.timestamp) {
                self.lastTimestamp = clonedEvent.timestamp;
            }

            self.currentEventQueue.addLast(clonedEvent);
            self.scheduler.notifyAt(self.lastTimestamp + self.timeInMillis);
        }

        if (self.currentEventQueue.getLast() != ()) {
            if (currentTime - self.lastTimestamp >= self.timeInMillis) {
                self.resetEvent = createResetStreamEvent(getStreamEvent(self.currentEventQueue.getFirst()));
                outputStreamEvents.addLast(self.resetEvent);
                self.currentEventQueue.resetToFront();
                while (self.currentEventQueue.hasNext()) {
                    StreamEvent streamEvent = getStreamEvent(self.currentEventQueue.next());
                    outputStreamEvents.addLast(streamEvent);
                }
                self.currentEventQueue.clear();
            }
        }

        any nextProcessFuncPointer = self.nextProcessPointer;
        if (nextProcessFuncPointer is function (StreamEvent?[])) {
            if (outputStreamEvents.getSize() != 0) {
                StreamEvent?[] events = [];
                outputStreamEvents.resetToFront();
                while (outputStreamEvents.hasNext()) {
                    StreamEvent streamEvent = getStreamEvent(outputStreamEvents.next());
                    events[events.length()] = streamEvent;
                }
                nextProcessFuncPointer.call(events);
            }
        }
    }

    public function getCandidateEvents(
                        StreamEvent originEvent,
                        (function (map<anydata> e1Data, map<anydata> e2Data) returns boolean)? conditionFunc,
                        boolean isLHSTrigger = true)
                        returns (StreamEvent?, StreamEvent?)[] {
        (StreamEvent?, StreamEvent?)[] events = [];
        int i = 0;
        foreach var e in self.currentEventQueue.asArray() {
            if (e is StreamEvent) {
                StreamEvent lshEvent = (isLHSTrigger) ? originEvent : e;
                StreamEvent rhsEvent = (isLHSTrigger) ? e : originEvent;

                if (conditionFunc is function (map<anydata> e1Data, map<anydata> e2Data) returns boolean) {
                    if (conditionFunc.call(lshEvent.data, rhsEvent.data)) {
                        events[i] = (lshEvent, rhsEvent);
                        i += 1;
                    }
                } else {
                    events[i] = (lshEvent, rhsEvent);
                    i += 1;
                }
            }
        }
        return events;
    }

    public function saveState() returns map<any> {
        SnapshottableStreamEvent?[] currentEventsList = toSnapshottableEvents(self.currentEventQueue.asArray());
        StreamEvent? resetStreamEvt = self.resetEvent;
        SnapshottableStreamEvent? resetEvt = (resetStreamEvt is StreamEvent)
        ? toSnapshottableEvent(resetStreamEvt) : ();
        return {
            "currentEventsList": currentEventsList,
            "resetEvt": resetEvt,
            "lastTimestamp": self.lastTimestamp
        };
    }

    public function restoreState(map<any> state) {
        var currentEventsList = state["currentEventsList"];
        if (currentEventsList is SnapshottableStreamEvent?[]) {
            StreamEvent?[] currentEvents = toStreamEvents(currentEventsList);
            self.currentEventQueue = new;
            self.currentEventQueue.addAll(currentEvents);
        }
        any? lts = state["lastTimestamp"];
        if (lts is int) {
            self.lastTimestamp = lts;
        }
        var resetEvt = state["resetEvt"];
        if (resetEvt is SnapshottableStreamEvent) {
            StreamEvent r = toStreamEvent(resetEvt);
            self.resetEvent = r;
        }
    }
};

public function timeAccum(any[] windowParameters, function (StreamEvent?[])? nextProcessPointer = ())
                    returns Window {
    TimeAccumulatingWindow timeAccumulatingWindow1 = new(nextProcessPointer, windowParameters);
    return timeAccumulatingWindow1;
}

public type HoppingWindow object {
    *Window;
    *Snapshotable;
    public int timeInMilliSeconds;
    public int hoppingTime;
    public any[] windowParameters;
    public int nextEmitTime = -1;
    public LinkedList currentEventQueue;
    public StreamEvent? resetEvent;
    public function (StreamEvent?[])? nextProcessPointer;
    public Scheduler scheduler;

    public function __init(function (StreamEvent?[])? nextProcessPointer, any[] windowParameters) {
        self.nextProcessPointer = nextProcessPointer;
        self.windowParameters = windowParameters;
        self.timeInMilliSeconds = 0;
        self.hoppingTime = 0;
        self.resetEvent = ();
        self.currentEventQueue = new();
        self.initParameters(self.windowParameters);
        self.scheduler = new(function (StreamEvent?[] events) {
                self.process(events);
            });
    }

    public function initParameters(any[] parameters) {
        if (parameters.length() == 2) {
            any windowTimeParam = parameters[0];
            if (windowTimeParam is int) {
                self.timeInMilliSeconds = windowTimeParam;
            } else {
                error err = error("Hopping window's first parameter, windowTime should be of type int");
                panic err;
            }

            any hoppingTimeParam = parameters[1];
            if (hoppingTimeParam is int) {
                self.hoppingTime = hoppingTimeParam;
            } else {
                error err = error("Hopping window's second parameter, hoppingTime should be of type int");
                panic err;
            }
        } else {
            error err = error("Hopping window should only have two parameters (<int> windowTime, <int> " +
                "hoppingTime), but found " + parameters.length() + " input attributes");
            panic err;
        }
    }

    public function process(StreamEvent?[] streamEvents) {
        LinkedList outputStreamEvents = new();
        if (self.nextEmitTime == -1) {
            self.nextEmitTime = time:currentTime().time + self.hoppingTime;
            self.scheduler.notifyAt(self.nextEmitTime);
        }

        int currentTime = time:currentTime().time;
        boolean sendEvents = false;

        if (currentTime >= self.nextEmitTime) {
            self.nextEmitTime += self.hoppingTime;
            self.scheduler.notifyAt(self.nextEmitTime);
            sendEvents = true;
        } else {
            sendEvents = false;
        }

        foreach var evt in streamEvents {
            StreamEvent event = <StreamEvent>evt;
            if (event.eventType != "CURRENT") {
                continue;
            }
            StreamEvent clonedEvent = event.copy();
            self.currentEventQueue.addLast(clonedEvent);
        }
        if (sendEvents) {
            if (self.currentEventQueue.getFirst() != ()) {
                if (!(self.resetEvent is ())) {
                    outputStreamEvents.addLast(self.resetEvent);
                    self.resetEvent = ();
                }
                self.resetEvent = createResetStreamEvent(getStreamEvent(self.currentEventQueue.getFirst()));
                self.currentEventQueue.resetToFront();
                while (self.currentEventQueue.hasNext()) {
                    StreamEvent streamEvent = getStreamEvent(self.currentEventQueue.next());
                    if (streamEvent.timestamp >= self.nextEmitTime - self.hoppingTime - self
                        .timeInMilliSeconds && streamEvent.timestamp < self.nextEmitTime - self.hoppingTime) {
                        outputStreamEvents.addLast(streamEvent);
                    } else {
                        self.currentEventQueue.removeCurrent();
                    }
                }
            }
        }

        any nextProcessFuncPointer = self.nextProcessPointer;
        if (nextProcessFuncPointer is function (StreamEvent?[])) {
            if (outputStreamEvents.getSize() != 0) {
                StreamEvent?[] events = [];
                outputStreamEvents.resetToFront();
                while (outputStreamEvents.hasNext()) {
                    StreamEvent streamEvent = getStreamEvent(outputStreamEvents.next());
                    events[events.length()] = streamEvent;
                }
                nextProcessFuncPointer.call(events);
            }
        }
    }

    public function getCandidateEvents(
                        StreamEvent originEvent,
                        (function (map<anydata> e1Data, map<anydata> e2Data) returns boolean)? conditionFunc,
                        boolean isLHSTrigger = true)
                        returns (StreamEvent?, StreamEvent?)[] {
        (StreamEvent?, StreamEvent?)[] events = [];
        int i = 0;
        foreach var e in self.currentEventQueue.asArray() {
            if (e is StreamEvent) {
                StreamEvent lshEvent = (isLHSTrigger) ? originEvent : e;
                StreamEvent rhsEvent = (isLHSTrigger) ? e : originEvent;

                if (conditionFunc is function (map<anydata> e1Data, map<anydata> e2Data) returns boolean) {
                    if (conditionFunc.call(lshEvent.data, rhsEvent.data)) {
                        events[i] = (lshEvent, rhsEvent);
                        i += 1;
                    }
                } else {
                    events[i] = (lshEvent, rhsEvent);
                    i += 1;
                }
            }
        }
        return events;
    }
<<<<<<< HEAD

    public function saveState() returns map<any> {
        SnapshottableStreamEvent?[] currentEventsList = toSnapshottableEvents(self.currentEventQueue.asArray());
        StreamEvent? resetStreamEvt = self.resetEvent;
        SnapshottableStreamEvent? resetEvt = (resetStreamEvt is StreamEvent)
        ? toSnapshottableEvent(resetStreamEvt) : ();
        return {
            "currentEventsList": currentEventsList,
            "resetEvt": resetEvt,
            "nextEmitTime": self.nextEmitTime
        };
    }

    public function restoreState(map<any> state) {
        var currentEventsList = state["currentEventsList"];
        if (currentEventsList is SnapshottableStreamEvent?[]) {
            StreamEvent?[] currentEvents = toStreamEvents(currentEventsList);
            self.currentEventQueue = new;
            self.currentEventQueue.addAll(currentEvents);
        }
        var resetEvt = state["resetEvt"];
        if (resetEvt is SnapshottableStreamEvent) {
            StreamEvent r = toStreamEvent(resetEvt);
            self.resetEvent = r;
        }
        any? n = state["nextEmitTime"];
        if (n is int) {
            self.nextEmitTime = n;
        }
    }

    public function handleError(error e) {
        io:println("Error occured", e.reason());
    }
=======
>>>>>>> 862fb794
};

public function hopping(any[] windowParameters, function (StreamEvent?[])? nextProcessPointer = ())
                    returns Window {
    HoppingWindow hoppingWindow = new(nextProcessPointer, windowParameters);
    return hoppingWindow;
}

public type TimeOrderWindow object {
    *Window;
    *Snapshotable;
    public int timeInMillis;
    public any[] windowParameters;
    public LinkedList expiredEventQueue;
    public function (StreamEvent?[])? nextProcessPointer;
    public string timestamp;
    public int lastTimestamp;
    public boolean dropOlderEvents;
    public MergeSort mergeSort;
    public Scheduler scheduler;

    public function __init(function (StreamEvent?[])? nextProcessPointer, any[] windowParameters) {
        self.nextProcessPointer = nextProcessPointer;
        self.windowParameters = windowParameters;
        self.timeInMillis = 0;
        self.lastTimestamp = 0;
        self.timestamp = "";
        self.dropOlderEvents = false;
        self.expiredEventQueue = new;
        self.mergeSort = new([], []);
        self.initParameters(windowParameters);
        self.scheduler = new(function (StreamEvent?[] events) {
                self.process(events);
            });
    }

    public function initParameters(any[] parameters) {
        if (parameters.length() == 3) {
            any timestampParam = parameters[0];
            if (timestampParam is string) {
                self.timestamp = timestampParam;
            } else {
                error err = error("TimeOrder window's first parameter, timestamp should be of type string");
                panic err;
            }

            any timeInMillisParam = parameters[1];
            if (timeInMillisParam is int) {
                self.timeInMillis = timeInMillisParam;
            } else {
                error err = error("TimeOrder window's second parameter, windowTime should be of type int");
                panic err;
            }

            any dropOlderEventsParam = parameters[2];
            if (dropOlderEventsParam is boolean) {
                self.dropOlderEvents = dropOlderEventsParam;
            } else {
                error err = error("TimeOrder window's third parameter, dropOlderEvents should be of type boolean");
                panic err;
            }
        } else {
            error err = error("TimeOrder window should only have three parameters (<string> timestamp, <int> " +
                "windowTime, <boolean> dropOlderEvents), but found " + parameters.length() + " input attributes");
            panic err;
        }

        (function (map<anydata>) returns anydata)?[] fieldFuncs = [function (map<anydata> x) returns anydata {
            return x[self.timestamp];
        }];
        string[] sortTypes = [ASCENDING];
        self.mergeSort = new(fieldFuncs, sortTypes);
    }

    public function process(StreamEvent?[] streamEvents) {
        LinkedList streamEventChunk = new;
        lock {
<<<<<<< HEAD
            foreach var e in streamEvents {
                StreamEvent event = <StreamEvent>e;
=======
            foreach var event in streamEvents {
>>>>>>> 862fb794
                streamEventChunk.addLast(event);
            }

            streamEventChunk.resetToFront();

            while (streamEventChunk.hasNext()) {
                StreamEvent streamEvent = getStreamEvent(streamEventChunk.next());
                int currentTime = time:currentTime().time;
                self.expiredEventQueue.resetToFront();

                while (self.expiredEventQueue.hasNext()) {
                    StreamEvent expiredEvent = getStreamEvent(self.expiredEventQueue.next());
                    int timeDiff = (expiredEvent.timestamp - currentTime) + self.timeInMillis;
                    if (timeDiff <= 0) {
                        self.expiredEventQueue.removeCurrent();
                        streamEventChunk.insertBeforeCurrent(expiredEvent);
                    } else {
                        break;
                    }
                }

                if (streamEvent.eventType == CURRENT) {
                    if (self.dropOlderEvents && (currentTime - self.getTimestamp(streamEvent.data[self.timestamp])) >
                        self.timeInMillis) {
                        streamEventChunk.removeCurrent();
                    } else {
                        StreamEvent clonedEvent = streamEvent.copy();
                        clonedEvent.eventType = EXPIRED;
                        clonedEvent.timestamp = self.getTimestamp(clonedEvent.data[self.timestamp]);
                        self.expiredEventQueue.addLast(clonedEvent);
                        StreamEvent?[] events = [];
                        foreach var e in self.expiredEventQueue.asArray() {
                            if (e is StreamEvent) {
                                events[events.length()] = e;
                            }
                        }
                        self.mergeSort.topDownMergeSort(events);
                        self.expiredEventQueue.clear();
                        foreach var event in events {
                            self.expiredEventQueue.addLast(event);
                        }
                    }

<<<<<<< HEAD
                    StreamEvent?[] events = [];
                    self.expiredEventQueue.resetToFront();

                    while (self.expiredEventQueue.hasNext()) {
                        StreamEvent streamEven = <StreamEvent>self.expiredEventQueue.next();
                        events[events.length()] = streamEven;
                    }

                    self.mergeSort.topDownMergeSort(events);
                    self.expiredEventQueue.clear();
                    foreach var e in events {
                        StreamEvent event = <StreamEvent>e;
                        self.expiredEventQueue.addLast(event);
=======
                    if (self.lastTimestamp < self.getTimestamp(streamEvent.data[self.timestamp])) {
                        self.scheduler.notifyAt(self.getTimestamp(streamEvent.data[self.timestamp]) + self
                                .timeInMillis);
                        self.lastTimestamp = self.getTimestamp(streamEvent.data[self.timestamp]);
>>>>>>> 862fb794
                    }
                } else {
                    streamEventChunk.removeCurrent();
                }
            }
            self.expiredEventQueue.resetToFront();
        }

        any nextProcessFuncPointer = self.nextProcessPointer;
        if (nextProcessFuncPointer is function (StreamEvent?[])) {
            if (streamEventChunk.getSize() != 0) {
                StreamEvent?[] events = [];
                streamEventChunk.resetToFront();
                while (streamEventChunk.hasNext()) {
                    StreamEvent streamEvent = getStreamEvent(streamEventChunk.next());
                    events[events.length()] = streamEvent;
                }
                nextProcessFuncPointer.call(events);
            }
        }
    }

    public function getCandidateEvents(
                        StreamEvent originEvent,
                        (function (map<anydata> e1Data, map<anydata> e2Data) returns boolean)? conditionFunc,
                        boolean isLHSTrigger = true)
                        returns (StreamEvent?, StreamEvent?)[] {
        (StreamEvent?, StreamEvent?)[] events = [];
        int i = 0;
        foreach var e in self.expiredEventQueue.asArray() {
            if (e is StreamEvent) {
                StreamEvent lshEvent = (isLHSTrigger) ? originEvent : e;
                StreamEvent rhsEvent = (isLHSTrigger) ? e : originEvent;

                if (conditionFunc is function (map<anydata> e1Data, map<anydata> e2Data) returns boolean) {
                    if (conditionFunc.call(lshEvent.data, rhsEvent.data)) {
                        events[i] = (lshEvent, rhsEvent);
                        i += 1;
                    }
                } else {
                    events[i] = (lshEvent, rhsEvent);
                    i += 1;
                }
            }
        }
        return events;
    }

    public function getTimestamp(any val) returns (int) {
        if (val is int) {
            return val;
        } else {
            error err = error("timestamp should be of type int");
            panic err;
        }
    }

    public function saveState() returns map<any> {
        SnapshottableStreamEvent?[] expiredEventsList = toSnapshottableEvents(self.expiredEventQueue.asArray());
        return {
            "expiredEventsList": expiredEventsList
        };
    }

    public function restoreState(map<any> state) {
        var expiredEventsList = state["expiredEventsList"];
        if (expiredEventsList is SnapshottableStreamEvent?[]) {
            StreamEvent?[] expiredEvents = toStreamEvents(expiredEventsList);
            self.expiredEventQueue = new;
            self.expiredEventQueue.addAll(expiredEvents);
        }
    }
};

public function timeOrder(any[] windowParameters, function (StreamEvent?[])? nextProcessPointer = ())
                    returns Window {

    TimeOrderWindow timeOrderWindow = new(nextProcessPointer, windowParameters);
    return timeOrderWindow;
}<|MERGE_RESOLUTION|>--- conflicted
+++ resolved
@@ -552,7 +552,6 @@
         }
         return events;
     }
-<<<<<<< HEAD
 
     public function saveState() returns map<any> {
         SnapshottableStreamEvent?[] currentEventsList = toSnapshottableEvents(self.currentEventQueue.asArray());
@@ -588,12 +587,6 @@
             self.nextEmitTime = nxtEmitTime;
         }
     }
-
-    public function handleError(error e) {
-        io:println("Error occured", e.reason());
-    }
-=======
->>>>>>> 862fb794
 };
 
 public function timeBatch(any[] windowParameters, function (StreamEvent?[])? nextProcessPointer = ())
@@ -987,7 +980,6 @@
         return events;
     }
 
-<<<<<<< HEAD
     public function saveState() returns map<any> {
         SnapshottableStreamEvent?[] currentEventsList = toSnapshottableEvents(self.currentEventChunk.asArray());
         SnapshottableStreamEvent?[] expiredEventsList = toSnapshottableEvents(self.expiredEventChunk.asArray());
@@ -1051,12 +1043,6 @@
         }
     }
 
-    public function handleError(error e) {
-        io:println("Error occured", e.reason());
-    }
-
-=======
->>>>>>> 862fb794
     public function cloneAppend(StreamEvent currStreamEvent) {
         StreamEvent clonedEvent = currStreamEvent.copy();
         if (self.replaceTimestampWithBatchEndTime) {
@@ -2210,7 +2196,6 @@
         }
         return events;
     }
-<<<<<<< HEAD
 
     public function saveState() returns map<any> {
         SnapshottableStreamEvent?[] currentEventsList = toSnapshottableEvents(self.currentEventQueue.asArray());
@@ -2241,12 +2226,6 @@
             self.nextEmitTime = n;
         }
     }
-
-    public function handleError(error e) {
-        io:println("Error occured", e.reason());
-    }
-=======
->>>>>>> 862fb794
 };
 
 public function hopping(any[] windowParameters, function (StreamEvent?[])? nextProcessPointer = ())
@@ -2324,12 +2303,7 @@
     public function process(StreamEvent?[] streamEvents) {
         LinkedList streamEventChunk = new;
         lock {
-<<<<<<< HEAD
-            foreach var e in streamEvents {
-                StreamEvent event = <StreamEvent>e;
-=======
             foreach var event in streamEvents {
->>>>>>> 862fb794
                 streamEventChunk.addLast(event);
             }
 
@@ -2373,26 +2347,10 @@
                         }
                     }
 
-<<<<<<< HEAD
-                    StreamEvent?[] events = [];
-                    self.expiredEventQueue.resetToFront();
-
-                    while (self.expiredEventQueue.hasNext()) {
-                        StreamEvent streamEven = <StreamEvent>self.expiredEventQueue.next();
-                        events[events.length()] = streamEven;
-                    }
-
-                    self.mergeSort.topDownMergeSort(events);
-                    self.expiredEventQueue.clear();
-                    foreach var e in events {
-                        StreamEvent event = <StreamEvent>e;
-                        self.expiredEventQueue.addLast(event);
-=======
                     if (self.lastTimestamp < self.getTimestamp(streamEvent.data[self.timestamp])) {
                         self.scheduler.notifyAt(self.getTimestamp(streamEvent.data[self.timestamp]) + self
                                 .timeInMillis);
                         self.lastTimestamp = self.getTimestamp(streamEvent.data[self.timestamp]);
->>>>>>> 862fb794
                     }
                 } else {
                     streamEventChunk.removeCurrent();
@@ -2453,7 +2411,8 @@
     public function saveState() returns map<any> {
         SnapshottableStreamEvent?[] expiredEventsList = toSnapshottableEvents(self.expiredEventQueue.asArray());
         return {
-            "expiredEventsList": expiredEventsList
+            "expiredEventsList": expiredEventsList,
+            "lastTimestamp": self.lastTimestamp
         };
     }
 
@@ -2464,6 +2423,10 @@
             self.expiredEventQueue = new;
             self.expiredEventQueue.addAll(expiredEvents);
         }
+        any? lts = state["lastTimestamp"];
+        if (lts is int) {
+            self.lastTimestamp = lts;
+        }
     }
 };
 
