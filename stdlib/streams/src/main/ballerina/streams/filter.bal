--- conflicted
+++ resolved
@@ -39,11 +39,7 @@
     }
 };
 
-<<<<<<< HEAD
-public function createFilter(function(StreamEvent[]) nextProcPointer,
-=======
 public function createFilter(function (StreamEvent[]) nextProcPointer,
->>>>>>> db6956c7
                              function (map<anydata> o) returns boolean conditionFunc) returns Filter {
     Filter filter = new(nextProcPointer, conditionFunc);
     return filter;
