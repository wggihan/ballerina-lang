--- conflicted
+++ resolved
@@ -20,11 +20,7 @@
     <parent>
         <artifactId>siddhi</artifactId>
         <groupId>org.wso2.siddhi</groupId>
-<<<<<<< HEAD
-        <version>4.0.0-M55-SNAPSHOT</version>
-=======
         <version>4.0.0-M58-SNAPSHOT</version>
->>>>>>> 0e121f41
         <relativePath>../../pom.xml</relativePath>
     </parent>
 
