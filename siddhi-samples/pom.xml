--- conflicted
+++ resolved
@@ -20,13 +20,8 @@
     <parent>
         <artifactId>siddhi</artifactId>
         <groupId>org.wso2.siddhi</groupId>
-<<<<<<< HEAD
-        <version>4.0.0-M87-SNAPSHOT</version>
-=======
         <version>4.0.0-M88-SNAPSHOT</version>
->>>>>>> ccf6bfd5
         <relativePath>../../pom.xml</relativePath>
-
     </parent>
     <modelVersion>4.0.0</modelVersion>
     <artifactId>siddhi-samples</artifactId>
