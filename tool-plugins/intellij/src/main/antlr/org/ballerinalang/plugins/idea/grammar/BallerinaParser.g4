parser grammar BallerinaParser;

options {
    language = Java;
    tokenVocab = BallerinaLexer;
}

//todo revisit blockStatement

// starting point for parsing a bal file
compilationUnit
    :   packageDeclaration?
        (importDeclaration | namespaceDeclaration)*
        (annotationAttachment* documentationAttachment? deprecatedAttachment? definition)*
        EOF
    ;

packageDeclaration
    :   PACKAGE fullyQualifiedPackageName version? SEMICOLON
    ;

version
    : (VERSION Identifier)
    ;

importDeclaration
    :   IMPORT fullyQualifiedPackageName version? (AS packageAlias)? SEMICOLON
    ;

fullyQualifiedPackageName
    :   packageName (DOT packageName)*
    ;

packageName
    :   Identifier
    ;

packageAlias
    :   packageName
    ;

definition
    :   serviceDefinition
    |   functionDefinition
    |   connectorDefinition
    |   structDefinition
    |   streamletDefinition
    |   enumDefinition
    |   constantDefinition
    |   annotationDefinition
    |   globalVariableDefinition
    |   globalEndpointDefinition
    |   transformerDefinition
    ;

serviceDefinition
    :   SERVICE LT nameReference GT Identifier LEFT_BRACE serviceBody RIGHT_BRACE
    ;

serviceBody
    :  endpointDeclaration* variableDefinitionStatement* resourceDefinition*
    ;

resourceDefinition
    :   annotationAttachment* documentationAttachment? deprecatedAttachment? RESOURCE Identifier LEFT_PARENTHESIS parameterList RIGHT_PARENTHESIS LEFT_BRACE callableUnitBody RIGHT_BRACE
    ;

callableUnitBody
    :  endpointDeclaration* statement*
    |  endpointDeclaration* workerDeclaration+
    ;

functionDefinition
    :   (PUBLIC)? NATIVE FUNCTION (LT codeBlockParameter GT)? Identifier LEFT_PARENTHESIS formalParameterList? RIGHT_PARENTHESIS returnParameters? SEMICOLON
    |   (PUBLIC)? FUNCTION (LT codeBlockParameter GT)? Identifier LEFT_PARENTHESIS formalParameterList? RIGHT_PARENTHESIS returnParameters? LEFT_BRACE callableUnitBody RIGHT_BRACE
    ;

lambdaFunction
    :  FUNCTION LEFT_PARENTHESIS formalParameterList? RIGHT_PARENTHESIS returnParameters? LEFT_BRACE callableUnitBody RIGHT_BRACE
    ;

connectorDefinition
    :   (PUBLIC)? CONNECTOR Identifier (LT codeBlockParameter GT)? LEFT_PARENTHESIS parameterList? RIGHT_PARENTHESIS LEFT_BRACE connectorBody RIGHT_BRACE
    ;

connectorBody
    :  endpointDeclaration* variableDefinitionStatement* (annotationAttachment* documentationAttachment? deprecatedAttachment? actionDefinition)*
    ;

actionDefinition
    :   NATIVE ACTION Identifier LEFT_PARENTHESIS formalParameterList? RIGHT_PARENTHESIS returnParameters? SEMICOLON
    |   ACTION Identifier LEFT_PARENTHESIS formalParameterList? RIGHT_PARENTHESIS returnParameters? LEFT_BRACE callableUnitBody RIGHT_BRACE
    ;

structDefinition
    :   (PUBLIC)? STRUCT Identifier LEFT_BRACE structBody RIGHT_BRACE
    ;

structBody
    :   fieldDefinition* privateStructBody?
    ;

streamletDefinition
    :   STREAMLET Identifier LEFT_PARENTHESIS parameterList? RIGHT_PARENTHESIS streamletBody
    ;

streamletBody
    :   LEFT_BRACE streamingQueryDeclaration  RIGHT_BRACE
    ;

streamingQueryDeclaration
    : (TYPE_STREAM (LT nameReference GT)?)* (streamingQueryStatement | queryDeclaration+)
    ;

privateStructBody
    :   PRIVATE COLON fieldDefinition*
    ;

annotationDefinition
    : (PUBLIC)? ANNOTATION  (LT attachmentPoint (COMMA attachmentPoint)* GT)?  Identifier userDefineTypeName? SEMICOLON
    ;

enumDefinition
    : (PUBLIC)? ENUM Identifier LEFT_BRACE enumFieldList RIGHT_BRACE
    ;

enumFieldList
    :  enumField (COMMA enumField)*
    ;

enumField
    :   Identifier
    ;

globalVariableDefinition
    :   (PUBLIC)? typeName Identifier (ASSIGN expression )? SEMICOLON
    ;

transformerDefinition
    :   (PUBLIC)? TRANSFORMER LT parameterList GT (Identifier LEFT_PARENTHESIS parameterList? RIGHT_PARENTHESIS)? LEFT_BRACE callableUnitBody RIGHT_BRACE
    ;

attachmentPoint
     : SERVICE
     | RESOURCE
     | CONNECTOR
     | ACTION
     | FUNCTION
     | STRUCT
     | STREAMLET
     | ENUM
     | ENDPOINT
     | CONST
     | PARAMETER
     | ANNOTATION
     | TRANSFORMER
     ;

constantDefinition
    :   (PUBLIC)? CONST valueTypeName Identifier ASSIGN expression SEMICOLON
    ;

workerDeclaration
    :   WORKER Identifier LEFT_BRACE workerBody RIGHT_BRACE
    ;

workerBody
    :   statement*
    ;

globalEndpointDefinition
    :   PUBLIC? endpointDeclaration
    ;

endpointDeclaration
    :   annotationAttachment* ENDPOINT (LT endpointType GT) Identifier recordLiteral?
    ;

endpointType
    :   nameReference
    ;

typeName
    :   TYPE_ANY
    |   TYPE_TYPE
    |   valueTypeName
    |   referenceTypeName
    |   typeName (LEFT_BRACKET RIGHT_BRACKET)+
    ;

builtInTypeName
     :   TYPE_ANY
     |   TYPE_TYPE
     |   valueTypeName
     |   builtInReferenceTypeName
     |   typeName (LEFT_BRACKET RIGHT_BRACKET)+
     ;

referenceTypeName
    :   builtInReferenceTypeName
    |   userDefineTypeName
    |   anonStructTypeName
    ;

userDefineTypeName
    :   nameReference
    ;

anonStructTypeName
    : STRUCT LEFT_BRACE structBody RIGHT_BRACE
    ;

valueTypeName
    :   TYPE_BOOL
    |   TYPE_INT
    |   TYPE_FLOAT
    |   TYPE_STRING
    |   TYPE_BLOB
    ;

builtInReferenceTypeName
    :   TYPE_MAP (LT typeName GT)?
    |   TYPE_FUTURE (LT typeName GT)?         
    |   TYPE_XML (LT (LEFT_BRACE xmlNamespaceName RIGHT_BRACE)? xmlLocalName GT)?
    |   TYPE_JSON (LT structReference GT)?
    |   TYPE_TABLE (LT structReference GT)?
    |   TYPE_STREAM (LT nameReference GT)?
    |   TYPE_AGGREGTION (LT nameReference GT)?
    |   functionTypeName
    ;

functionTypeName
    :   FUNCTION LEFT_PARENTHESIS (parameterList | parameterTypeNameList)? RIGHT_PARENTHESIS returnParameters?
    ;

xmlNamespaceName
    :   QuotedStringLiteral
    ;

xmlLocalName
    :   Identifier
    ;

annotationAttachment
    :   AT nameReference recordLiteral?
    ;

 //============================================================================================================
// STATEMENTS / BLOCKS

statement
    :   variableDefinitionStatement
    |   assignmentStatement
    |   ifElseStatement
    |   foreachStatement
    |   whileStatement
    |   nextStatement
    |   breakStatement
    |   forkJoinStatement
    |   tryCatchStatement
    |   throwStatement
    |   returnStatement
    |   (triggerWorker | workerReply)
    |   expressionStmt
    |   transactionStatement
    |   abortStatement
    |   lockStatement
    |   namespaceDeclarationStatement
    |   streamingQueryStatement
    ;

variableDefinitionStatement
    :   typeName Identifier (ASSIGN (expression | actionInvocation))? SEMICOLON
    ;

recordLiteral
    :   LEFT_BRACE (recordKeyValue (COMMA recordKeyValue)*)? RIGHT_BRACE
    ;

recordKeyValue
    :   recordKey COLON recordValue
    ;

recordKey
    :   Identifier
    |   simpleLiteral
    ;

recordValue
    :   expression
    ;

arrayLiteral
    :   LEFT_BRACKET expressionList? RIGHT_BRACKET
    ;

typeInitExpr
    :   NEW userDefineTypeName LEFT_PARENTHESIS expressionList? RIGHT_PARENTHESIS
    ;

assignmentStatement
    :   (VAR)? variableReferenceList ASSIGN (expression | actionInvocation) SEMICOLON
    ;

variableReferenceList
    :   variableReference (COMMA variableReference)*
    ;

ifElseStatement
    :  ifClause elseIfClause* elseClause? RIGHT_BRACE
    ;

ifClause
    :   IF LEFT_PARENTHESIS expression RIGHT_PARENTHESIS LEFT_BRACE codeBlockBody
    ;

elseIfClause
    :   RIGHT_BRACE ELSE IF LEFT_PARENTHESIS expression RIGHT_PARENTHESIS LEFT_BRACE codeBlockBody
    ;

elseClause
    :   RIGHT_BRACE ELSE LEFT_BRACE codeBlockBody
    ;

foreachStatement
    :   FOREACH LEFT_PARENTHESIS? variableReferenceList IN  (expression | intRangeExpression) RIGHT_PARENTHESIS? LEFT_BRACE codeBlockBody RIGHT_BRACE
    ;

intRangeExpression
    : expression RANGE expression
    | (LEFT_BRACKET|LEFT_PARENTHESIS) expression RANGE expression (RIGHT_BRACKET|RIGHT_PARENTHESIS)
    ;

whileStatement
    :   WHILE LEFT_PARENTHESIS expression RIGHT_PARENTHESIS LEFT_BRACE codeBlockBody RIGHT_BRACE
    ;

nextStatement
    :   NEXT SEMICOLON
    ;

breakStatement
    :   BREAK SEMICOLON
    ;

// typeName is only message
forkJoinStatement
    : FORK LEFT_BRACE workerDeclaration* joinClause? timeoutClause? RIGHT_BRACE
    ;

// below typeName is only 'message[]'
joinClause
    :   RIGHT_BRACE JOIN (LEFT_PARENTHESIS joinConditions RIGHT_PARENTHESIS)? LEFT_PARENTHESIS codeBlockParameter RIGHT_PARENTHESIS LEFT_BRACE codeBlockBody
    ;

joinConditions
    :   SOME IntegerLiteral (workerReference (COMMA workerReference)*)?     # anyJoinCondition
    |   ALL (workerReference (COMMA workerReference)*)?                     # allJoinCondition
    ;

// below typeName is only 'message[]'
timeoutClause
    :   RIGHT_BRACE TIMEOUT LEFT_PARENTHESIS expression RIGHT_PARENTHESIS LEFT_PARENTHESIS codeBlockParameter RIGHT_PARENTHESIS  LEFT_BRACE codeBlockBody
    ;

tryCatchStatement
    :   TRY LEFT_BRACE codeBlockBody catchClauses RIGHT_BRACE
    ;

catchClauses
    : catchClause+ finallyClause?
    | finallyClause
    ;

catchClause
    :  RIGHT_BRACE CATCH LEFT_PARENTHESIS codeBlockParameter RIGHT_PARENTHESIS LEFT_BRACE codeBlockBody
    ;

finallyClause
    : RIGHT_BRACE FINALLY LEFT_BRACE codeBlockBody
    ;

throwStatement
    :   THROW expression SEMICOLON
    ;

returnStatement
    :   RETURN expressionList? SEMICOLON
    ;

// below left Identifier is of type TYPE_MESSAGE and the right Identifier is of type WORKER
triggerWorker
    :   expressionList RARROW workerReference SEMICOLON #invokeWorker
    |   expressionList RARROW FORK SEMICOLON     #invokeFork
    ;

// below left Identifier is of type WORKER and the right Identifier is of type message
workerReply
    :   expressionList LARROW workerReference SEMICOLON
    ;

variableReference
    :   nameReference                                                           # simpleVariableReference
    |   functionInvocation                                                      # functionInvocationReference
    |   variableReference index                                                 # mapArrayVariableReference
    |   variableReference field                                                 # fieldVariableReference
    |   variableReference xmlAttrib                                             # xmlAttribVariableReference
    |   variableReference invocation                                            # invocationReference
    ;

field
    : DOT Identifier
    ;

index
    : LEFT_BRACKET expression RIGHT_BRACKET
    ;

xmlAttrib
    : AT (LEFT_BRACKET expression RIGHT_BRACKET)?
    ;

functionInvocation
<<<<<<< HEAD
    : functionReference LEFT_PARENTHESIS invocationArgList? RIGHT_PARENTHESIS
=======
    : ASYNC? functionReference LEFT_PARENTHESIS expressionList? RIGHT_PARENTHESIS
>>>>>>> 28ea17b9
    ;

invocation
    : DOT anyIdentifierName LEFT_PARENTHESIS invocationArgList? RIGHT_PARENTHESIS
    ;

invocationArgList
    :   invocationArg (COMMA invocationArg)*
    ;

invocationArg
    :   expression  // required args
    |   namedArgs   // named args
    |   restArgs    // rest args
    ;

actionInvocation
    : variableReference RARROW functionInvocation
    ;

expressionList
    :   expression (COMMA expression)*
    ;

expressionStmt
    :   (variableReference | actionInvocation) SEMICOLON
    ;

transactionStatement
    :   TRANSACTION (WITH transactionPropertyInitStatementList)? LEFT_BRACE codeBlockBody failedClause? RIGHT_BRACE
    ;

transactionPropertyInitStatement
    : retriesStatement
    ;

transactionPropertyInitStatementList
    : transactionPropertyInitStatement (COMMA transactionPropertyInitStatement)*
    ;

lockStatement
    : LOCK LEFT_BRACE codeBlockBody RIGHT_BRACE
    ;

failedClause
    :   RIGHT_BRACE FAILED LEFT_BRACE codeBlockBody
    ;
abortStatement
    :   ABORT SEMICOLON
    ;

retriesStatement
    :   RETRIES LEFT_PARENTHESIS expression RIGHT_PARENTHESIS
    ;

namespaceDeclarationStatement
    :   namespaceDeclaration
    ;

namespaceDeclaration
    :   XMLNS QuotedStringLiteral (AS Identifier)? SEMICOLON
    ;

expression
    :   simpleLiteral                                                       # simpleLiteralExpression
    |   arrayLiteral                                                        # arrayLiteralExpression
    |   recordLiteral                                                       # recordLiteralExpression
    |   xmlLiteral                                                          # xmlLiteralExpression
    |   stringTemplateLiteral                                               # stringTemplateLiteralExpression
    |   valueTypeName DOT Identifier                                        # valueTypeTypeExpression
    |   builtInReferenceTypeName DOT Identifier                             # builtInReferenceTypeTypeExpression
    |   variableReference                                                   # variableReferenceExpression
    |   lambdaFunction                                                      # lambdaFunctionExpression
    |   typeInitExpr                                                        # typeInitExpression
    |   tableQuery                                                          # tableQueryExpression
    |   typeCast                                                            # typeCastingExpression
    |   typeConversion                                                      # typeConversionExpression
    |   TYPEOF builtInTypeName                                              # typeAccessExpression
    |   (ADD | SUB | NOT | LENGTHOF | TYPEOF | UNTAINT) simpleExpression    # unaryExpression
    |   LEFT_PARENTHESIS expression RIGHT_PARENTHESIS                       # bracedExpression
    |   expression POW expression                                           # binaryPowExpression
    |   expression (DIV | MUL | MOD) expression                             # binaryDivMulModExpression
    |   expression (ADD | SUB) expression                                   # binaryAddSubExpression
    |   expression (LT_EQUAL | GT_EQUAL | GT | LT) expression               # binaryCompareExpression
    |   expression (EQUAL | NOT_EQUAL) expression                           # binaryEqualExpression
    |   expression AND expression                                           # binaryAndExpression
    |   expression OR expression                                            # binaryOrExpression
    |   expression QUESTION_MARK expression COLON expression                # ternaryExpression
    |   AWAIT expression                                                    # awaitExpression    
    ;

simpleExpression
    :   expression
    ;

typeCast
    :   LEFT_PARENTHESIS typeName RIGHT_PARENTHESIS simpleExpression
    ;

typeConversion
    :   LT typeName (COMMA transformerInvocation)? GT expression
    ;

//reusable productions

nameReference
    :   (packageName COLON)? Identifier
    ;

functionReference
    :   (packageName COLON)? Identifier
    ;

structReference
    :   (packageName COLON)? Identifier
    ;

workerReference
    :   Identifier
    ;

transformerInvocation
    : transformerReference LEFT_PARENTHESIS expressionList? RIGHT_PARENTHESIS
    ;

transformerReference
    :   (packageName COLON)? Identifier
    ;

codeBlockBody
    :   statement*
    ;

codeBlockParameter
    :   typeName Identifier
    ;

returnParameters
    : RETURNS? LEFT_PARENTHESIS (parameterList | parameterTypeNameList) RIGHT_PARENTHESIS
    ;

parameterTypeNameList
    :   parameterTypeName (COMMA parameterTypeName)*
    ;

parameterTypeName
    :   annotationAttachment* typeName
    ;

parameterList
    :   parameter (COMMA parameter)*
    ;

parameter
    :   annotationAttachment* typeName Identifier
    ;

defaultableParameter
    :   parameter ASSIGN expression
    ;

restParameter
    :   annotationAttachment* typeName ELLIPSIS Identifier
    ;

formalParameterList
    :   (parameter | defaultableParameter) (COMMA (parameter | defaultableParameter))* (COMMA restParameter)?
    |   restParameter
    ;

fieldDefinition
    :   typeName Identifier (ASSIGN simpleLiteral)? SEMICOLON
    ;

simpleLiteral
    :   (ADD | SUB)? IntegerLiteral
    |   (ADD | SUB)? FloatingPointLiteral
    |   QuotedStringLiteral
    |   BooleanLiteral
    |   NullLiteral
    ;

namedArgs
    :   Identifier ASSIGN expression
    ;

restArgs
    :   ELLIPSIS expression
    ;

// XML parsing

xmlLiteral
    :   XMLLiteralStart xmlContent? XMLEnd
    ;

xmlContent
    :   (XMLExpressionStart expression ExpressionEnd)+ xmlText?
    |   xmlText
    ;

xmlText
    :   XMLText
    ;

stringTemplateLiteral
    :   StringTemplateLiteralStart stringTemplateContent? StringTemplateLiteralEnd
    ;

stringTemplateContent
    :   (StringTemplateExpressionStart expression ExpressionEnd)+ StringTemplateText?
    |   StringTemplateText
    ;

anyIdentifierName
    : Identifier
    | reservedWord
    ;

reservedWord
    :   FOREACH
    |   TYPE_MAP
    ;

tableQuery
    :   FROM streamingInput joinStreamingInput?
        selectClause?
        orderByClause?
    ;

aggregationQuery
    :   FROM streamingInput
        selectClause?
        orderByClause?

    ;

streamingQueryStatement
    :   FROM (streamingInput (joinStreamingInput)?  | pattenStreamingInput)
        selectClause?
        orderByClause?
        streamingAction
    ;

orderByClause
    :   ORDER BY variableReferenceList
    ;

selectClause
    :   SELECT (MUL| selectExpressionList )
            groupByClause?
            havingClause?
    ;

selectExpressionList
    :   selectExpression (COMMA selectExpression)*
    ;

selectExpression
    :   expression (AS Identifier)?
    ;

groupByClause
    : GROUP BY variableReferenceList
    ;

havingClause
    :   HAVING expression
    ;

streamingAction
    :   INSERT INTO Identifier
    |   UPDATE (OR INSERT INTO)? Identifier setClause ? ON expression
    |   DELETE Identifier ON expression
    ;

setClause
    :   SET setAssignmentClause (COMMA setAssignmentClause)*
    ;

setAssignmentClause
    :   variableReference ASSIGN expression
    ;

streamingInput
    :   variableReference whereClause?  windowClause? whereClause? (AS alias=Identifier)?
    ;

joinStreamingInput
    :   JOIN streamingInput ON expression
    ;

pattenStreamingInput
    :   pattenStreamingInput FOLLOWED BY pattenStreamingInput
    |   LEFT_PARENTHESIS pattenStreamingInput RIGHT_PARENTHESIS
    |   FOREACH pattenStreamingInput
    |   NOT pattenStreamingEdgeInput (AND pattenStreamingEdgeInput | FOR StringTemplateText)
    |   pattenStreamingEdgeInput (AND | OR ) pattenStreamingEdgeInput
    |   pattenStreamingEdgeInput
    ;

pattenStreamingEdgeInput
    :   Identifier whereClause? intRangeExpression? (AS alias=Identifier)?
    ;

whereClause
    :   WHERE expression
    ;

functionClause
    :   FUNCTION functionInvocation
    ;

windowClause
    :   WINDOW functionInvocation
    ;

queryDeclaration
     :   queryDefinition LEFT_BRACE streamingQueryStatement RIGHT_BRACE
     ;

queryDefinition
     :   QUERY Identifier
     ;
// Deprecated parsing.

deprecatedAttachment
    :   DeprecatedTemplateStart deprecatedText? DeprecatedTemplateEnd
    ;

deprecatedText
    :   deprecatedTemplateInlineCode (DeprecatedTemplateText | deprecatedTemplateInlineCode)*
    |   DeprecatedTemplateText  (DeprecatedTemplateText | deprecatedTemplateInlineCode)*
    ;

deprecatedTemplateInlineCode
    :   singleBackTickDeprecatedInlineCode
    |   doubleBackTickDeprecatedInlineCode
    |   tripleBackTickDeprecatedInlineCode
    ;

singleBackTickDeprecatedInlineCode
    :   SBDeprecatedInlineCodeStart SingleBackTickInlineCode? SingleBackTickInlineCodeEnd
    ;

doubleBackTickDeprecatedInlineCode
    :   DBDeprecatedInlineCodeStart DoubleBackTickInlineCode? DoubleBackTickInlineCodeEnd
    ;

tripleBackTickDeprecatedInlineCode
    :   TBDeprecatedInlineCodeStart TripleBackTickInlineCode? TripleBackTickInlineCodeEnd
    ;


// Documentation parsing.

documentationAttachment
    :   DocumentationTemplateStart documentationTemplateContent? DocumentationTemplateEnd
    ;

documentationTemplateContent
    :   docText? documentationTemplateAttributeDescription+
    |   docText
    ;

documentationTemplateAttributeDescription
    :   DocumentationTemplateAttributeStart Identifier DocumentationTemplateAttributeEnd docText?
    ;

docText
    :   documentationTemplateInlineCode (DocumentationTemplateText | documentationTemplateInlineCode)*
    |   DocumentationTemplateText  (DocumentationTemplateText | documentationTemplateInlineCode)*
    ;

documentationTemplateInlineCode
    :   singleBackTickDocInlineCode
    |   doubleBackTickDocInlineCode
    |   tripleBackTickDocInlineCode
    ;

singleBackTickDocInlineCode
    :   SBDocInlineCodeStart SingleBackTickInlineCode? SingleBackTickInlineCodeEnd
    ;

doubleBackTickDocInlineCode
    :   DBDocInlineCodeStart DoubleBackTickInlineCode? DoubleBackTickInlineCodeEnd
    ;

tripleBackTickDocInlineCode
    :   TBDocInlineCodeStart TripleBackTickInlineCode? TripleBackTickInlineCodeEnd
    ;<|MERGE_RESOLUTION|>--- conflicted
+++ resolved
@@ -220,7 +220,7 @@
 
 builtInReferenceTypeName
     :   TYPE_MAP (LT typeName GT)?
-    |   TYPE_FUTURE (LT typeName GT)?         
+    |   TYPE_FUTURE (LT typeName GT)?
     |   TYPE_XML (LT (LEFT_BRACE xmlNamespaceName RIGHT_BRACE)? xmlLocalName GT)?
     |   TYPE_JSON (LT structReference GT)?
     |   TYPE_TABLE (LT structReference GT)?
@@ -421,11 +421,7 @@
     ;
 
 functionInvocation
-<<<<<<< HEAD
     : functionReference LEFT_PARENTHESIS invocationArgList? RIGHT_PARENTHESIS
-=======
-    : ASYNC? functionReference LEFT_PARENTHESIS expressionList? RIGHT_PARENTHESIS
->>>>>>> 28ea17b9
     ;
 
 invocation
@@ -514,7 +510,7 @@
     |   expression AND expression                                           # binaryAndExpression
     |   expression OR expression                                            # binaryOrExpression
     |   expression QUESTION_MARK expression COLON expression                # ternaryExpression
-    |   AWAIT expression                                                    # awaitExpression    
+    |   AWAIT expression                                                    # awaitExpression
     ;
 
 simpleExpression
