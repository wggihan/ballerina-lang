--- conflicted
+++ resolved
@@ -31,11 +31,8 @@
     @Override
     public void hello(StringValue request, StreamObserver<StringValue> responseObserver) {
         name = request.getValue();
-<<<<<<< HEAD
         log.info("gRPC >> Server receive request '" + name + "'");
-=======
         log.info(" gRPC >> Server receive request '" + name + "'");
->>>>>>> 658cb0ba
         StringValue response = StringValue.newBuilder().setValue("Get message from: " + name).build();
         responseObserver.onNext(response);
         responseObserver.onCompleted();
