/*
 *  Copyright (c) 2018, WSO2 Inc. (http://www.wso2.org) All Rights Reserved.
 *
 *  WSO2 Inc. licenses this file to you under the Apache License,
 *  Version 2.0 (the "License"); you may not use this file except
 *  in compliance with the License.
 *  You may obtain a copy of the License at
 *
 *  http://www.apache.org/licenses/LICENSE-2.0
 *
 *  Unless required by applicable law or agreed to in writing,
 *  software distributed under the License is distributed on an
 *  "AS IS" BASIS, WITHOUT WARRANTIES OR CONDITIONS OF ANY
 *  KIND, either express or implied.  See the License for the
 *  specific language governing permissions and limitations
 *  under the License.
 */
package org.ballerinalang.test.types.bytetype;

import org.ballerinalang.launcher.util.BAssertUtil;
import org.ballerinalang.launcher.util.BCompileUtil;
import org.ballerinalang.launcher.util.BRunUtil;
import org.ballerinalang.launcher.util.CompileResult;
import org.ballerinalang.model.values.BError;
import org.ballerinalang.model.values.BValue;
import org.testng.Assert;
import org.testng.annotations.BeforeClass;
import org.testng.annotations.Test;

/**
 * This test class will test the byte value negative test cases.
 */
public class BByteValueNegativeTest {

    private CompileResult result;

    @BeforeClass
    public void setup() {
        result = BCompileUtil.compile("test-src/types/byte/byte-value-runtime-negative.bal");
    }

    @Test(description = "Test byte value negative")
    public void testByteValueNegative() {
        CompileResult result = BCompileUtil.compile("test-src/types/byte/byte-value-negative.bal");
        Assert.assertEquals(result.getErrorCount(), 26);
        String msg1 = "incompatible types: expected 'byte', found 'int'";
        String msg2 = "incompatible types: expected 'byte', found 'float'";
        String msg3 = "incompatible types: expected 'byte', found 'string'";
        String msg4 = "incompatible types: expected 'byte', found 'byte|error'";
        String msg5 = "unnecessary condition: expression will always evaluate to 'true'";
        String msg6 = "invalid usage of the checked expression operator: no error type return in enclosing invokable";
        BAssertUtil.validateError(result, 0, msg1 , 2, 15);
        BAssertUtil.validateError(result, 1, msg1 , 3, 15);
        BAssertUtil.validateError(result, 2, msg1 , 4, 15);
        BAssertUtil.validateError(result, 3, msg1 , 5, 15);
        BAssertUtil.validateError(result, 4, msg2 , 6, 15);
        BAssertUtil.validateError(result, 5, msg2 , 7, 15);
        BAssertUtil.validateError(result, 6, msg2 , 8, 15);
        BAssertUtil.validateError(result, 7, msg1 , 9, 24);
        BAssertUtil.validateError(result, 8, msg1 , 10, 21);
        BAssertUtil.validateError(result, 9, msg2 , 11, 21);
        BAssertUtil.validateError(result, 10, msg1 , 11, 30);
        BAssertUtil.validateError(result, 11, msg1 , 11, 35);
        BAssertUtil.validateError(result, 12, msg2 , 12, 21);
        BAssertUtil.validateError(result, 13, msg2 , 12, 27);
        BAssertUtil.validateError(result, 14, msg1 , 12, 35);
        BAssertUtil.validateError(result, 15, msg1 , 15, 14);
        BAssertUtil.validateError(result, 16, msg2 , 18, 14);
        BAssertUtil.validateError(result, 17, msg3 , 21, 14);
        BAssertUtil.validateError(result, 18, msg4 , 24, 15);
        BAssertUtil.validateError(result, 19, msg4 , 27, 15);
        BAssertUtil.validateError(result, 20, msg4 , 30, 15);
        BAssertUtil.validateError(result, 22, msg5, 35, 60);
        BAssertUtil.validateError(result, 25, msg6, 45, 22);
    }

    @Test(description = "Test byte shift operators negative")
    public void invalidByteShiftOperators() {
        CompileResult result = BCompileUtil.compile("test-src/types/byte/byte-shift-operators-negative.bal");
        Assert.assertEquals(result.getErrorCount(), 8);
        String msg = "invalid shift operator";
        BAssertUtil.validateError(result, 0, msg , 2, 18);
        BAssertUtil.validateError(result, 1, msg , 3, 18);
        BAssertUtil.validateError(result, 2, msg , 4, 18);
        BAssertUtil.validateError(result, 3, msg , 5, 19);
        BAssertUtil.validateError(result, 4, msg , 6, 18);
        BAssertUtil.validateError(result, 5, msg , 6, 20);
        BAssertUtil.validateError(result, 6, msg , 7, 21);
        BAssertUtil.validateError(result, 7, msg , 7, 27);
    }

    @Test(description = "Test int to byte conversion negative")
    public void byteValueRuntimeNegative1() {
        BValue[] returnValue = BRunUtil.invoke(result, "invalidByteLiteral1", new BValue[]{});
        Assert.assertEquals(returnValue.length, 1);
        Assert.assertTrue(returnValue[0] instanceof BError);
<<<<<<< HEAD
        Assert.assertEquals(returnValue[0].stringValue(), "{ballerina}NumberConversionError {\"message\":\"'int' " 
                + "value '-12' cannot be converted to 'byte'\"}");
=======
        Assert.assertEquals(returnValue[0].stringValue(), "{ballerina}NumberConversionError {\"message\":" +
                "\"'int' value '-12' cannot be converted to 'byte'\"}");
>>>>>>> 105430c6
    }

    @Test(description = "Test int to byte conversion negative")
    public void byteValueRuntimeNegative2() {
        BValue[] returnValue = BRunUtil.invoke(result, "invalidByteLiteral2", new BValue[]{});
        Assert.assertEquals(returnValue.length, 1);
        Assert.assertTrue(returnValue[0] instanceof BError);
<<<<<<< HEAD
        Assert.assertEquals(returnValue[0].stringValue(), "{ballerina}NumberConversionError {\"message\":\"'int' " 
                + "value '-257' cannot be converted to 'byte'\"}");
=======
        Assert.assertEquals(returnValue[0].stringValue(), "{ballerina}NumberConversionError {\"message\":" +
                "\"'int' value '-257' cannot be converted to 'byte'\"}");
>>>>>>> 105430c6
    }

    @Test(description = "Test int to byte conversion negative")
    public void byteValueRuntimeNegative3() {
        BValue[] returnValue = BRunUtil.invoke(result, "invalidByteLiteral3", new BValue[]{});
        Assert.assertEquals(returnValue.length, 1);
        Assert.assertTrue(returnValue[0] instanceof BError);
<<<<<<< HEAD
        Assert.assertEquals(returnValue[0].stringValue(), "{ballerina}NumberConversionError {\"message\":\"'int' " 
                + "value '12345' cannot be converted to 'byte'\"}");
=======
        Assert.assertEquals(returnValue[0].stringValue(), "{ballerina}NumberConversionError {\"message\":" +
                "\"'int' value '12345' cannot be converted to 'byte'\"}");
>>>>>>> 105430c6
    }
}<|MERGE_RESOLUTION|>--- conflicted
+++ resolved
@@ -94,13 +94,8 @@
         BValue[] returnValue = BRunUtil.invoke(result, "invalidByteLiteral1", new BValue[]{});
         Assert.assertEquals(returnValue.length, 1);
         Assert.assertTrue(returnValue[0] instanceof BError);
-<<<<<<< HEAD
-        Assert.assertEquals(returnValue[0].stringValue(), "{ballerina}NumberConversionError {\"message\":\"'int' " 
-                + "value '-12' cannot be converted to 'byte'\"}");
-=======
         Assert.assertEquals(returnValue[0].stringValue(), "{ballerina}NumberConversionError {\"message\":" +
                 "\"'int' value '-12' cannot be converted to 'byte'\"}");
->>>>>>> 105430c6
     }
 
     @Test(description = "Test int to byte conversion negative")
@@ -108,13 +103,8 @@
         BValue[] returnValue = BRunUtil.invoke(result, "invalidByteLiteral2", new BValue[]{});
         Assert.assertEquals(returnValue.length, 1);
         Assert.assertTrue(returnValue[0] instanceof BError);
-<<<<<<< HEAD
-        Assert.assertEquals(returnValue[0].stringValue(), "{ballerina}NumberConversionError {\"message\":\"'int' " 
-                + "value '-257' cannot be converted to 'byte'\"}");
-=======
         Assert.assertEquals(returnValue[0].stringValue(), "{ballerina}NumberConversionError {\"message\":" +
                 "\"'int' value '-257' cannot be converted to 'byte'\"}");
->>>>>>> 105430c6
     }
 
     @Test(description = "Test int to byte conversion negative")
@@ -122,12 +112,7 @@
         BValue[] returnValue = BRunUtil.invoke(result, "invalidByteLiteral3", new BValue[]{});
         Assert.assertEquals(returnValue.length, 1);
         Assert.assertTrue(returnValue[0] instanceof BError);
-<<<<<<< HEAD
-        Assert.assertEquals(returnValue[0].stringValue(), "{ballerina}NumberConversionError {\"message\":\"'int' " 
-                + "value '12345' cannot be converted to 'byte'\"}");
-=======
         Assert.assertEquals(returnValue[0].stringValue(), "{ballerina}NumberConversionError {\"message\":" +
                 "\"'int' value '12345' cannot be converted to 'byte'\"}");
->>>>>>> 105430c6
     }
 }