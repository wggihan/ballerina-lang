<?xml version="1.0" encoding="UTF-8"?>
<!--
Copyright (c) 2017, WSO2 Inc. (http://www.wso2.org) All Rights Reserved.

WSO2 Inc. licenses this file to you under the Apache License,
Version 2.0 (the "License"); you may not use this file except
in compliance with the License.
You may obtain a copy of the License at

http://www.apache.org/licenses/LICENSE-2.0

Unless required by applicable law or agreed to in writing,
software distributed under the License is distributed on an
"AS IS" BASIS, WITHOUT WARRANTIES OR CONDITIONS OF ANY
KIND, either express or implied.  See the License for the
specific language governing permissions and limitations
under the License.
-->

<!DOCTYPE suite SYSTEM "http://testng.org/testng-1.0.dtd" >

<suite name="ballerina-test-suite">

    <listeners>
        <listener class-name="org.ballerinalang.test.utils.BLogInitializer"/>
        <listener class-name="org.ballerinalang.test.utils.JBallerinaTestInitializer"/>
        <!--<listener class-name="org.ballerinalang.test.utils.TestNGListener"/>-->
    </listeners>

    <!-- Ballerina language Test Cases. -->
    <test name="ballerina-lang-test-suite" preserve-order="true" parallel="false">
        <groups>
            <run>
                <exclude name="HSQLDBNotSupported"/>
                <exclude name="broken"/>
            </run>
        </groups>
        <packages>
            <package name="org.ballerinalang.test.vm.*"/>
            <package name="org.ballerinalang.test.annotations.*"/>
            <package name="org.ballerinalang.test.expressions.*"/>
            <package name="org.ballerinalang.test.documentation.*"/>
            <package name="org.ballerinalang.test.statements.*"/>
            <package name="org.ballerinalang.test.types.*"/>
            <package name="org.ballerinalang.test.typedefs.*"/>
            <package name="org.ballerinalang.test.access.*"/>
            <package name="org.ballerinalang.test.functions.*"/>
            <package name="org.ballerinalang.test.worker.*"/>
            <package name="org.ballerinalang.test.nativeimpl.functions.*"/>
            <package name="org.ballerinalang.test.net.*"/>
            <package name="org.ballerinalang.test.debugger.*"/>
            <package name="org.ballerinalang.test.structs.*"/>
            <package name="org.ballerinalang.test.endpoint.*"/>
            <package name="org.ballerinalang.test.closures.*"/>
            <package name="org.ballerinalang.test.natives.*"/>
            <package name="org.ballerinalang.test.parser.*"/>
            <package name="org.ballerinalang.test.launch.*"/>
            <package name="org.ballerinalang.test.lock.*"/>
            <package name="org.ballerinalang.test.taintchecking.*"/>
            <package name="org.ballerinalang.test.object.*"/>
            <package name="org.ballerinalang.test.record.*"/>
            <package name="org.ballerinalang.test.balo.*" />
            <package name="org.ballerinalang.test.variable.shadowing.*" />
            <package name="org.ballerinalang.test.channels.*" />
            <package name="org.ballerinalang.test.privacy.*" />
            <package name="org.ballerinalang.test.serializer.json.*" />
            <package name="org.ballerinalang.test.dataflow.*" />
            <package name="org.ballerinalang.test.error.*" />
        </packages>

		<!-- TODO: remove once constraint tests are fixed -->
		<classes>
			<class name="org.ballerinalang.test.types.map.BMapValueTest" />
			<class name="org.ballerinalang.test.types.map.MapAccessExprTest" />
			<class name="org.ballerinalang.test.types.map.MapInitializerExprTest" />
		</classes>
    </test>
    <test name="ballerina-main-function-test-suite" preserve-order="true" parallel="false">
        <packages >
            <package name="org.ballerinalang.test.main.function.*"/>
        </packages>
    </test>

    <test name="jballerina-test" parallel="false">
        <parameter name="enableJBallerinaTests" value="true"/>
        <packages>
            <package name="org.ballerinalang.test.jvm.*"/>
            <package name="org.ballerinalang.test.types.integer"/>
            <package name="org.ballerinalang.test.types.floattype"/>
        </packages>

        <classes>
            <class name="org.ballerinalang.test.functions.FunctionSignatureTest" >
                <methods>
                    <exclude name="testOptionalArgsInNativeFunc" />
                </methods>
            </class>
            <class name="org.ballerinalang.test.object.ObjectTest" >
                <methods>
                    <!-- Fails due to link error at runtime -->
                    <exclude name="testObjectWithMissingNativeImpl" />

                    <!-- fails in getBIRModuleBinary -->
                    <exclude name="testObjectAnyTypeFieldAsConstructorParam" />
                    <exclude name="testObjectWithAttachedFunction" />
                    <exclude name="testStructPrint" />

                    <!-- fails because of missing lambda functions support -->
                    <exclude name="testFunctionReferencesFromObjects" />
                </methods>
            </class>
            <class name="org.ballerinalang.test.object.AnonymousObjectTest" />
            <class name="org.ballerinalang.test.object.ObjectEquivalencyNegativeTest" />
<<<<<<< HEAD
            <class name="org.ballerinalang.test.object.ObjectEquivalencyNegativeTest" />
            <class name="org.ballerinalang.test.object.AbstractObjectTest">
                <methods>
                    <!-- Fails because index based access is not implemented -->
                    <exclude name="testAbstractAnonObjectInFunction" />
                    <exclude name="testAbstractAnonObjectInMatch" />
                    <exclude name="testAbstractAnonObjectInVarDef" />
                    <exclude name="testAbstractObjectInObject" />
                </methods>
            </class>
=======
>>>>>>> c1be9704
        </classes>
    </test>
</suite><|MERGE_RESOLUTION|>--- conflicted
+++ resolved
@@ -111,8 +111,6 @@
             </class>
             <class name="org.ballerinalang.test.object.AnonymousObjectTest" />
             <class name="org.ballerinalang.test.object.ObjectEquivalencyNegativeTest" />
-<<<<<<< HEAD
-            <class name="org.ballerinalang.test.object.ObjectEquivalencyNegativeTest" />
             <class name="org.ballerinalang.test.object.AbstractObjectTest">
                 <methods>
                     <!-- Fails because index based access is not implemented -->
@@ -122,8 +120,6 @@
                     <exclude name="testAbstractObjectInObject" />
                 </methods>
             </class>
-=======
->>>>>>> c1be9704
         </classes>
     </test>
 </suite>