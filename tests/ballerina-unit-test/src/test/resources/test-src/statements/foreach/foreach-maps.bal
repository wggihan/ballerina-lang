--- conflicted
+++ resolved
@@ -38,11 +38,7 @@
         }
         stringConcat(k, val);
         if (m.hasKey(k)){
-<<<<<<< HEAD
-            mval = <string> m[k];
-=======
             mval = m[k] is () ? "" : <string> m[k];
->>>>>>> c34e5f65
         } else {
             mval = "null";
         }
