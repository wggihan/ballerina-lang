--- conflicted
+++ resolved
@@ -56,13 +56,8 @@
 
     testTimeWindow();
 
-<<<<<<< HEAD
-    outputStreamTimeWindowTest2.subscribe(printTeachers);
+    outputStreamTimeWindowTest2.subscribe(function(Person e) {printTeachers(e);});
     foreach var t in teachers {
-=======
-    outputStreamTimeWindowTest2.subscribe(function(Person e) {printTeachers(e);});
-    foreach t in teachers {
->>>>>>> 8aa34cc5
         inputStreamTimeWindowTest2.publish(t);
         runtime:sleep(1200);
     }
@@ -86,13 +81,8 @@
         select inputStreamTimeWindowTest2.name, inputStreamTimeWindowTest2.age, inputStreamTimeWindowTest2.status, inputStreamTimeWindowTest2
         .school, count() as count
         group by inputStreamTimeWindowTest2.school
-<<<<<<< HEAD
-        => (Teacher [] emp) {
+        => (Person [] emp) {
             foreach var e in emp {
-=======
-        => (Person [] emp) {
-            foreach e in emp {
->>>>>>> 8aa34cc5
                 outputStreamTimeWindowTest2.publish(e);
             }
         }
