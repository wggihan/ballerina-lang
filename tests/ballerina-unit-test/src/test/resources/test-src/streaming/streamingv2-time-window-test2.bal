--- conflicted
+++ resolved
@@ -56,12 +56,7 @@
 
     testTimeWindow();
 
-<<<<<<< HEAD
-    outputStreamTimeWindowTest2.subscribe(printTeachers);
-    int i = 0;
-=======
     outputStreamTimeWindowTest2.subscribe(function(Person e) {printTeachers(e);});
->>>>>>> 3ba8f298
     foreach var t in teachers {
         inputStreamTimeWindowTest2.publish(t);
         if (i % 2 == 0) {
@@ -88,7 +83,7 @@
     forever {
         from inputStreamTimeWindowTest2 window timeWindow(1000)
         select inputStreamTimeWindowTest2.name, inputStreamTimeWindowTest2.age, inputStreamTimeWindowTest2.status,
-                inputStreamTimeWindowTest2.school, count() as count
+            inputStreamTimeWindowTest2.school, count() as count
         group by inputStreamTimeWindowTest2.school
         => (Person [] emp) {
             foreach var e in emp {
