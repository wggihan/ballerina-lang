--- conflicted
+++ resolved
@@ -42,13 +42,8 @@
     stream<Teacher> inputStream = new;
     testFilterQuery(inputStream);
 
-<<<<<<< HEAD
-    outputStream.subscribe(printTeachers);
+    outputStream.subscribe(function (Teacher e) {printTeachers(e);});
     foreach var t in teachers {
-=======
-    outputStream.subscribe(function (Teacher e) {printTeachers(e);});
-    foreach t in teachers {
->>>>>>> 8aa34cc5
         inputStream.publish(t);
     }
 
