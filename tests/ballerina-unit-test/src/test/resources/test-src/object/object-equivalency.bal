--- conflicted
+++ resolved
@@ -550,11 +550,7 @@
 
     function getPerson() returns Person {
         error err = error("Unsupported operation");
-<<<<<<< HEAD
-        throw err;
-=======
         panic err;
->>>>>>> 87c9f5c8
     }
 };
 
