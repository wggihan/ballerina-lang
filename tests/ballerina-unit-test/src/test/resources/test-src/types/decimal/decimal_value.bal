--- conflicted
+++ resolved
@@ -106,7 +106,6 @@
     return (d, 15);
 }
 
-<<<<<<< HEAD
 function testDecimalArrayValue() returns (decimal[]) {
     decimal[] ds = [1.0, 2.0];
     return ds;
@@ -123,7 +122,8 @@
     decimal c =3.141592653589793238462643383279502d;
     decimal d =3.1415926535897932384626433832795028841971693993751058209749445923078164062862089986280348253421170679d;
     return (a, b, c, d);
-=======
+}
+
 // Test assigning positive hexadecimal literal without power and floating point.
 function testHexAssignment1() returns decimal {
     decimal d = 0x123F0;
@@ -226,5 +226,4 @@
     decimal d4 = -12.23;
     decimal d5 = d1 + d4;
     return (d1, d2, d3, d5);
->>>>>>> 75ebf221
 }