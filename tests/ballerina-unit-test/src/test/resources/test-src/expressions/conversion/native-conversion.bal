--- conflicted
+++ resolved
@@ -975,12 +975,12 @@
     return personData is json;
 }
 
-<<<<<<< HEAD
 function testJsonIntToFloat() returns float|error {
     json operationReq = {"firstNumber": 10, "secondNumber": 200.1, "operation": "add"};
     var input = float.convert(operationReq.firstNumber);
     return input;
-=======
+}
+
 function testConvertWithFuncCall() returns int {
     var val = int.convert(getString("66"));
     if (val is int) {
@@ -992,5 +992,4 @@
 
 function getString(any s) returns string {
     return "5";
->>>>>>> 041491e8
 }