--- conflicted
+++ resolved
@@ -604,7 +604,6 @@
     return (j, j[1]);
 }
 
-<<<<<<< HEAD
 function waitTest() returns string {
    future<()> p = start foo("abc", 7);
    future<string> p2 = start foo2("wait");
@@ -651,7 +650,8 @@
 
 function append(string str) {
     waitMultimple = waitMultimple + str;
-=======
+}
+
 public type Foo record {
     int a = 3;
     Foo? f = ();
@@ -661,5 +661,4 @@
     Foo f1 = {a:1};
     Foo f2 = {a:2, f:f1};
     return f2;
->>>>>>> 184b01df
 }