--- conflicted
+++ resolved
@@ -1,17 +1,9 @@
 public int[] glbArray = [1, 2];
 
-<<<<<<< HEAD
-public int[3] glbSealedArray = [1,2,3];
-
-public int[!...] glbSealedArray2 = [1, 2, 3, 4];
-
-public int[2][3] glbSealed2DArray = [[1,2,3],[4,5,6]];
-=======
 public int[3] glbSealedArray = [0, 0, 0];
 
 public int[!...] glbSealedArray2 = [1, 2, 3, 4];
 
 public int[2][3] glbSealed2DArray = [[0, 0, 0], [0, 0, 0]];
->>>>>>> 023f6aa0
 
 public int[!...][!...] glbSealed2DArray2 = [[1, 2], [3, 4], [5, 6]];