/*
 * Copyright (c) 2017, WSO2 Inc. (http://www.wso2.org) All Rights Reserved.
 *
 * WSO2 Inc. licenses this file to you under the Apache License,
 * Version 2.0 (the "License"); you may not use this file except
 * in compliance with the License.
 * You may obtain a copy of the License at
 * http://www.apache.org/licenses/LICENSE-2.0
 *
 * Unless required by applicable law or agreed to in writing,
 * software distributed under the License is distributed on an
 * "AS IS" BASIS, WITHOUT WARRANTIES OR CONDITIONS OF ANY
 * KIND, either express or implied. See the License for the
 * specific language governing permissions and limitations
 * under the License.
 */
package org.ballerinalang.test.types.table;

import org.ballerinalang.launcher.util.BCompileUtil;
import org.ballerinalang.launcher.util.BRunUtil;
import org.ballerinalang.launcher.util.CompileResult;
import org.ballerinalang.model.values.BBoolean;
import org.ballerinalang.model.values.BBooleanArray;
import org.ballerinalang.model.values.BFloat;
import org.ballerinalang.model.values.BFloatArray;
import org.ballerinalang.model.values.BIntArray;
import org.ballerinalang.model.values.BInteger;
import org.ballerinalang.model.values.BJSON;
import org.ballerinalang.model.values.BRefValueArray;
import org.ballerinalang.model.values.BStringArray;
import org.ballerinalang.model.values.BValue;
import org.ballerinalang.model.values.BXML;
import org.ballerinalang.test.utils.SQLDBUtils;
import org.ballerinalang.util.exceptions.BLangRuntimeException;
import org.testng.Assert;
import org.testng.annotations.AfterSuite;
import org.testng.annotations.BeforeClass;
import org.testng.annotations.Test;

import java.io.ByteArrayOutputStream;
import java.io.File;
import java.io.IOException;
import java.io.PrintStream;
import java.text.DateFormat;
import java.text.ParseException;
import java.text.SimpleDateFormat;
import java.util.Calendar;

/**
 * Class to test functionality of tables.
 */
public class TableTest {

    private CompileResult result;
    private CompileResult nillableMappingNegativeResult;
    private CompileResult nillableMappingResult;
    private static final String DB_NAME = "TEST_DATA_TABLE_DB";
    private static final String TRYING_TO_ASSIGN_NIL_TO_NON_NILLABLE_FIELD =
            ".*Trying to assign a Nil value to a non-nillable field.*";
    private static final String INVALID_UNION_FIELD_ASSIGNMENT =
            ".*Corresponding Union type in the record is not an assignable nillable type.*";
    private static final String TRYING_TO_ASSIGN_NIL_TO_NON_NILLABLE_ARRAY_FIELD =
            ".*Trying to assign an array containing NULL values to an array of a non-nillable element type.*";
    private static final double DELTA = 0.01;

    @BeforeClass
    public void setup() {
        result = BCompileUtil.compile("test-src/types/table/table_type.bal");
        nillableMappingNegativeResult = BCompileUtil
                .compile("test-src/types/table/table_nillable_mapping_negative.bal");
        nillableMappingResult = BCompileUtil.compile("test-src/types/table/table_nillable_mapping.bal");
        SQLDBUtils.deleteFiles(new File(SQLDBUtils.DB_DIRECTORY), DB_NAME);
        SQLDBUtils.initDatabase(SQLDBUtils.DB_DIRECTORY, DB_NAME, "datafiles/sql/DataTableDataFile.sql");
    }

    @Test(groups = "TableTest", description = "Check retrieving primitive types.")
    public void testGetPrimitiveTypes() {
        BValue[] returns = BRunUtil.invoke(result, "testGetPrimitiveTypes");
        Assert.assertEquals(returns.length, 6);
        Assert.assertEquals(((BInteger) returns[0]).intValue(), 1);
        Assert.assertEquals(((BInteger) returns[1]).intValue(), 9223372036854774807L);
        Assert.assertEquals(((BFloat) returns[2]).floatValue(), 123.34D);
        Assert.assertEquals(((BFloat) returns[3]).floatValue(), 2139095039D);
        Assert.assertEquals(((BBoolean) returns[4]).booleanValue(), true);
        Assert.assertEquals(returns[5].stringValue(), "Hello");
    }

    @Test(groups = "TableTest", description = "Check table to JSON conversion.")
    public void testToJson() {
        BValue[] returns = BRunUtil.invoke(result, "testToJson");
        Assert.assertEquals(returns.length, 1);
        Assert.assertTrue(returns[0] instanceof BJSON);
        Assert.assertEquals(returns[0].stringValue(),
                "[{\"INT_TYPE\":1,\"LONG_TYPE\":9223372036854774807,\"FLOAT_TYPE\":123.34,"
                        + "\"DOUBLE_TYPE\":2.139095039E9,\"BOOLEAN_TYPE\":true,\"STRING_TYPE\":\"Hello\"}]");
    }

    @Test(groups = "TableTest", description = "Check table to XML conversion.")
    public void testToXml() {
        BValue[] returns = BRunUtil.invoke(result, "testToXml");
        Assert.assertEquals(returns.length, 1);
        Assert.assertTrue(returns[0] instanceof BXML);
        Assert.assertEquals(returns[0].stringValue(),
                "<results><result><INT_TYPE>1</INT_TYPE><LONG_TYPE>9223372036854774807</LONG_TYPE>"
                        + "<FLOAT_TYPE>123.34</FLOAT_TYPE><DOUBLE_TYPE>2.139095039E9</DOUBLE_TYPE>"
                        + "<BOOLEAN_TYPE>true</BOOLEAN_TYPE><STRING_TYPE>Hello</STRING_TYPE></result></results>");
    }

    @Test(groups = "TableTest", description = "Check xml streaming when result set consumed once.")
    public void testToXmlMultipleConsume() {
        BValue[] returns = BRunUtil.invoke(result, "testToXmlMultipleConsume");
        Assert.assertEquals(returns.length, 1);
        Assert.assertTrue(returns[0] instanceof BXML);
        Assert.assertEquals(returns[0].stringValue(), "<results><result><INT_TYPE>1</INT_TYPE>"
                + "<LONG_TYPE>9223372036854774807</LONG_TYPE><FLOAT_TYPE>123.34</FLOAT_TYPE>"
                + "<DOUBLE_TYPE>2.139095039E9</DOUBLE_TYPE><BOOLEAN_TYPE>true</BOOLEAN_TYPE>"
                + "<STRING_TYPE>Hello</STRING_TYPE></result></results>");
    }

    @Test(groups = "TableTest", description = "Check table to XML conversion with concat operation.")
    public void testToXmlWithAdd() {
        BValue[] returns = BRunUtil.invoke(result, "testToXmlWithAdd");
        Assert.assertEquals(returns.length, 1);
        Assert.assertTrue(returns[0] instanceof BXML);
        Assert.assertEquals(returns[0].stringValue(), "<results><result><INT_TYPE>1</INT_TYPE></result>"
                + "</results><results><result><INT_TYPE>1</INT_TYPE></result></results>");
    }

    @Test(groups = "TableTest", description = "Check xml streaming when result set consumed once.")
    public void testToJsonMultipleConsume() {
        BValue[] returns = BRunUtil.invoke(result, "testToJsonMultipleConsume");
        Assert.assertEquals(returns.length, 1);
        Assert.assertTrue(returns[0] instanceof BJSON);
        Assert.assertEquals(returns[0].stringValue(), "[{\"INT_TYPE\":1,\"LONG_TYPE\":9223372036854774807,"
                + "\"FLOAT_TYPE\":123.34,\"DOUBLE_TYPE\":2.139095039E9,\"BOOLEAN_TYPE\":true,"
                + "\"STRING_TYPE\":\"Hello\"}]");
    }

    @Test(groups = "TableTest", description = "Check xml conversion with complex element.")
    public void testToXmlComplex() {
        BValue[] returns = BRunUtil.invoke(result, "toXmlComplex");
        Assert.assertEquals(returns.length, 1);
        Assert.assertTrue(returns[0] instanceof BXML);
        Assert.assertEquals(returns[0].stringValue(),
                "<results><result><INT_TYPE>1</INT_TYPE><INT_ARRAY><element>1</element><element>2</element>"
                        + "<element>3</element></INT_ARRAY><LONG_TYPE>9223372036854774807</LONG_TYPE>"
                        + "<LONG_ARRAY><element>100000000</element><element>200000000</element>"
                        + "<element>300000000</element></LONG_ARRAY><FLOAT_TYPE>123.34</FLOAT_TYPE>"
                        + "<FLOAT_ARRAY><element>245.23</element><element>5559.49</element>"
                        + "<element>8796.123</element></FLOAT_ARRAY><DOUBLE_TYPE>2.139095039E9</DOUBLE_TYPE>"
                        + "<BOOLEAN_TYPE>true</BOOLEAN_TYPE><STRING_TYPE>Hello</STRING_TYPE><DOUBLE_ARRAY>"
                        + "<element>245.23</element><element>5559.49</element><element>8796.123</element>"
                        + "</DOUBLE_ARRAY><BOOLEAN_ARRAY><element>true</element><element>false</element>"
                        + "<element>true</element></BOOLEAN_ARRAY><STRING_ARRAY><element>Hello</element>"
                        + "<element>Ballerina</element></STRING_ARRAY></result></results>");
    }

    @Test(groups = "TableTest", description = "Check xml conversion with complex element.")
    public void testToXmlComplexWithStructDef () {
        BValue[] returns = BRunUtil.invoke(result, "testToXmlComplexWithStructDef");
        Assert.assertEquals(returns.length, 1);
        Assert.assertTrue(returns[0] instanceof BXML);
        Assert.assertEquals(returns[0].stringValue(), "<results><result><i>1</i><iA><element>1</element>"
                + "<element>2</element><element>3</element></iA><l>9223372036854774807</l>"
                + "<lA><element>100000000</element><element>200000000</element><element>300000000</element></lA>"
                + "<f>123.34</f><fA><element>245.23</element><element>5559.49</element><element>8796.123</element></fA>"
                + "<d>2.139095039E9</d><b>true</b><s>Hello</s>"
                + "<dA><element>245.23</element><element>5559.49</element><element>8796.123</element></dA>"
                + "<bA><element>true</element><element>false</element><element>true</element></bA>"
                + "<sA><element>Hello</element><element>Ballerina</element></sA></result></results>");
    }

    @Test(groups = "TableTest", description = "Check json conversion with complex element.")
    public void testToJsonComplex() {
        BValue[] returns = BRunUtil.invoke(result, "testToJsonComplex");
        Assert.assertEquals(returns.length, 1);
        Assert.assertTrue(returns[0] instanceof BJSON);
        Assert.assertEquals(returns[0].stringValue(), "[{\"INT_TYPE\":1,\"INT_ARRAY\":[1,2,3],"
                + "\"LONG_TYPE\":9223372036854774807,\"LONG_ARRAY\":[100000000,200000000,300000000],"
                + "\"FLOAT_TYPE\":123.34,\"FLOAT_ARRAY\":[245.23,5559.49,8796.123],\"DOUBLE_TYPE\":2.139095039E9,"
                + "\"BOOLEAN_TYPE\":true,\"STRING_TYPE\":\"Hello\",\"DOUBLE_ARRAY\":[245.23,5559.49,8796.123],"
                + "\"BOOLEAN_ARRAY\":[true,false,true],\"STRING_ARRAY\":[\"Hello\",\"Ballerina\"]}]");
    }

    @Test(groups = "TableTest", description = "Check json conversion with complex element.")
    public void testToJsonComplexWithStructDef() {
        BValue[] returns = BRunUtil.invoke(result, "testToJsonComplexWithStructDef");
        Assert.assertEquals(returns.length, 1);
        Assert.assertTrue(returns[0] instanceof BJSON);
        Assert.assertEquals(returns[0].stringValue(), "[{\"i\":1,\"iA\":[1,2,3],\"l\":9223372036854774807,"
                + "\"lA\":[100000000,200000000,300000000],\"f\":123.34,\"fA\":[245.23,5559.49,8796.123],"
                + "\"d\":2.139095039E9,\"b\":true,\"s\":\"Hello\",\"dA\":[245.23,5559.49,8796.123],"
                + "\"bA\":[true,false,true],\"sA\":[\"Hello\",\"Ballerina\"]}]");
    }

    @Test(groups = "TableTest",  description = "Check retrieving blob clob binary data.")
    public void testGetComplexTypes() {
        BValue[] returns = BRunUtil.invoke(result, "testGetComplexTypes");
        Assert.assertEquals(returns.length, 3);
        Assert.assertEquals((returns[0]).stringValue(), "wso2 ballerina blob test.");
        Assert.assertEquals((returns[1]).stringValue(), "very long text");
        Assert.assertEquals((returns[2]).stringValue(), "wso2 ballerina binary test.");
    }

    @Test(groups = "TableTest", description = "Check array data types.")
    public void testArrayData() {
        BValue[] returns = BRunUtil.invoke(result, "testArrayData");
        assertNonNullArray(returns);
    }

    @Test(groups = "TableTest",
          description = "Test mapping array to non-nillable type with nillable element type.")
    public void testMapArrayToNonNillableTypeWithNillableElementType() {
        BValue[] returns = BRunUtil
                .invoke(nillableMappingResult, "testMapArrayToNonNillableTypeWithNillableElementType");
        assertNonNullArray(returns);
    }

    @Test(groups = "TableTest",
          description = "Test mapping array to nillable type with nillable element type.")
    public void testMapArrayToNillableTypeWithNillableElementType() {
        BValue[] returns = BRunUtil.invoke(nillableMappingResult, "testMapArrayToNillableTypeWithNillableElementType");
        assertNonNullArray(returns);
    }

    @Test(groups = "TableTest",
          description = "Test mapping array to nillable type with non-nillable element type.")
    public void testMapArrayToNillableTypeWithNonNillableElementType() {
        BValue[] returns = BRunUtil
                .invoke(nillableMappingResult, "testMapArrayToNillableTypeWithNonNillableElementType");
        assertNonNullArray(returns);
    }

    @Test(groups = "TableTest",
          description = "Test mapping array with nil elements to non-nillable type with nillable element type.")
    public void testMapNillIncludedArrayNonNillableTypeWithNillableElementType() {
        BValue[] returns = BRunUtil
                .invoke(nillableMappingResult, "testMapNillIncludedArrayNonNillableTypeWithNillableElementType");
        assertNilIncludedArray(returns);
    }

    @Test(groups = "TableTest",
          description = "Test mapping array with nil elements to nillable type with nillable element type.")
    public void testMapNillIncludedArrayNillableTypeWithNillableElementType() {
        BValue[] returns = BRunUtil
                .invoke(nillableMappingResult, "testMapNillIncludedArrayNillableTypeWithNillableElementType");
        assertNilIncludedArray(returns);
    }

    @Test(groups = "TableTest",
          description = "Test array with only nil elements.")
    public void testMapNillElementsOnlyArray() {
        BValue[] returns = BRunUtil.invoke(nillableMappingResult, "testMapNillElementsOnlyArray");
        Assert.assertEquals(returns.length, 5);
        for (BValue bValue : returns) {
            Assert.assertTrue(bValue instanceof BRefValueArray);
            BRefValueArray bRefValueArray = (BRefValueArray) bValue;
            for (int i = 0; i < bRefValueArray.size(); i++) {
                Assert.assertNull(bRefValueArray.get(i));
            }
        }
    }

    @Test(groups = "TableTest",
          description = "Test mapping a null array to nillable type with nillable element type.")
    public void testMapNilArrayToNillableTypeWithNillableElementTypes() {
        BValue[] returns = BRunUtil
                .invoke(nillableMappingResult, "testMapNilArrayToNillableTypeWithNillableElementTypes");
        Assert.assertEquals(returns.length, 5);
        for (BValue bValue : returns) {
            Assert.assertNull(bValue);
        }
    }

    @Test(groups = "TableTest",
          description = "Test mapping a null array to non-nillable type with nillable element type.")
    public void testMapNilArrayToNillableTypeWithNonNillableElementTypes() {
        BValue[] returns = BRunUtil
                .invoke(nillableMappingResult, "testMapNilArrayToNillableTypeWithNonNillableElementTypes");
        Assert.assertEquals(returns.length, 5);
        for (BValue bValue : returns) {
            Assert.assertNull(bValue);
        }
    }

    @Test(groups = "TableTest", description = "Check date time operation")
    public void testDateTime() {
        BValue[] args = new BValue[3];
        Calendar cal = Calendar.getInstance();

        cal.clear();
        cal.set(Calendar.YEAR, 2017);
        cal.set(Calendar.MONTH, 5);
        cal.set(Calendar.DAY_OF_MONTH, 23);
        long dateInserted = cal.getTimeInMillis();
        args[0] = new BInteger(dateInserted);

        cal.clear();
        cal.set(Calendar.HOUR, 14);
        cal.set(Calendar.MINUTE, 15);
        cal.set(Calendar.SECOND, 23);
        long timeInserted = cal.getTimeInMillis();
        args[1] = new BInteger(timeInserted);

        cal.clear();
        cal.set(Calendar.HOUR, 16);
        cal.set(Calendar.MINUTE, 33);
        cal.set(Calendar.SECOND, 55);
        cal.set(Calendar.YEAR, 2017);
        cal.set(Calendar.MONTH, 1);
        cal.set(Calendar.DAY_OF_MONTH, 25);
        long timestampInserted = cal.getTimeInMillis();
        args[2] = new BInteger(timestampInserted);

        BValue[] returns = BRunUtil.invoke(result,  "testDateTime", args);
        Assert.assertEquals(returns.length, 4);
        assertDateStringValues(returns, dateInserted, timeInserted, timestampInserted);
    }

    @Test(groups = "TableTest", description = "Check date time operation")
    public void testDateTimeAsTimeStruct() {
        BValue[] returns = BRunUtil.invoke(result,  "testDateTimeAsTimeStruct");
        Assert.assertEquals(returns.length, 8);
        Assert.assertEquals(((BInteger) returns[0]).intValue(), ((BInteger) returns[1]).intValue());
        Assert.assertEquals(((BInteger) returns[2]).intValue(), ((BInteger) returns[3]).intValue());
        Assert.assertEquals(((BInteger) returns[4]).intValue(), ((BInteger) returns[5]).intValue());
        Assert.assertEquals(((BInteger) returns[6]).intValue(), ((BInteger) returns[7]).intValue());
    }

    @Test(groups = "TableTest", description = "Check date time operation")
    public void testDateTimeInt() {
        BValue[] args = new BValue[3];
        Calendar cal = Calendar.getInstance();

        cal.clear();
        cal.set(Calendar.YEAR, 2017);
        cal.set(Calendar.MONTH, 5);
        cal.set(Calendar.DAY_OF_MONTH, 23);
        long dateInserted = cal.getTimeInMillis();
        args[0] = new BInteger(dateInserted);

        cal.clear();
        cal.set(Calendar.HOUR, 14);
        cal.set(Calendar.MINUTE, 15);
        cal.set(Calendar.SECOND, 23);
        long timeInserted = cal.getTimeInMillis();
        args[1] = new BInteger(timeInserted);

        cal.clear();
        cal.set(Calendar.HOUR, 16);
        cal.set(Calendar.MINUTE, 33);
        cal.set(Calendar.SECOND, 55);
        cal.set(Calendar.YEAR, 2017);
        cal.set(Calendar.MONTH, 1);
        cal.set(Calendar.DAY_OF_MONTH, 25);
        long timestampInserted = cal.getTimeInMillis();
        args[2] = new BInteger(timestampInserted);

        BValue[] returns = BRunUtil.invoke(result,  "testDateTimeInt", args);
        Assert.assertEquals(returns.length, 4);

        assertDateIntValues(returns, dateInserted, timeInserted, timestampInserted);
    }

    @Test(groups = "TableTest", description = "Check JSON conversion with null values.")
    public void testJsonWithNull() {
        BValue[] returns = BRunUtil.invoke(result,  "testJsonWithNull");
        Assert.assertEquals(returns.length, 1);
        Assert.assertTrue(returns[0] instanceof BJSON);
        Assert.assertEquals(returns[0].stringValue(),
                "[{\"INT_TYPE\":0,\"LONG_TYPE\":0,\"FLOAT_TYPE\":0.0,\"DOUBLE_TYPE\":0.0,\"BOOLEAN_TYPE\":false,"
                        + "\"STRING_TYPE\":null}]");
    }

    @Test(groups = "TableTest", description = "Check xml conversion with null values.")
    public void testXmlWithNull() {
        BValue[] returns = BRunUtil.invoke(result, "testXmlWithNull");
        Assert.assertEquals(returns.length, 1);
        Assert.assertTrue(returns[0] instanceof BXML);
        Assert.assertEquals(returns[0].stringValue(),
                "<results><result><INT_TYPE>0</INT_TYPE><LONG_TYPE>0</LONG_TYPE><FLOAT_TYPE>0.0</FLOAT_TYPE>"
                        + "<DOUBLE_TYPE>0.0</DOUBLE_TYPE><BOOLEAN_TYPE>false</BOOLEAN_TYPE>"
                        + "<STRING_TYPE xmlns:xsi=\"http://www.w3.org/2001/XMLSchema-instance\" xsi:nil=\"true\"/>"
                        + "</result></results>");
    }

    @Test(groups = "TableTest", description = "Check xml conversion within transaction.")
    public void testToXmlWithinTransaction() {
        BValue[] returns = BRunUtil.invoke(result, "testToXmlWithinTransaction");
        Assert.assertEquals(returns.length, 2);
        Assert.assertEquals((returns[0]).stringValue(), "<results><result><INT_TYPE>1</INT_TYPE><LONG_TYPE>"
                + "9223372036854774807</LONG_TYPE></result></results>");
        Assert.assertEquals(((BInteger) returns[1]).intValue(), 0);
    }

    @Test(groups = "TableTest", description = "Check JSON conversion within transaction.")
    public void testToJsonWithinTransaction() {
        BValue[] returns = BRunUtil.invoke(result,  "testToJsonWithinTransaction");
        Assert.assertEquals(returns.length, 2);
        Assert.assertEquals((returns[0]).stringValue(), "[{\"INT_TYPE\":1,\"LONG_TYPE\":9223372036854774807}]");
        Assert.assertEquals(((BInteger) returns[1]).intValue(), 0);
    }

    @Test(groups = "TableTest", description = "Check blob data support.")
    public void testBlobData() {
        BValue[] returns = BRunUtil.invoke(result,  "testBlobData");
        Assert.assertEquals(returns.length, 1);
        Assert.assertEquals((returns[0]).stringValue(), "wso2 ballerina blob test.");
    }

    @Test(groups = "TableTest", description = "Check values retrieved with column alias.")
    public void testColumnAlias() {
        BValue[] returns = BRunUtil.invoke(result, "testColumnAlias");
        Assert.assertEquals(returns.length, 7);
        Assert.assertEquals(((BInteger) returns[0]).intValue(), 1);
        Assert.assertEquals(((BInteger) returns[1]).intValue(), 9223372036854774807L);
        Assert.assertEquals(((BFloat) returns[2]).floatValue(), 123.34D);
        Assert.assertEquals(((BFloat) returns[3]).floatValue(), 2139095039D);
        Assert.assertEquals(((BBoolean) returns[4]).booleanValue(), true);
        Assert.assertEquals(returns[5].stringValue(), "Hello");
        Assert.assertEquals(((BInteger) returns[6]).intValue(), 100);
    }

    @Test(groups = "TableTest", description = "Check inserting blob data.")
    public void testBlobInsert() {
        BValue[] returns = BRunUtil.invoke(result, "testBlobInsert");
        Assert.assertEquals(((BInteger) returns[0]).intValue(), 1);
    }

    @Test(groups = "TableTest", description = "Check whether printing of table variables is handled properly.")
    public void testTablePrintAndPrintln() throws IOException {
        PrintStream original = System.out;
        ByteArrayOutputStream outContent = new ByteArrayOutputStream();
        try {
            System.setOut(new PrintStream(outContent));
            final String expected = "\n";
            BRunUtil.invoke(result, "testTablePrintAndPrintln");
            Assert.assertEquals(outContent.toString().replace("\r", ""), expected);
        } finally {
            outContent.close();
            System.setOut(original);
        }
    }

    @Test(groups = "TableTest", description = "Check auto close resources in table.")
    public void testTableAutoClose() {
        BValue[] returns = BRunUtil.invoke(result, "testTableAutoClose");
        Assert.assertEquals(returns.length, 2);
        Assert.assertEquals(((BInteger) returns[0]).intValue(), 1);
        Assert.assertEquals(returns[1].stringValue(), "[{\"INT_TYPE\":1,\"LONG_TYPE\":9223372036854774807,"
                + "\"FLOAT_TYPE\":123.34,\"DOUBLE_TYPE\":2.139095039E9,\"BOOLEAN_TYPE\":true,"
                + "\"STRING_TYPE\":\"Hello\"}]");
    }

    @Test(groups = "TableTest", description = "Check manual close resources in table.")
    public void testTableManualClose() {
        BValue[] returns = BRunUtil.invoke(result, "testTableManualClose");
        Assert.assertEquals(returns.length, 1);
        Assert.assertEquals(((BInteger) returns[0]).intValue(), 1);
    }

    @Test(dependsOnGroups = "TableTest", description = "Check whether all sql connectors are closed properly.")
    public void testCloseConnectionPool() {
        BValue[] returns = BRunUtil.invoke(result, "testCloseConnectionPool");
        BInteger retValue = (BInteger) returns[0];
        Assert.assertEquals(retValue.intValue(), 1);
    }

    @Test(groups = "TableTest", description = "Check select data with multiple rows for primitive types.")
    public void testMutltipleRows() {
        BValue[] returns = BRunUtil.invoke(result, "testMutltipleRows");
        Assert.assertEquals(((BInteger) returns[0]).intValue(), 100);
        Assert.assertEquals(((BInteger) returns[1]).intValue(), 200);
    }

    @Test(groups = "TableTest", description = "Check select data with multiple rows accessing without getNext.")
    public void testMutltipleRowsWithoutLoop() {
        BValue[] returns = BRunUtil.invoke(result, "testMutltipleRowsWithoutLoop");
        Assert.assertEquals(returns.length, 6);
        Assert.assertEquals(((BInteger) returns[0]).intValue(), 100);
        Assert.assertEquals(((BInteger) returns[1]).intValue(), 200);
        Assert.assertEquals(((BInteger) returns[2]).intValue(), 200);
        Assert.assertEquals(((BInteger) returns[3]).intValue(), 100);
        Assert.assertEquals(returns[4].stringValue(), "200_100_NOT");
        Assert.assertEquals(returns[5].stringValue(), "200_HAS_HAS_100_NO_NO");
    }

    @Test(groups = "TableTest", description = "Check select data with multiple rows accessing without getNext.")
    public void testHasNextWithoutConsume() {
        BValue[] returns = BRunUtil.invoke(result, "testHasNextWithoutConsume");
        Assert.assertEquals(returns.length, 3);
        Assert.assertEquals(((BBoolean) returns[0]).booleanValue(), true);
        Assert.assertEquals(((BBoolean) returns[1]).booleanValue(), true);
        Assert.assertEquals(((BBoolean) returns[2]).booleanValue(), true);
    }

    @Test(groups = "TableTest", description = "Check get float and double types.")
    public void testGetFloatTypes() {
        BValue[] returns = BRunUtil.invoke(result, "testGetFloatTypes");
        Assert.assertEquals(returns.length, 4);
        Assert.assertEquals(((BFloat) returns[0]).floatValue(), 238999.34);
        Assert.assertEquals(((BFloat) returns[1]).floatValue(), 238999.34);
        Assert.assertEquals(((BFloat) returns[2]).floatValue(), 238999.34);
        Assert.assertEquals(((BFloat) returns[3]).floatValue(), 238999.34);
    }

    @Test(groups = "TableTest", description = "Check array data insert and println on arrays")
    public void testArrayDataInsertAndPrint() {
        BValue[] returns = BRunUtil.invoke(result, "testArrayDataInsertAndPrint");
        Assert.assertEquals(returns.length, 6);
        Assert.assertEquals(((BInteger) returns[0]).intValue(), 1);
        Assert.assertEquals(((BInteger) returns[1]).intValue(), 3);
        Assert.assertEquals(((BInteger) returns[2]).intValue(), 3);
        Assert.assertEquals(((BInteger) returns[3]).intValue(), 2);
        Assert.assertEquals(((BInteger) returns[4]).intValue(), 5);
        Assert.assertEquals(((BInteger) returns[5]).intValue(), 2);
    }

    @Test(groups = "TableTest", description = "Check get float and double min and max types.")
    public void testSignedIntMaxMinValues() {
        BValue[] returns = BRunUtil.invoke(result, "testSignedIntMaxMinValues");
        Assert.assertEquals(returns.length, 6);
        Assert.assertEquals(((BInteger) returns[0]).intValue(), 1);
        Assert.assertEquals(((BInteger) returns[1]).intValue(), 1);
        Assert.assertEquals(((BInteger) returns[2]).intValue(), 1);
        Assert.assertEquals((returns[3]).stringValue(), "[{\"ID\":1,\"TINYINTDATA\":127,\"SMALLINTDATA\":32767,"
                + "\"INTDATA\":2147483647,\"BIGINTDATA\":9223372036854775807},"
                + "{\"ID\":2,\"TINYINTDATA\":-128,\"SMALLINTDATA\":-32768,\"INTDATA\":-2147483648,"
                + "\"BIGINTDATA\":-9223372036854775808},"
                + "{\"ID\":3,\"TINYINTDATA\":0,\"SMALLINTDATA\":0,\"INTDATA\":0,\"BIGINTDATA\":0}]");
        Assert.assertEquals((returns[4]).stringValue(), "<results><result><ID>1</ID><TINYINTDATA>127</TINYINTDATA>"
                + "<SMALLINTDATA>32767</SMALLINTDATA><INTDATA>2147483647</INTDATA>"
                + "<BIGINTDATA>9223372036854775807</BIGINTDATA></result>"
                + "<result><ID>2</ID><TINYINTDATA>-128</TINYINTDATA><SMALLINTDATA>-32768</SMALLINTDATA>"
                + "<INTDATA>-2147483648</INTDATA><BIGINTDATA>-9223372036854775808</BIGINTDATA></result>"
                + "<result><ID>3</ID><TINYINTDATA>0</TINYINTDATA><SMALLINTDATA>0</SMALLINTDATA><INTDATA>0</INTDATA>"
                + "<BIGINTDATA>0</BIGINTDATA></result></results>");
        Assert.assertEquals((returns[5]).stringValue(), "1|127|32767|2147483647|9223372036854775807#2|-128|-32768|"
                + "-2147483648|-9223372036854775808#3|-1|-1|-1|-1#");
    }

    @Test(groups = "TableTest", description = "Check blob binary and clob types types.")
    public void testComplexTypeInsertAndRetrieval() {
        BValue[] returns = BRunUtil.invoke(result, "testComplexTypeInsertAndRetrieval");
        Assert.assertEquals(returns.length, 5);
        Assert.assertEquals(((BInteger) returns[0]).intValue(), 1);
        Assert.assertEquals(((BInteger) returns[1]).intValue(), 1);
        Assert.assertEquals((returns[2]).stringValue(), "[{\"ROW_ID\":100,\"BLOB_TYPE\":\"U2FtcGxlIFRleHQ=\","
                + "\"CLOB_TYPE\":\"Sample Text\",\"BINARY_TYPE\":\"U2FtcGxlIFRleHQAAAAAAAAAAAAAAAAAAAAA\"},"
                + "{\"ROW_ID\":200,\"BLOB_TYPE\":null,\"CLOB_TYPE\":null,\"BINARY_TYPE\":null}]");
        Assert.assertEquals((returns[3]).stringValue(), "<results><result><ROW_ID>100</ROW_ID>"
                + "<BLOB_TYPE>U2FtcGxlIFRleHQ=</BLOB_TYPE><CLOB_TYPE>Sample Text</CLOB_TYPE>"
                + "<BINARY_TYPE>U2FtcGxlIFRleHQAAAAAAAAAAAAAAAAAAAAA</BINARY_TYPE>" + "</result>"
                + "<result><ROW_ID>200</ROW_ID>"
                + "<BLOB_TYPE xmlns:xsi=\"http://www.w3.org/2001/XMLSchema-instance\" xsi:nil=\"true\"/>"
                + "<CLOB_TYPE xmlns:xsi=\"http://www.w3.org/2001/XMLSchema-instance\" xsi:nil=\"true\"/>"
                + "<BINARY_TYPE xmlns:xsi=\"http://www.w3.org/2001/XMLSchema-instance\" xsi:nil=\"true\"/>"
                + "</result></results>");
        Assert.assertEquals((returns[4]).stringValue(), "100|Sample Text|Sample Text|200|nil|nil|");
    }

    @Test(groups = "TableTest", description = "Check result sets with same column name or complex name.")
    public void testJsonXMLConversionwithDuplicateColumnNames() {
        BValue[] returns = BRunUtil.invoke(result, "testJsonXMLConversionwithDuplicateColumnNames");
        Assert.assertEquals(returns.length, 2);
        Assert.assertEquals((returns[0]).stringValue(), "[{\"ROW_ID\":1,\"INT_TYPE\":1,\"DATATABLEREP.ROW_ID\":1,"
                + "\"DATATABLEREP.INT_TYPE\":100}]");
        Assert.assertEquals((returns[1]).stringValue(), "<results><result><ROW_ID>1</ROW_ID><INT_TYPE>1</INT_TYPE>"
                + "<DATATABLEREP.ROW_ID>1</DATATABLEREP.ROW_ID><DATATABLEREP.INT_TYPE>100</DATATABLEREP.INT_TYPE>"
                + "</result></results>");
    }

    @Test(groups = "TableTest", description = "Check result sets with same column name or complex name.")
    public void testStructFieldNotMatchingColumnName() {
        BValue[] returns = BRunUtil.invoke(result, "testStructFieldNotMatchingColumnName");
        Assert.assertEquals(returns.length, 5);
        Assert.assertEquals(((BInteger) returns[0]).intValue(), 1);
        Assert.assertEquals(((BInteger) returns[1]).intValue(), 1);
        Assert.assertEquals(((BInteger) returns[2]).intValue(), 1);
        Assert.assertEquals(((BInteger) returns[3]).intValue(), 1);
        Assert.assertEquals(((BInteger) returns[4]).intValue(), 100);
    }

    @Test(groups = "TableTest", description = "Check retrieving data using foreach")
    public void testGetPrimitiveTypesWithForEach() {
        BValue[] returns = BRunUtil.invoke(result, "testGetPrimitiveTypesWithForEach");
        Assert.assertEquals(returns.length, 6);
        Assert.assertEquals(((BInteger) returns[0]).intValue(), 1);
        Assert.assertEquals(((BInteger) returns[1]).intValue(), 9223372036854774807L);
        Assert.assertEquals(((BFloat) returns[2]).floatValue(), 123.34D);
        Assert.assertEquals(((BFloat) returns[3]).floatValue(), 2139095039D);
        Assert.assertEquals(((BBoolean) returns[4]).booleanValue(), true);
        Assert.assertEquals(returns[5].stringValue(), "Hello");
    }

    @Test(groups = "TableTest", description = "Check retrieving data using foreach with multiple rows")
    public void testMutltipleRowsWithForEach() {
        BValue[] returns = BRunUtil.invoke(result, "testMutltipleRowsWithForEach");
        Assert.assertEquals(((BInteger) returns[0]).intValue(), 100);
        Assert.assertEquals(((BInteger) returns[1]).intValue(), 200);
    }

    @Test(groups = "TableTest",
          description = "Test adding data to database table")
    public void testTableAddInvalid() {
        BValue[] returns = BRunUtil.invoke(result, "testTableAddInvalid");
        Assert.assertEquals((returns[0]).stringValue(), "data cannot be added to a table returned from a database");
    }

    @Test(groups = "TableTest", description = "Test deleting data from a database table")
    public void testTableRemoveInvalid() {
        BValue[] returns = BRunUtil.invoke(result, "testTableRemoveInvalid");
        Assert.assertEquals((returns[0]).stringValue(), "data cannot be deleted from a table returned from a database");
    }

    //Nillable mapping tests
    @Test(groups = "TableTest",
          description = "Test mapping to nillable type fields")
    public void testMappingToNillableTypeFields() {
        BValue[] returns = BRunUtil.invoke(nillableMappingResult, "testMappingToNillableTypeFields");
        Assert.assertNotNull(returns);

        Assert.assertEquals(((BInteger) returns[0]).intValue(), 10);
        Assert.assertEquals(((BInteger) returns[1]).intValue(), 9223372036854774807L);
        Assert.assertEquals(((BFloat) returns[2]).floatValue(), 123.34);
        Assert.assertEquals(((BFloat) returns[3]).floatValue(), 2139095039, DELTA);
        Assert.assertEquals(((BBoolean) returns[4]).booleanValue(), true);
        Assert.assertEquals(returns[5].stringValue(), "Hello");
        Assert.assertEquals(((BFloat) returns[6]).floatValue(), 1234.567);
        Assert.assertEquals(((BFloat) returns[7]).floatValue(), 1234.567);
        Assert.assertEquals(((BFloat) returns[8]).floatValue(), 1234.567);
        Assert.assertEquals(((BInteger) returns[9]).intValue(), 1);
        Assert.assertEquals(((BInteger) returns[10]).intValue(), 5555);
        Assert.assertEquals(returns[11].stringValue(), "very long text");
        Assert.assertEquals(returns[12].stringValue(), "wso2 ballerina blob test.");
    }

    @Test(groups = "TableTest",
          description = "Test mapping date to nillable Time field")
    public void testMapptingDatesToNillableTime() {
        BValue[] returns = BRunUtil.invoke(nillableMappingResult, "testMappingDatesToNillableTimeType");
        Assert.assertEquals(returns.length, 8);
        Assert.assertEquals(((BInteger) returns[0]).intValue(), ((BInteger) returns[1]).intValue());
        Assert.assertEquals(((BInteger) returns[2]).intValue(), ((BInteger) returns[3]).intValue());
        Assert.assertEquals(((BInteger) returns[4]).intValue(), ((BInteger) returns[5]).intValue());
        Assert.assertEquals(((BInteger) returns[6]).intValue(), ((BInteger) returns[7]).intValue());
    }

    @Test(groups = "TableTest",
          description = "Test mapping date to nillable int field")
    public void testMappingDatesToNillableIntType() {
        BValue[] args = new BValue[3];
        Calendar cal = Calendar.getInstance();

        cal.clear();
        cal.set(Calendar.YEAR, 2017);
        cal.set(Calendar.MONTH, 5);
        cal.set(Calendar.DAY_OF_MONTH, 23);
        long dateInserted = cal.getTimeInMillis();
        args[0] = new BInteger(dateInserted);

        cal.clear();
        cal.set(Calendar.HOUR, 14);
        cal.set(Calendar.MINUTE, 15);
        cal.set(Calendar.SECOND, 23);
        long timeInserted = cal.getTimeInMillis();
        args[1] = new BInteger(timeInserted);

        cal.clear();
        cal.set(Calendar.HOUR, 16);
        cal.set(Calendar.MINUTE, 33);
        cal.set(Calendar.SECOND, 55);
        cal.set(Calendar.YEAR, 2017);
        cal.set(Calendar.MONTH, 1);
        cal.set(Calendar.DAY_OF_MONTH, 25);
        long timestampInserted = cal.getTimeInMillis();
        args[2] = new BInteger(timestampInserted);

        BValue[] returns = BRunUtil.invoke(nillableMappingResult, "testMappingDatesToNillableIntType", args);
        Assert.assertEquals(returns.length, 4);
        args[2] = new BInteger(timestampInserted);

        assertDateIntValues(returns, dateInserted, timeInserted, timestampInserted);
    }

    @Test(groups = "TableTest",
          description = "Test mapping date to nillable string field")
    public void testMappingDatesToNillableStringType() {
        BValue[] args = new BValue[3];
        Calendar cal = Calendar.getInstance();

        cal.clear();
        cal.set(Calendar.YEAR, 2017);
        cal.set(Calendar.MONTH, 5);
        cal.set(Calendar.DAY_OF_MONTH, 23);
        long dateInserted = cal.getTimeInMillis();
        args[0] = new BInteger(dateInserted);

        cal.clear();
        cal.set(Calendar.HOUR, 14);
        cal.set(Calendar.MINUTE, 15);
        cal.set(Calendar.SECOND, 23);
        long timeInserted = cal.getTimeInMillis();
        args[1] = new BInteger(timeInserted);

        cal.clear();
        cal.set(Calendar.HOUR, 16);
        cal.set(Calendar.MINUTE, 33);
        cal.set(Calendar.SECOND, 55);
        cal.set(Calendar.YEAR, 2017);
        cal.set(Calendar.MONTH, 1);
        cal.set(Calendar.DAY_OF_MONTH, 25);
        long timestampInserted = cal.getTimeInMillis();
        args[2] = new BInteger(timestampInserted);

        BValue[] returns = BRunUtil.invoke(nillableMappingResult, "testMappingDatesToNillableStringType", args);
        Assert.assertEquals(returns.length, 4);
        assertDateStringValues(returns, dateInserted, timeInserted, timestampInserted);
    }

    @Test(groups = "TableTest",
          description = "Test mapping to nillable type fields")
    public void testMappingNullToNillableTypes() {
        BValue[] returns = BRunUtil.invoke(nillableMappingResult, "testMappingNullToNillableTypes");
        Assert.assertNotNull(returns);
        Assert.assertEquals(returns.length, 18);
        for (BValue returnVal : returns) {
            Assert.assertNull(returnVal);
        }
    }

    //Nillable mapping negative tests
    @Test(groups = "TableTest",
          description = "Test mapping nil to non-nillable int field",
          expectedExceptions = BLangRuntimeException.class,
          expectedExceptionsMessageRegExp = TRYING_TO_ASSIGN_NIL_TO_NON_NILLABLE_FIELD)
    public void testAssignNilToNonNillableInt() {
        BRunUtil.invoke(nillableMappingNegativeResult, "testAssignNilToNonNillableInt");
    }

    @Test(groups = "TableTest",
          description = "Test mapping nil to non-nillable long field",
          expectedExceptions = BLangRuntimeException.class,
          expectedExceptionsMessageRegExp = TRYING_TO_ASSIGN_NIL_TO_NON_NILLABLE_FIELD)
    public void testAssignNilToNonNillableLong() {
        BRunUtil.invoke(nillableMappingNegativeResult, "testAssignNilToNonNillableLong");
    }

    @Test(groups = "TableTest",
          description = "Test mapping nil to non-nillable float field",
          expectedExceptions = BLangRuntimeException.class,
          expectedExceptionsMessageRegExp = TRYING_TO_ASSIGN_NIL_TO_NON_NILLABLE_FIELD)
    public void testAssignNilToNonNillableFloat() {
        BRunUtil.invoke(nillableMappingNegativeResult, "testAssignNilToNonNillableFloat");
    }

    @Test(groups = "TableTest",
          description = "Test mapping nil to non-nillable double field",
          expectedExceptions = BLangRuntimeException.class,
          expectedExceptionsMessageRegExp = TRYING_TO_ASSIGN_NIL_TO_NON_NILLABLE_FIELD)
    public void testAssignNilToNonNillableDouble() {
        BRunUtil.invoke(nillableMappingNegativeResult, "testAssignNilToNonNillableDouble");
    }

    @Test(groups = "TableTest",
          description = "Test mapping nil to non-nillable boolean field",
          expectedExceptions = BLangRuntimeException.class,
          expectedExceptionsMessageRegExp = TRYING_TO_ASSIGN_NIL_TO_NON_NILLABLE_FIELD)
    public void testAssignNilToNonNillableBoolean() {
        BRunUtil.invoke(nillableMappingNegativeResult, "testAssignNilToNonNillableBoolean");
    }

    @Test(groups = "TableTest",
          description = "Test mapping nil to non-nillable string field",
          expectedExceptions = BLangRuntimeException.class,
          expectedExceptionsMessageRegExp = TRYING_TO_ASSIGN_NIL_TO_NON_NILLABLE_FIELD)
    public void testAssignNilToNonNillableString() {
        BRunUtil.invoke(nillableMappingNegativeResult, "testAssignNilToNonNillableString");
    }

    @Test(groups = "TableTest",
          description = "Test mapping nil to non-nillable numeric field",
          expectedExceptions = BLangRuntimeException.class,
          expectedExceptionsMessageRegExp = TRYING_TO_ASSIGN_NIL_TO_NON_NILLABLE_FIELD)
    public void testAssignNilToNonNillableNumeric() {
        BRunUtil.invoke(nillableMappingNegativeResult, "testAssignNilToNonNillableNumeric");
    }

    @Test(groups = "TableTest",
          description = "Test mapping nil to non-nillable small-int field",
          expectedExceptions = BLangRuntimeException.class,
          expectedExceptionsMessageRegExp = TRYING_TO_ASSIGN_NIL_TO_NON_NILLABLE_FIELD)
    public void testAssignNilToNonNillableSmallint() {
        BRunUtil.invoke(nillableMappingNegativeResult, "testAssignNilToNonNillableSmallint");
    }

    @Test(groups = "TableTest",
          description = "Test mapping nil to non-nillable tiny-int field",
          expectedExceptions = BLangRuntimeException.class,
          expectedExceptionsMessageRegExp = TRYING_TO_ASSIGN_NIL_TO_NON_NILLABLE_FIELD)
    public void testAssignNilToNonNillableTinyInt() {
        BRunUtil.invoke(nillableMappingNegativeResult, "testAssignNilToNonNillableTinyInt");
    }

    @Test(groups = "TableTest",
          description = "Test mapping nil to non-nillable decimal field",
          expectedExceptions = BLangRuntimeException.class,
          expectedExceptionsMessageRegExp = TRYING_TO_ASSIGN_NIL_TO_NON_NILLABLE_FIELD)
    public void testAssignNilToNonNillableDecimal() {
        BRunUtil.invoke(nillableMappingNegativeResult, "testAssignNilToNonNillableDecimal");
    }

    @Test(groups = "TableTest",
          description = "Test mapping nil to non-nillable real field",
          expectedExceptions = BLangRuntimeException.class,
          expectedExceptionsMessageRegExp = TRYING_TO_ASSIGN_NIL_TO_NON_NILLABLE_FIELD)
    public void testAssignNilToNonNillableReal() {
        BRunUtil.invoke(nillableMappingNegativeResult, "testAssignNilToNonNillableReal");
    }

    @Test(groups = "TableTest",
          description = "Test mapping nil to non-nillable clob field",
          expectedExceptions = BLangRuntimeException.class,
          expectedExceptionsMessageRegExp = TRYING_TO_ASSIGN_NIL_TO_NON_NILLABLE_FIELD)
    public void testAssignNilToNonNillableClob() {
        BRunUtil.invoke(nillableMappingNegativeResult, "testAssignNilToNonNillableClob");
    }

    @Test(groups = "TableTest",
          description = "Test mapping nil to non-nillable blob field",
          expectedExceptions = BLangRuntimeException.class,
          expectedExceptionsMessageRegExp = TRYING_TO_ASSIGN_NIL_TO_NON_NILLABLE_FIELD)
    public void testAssignNilToNonNillableBlob() {
        BRunUtil.invoke(nillableMappingNegativeResult, "testAssignNilToNonNillableBlob");
    }

    @Test(groups = "TableTest",
          description = "Test mapping nil to non-nillable binary field",
          expectedExceptions = BLangRuntimeException.class,
          expectedExceptionsMessageRegExp = TRYING_TO_ASSIGN_NIL_TO_NON_NILLABLE_FIELD)
    public void testAssignNilToNonNillableBinary() {
        BRunUtil.invoke(nillableMappingNegativeResult, "testAssignNilToNonNillableBinary");
    }

    @Test(groups = "TableTest",
          description = "Test mapping nil to non-nillable date field",
          expectedExceptions = BLangRuntimeException.class,
          expectedExceptionsMessageRegExp = TRYING_TO_ASSIGN_NIL_TO_NON_NILLABLE_FIELD)
    public void testAssignNilToNonNillableDate() {
        BRunUtil.invoke(nillableMappingNegativeResult, "testAssignNilToNonNillableDate");
    }

    @Test(groups = "TableTest",
          description = "Test mapping nil to non-nillable time field",
          expectedExceptions = BLangRuntimeException.class,
          expectedExceptionsMessageRegExp = TRYING_TO_ASSIGN_NIL_TO_NON_NILLABLE_FIELD)
    public void testAssignNilToNonNillableTime() {
        BRunUtil.invoke(nillableMappingNegativeResult, "testAssignNilToNonNillableTime");
    }

    @Test(groups = "TableTest",
          description = "Test mapping nil to non-nillable datetime field",
          expectedExceptions = BLangRuntimeException.class,
          expectedExceptionsMessageRegExp = TRYING_TO_ASSIGN_NIL_TO_NON_NILLABLE_FIELD)
    public void testAssignNilToNonNillableDateTime() {
        BRunUtil.invoke(nillableMappingNegativeResult, "testAssignNilToNonNillableDateTime");
    }

    @Test(groups = "TableTest",
          description = "Test mapping nil to non-nillable timestamp field",
          expectedExceptions = BLangRuntimeException.class,
          expectedExceptionsMessageRegExp = TRYING_TO_ASSIGN_NIL_TO_NON_NILLABLE_FIELD)
    public void testAssignNilToNonNillableTimeStamp() {
        BRunUtil.invoke(nillableMappingNegativeResult, "testAssignNilToNonNillableTimeStamp");
    }

    @Test(groups = "TableTest",
          expectedExceptions = BLangRuntimeException.class,
          expectedExceptionsMessageRegExp = INVALID_UNION_FIELD_ASSIGNMENT)
    public void testAssignToInvalidUnionInt() {
        BRunUtil.invoke(nillableMappingNegativeResult, "testAssignToInvalidUnionInt");
    }

    @Test(groups = "TableTest",
          expectedExceptions = BLangRuntimeException.class,
          expectedExceptionsMessageRegExp = INVALID_UNION_FIELD_ASSIGNMENT)
    public void testAssignToInvalidUnionLong() {
        BRunUtil.invoke(nillableMappingNegativeResult, "testAssignToInvalidUnionLong");
    }

    @Test(groups = "TableTest",
          expectedExceptions = BLangRuntimeException.class,
          expectedExceptionsMessageRegExp = INVALID_UNION_FIELD_ASSIGNMENT)
    public void testAssignToInvalidUnionFloat() {
        BRunUtil.invoke(nillableMappingNegativeResult, "testAssignToInvalidUnionFloat");
    }

    @Test(groups = "TableTest",
          expectedExceptions = BLangRuntimeException.class,
          expectedExceptionsMessageRegExp = INVALID_UNION_FIELD_ASSIGNMENT)
    public void testAssignToInvalidUnionDouble() {
        BRunUtil.invoke(nillableMappingNegativeResult, "testAssignToInvalidUnionDouble");
    }

    @Test(groups = "TableTest",
          expectedExceptions = BLangRuntimeException.class,
          expectedExceptionsMessageRegExp = INVALID_UNION_FIELD_ASSIGNMENT)
    public void testAssignToInvalidUnionBoolean() {
        BRunUtil.invoke(nillableMappingNegativeResult, "testAssignToInvalidUnionBoolean");
    }

    @Test(groups = "TableTest",
          expectedExceptions = BLangRuntimeException.class,
          expectedExceptionsMessageRegExp = INVALID_UNION_FIELD_ASSIGNMENT)
    public void testAssignToInvalidUnionString() {
        BRunUtil.invoke(nillableMappingNegativeResult, "testAssignToInvalidUnionString");
    }

    @Test(groups = "TableTest",
          expectedExceptions = BLangRuntimeException.class,
          expectedExceptionsMessageRegExp = INVALID_UNION_FIELD_ASSIGNMENT)
    public void testAssignToInvalidUnionNumeric() {
        BRunUtil.invoke(nillableMappingNegativeResult, "testAssignToInvalidUnionNumeric");
    }

    @Test(groups = "TableTest",
          expectedExceptions = BLangRuntimeException.class,
          expectedExceptionsMessageRegExp = INVALID_UNION_FIELD_ASSIGNMENT)
    public void testAssignToInvalidUnionSmallint() {
        BRunUtil.invoke(nillableMappingNegativeResult, "testAssignToInvalidUnionSmallint");
    }

    @Test(groups = "TableTest",
          expectedExceptions = BLangRuntimeException.class,
          expectedExceptionsMessageRegExp = INVALID_UNION_FIELD_ASSIGNMENT)
    public void testAssignToInvalidUnionTinyInt() {
        BRunUtil.invoke(nillableMappingNegativeResult, "testAssignToInvalidUnionTinyInt");
    }

    @Test(groups = "TableTest",
          expectedExceptions = BLangRuntimeException.class,
          expectedExceptionsMessageRegExp = INVALID_UNION_FIELD_ASSIGNMENT)
    public void testAssignToInvalidUnionDecimal() {
        BRunUtil.invoke(nillableMappingNegativeResult, "testAssignToInvalidUnionDecimal");
    }

    @Test(groups = "TableTest",
          expectedExceptions = BLangRuntimeException.class,
          expectedExceptionsMessageRegExp = INVALID_UNION_FIELD_ASSIGNMENT)
    public void testAssignToInvalidUnionReal() {
        BRunUtil.invoke(nillableMappingNegativeResult, "testAssignToInvalidUnionReal");
    }

    @Test(groups = "TableTest",
          expectedExceptions = BLangRuntimeException.class,
          expectedExceptionsMessageRegExp = INVALID_UNION_FIELD_ASSIGNMENT)
    public void testAssignToInvalidUnionClob() {
        BRunUtil.invoke(nillableMappingNegativeResult, "testAssignToInvalidUnionClob");
    }

    @Test(groups = "TableTest",
          expectedExceptions = BLangRuntimeException.class,
          expectedExceptionsMessageRegExp = INVALID_UNION_FIELD_ASSIGNMENT)
    public void testAssignToInvalidUnionBlob() {
        BRunUtil.invoke(nillableMappingNegativeResult, "testAssignToInvalidUnionBlob");
    }

    @Test(groups = "TableTest",
          expectedExceptions = BLangRuntimeException.class,
          expectedExceptionsMessageRegExp = INVALID_UNION_FIELD_ASSIGNMENT)
    public void testAssignToInvalidUnionBinary() {
        BRunUtil.invoke(nillableMappingNegativeResult, "testAssignToInvalidUnionBinary");
    }

    @Test(groups = "TableTest",
          expectedExceptions = BLangRuntimeException.class,
          expectedExceptionsMessageRegExp = INVALID_UNION_FIELD_ASSIGNMENT)
    public void testAssignToInvalidUnionDate() {
        BRunUtil.invoke(nillableMappingNegativeResult, "testAssignToInvalidUnionDate");
    }

    @Test(groups = "TableTest",
          expectedExceptions = BLangRuntimeException.class,
          expectedExceptionsMessageRegExp = INVALID_UNION_FIELD_ASSIGNMENT)
    public void testAssignToInvalidUnionTime() {
        BRunUtil.invoke(nillableMappingNegativeResult, "testAssignToInvalidUnionTime");
    }

    @Test(groups = "TableTest",
          expectedExceptions = BLangRuntimeException.class,
          expectedExceptionsMessageRegExp = INVALID_UNION_FIELD_ASSIGNMENT)
    public void testAssignToInvalidUnionDateTime() {
        BRunUtil.invoke(nillableMappingNegativeResult, "testAssignToInvalidUnionDateTime");
    }

    @Test(groups = "TableTest",
          expectedExceptions = BLangRuntimeException.class,
          expectedExceptionsMessageRegExp = INVALID_UNION_FIELD_ASSIGNMENT)
    public void testAssignToInvalidUnionTimeStamp() {
        BRunUtil.invoke(nillableMappingNegativeResult, "testAssignToInvalidUnionTimeStamp");
    }

<<<<<<< HEAD
=======

    @Test(groups = "TableTest",
          description = "Test mapping a null array to non-nillable type with non-nillable element type.",
          expectedExceptions = BLangRuntimeException.class,
          expectedExceptionsMessageRegExp = TRYING_TO_ASSIGN_NIL_TO_NON_NILLABLE_FIELD)
    public void testAssignNullArrayToNonNillableWithNonNillableElements() {
        BRunUtil.invoke(nillableMappingNegativeResult, "testAssignNullArrayToNonNillableWithNonNillableElements");
    }

    @Test(groups = "TableTest",
          description = "Test mapping a null array to non-nillable type with nillable element type.",
          expectedExceptions = BLangRuntimeException.class,
          expectedExceptionsMessageRegExp = TRYING_TO_ASSIGN_NIL_TO_NON_NILLABLE_FIELD)
    public void testAssignNullArrayToNonNillableTypeWithNillableElements() {
        BRunUtil.invoke(nillableMappingNegativeResult, "testAssignNullArrayToNonNillableTypeWithNillableElements");
    }

    @Test(groups = "TableTest",
          description = "Test mapping a null array to non-nillable type with non-nillable element type.",
          expectedExceptions = BLangRuntimeException.class,
          expectedExceptionsMessageRegExp = TRYING_TO_ASSIGN_NIL_TO_NON_NILLABLE_ARRAY_FIELD)
    public void testAssignNullElementArrayToNonNillableTypeWithNonNillableElements() {
        BRunUtil.invoke(nillableMappingNegativeResult,
                "testAssignNullElementArrayToNonNillableTypeWithNonNillableElements");
    }

    @Test(groups = "TableTest",
          description = "Test mapping a null element array to nillable type with non-nillable element type.",
          expectedExceptions = BLangRuntimeException.class,
          expectedExceptionsMessageRegExp = TRYING_TO_ASSIGN_NIL_TO_NON_NILLABLE_ARRAY_FIELD)
    public void testAssignNullElementArrayToNillableTypeWithNonNillableElements() {
        BRunUtil.invoke(nillableMappingNegativeResult,
                "testAssignNullElementArrayToNillableTypeWithNonNillableElements");
    }

    @Test(groups = "TableTest",
          description = "Test mapping an array to invald union type.",
          expectedExceptions = BLangRuntimeException.class,
          expectedExceptionsMessageRegExp = INVALID_UNION_FIELD_ASSIGNMENT)
    public void testAssignInvalidUnionArray() {
        BRunUtil.invoke(nillableMappingNegativeResult, "testAssignInvalidUnionArray");
    }

    @Test(groups = "TableTest",
          description = "Test mapping an array to invald union type.",
          expectedExceptions = BLangRuntimeException.class,
          expectedExceptionsMessageRegExp = INVALID_UNION_FIELD_ASSIGNMENT)
    public void testAssignInvalidUnionArray2() {
        BRunUtil.invoke(nillableMappingNegativeResult, "testAssignInvalidUnionArray2");
    }

    @Test(groups = "TableTest",
          description = "Test mapping an array to invald union type.",
          expectedExceptions = BLangRuntimeException.class,
          expectedExceptionsMessageRegExp = INVALID_UNION_FIELD_ASSIGNMENT)
    public void testAssignInvalidUnionArrayElement() {
        BRunUtil.invoke(nillableMappingNegativeResult, "testAssignInvalidUnionArrayElement");
    }

>>>>>>> 31f06a27
    @AfterSuite
    public void cleanup() {
        SQLDBUtils.deleteDirectory(new File(SQLDBUtils.DB_DIRECTORY));
    }

    private void assertDateStringValues(BValue[] returns, long dateInserted, long timeInserted,
            long timestampInserted) {
        try {
            DateFormat dfDate = new SimpleDateFormat("yyyy-MM-dd");
            String dateReturned = returns[0].stringValue();
            long dateReturnedEpoch = dfDate.parse(dateReturned).getTime();
            Assert.assertEquals(dateReturnedEpoch, dateInserted);

            DateFormat dfTime = new SimpleDateFormat("HH:mm:ss.SSS");
            String timeReturned = returns[1].stringValue();
            long timeReturnedEpoch = dfTime.parse(timeReturned).getTime();
            Assert.assertEquals(timeReturnedEpoch, timeInserted);

            DateFormat dfTimestamp = new SimpleDateFormat("yyyy-MM-dd'T'HH:mm:ss.SSS");
            String timestampReturned = returns[2].stringValue();
            long timestampReturnedEpoch = dfTimestamp.parse(timestampReturned).getTime();
            Assert.assertEquals(timestampReturnedEpoch, timestampInserted);

            String datetimeReturned = returns[3].stringValue();
            long datetimeReturnedEpoch = dfTimestamp.parse(datetimeReturned).getTime();
            Assert.assertEquals(datetimeReturnedEpoch, timestampInserted);
        } catch (ParseException e) {
            //Ignore
        }
    }

    private void assertDateIntValues(BValue[] returns, long dateInserted, long timeInserted, long timestampInserted) {
        long dateReturnedEpoch = ((BInteger) returns[0]).intValue();
        Assert.assertEquals(dateReturnedEpoch, dateInserted);

        long timeReturnedEpoch = ((BInteger) returns[1]).intValue();
        Assert.assertEquals(timeReturnedEpoch, timeInserted);

        long timestampReturnedEpoch = ((BInteger) returns[2]).intValue();
        Assert.assertEquals(timestampReturnedEpoch, timestampInserted);

        long datetimeReturnedEpoch = ((BInteger) returns[3]).intValue();
        Assert.assertEquals(datetimeReturnedEpoch, timestampInserted);
    }

    private void assertNonNullArray(BValue[] returns) {
        Assert.assertEquals(returns.length, 5);

        Assert.assertTrue(returns[0] instanceof BIntArray);
        BIntArray intArray = (BIntArray) returns[0];
        Assert.assertEquals(intArray.get(0), 1);
        Assert.assertEquals(intArray.get(1), 2);
        Assert.assertEquals(intArray.get(2), 3);

        Assert.assertTrue(returns[1] instanceof BIntArray);
        BIntArray longArray = (BIntArray) returns[1];
        Assert.assertEquals(longArray.get(0), 100000000);
        Assert.assertEquals(longArray.get(1), 200000000);
        Assert.assertEquals(longArray.get(2), 300000000);

        Assert.assertTrue(returns[2] instanceof BFloatArray);
        BFloatArray doubleArray = (BFloatArray) returns[2];
        Assert.assertEquals(doubleArray.get(0), 245.23);
        Assert.assertEquals(doubleArray.get(1), 5559.49);
        Assert.assertEquals(doubleArray.get(2), 8796.123);

        Assert.assertTrue(returns[3] instanceof BStringArray);
        BStringArray stringArray = (BStringArray) returns[3];
        Assert.assertEquals(stringArray.get(0), "Hello");
        Assert.assertEquals(stringArray.get(1), "Ballerina");

        Assert.assertTrue(returns[4] instanceof BBooleanArray);
        BBooleanArray booleanArray = (BBooleanArray) returns[4];
        Assert.assertEquals(booleanArray.get(0), 1);
        Assert.assertEquals(booleanArray.get(1), 0);
        Assert.assertEquals(booleanArray.get(2), 1);
    }

    private void assertNilIncludedArray(BValue[] returns) {
        Assert.assertEquals(returns.length, 5);

        Assert.assertTrue(returns[0] instanceof BRefValueArray);
        BRefValueArray intArray = (BRefValueArray) returns[0];
        Assert.assertEquals(intArray.get(0), null);
        Assert.assertEquals(((BInteger) intArray.get(1)).intValue(), 2);
        Assert.assertEquals(((BInteger) intArray.get(2)).intValue(), 3);

        Assert.assertTrue(returns[1] instanceof BRefValueArray);
        BRefValueArray longArray = (BRefValueArray) returns[1];
        Assert.assertEquals(((BInteger) longArray.get(0)).intValue(), 100000000);
        Assert.assertEquals(longArray.get(1), null);
        Assert.assertEquals(((BInteger) longArray.get(2)).intValue(), 300000000);

        Assert.assertTrue(returns[2] instanceof BRefValueArray);
        BRefValueArray doubleArray = (BRefValueArray) returns[2];
        Assert.assertEquals(doubleArray.get(0), null);
        Assert.assertEquals(((BFloat) doubleArray.get(1)).floatValue(), 5559.49);
        Assert.assertEquals(doubleArray.get(2), null);

        Assert.assertTrue(returns[3] instanceof BRefValueArray);
        BRefValueArray stringArray = (BRefValueArray) returns[3];
        Assert.assertEquals(stringArray.get(0), null);
        Assert.assertEquals(stringArray.get(1).stringValue(), "Ballerina");

        Assert.assertTrue(returns[4] instanceof BRefValueArray);
        BRefValueArray booleanArray = (BRefValueArray) returns[4];
        Assert.assertEquals(booleanArray.get(0), null);
        Assert.assertEquals(booleanArray.get(1), null);
        Assert.assertEquals(((BBoolean) booleanArray.get(2)).booleanValue(), true);
    }
}<|MERGE_RESOLUTION|>--- conflicted
+++ resolved
@@ -612,7 +612,7 @@
         BValue[] returns = BRunUtil.invoke(result, "testTableRemoveInvalid");
         Assert.assertEquals((returns[0]).stringValue(), "data cannot be deleted from a table returned from a database");
     }
-
+    
     //Nillable mapping tests
     @Test(groups = "TableTest",
           description = "Test mapping to nillable type fields")
@@ -1000,8 +1000,6 @@
         BRunUtil.invoke(nillableMappingNegativeResult, "testAssignToInvalidUnionTimeStamp");
     }
 
-<<<<<<< HEAD
-=======
 
     @Test(groups = "TableTest",
           description = "Test mapping a null array to non-nillable type with non-nillable element type.",
@@ -1061,7 +1059,6 @@
         BRunUtil.invoke(nillableMappingNegativeResult, "testAssignInvalidUnionArrayElement");
     }
 
->>>>>>> 31f06a27
     @AfterSuite
     public void cleanup() {
         SQLDBUtils.deleteDirectory(new File(SQLDBUtils.DB_DIRECTORY));
