/*
 * Copyright (c) 2018, WSO2 Inc. (http://www.wso2.org) All Rights Reserved.
 *
 * WSO2 Inc. licenses this file to you under the Apache License,
 * Version 2.0 (the "License"); you may not use this file except
 * in compliance with the License.
 * You may obtain a copy of the License at
 * http://www.apache.org/licenses/LICENSE-2.0
 *
 * Unless required by applicable law or agreed to in writing,
 * software distributed under the License is distributed on an
 * "AS IS" BASIS, WITHOUT WARRANTIES OR CONDITIONS OF ANY
 * KIND, either express or implied. See the License for the
 * specific language governing permissions and limitations
 * under the License.
 */
package org.ballerinalang.test.record;

import org.ballerinalang.launcher.util.BAssertUtil;
import org.ballerinalang.launcher.util.BCompileUtil;
import org.ballerinalang.launcher.util.CompileResult;
import org.ballerinalang.model.tree.PackageNode;
import org.ballerinalang.util.diagnostic.Diagnostic;
import org.testng.Assert;
import org.testng.annotations.BeforeClass;
import org.testng.annotations.Test;
import org.wso2.ballerinalang.compiler.tree.BLangAnnotation;
import org.wso2.ballerinalang.compiler.tree.BLangDocumentation;
import org.wso2.ballerinalang.compiler.tree.BLangTypeDefinition;

import java.util.List;

/**
 * Test cases for user defined documentation attachment in ballerina.
 */
public class RecordDocumentationTest {

    @BeforeClass
    public void setup() {
    }

    @Test(description = "Test doc annotation.")
    public void testDocAnnotation() {
        CompileResult compileResult = BCompileUtil.compile("test-src/record/record_annotation.bal");
        Assert.assertEquals(0, compileResult.getWarnCount());
        PackageNode packageNode = compileResult.getAST();
        List<BLangDocumentation> docNodes = ((BLangTypeDefinition) packageNode
                .getTypeDefinitions().get(0)).docAttachments;
        BLangDocumentation dNode = docNodes.get(0);
        Assert.assertNotNull(dNode);
        Assert.assertEquals(dNode.documentationText, " Documentation for Test annotation\n");
        Assert.assertEquals(dNode.getAttributes().size(), 3);
        Assert.assertEquals(dNode.getAttributes().get(0).documentationField.getValue(), "a");
        Assert.assertEquals(dNode.getAttributes().get(0).documentationText,
                " annotation `field a` documentation\n");
        Assert.assertEquals(dNode.getAttributes().get(1).documentationField.getValue(), "b");
        Assert.assertEquals(dNode.getAttributes().get(1).documentationText,
                " annotation `field b` documentation\n");
        Assert.assertEquals(dNode.getAttributes().get(2).documentationField.getValue(), "c");
        Assert.assertEquals(dNode.getAttributes().get(2).documentationText,
                " annotation `field c` documentation");
        docNodes = ((BLangAnnotation) packageNode.getAnnotations().get(0)).docAttachments;
        dNode = docNodes.get(0);
        Assert.assertNotNull(dNode);
    }

    @Test(description = "Test doc struct.")
    public void testDocStruct() {
        CompileResult compileResult = BCompileUtil.compile("test-src/record/record_doc_annotation.bal");
        Assert.assertEquals(0, compileResult.getWarnCount());
        PackageNode packageNode = compileResult.getAST();
        List<BLangDocumentation> docNodes = ((BLangTypeDefinition) packageNode
                .getTypeDefinitions().get(0)).docAttachments;
        BLangDocumentation dNode = docNodes.get(0);
        Assert.assertNotNull(dNode);
        Assert.assertEquals(dNode.documentationText, " Documentation for Test struct\n");
        Assert.assertEquals(dNode.getAttributes().size(), 3);
        Assert.assertEquals(dNode.getAttributes().get(0).documentationField.getValue(), "a");
        Assert.assertEquals(dNode.getAttributes().get(0).documentationText,
                " struct `field a` documentation\n");
        Assert.assertEquals(dNode.getAttributes().get(1).documentationField.getValue(), "b");
        Assert.assertEquals(dNode.getAttributes().get(1).documentationText,
                " struct `field b` documentation\n");
        Assert.assertEquals(dNode.getAttributes().get(2).documentationField.getValue(), "c");
        Assert.assertEquals(dNode.getAttributes().get(2).documentationText,
                " struct `field c` documentation");
    }

    @Test(description = "Test doc negative cases.")
    public void testDocumentationNegative() {
        CompileResult compileResult = BCompileUtil.compile("test-src/record/record_annotation_negative.bal");
        Assert.assertEquals(compileResult.getErrorCount(), 0, getErrorString(compileResult.getDiagnostics()));
        Assert.assertEquals(compileResult.getWarnCount(), 10);
        BAssertUtil.validateWarning(compileResult, 0,
                "already documented attribute 'a'", 5, 1);
        BAssertUtil.validateWarning(compileResult, 1,
                "no such documentable attribute 'c' with doc prefix 'F'", 7, 1);
        BAssertUtil.validateWarning(compileResult, 2,
                "no such documentable attribute 'testConstd' with doc prefix 'V'", 17, 1);
        BAssertUtil.validateWarning(compileResult, 3,
                "already documented attribute 'a'", 31, 1);
        BAssertUtil.validateWarning(compileResult, 4,
                "no such documentable attribute 'c' with doc prefix 'F'", 33, 1);
        BAssertUtil.validateWarning(compileResult, 5,
<<<<<<< HEAD
                "already documented attribute 'url'", 91, 1);
        BAssertUtil.validateWarning(compileResult, 6,
                "no such documentable attribute 'urls' with doc prefix 'P'", 92, 1);
        BAssertUtil.validateWarning(compileResult, 7,
                "no such documentable attribute 'conn' with doc prefix 'P'", 106, 1);
        BAssertUtil.validateWarning(compileResult, 8,
                "already documented attribute 'req'", 112, 5);
        BAssertUtil.validateWarning(compileResult, 9,
                "no such documentable attribute 'reqest' with doc prefix 'P'", 113, 5);
=======
                "already documented attribute 'accessMode'", 45, 1);
//        BAssertUtil.validateWarning(compileResult, 6,
//                "no such documentable attribute 'successfuls' with doc prefix 'R'", 47, 1);
        BAssertUtil.validateWarning(compileResult, 6,
                "already documented attribute 'url'", 92, 1);
        BAssertUtil.validateWarning(compileResult, 7,
                "no such documentable attribute 'urls' with doc prefix 'P'", 93, 1);
        BAssertUtil.validateWarning(compileResult, 8,
                "no such documentable attribute 'conn' with doc prefix 'P'", 107, 1);
        BAssertUtil.validateWarning(compileResult, 9,
                "already documented attribute 'req'", 113, 5);
        BAssertUtil.validateWarning(compileResult, 10,
                "no such documentable attribute 'reqest' with doc prefix 'P'", 114, 5);
//        BAssertUtil.validateWarning(compileResult, 8,
//                "no such documentable attribute 'pa' with doc prefix 'T'", 63, 2);
//        BAssertUtil.validateWarning(compileResult, 9,
//                "already documented attribute 'e'", 65, 2);
        /*BAssertUtil.validateWarning(compileResult, 12,
                "already documented attribute 's'", 96, 5);*//*Commented since no longer support named returns*/
        /*BAssertUtil.validateWarning(compileResult, 13,
                "no such documentable attribute 'ssss' with doc prefix 'R'", 97, 5);*/
        /*Commented since no longer support named returns*/
>>>>>>> c532eae1
    }

    private String getErrorString(Diagnostic[] diagnostics) {
        StringBuilder sb = new StringBuilder();
        for (Diagnostic diagnostic : diagnostics) {
            sb.append(diagnostic + "\n");
        }
        return sb.toString();
    }

}<|MERGE_RESOLUTION|>--- conflicted
+++ resolved
@@ -90,52 +90,22 @@
     public void testDocumentationNegative() {
         CompileResult compileResult = BCompileUtil.compile("test-src/record/record_annotation_negative.bal");
         Assert.assertEquals(compileResult.getErrorCount(), 0, getErrorString(compileResult.getDiagnostics()));
-        Assert.assertEquals(compileResult.getWarnCount(), 10);
-        BAssertUtil.validateWarning(compileResult, 0,
-                "already documented attribute 'a'", 5, 1);
-        BAssertUtil.validateWarning(compileResult, 1,
-                "no such documentable attribute 'c' with doc prefix 'F'", 7, 1);
+        Assert.assertEquals(compileResult.getWarnCount(), 11);
+        BAssertUtil.validateWarning(compileResult, 0, "already documented attribute 'a'", 5, 1);
+        BAssertUtil.validateWarning(compileResult, 1, "no such documentable attribute 'c' with doc prefix 'F'", 7, 1);
         BAssertUtil.validateWarning(compileResult, 2,
                 "no such documentable attribute 'testConstd' with doc prefix 'V'", 17, 1);
-        BAssertUtil.validateWarning(compileResult, 3,
-                "already documented attribute 'a'", 31, 1);
-        BAssertUtil.validateWarning(compileResult, 4,
-                "no such documentable attribute 'c' with doc prefix 'F'", 33, 1);
-        BAssertUtil.validateWarning(compileResult, 5,
-<<<<<<< HEAD
-                "already documented attribute 'url'", 91, 1);
-        BAssertUtil.validateWarning(compileResult, 6,
-                "no such documentable attribute 'urls' with doc prefix 'P'", 92, 1);
-        BAssertUtil.validateWarning(compileResult, 7,
-                "no such documentable attribute 'conn' with doc prefix 'P'", 106, 1);
-        BAssertUtil.validateWarning(compileResult, 8,
-                "already documented attribute 'req'", 112, 5);
-        BAssertUtil.validateWarning(compileResult, 9,
-                "no such documentable attribute 'reqest' with doc prefix 'P'", 113, 5);
-=======
-                "already documented attribute 'accessMode'", 45, 1);
-//        BAssertUtil.validateWarning(compileResult, 6,
-//                "no such documentable attribute 'successfuls' with doc prefix 'R'", 47, 1);
-        BAssertUtil.validateWarning(compileResult, 6,
-                "already documented attribute 'url'", 92, 1);
-        BAssertUtil.validateWarning(compileResult, 7,
-                "no such documentable attribute 'urls' with doc prefix 'P'", 93, 1);
-        BAssertUtil.validateWarning(compileResult, 8,
-                "no such documentable attribute 'conn' with doc prefix 'P'", 107, 1);
-        BAssertUtil.validateWarning(compileResult, 9,
-                "already documented attribute 'req'", 113, 5);
-        BAssertUtil.validateWarning(compileResult, 10,
-                "no such documentable attribute 'reqest' with doc prefix 'P'", 114, 5);
-//        BAssertUtil.validateWarning(compileResult, 8,
-//                "no such documentable attribute 'pa' with doc prefix 'T'", 63, 2);
-//        BAssertUtil.validateWarning(compileResult, 9,
-//                "already documented attribute 'e'", 65, 2);
-        /*BAssertUtil.validateWarning(compileResult, 12,
-                "already documented attribute 's'", 96, 5);*//*Commented since no longer support named returns*/
-        /*BAssertUtil.validateWarning(compileResult, 13,
-                "no such documentable attribute 'ssss' with doc prefix 'R'", 97, 5);*/
-        /*Commented since no longer support named returns*/
->>>>>>> c532eae1
+        BAssertUtil.validateWarning(compileResult, 3, "already documented attribute 'a'", 31, 1);
+        BAssertUtil.validateWarning(compileResult, 4, "no such documentable attribute 'c' with doc prefix 'F'", 33, 1);
+        BAssertUtil.validateWarning(compileResult, 5, "already documented attribute 'accessMode'", 45, 1);
+        BAssertUtil.validateWarning(compileResult, 6, "already documented attribute 'url'", 92, 1);
+        BAssertUtil.validateWarning(compileResult, 7, "no such documentable attribute 'urls' with doc prefix 'P'", 93,
+                1);
+        BAssertUtil.validateWarning(compileResult, 8, "no such documentable attribute 'conn' with doc prefix 'P'", 107,
+                1);
+        BAssertUtil.validateWarning(compileResult, 9, "already documented attribute 'req'", 113, 5);
+        BAssertUtil.validateWarning(compileResult, 10, "no such documentable attribute 'reqest' with doc prefix 'P'",
+                114, 5);
     }
 
     private String getErrorString(Diagnostic[] diagnostics) {
