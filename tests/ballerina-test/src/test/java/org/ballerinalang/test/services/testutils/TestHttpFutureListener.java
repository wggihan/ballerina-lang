--- conflicted
+++ resolved
@@ -21,12 +21,7 @@
 import org.ballerinalang.connector.api.ConnectorFutureListener;
 import org.ballerinalang.model.values.BStruct;
 import org.ballerinalang.model.values.BValue;
-<<<<<<< HEAD
-import org.ballerinalang.net.http.Constants;
-=======
-import org.ballerinalang.net.http.CorsHeaderGenerator;
 import org.ballerinalang.net.http.HttpConstants;
->>>>>>> db93823f
 import org.ballerinalang.net.http.HttpUtil;
 import org.ballerinalang.services.ErrorHandlerUtils;
 import org.wso2.transport.http.netty.message.HTTPCarbonMessage;
@@ -63,17 +58,6 @@
     public void notifyReply(BValue... response) {
         //TODO check below line
         HTTPCarbonMessage responseMessage = HttpUtil.getCarbonMsg((BStruct) response[0], null);
-<<<<<<< HEAD
-=======
-        Session session = (Session) ((BStruct) request).getNativeData(HttpConstants.HTTP_SESSION);
-        if (session != null) {
-            session.generateSessionHeader(responseMessage);
-        }
-        //Process CORS if exists.
-        if (requestMessage.getHeader("Origin") != null) {
-            CorsHeaderGenerator.process(requestMessage, responseMessage, true);
-        }
->>>>>>> db93823f
         this.responseMsg = responseMessage;
         this.executionWaitSem.release();
     }
