--- conflicted
+++ resolved
@@ -28,11 +28,8 @@
 import org.ballerinalang.net.http.HttpConstants;
 import org.ballerinalang.net.http.HttpDispatcher;
 import org.ballerinalang.net.http.HttpResource;
-<<<<<<< HEAD
+import org.ballerinalang.util.codegen.ProgramFile;
 import org.ballerinalang.util.tracer.BTracer;
-=======
-import org.ballerinalang.util.codegen.ProgramFile;
->>>>>>> 5c64be19
 import org.wso2.transport.http.netty.message.HTTPCarbonMessage;
 
 import java.util.Collections;
@@ -45,13 +42,6 @@
  */
 public class Services {
 
-<<<<<<< HEAD
-    public static HTTPCarbonMessage invokeNew(CompileResult compileResult, HTTPTestRequest request) {
-        BallerinaHttpServerConnector httpServerConnector = (BallerinaHttpServerConnector) ConnectorUtils.
-                getBallerinaServerConnector(compileResult.getProgFile(), HttpConstants.HTTP_PACKAGE_PATH);
-        BTracer bTracer = new BTracer(null, false);
-        TestCallableUnitCallback callback = new TestCallableUnitCallback(request, bTracer);
-=======
 
     public static HTTPCarbonMessage invokeNew(CompileResult compileResult, String endpointName,
                                               HTTPTestRequest request) {
@@ -65,8 +55,8 @@
 
         HTTPServicesRegistry httpServicesRegistry =
                 (HTTPServicesRegistry) connectorEndpoint.getNativeData("HTTP_SERVICE_REGISTRY");
-        TestCallableUnitCallback callback = new TestCallableUnitCallback(request);
->>>>>>> 5c64be19
+        BTracer bTracer = new BTracer(null, false);
+        TestCallableUnitCallback callback = new TestCallableUnitCallback(request, bTracer);
         request.setCallback(callback);
         HttpResource resource = HttpDispatcher.findResource(httpServicesRegistry, request);
         if (resource == null) {
@@ -89,8 +79,8 @@
     public static HTTPCarbonMessage invokeNew(CompileResult compileResult, HTTPTestRequest request) {
 //        BallerinaHttpServerConnector httpServerConnector = (BallerinaHttpServerConnector) ConnectorUtils.
 //                getBallerinaServerConnector(compileResult.getProgFile(), HttpConstants.HTTP_PACKAGE_PATH);
-//        TestCallableUnitCallback callback = new TestCallableUnitCallback(request);
-//        request.setCallback(callback);
+//        BTracer bTracer = new BTracer(null, false);
+//        TestCallableUnitCallback callback = new TestCallableUnitCallback(request, bTracer);
 //        HttpResource resource = HttpDispatcher.findResource(httpServerConnector.getHttpServicesRegistry(), request);
 //
 //        if (resource == null) {
