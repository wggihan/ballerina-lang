--- conflicted
+++ resolved
@@ -40,7 +40,6 @@
 /**
  * Unit tests for client socket.
  */
-@Test(groups = { "broken" })
 public class ClientSocketTest {
 
     private static final Logger log = LoggerFactory.getLogger(ClientSocketTest.class);
@@ -142,15 +141,8 @@
         Assert.assertEquals(returnedSize.intValue(), content.length(), "Write content size is not match.");
         args = new BValue[]{new BInteger(content.length())};
         final BValue[] readReturns = BRunUtil.invokeStateful(socketClient, "read", args);
-<<<<<<< HEAD
-//        final BByteArray readContent = (BByteArray) readReturns[0];
         returnedSize = (BInteger) readReturns[1];
 
-//        Assert.assertEquals(readContent.stringValue(), content, "Return content are not match with written content.");
-=======
-        returnedSize = (BInteger) readReturns[1];
-
->>>>>>> a00aa1f1
         Assert.assertEquals(returnedSize.intValue(), content.length(), "Read size not match with the request size");
     }
 
