/*
 * Copyright (c) 2017, WSO2 Inc. (http://www.wso2.org) All Rights Reserved.
 *
 * WSO2 Inc. licenses this file to you under the Apache License,
 * Version 2.0 (the "License"); you may not use this file except
 * in compliance with the License.
 * You may obtain a copy of the License at
 *
 * http://www.apache.org/licenses/LICENSE-2.0
 *
 * Unless required by applicable law or agreed to in writing,
 * software distributed under the License is distributed on an
 * "AS IS" BASIS, WITHOUT WARRANTIES OR CONDITIONS OF ANY
 * KIND, either express or implied. See the License for the
 * specific language governing permissions and limitations
 * under the License.
 */
package org.ballerinalang.test.statements.returnstmt;

import org.ballerinalang.launcher.util.BAssertUtil;
import org.ballerinalang.launcher.util.BCompileUtil;
import org.ballerinalang.launcher.util.CompileResult;
import org.testng.Assert;
import org.testng.annotations.Test;

/**
 * Test class for return statement negative cases.
 */
public class ReturnStmtNegativeTest {

    @Test(description = "Test return statement in resource")
    public void testReturnInResource() {
        CompileResult result = BCompileUtil.compile("test-src/statements/returnstmt/return-in-resource.bal");
        Assert.assertEquals(result.getErrorCount(), 1);
        BAssertUtil.validateError(result, 0, "return value is not expected", 3, 9);
    }

    @Test(description = "Test not enough arguments to return")
<<<<<<< HEAD
=======
    public void testNotEnoughArgsToReturn1() {
        CompileResult result = BCompileUtil.compile("test-src/statements/returnstmt/not-enough-args-to-return-1.bal");
        Assert.assertEquals(result.getErrorCount(), 1);
        BAssertUtil.validateError(result, 0, "not enough return values", 2, 5);
    }

    @Test(description = "Test not enough arguments to return")
>>>>>>> 9e0eba44
    public void testNotEnoughArgsToReturn2() {
        CompileResult result = BCompileUtil.compile("test-src/statements/returnstmt/not-enough-args-to-return-2.bal");
        Assert.assertEquals(result.getErrorCount(), 1);
        BAssertUtil.validateError(result, 0, "incompatible types: expected '(string,string)', found 'string'", 2, 12);
    }

    @Test(description = "Test not enough arguments to return")
    public void testNotEnoughArgsToReturn3() {
        CompileResult result = BCompileUtil.compile("test-src/statements/returnstmt/not-enough-args-to-return-3.bal");
        Assert.assertEquals(result.getErrorCount(), 1);
        BAssertUtil.validateError(result, 0, "single value return is expected", 2, 5);
    }

    @Test(description = "Test too many arguments to return")
    public void testTooManyArgsToReturn1() {
        CompileResult result = BCompileUtil.compile("test-src/statements/returnstmt/too-many-args-to-return-1.bal");
        Assert.assertEquals(result.getErrorCount(), 1);
        BAssertUtil.validateError(result, 0, "single value return is expected", 2, 5);
    }

    @Test(description = "Test too many arguments to return")
    public void testTooManyArgsToReturn2() {
        CompileResult result = BCompileUtil.compile("test-src/statements/returnstmt/too-many-args-to-return-2.bal");
        Assert.assertEquals(result.getErrorCount(), 1);
        BAssertUtil.validateError(result, 0, "incompatible types: expected 'string', found '(string,string)'", 2, 12);
    }

    @Test(description = "Test type mismatch")
    public void testInputTypeMismatch1() {
        CompileResult result = BCompileUtil.compile("test-src/statements/returnstmt/return-type-mismatch-1.bal");
        Assert.assertEquals(result.getErrorCount(), 1);
        BAssertUtil.validateError(result,
                0, "incompatible types: expected '(string,int,string)', found '(string,string,string)'",
                2, 12);
    }

    @Test(description = "Test type mismatch")
    public void testInputTypeMismatch2() {
        CompileResult result = BCompileUtil.compile("test-src/statements/returnstmt/return-type-mismatch-2.bal");
        Assert.assertEquals(result.getErrorCount(), 1);
        BAssertUtil.validateError(result, 0, "incompatible types: expected 'boolean', found 'int'", 2, 26);
    }

    @Test(description = "Test missing return")
    public void testMissingReturnStatement1() {
        CompileResult result = BCompileUtil.compile("test-src/statements/returnstmt/missing-return-stmt-1.bal");
        Assert.assertEquals(result.getErrorCount(), 1);
        BAssertUtil.validateError(result, 0, "this function must return a result", 1, 1);
    }

    @Test(description = "Test missing return")
    public void testMissingReturnStatement2() {
        CompileResult result = BCompileUtil.compile("test-src/statements/returnstmt/missing-return-stmt-2.bal");
        Assert.assertEquals(result.getErrorCount(), 1);
        BAssertUtil.validateError(result, 0, "this function must return a result", 1, 1);
    }

    @Test(description = "Test missing return")
    public void testMissingReturnInNestedIf1() {
        CompileResult result = BCompileUtil.compile("test-src/statements/returnstmt/missing-return-nested-if-1.bal");
        Assert.assertEquals(result.getErrorCount(), 1);
        BAssertUtil.validateError(result, 0, "this function must return a result", 1, 1);
    }

    @Test(description = "Test missing return")
    public void testMissingReturnInNestedIf2() {
        CompileResult result = BCompileUtil.compile("test-src/statements/returnstmt/missing-return-nested-if-2.bal");
        Assert.assertEquals(result.getErrorCount(), 1);
        BAssertUtil.validateError(result, 0, "this function must return a result", 1, 1);
    }

    @Test(description = "Test missing return")
    public void testMissingReturnInNestedIf3() {
        CompileResult result = BCompileUtil.compile("test-src/statements/returnstmt/missing-return-nested-if-3.bal");
        Assert.assertEquals(result.getErrorCount(), 1);
        BAssertUtil.validateError(result, 0, "this function must return a result", 1, 1);
    }

    @Test(description = "Test missing return")
    public void testMissingReturnForkJoin1() {
        CompileResult result = BCompileUtil.compile("test-src/statements/returnstmt/missing-return-forkjoin-1.bal");
        Assert.assertEquals(result.getErrorCount(), 1);
        BAssertUtil.validateError(result, 0, "this function must return a result", 1, 1);
    }

    @Test(description = "Test missing return")
    public void testMissingReturnForkJoin2() {
        CompileResult result = BCompileUtil.compile("test-src/statements/returnstmt/missing-return-forkjoin-2.bal");
        Assert.assertEquals(result.getErrorCount(), 1);
        BAssertUtil.validateError(result, 0, "this function must return a result", 1, 1);
    }

    @Test(description = "Test unreachable return statement")
    public void testUnreachableReturnStmt1() {
        CompileResult result = BCompileUtil.compile("test-src/statements/returnstmt/unreachable-stmt-1.bal");
        Assert.assertEquals(result.getErrorCount(), 1);
        BAssertUtil.validateError(result, 0, "unreachable code", 21, 5);
    }

    @Test(description = "Test unreachable return statement")
    public void testUnreachableReturnStmt2() {
        CompileResult result = BCompileUtil.compile("test-src/statements/returnstmt/unreachable-stmt-2.bal");
        Assert.assertEquals(result.getErrorCount(), 1);
        BAssertUtil.validateError(result, 0, "unreachable code", 12, 9);
    }

    @Test(description = "Test unreachable return statement")
    public void testUnreachableReturnStmt3() {
        CompileResult result = BCompileUtil.compile("test-src/statements/returnstmt/unreachable-stmt-3.bal");
        Assert.assertEquals(result.getErrorCount(), 1);
        BAssertUtil.validateError(result, 0, "unreachable code", 15, 13);
    }

    @Test(description = "Test unreachable return statement")
    public void testUnreachableReturnStmt4() {
        CompileResult result = BCompileUtil.compile("test-src/statements/returnstmt/unreachable-stmt-4.bal");
        Assert.assertEquals(result.getErrorCount(), 1);
        BAssertUtil.validateError(result, 0, "unreachable code", 16, 9);
    }

    @Test(description = "Test unreachable return statement")
    public void testUnreachableReturnStmt5() {
        CompileResult result = BCompileUtil.compile("test-src/statements/returnstmt/unreachable-stmt-5.bal");
        Assert.assertEquals(result.getErrorCount(), 1);
        BAssertUtil.validateError(result, 0, "unreachable code", 17, 5);
    }

    @Test(description = "Test type mismatch")
    public void testMultiValueInSingleContext() {
        CompileResult result = BCompileUtil.compile("test-src/statements/returnstmt/multi-value-in-single-context.bal");
        Assert.assertEquals(result.getErrorCount(), 1);
        BAssertUtil.validateError(result, 0, "multi-valued 'split()' in single-value context", 2, 12);
    }
}<|MERGE_RESOLUTION|>--- conflicted
+++ resolved
@@ -36,8 +36,6 @@
     }
 
     @Test(description = "Test not enough arguments to return")
-<<<<<<< HEAD
-=======
     public void testNotEnoughArgsToReturn1() {
         CompileResult result = BCompileUtil.compile("test-src/statements/returnstmt/not-enough-args-to-return-1.bal");
         Assert.assertEquals(result.getErrorCount(), 1);
@@ -45,7 +43,6 @@
     }
 
     @Test(description = "Test not enough arguments to return")
->>>>>>> 9e0eba44
     public void testNotEnoughArgsToReturn2() {
         CompileResult result = BCompileUtil.compile("test-src/statements/returnstmt/not-enough-args-to-return-2.bal");
         Assert.assertEquals(result.getErrorCount(), 1);
