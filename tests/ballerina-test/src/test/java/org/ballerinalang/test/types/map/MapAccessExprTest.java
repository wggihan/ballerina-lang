/*
 *  Copyright (c) 2016, WSO2 Inc. (http://www.wso2.org) All Rights Reserved.
 *
 *  WSO2 Inc. licenses this file to you under the Apache License,
 *  Version 2.0 (the "License"); you may not use this file except
 *  in compliance with the License.
 *  You may obtain a copy of the License at
 *
 *  http://www.apache.org/licenses/LICENSE-2.0
 *
 *  Unless required by applicable law or agreed to in writing,
 *  software distributed under the License is distributed on an
 *  "AS IS" BASIS, WITHOUT WARRANTIES OR CONDITIONS OF ANY
 *  KIND, either express or implied.  See the License for the
 *  specific language governing permissions and limitations
 *  under the License.
 */
package org.ballerinalang.test.types.map;

import org.ballerinalang.launcher.util.BCompileUtil;
import org.ballerinalang.launcher.util.BRunUtil;
import org.ballerinalang.launcher.util.CompileResult;
import org.ballerinalang.model.values.BBoolean;
import org.ballerinalang.model.values.BInteger;
import org.ballerinalang.model.values.BMap;
import org.ballerinalang.model.values.BString;
import org.ballerinalang.model.values.BValue;
import org.testng.Assert;
import org.testng.annotations.BeforeClass;
import org.testng.annotations.Test;

/**
 * Map access expression test.
 *
 * @since 0.8.0
 */
public class MapAccessExprTest {
    private CompileResult compileResult;
    CompileResult incorrectCompileResult;

    @BeforeClass
    public void setup() {
<<<<<<< HEAD
        compileResult = BCompileUtil.compile(this, "test-src", "types/map/map-access-expr.bal");
        incorrectCompileResult = BCompileUtil.compile("test-src/types/map/map-access-negative.bal");
=======
        compileResult = BCompileUtil.compile("test-src/types/map/map-access-expr.bal");
>>>>>>> a51e9d6b
    }

    @Test(description = "Test map access expression")
    public void testMapAccessExpr() {
        BValue[] args = {new BInteger(100), new BInteger(5)};
        BValue[] returns = BRunUtil.invoke(compileResult, "mapAccessTest", args);

        Assert.assertEquals(returns.length, 1);
        Assert.assertSame(returns[0].getClass(), BInteger.class);

        long actual = ((BInteger) returns[0]).intValue();
        long expected = 105;
        Assert.assertEquals(actual, expected);
    }

    @Test(description = "Test map access through var keyword")
    public void testAccessThroughVar() {
        BValue[] args = {};
        BValue[] returns = BRunUtil.invoke(compileResult, "testAccessThroughVar", args);

        Assert.assertEquals(returns.length, 1);
        Assert.assertSame(returns[0].getClass(), BString.class);

        String expectedStr = "x:a, y:b, z:c, ";
        String actualStr = returns[0].stringValue();
        Assert.assertEquals(actualStr, expectedStr);
    }

    @Test(description = "Test map return value")
    public void testArrayReturnValueTest() {
        BValue[] args = {new BString("Chanaka"), new BString("Fernando")};
        BValue[] returns = BRunUtil.invoke(compileResult, "mapReturnTest", args);

        Assert.assertEquals(returns.length, 1);
        Assert.assertSame(returns[0].getClass(), BMap.class);

        BMap mapValue = (BMap) returns[0];
        Assert.assertEquals(mapValue.size(), 3);

        Assert.assertEquals(mapValue.get("fname").stringValue(), "Chanaka");
        Assert.assertEquals(mapValue.get("lname").stringValue(), "Fernando");
        Assert.assertEquals(mapValue.get("ChanakaFernando").stringValue(), "ChanakaFernando");

    }

    @Test(description = "Test nested map access")
    public void testNestedMapAccess() {
        CompileResult incorrectCompileResult = BCompileUtil.compile("test-src/types/map/nested-map-access.bal");
        Assert.assertTrue(incorrectCompileResult.getDiagnostics().length == 1);
        Assert.assertEquals(incorrectCompileResult.getDiagnostics()[0].getMessage(),
                "invalid operation: type 'any' does not support field access");
    }

    @Test(description = "Test array access expression as the index of a map")
    public void testArrayAccessAsIndexOfMapt() {
        BValue[] args = {};
        BValue[] returns = BRunUtil.invoke(compileResult, "testArrayAccessAsIndexOfMapt", args);

        Assert.assertEquals(returns.length, 1);
        Assert.assertSame(returns[0].getClass(), BString.class);

        Assert.assertEquals(returns[0].stringValue(), "Supun");
    }

    @Test(description = "Test map clear.")
    public void testMapClear() {
        BValue[] args = {};
        BValue[] returns = BRunUtil.invoke(compileResult, "testMapClear", args);

        Assert.assertEquals(returns.length, 1);
        Assert.assertSame(returns[0].getClass(), BInteger.class);

        Assert.assertEquals(((BInteger) returns[0]).value(), new Long(0));
    }

    @Test(description = "Test map has key positive.")
    public void testHasKeyPositive() {
        BValue[] args = {};
        BValue[] returns = BRunUtil.invoke(compileResult, "testHasKeyPositive", args);

        Assert.assertEquals(returns.length, 1);
        Assert.assertSame(returns[0].getClass(), BBoolean.class);

        Assert.assertEquals(((BBoolean) returns[0]).value(), new Boolean(true));
    }

    @Test(description = "Test map has key negative.")
    public void testHasKeyNegative() {
        BValue[] args = {};
        BValue[] returns = BRunUtil.invoke(compileResult, "testHasKeyNegative", args);

        Assert.assertEquals(returns.length, 1);
        Assert.assertSame(returns[0].getClass(), BBoolean.class);

        Assert.assertEquals(((BBoolean) returns[0]).value(), new Boolean(false));
    }

    // Failing because json to primitives not working due to reg-index incorrect assignment in safe assignment stmt
    @Test(description = "Test get map values.", enabled = false)
    public void testGetMapValues() {
        BValue[] args = {};
        BValue[] returns = BRunUtil.invoke(compileResult, "testGetMapValues", args);

        Assert.assertEquals(returns.length, 2);
        Assert.assertSame(returns[0].getClass(), BString.class);
        Assert.assertEquals(returns[0].stringValue(), "Supun");
        Assert.assertSame(returns[1].getClass(), BString.class);
        Assert.assertEquals(returns[1].stringValue(), "Colombo");
    }

    @Test(description = "Map access negative scenarios")
    public void negativeTest() {
        Assert.assertTrue(incorrectCompileResult.getDiagnostics().length == 2);

        // testMapAccessWithIndex
        Assert.assertEquals(incorrectCompileResult.getDiagnostics()[0].getMessage(),
                "incompatible types: expected 'string', found 'int'");

        // accessAllFields
        Assert.assertEquals(incorrectCompileResult.getDiagnostics()[1].getMessage(),
                "cannot get all fields from a map");
    }

    @Test(description = "Test map remove key positive.")
    public void testMapRemovePositive() {
        BValue[] args = {};
        BValue[] returns = BRunUtil.invoke(compileResult, "testMapRemovePositive", args);

        Assert.assertEquals(returns.length, 3);
        Assert.assertSame(returns[0].getClass(), BBoolean.class);
        Assert.assertSame(returns[1].getClass(), BBoolean.class);
        Assert.assertSame(returns[2].getClass(), BBoolean.class);

        Assert.assertEquals(((BBoolean) returns[0]).value(), new Boolean(true));
        Assert.assertEquals(((BBoolean) returns[1]).value(), new Boolean(true));
        Assert.assertEquals(((BBoolean) returns[2]).value(), new Boolean(false));
    }

    @Test(description = "Test map remove key negative.")
    public void testMapRemoveNegative() {
        BValue[] args = {};
        BValue[] returns = BRunUtil.invoke(compileResult, "testMapRemoveNegative", args);

        Assert.assertEquals(returns.length, 3);
        Assert.assertSame(returns[0].getClass(), BBoolean.class);
        Assert.assertSame(returns[1].getClass(), BBoolean.class);
        Assert.assertSame(returns[2].getClass(), BBoolean.class);

        Assert.assertEquals(((BBoolean) returns[0]).value(), new Boolean(false));
        Assert.assertEquals(((BBoolean) returns[1]).value(), new Boolean(false));
        Assert.assertEquals(((BBoolean) returns[2]).value(), new Boolean(false));
    }

}<|MERGE_RESOLUTION|>--- conflicted
+++ resolved
@@ -40,12 +40,8 @@
 
     @BeforeClass
     public void setup() {
-<<<<<<< HEAD
-        compileResult = BCompileUtil.compile(this, "test-src", "types/map/map-access-expr.bal");
+        compileResult = BCompileUtil.compile("test-src/types/map/map-access-expr.bal");
         incorrectCompileResult = BCompileUtil.compile("test-src/types/map/map-access-negative.bal");
-=======
-        compileResult = BCompileUtil.compile("test-src/types/map/map-access-expr.bal");
->>>>>>> a51e9d6b
     }
 
     @Test(description = "Test map access expression")
