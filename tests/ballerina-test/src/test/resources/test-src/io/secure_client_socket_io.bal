--- conflicted
+++ resolved
@@ -18,11 +18,7 @@
     error? err = socket.close();
 }
 
-<<<<<<< HEAD
-function write (byte[] content) returns (int | error) {
-=======
 function write(byte[] content) returns (int|error) {
->>>>>>> a00aa1f1
     io:ByteChannel channel = socket.channel;
     var result = channel.write(content, 0);
     match result {
@@ -35,19 +31,11 @@
     }
 }
 
-<<<<<<< HEAD
-function read (int size) returns (byte[], int) | error {
-    io:ByteChannel channel = socket.channel;
-    var result = channel.read(size);
-    match result{
-        (byte[] , int)  content => {
-=======
 function read(int size) returns (byte[], int)|error {
     io:ByteChannel channel = socket.channel;
     var result = channel.read(size);
     match result {
         (byte[], int) content => {
->>>>>>> a00aa1f1
             var (bytes, numberOfBytes) = content;
             return (bytes, numberOfBytes);
         }
