import ballerina/sql;

type ResultCount {
    int COUNTVAL,
};

type CustomersTrx {
    int customerId,
    string name,
    float creditLimit,
    string country,
};

type SalaryTrx {
    int id,
    float value,
};

function testXATransactionSuccess () returns (int, int) {
    endpoint sql:Client testDB1 {
        url: "h2:file:./target/H2_1/TestDB1",
        username: "SA",
        poolOptions: {maximumPoolSize:1, isXA:true}
    };

    endpoint sql:Client testDB2 {
        url: "h2:file:./target/H2_2/TestDB2",
        username: "SA",
        poolOptions: {maximumPoolSize:1, isXA:true}
    };

    var temp0 = testDB1 -> mirror("CustomersTrx", CustomersTrx);
    var temp1 = testDB2 -> mirror("SalaryTrx", SalaryTrx);
    
    table dt0 = check temp0;
    table dt1 = check temp1;

    transaction {
        CustomersTrx c1 = {customerId:1, name:"Anne", creditLimit:1000, country:"UK"};
        SalaryTrx s1 = {id:1, value: 1000};
        
        var result1 = dt0.add(c1);
        var result2 = dt1.add(s1);
    }

    int count1;
    int count2;
    //check whether update action is performed
    var temp = testDB1 -> select("Select COUNT(*) as countval from CustomersTrx where customerId = 1 ",
                                  ResultCount);
    table dt = check temp;
    while (dt.hasNext()) {
        var rs = check <ResultCount>dt.getNext();
        count1 = rs.COUNTVAL;
    }

    temp = testDB2 -> select("Select COUNT(*) as countval from SalaryTrx where id = 1", ResultCount);
    dt = check temp;
    while (dt.hasNext()) {
        var rs = check <ResultCount>dt.getNext();
        count2 = rs.COUNTVAL;
    }
    _ = testDB1 -> close();
    _ = testDB2 -> close();
    return (count1, count2);
}

function testXATransactionFailed1 () returns (int, int) {

    endpoint sql:Client testDB1 {
        url: "h2:file:./target/H2_1/TestDB1",
        username: "SA",
        poolOptions: {maximumPoolSize:1, isXA:true}
    };

    endpoint sql:Client testDB2 {
        url: "h2:file:./target/H2_2/TestDB2",
        username: "SA",
        poolOptions: {maximumPoolSize:1, isXA:true}
    };

    var temp0 = testDB1 -> mirror("CustomersTrx", CustomersTrx);
    var temp1 = testDB2 -> mirror("SalaryTrx", SalaryTrx);

    table dt0 = check temp0;
    table dt1 = check temp1;

    try {
        transaction {
            CustomersTrx c1 = {customerId:2, name:"John", creditLimit:1000, country:"UK"};
            SalaryTrx s1 = {id:20, value: 1000};

            var result1 = dt0.add(c1);
            var result2 = dt1.add(s1);
        }
    } catch (error e) {

    }

    int count1;
    int count2;
    //check whether update action is performed
    var temp = testDB1 -> select("Select COUNT(*) as countval from CustomersTrx where customerId = 2", ResultCount);
    table dt = check temp;
    while (dt.hasNext()) {
        var rs = check <ResultCount>dt.getNext();
        count1 = rs.COUNTVAL;
    }

<<<<<<< HEAD
    temp = testDB2 -> select("Select COUNT(*) as countval from SalaryTrx where id=20 AND value = 1000", (), ResultCount);
=======
    temp = testDB2 -> select("Select COUNT(*) as countval from SalaryTrx where id = 2 ", ResultCount);
>>>>>>> b65a1b4c
    dt = check temp;
    while (dt.hasNext()) {
        var rs = check <ResultCount>dt.getNext();
        count2 = rs.COUNTVAL;
    }
    _ = testDB1 -> close();
    _ = testDB2 -> close();
    return (count1, count2);
}

function testXATransactionFailed2 () returns (int, int) {

    endpoint sql:Client testDB1 {
        url: "h2:file:./target/H2_1/TestDB1",
        username: "SA",
        poolOptions: {maximumPoolSize:1, isXA:true}
    };

    endpoint sql:Client testDB2 {
        url: "h2:file:./target/H2_2/TestDB2",
        username: "SA",
        poolOptions: {maximumPoolSize:1, isXA:true}
    };

    var temp0 = testDB1 -> mirror("CustomersTrx", CustomersTrx);
    var temp1 = testDB2 -> mirror("SalaryTrx", SalaryTrx);

    table dt0 = check temp0;
    table dt1 = check temp1;
    
    try {
        transaction {
            CustomersTrx c1 = {customerId:30, name:"John", creditLimit:1000, country:"UK"};
            SalaryTrx s1 = {id:3, value: 1000};

            var result1 = dt0.add(c1);
            var result2 = dt1.add(s1);
        }
    } catch (error e) {

    }
    //check whether update action is performed
<<<<<<< HEAD
    var temp = testDB1 -> select("Select COUNT(*) as countval from CustomersTrx where customerId = 30 AND name = 'John'",
                                  (), ResultCount);
=======
    var temp = testDB1 -> select("Select COUNT(*) as countval from CustomersTrx where customerId = 2",
                                  ResultCount);
>>>>>>> b65a1b4c
    table dt = check temp;
    int count1;
    int count2;
    while (dt.hasNext()) {
        var rs = check <ResultCount>dt.getNext();
        count1 = rs.COUNTVAL;
    }

<<<<<<< HEAD
    temp = testDB2 -> select("Select COUNT(*) as countval from SalaryTrx where id = 3 ", (), ResultCount);
=======
    temp = testDB2 -> select("Select COUNT(*) as countval from SalaryTrx where id = 2 ", ResultCount);
>>>>>>> b65a1b4c
    dt = check temp;
    
    while (dt.hasNext()) {
        var rs = check <ResultCount>dt.getNext();
        count2 = rs.COUNTVAL;
    }
    _ = testDB1 -> close();
    _ = testDB2 -> close();
    return (count1, count2);
}

function testXATransactionRetry () returns (int, int) {

    endpoint sql:Client testDB1 {
        url: "h2:file:./target/H2_1/TestDB1",
        username: "SA",
        poolOptions: {maximumPoolSize:1, isXA:true}
    };

    endpoint sql:Client testDB2 {
        url: "h2:file:./target/H2_2/TestDB2",
        username: "SA",
        poolOptions: {maximumPoolSize:1, isXA:true}
    };

    int i = 0;
    var temp0 = testDB1 -> mirror("CustomersTrx", CustomersTrx);
    var temp1 = testDB2 -> mirror("SalaryTrx", SalaryTrx);

    table dt0 = check temp0;
    table dt1 = check temp1;

    try {
        transaction {
            CustomersTrx c1 = {customerId:30, name:"John", creditLimit:1000, country:"UK"};
            CustomersTrx c2 = {customerId:4, name:"John", creditLimit:1000, country:"UK"};
            SalaryTrx s1 = {id:4, value: 1000};
            if (i == 2) {
                var result1 = dt0.add(c2);
            } else {
                var result2 = dt0.add(c1);
            }
            var result3 = dt1.add(s1);
        } onretry {
            i = i + 1;
        }
    } catch (error e) {
    }
    //check whether update action is performed
    var temp = testDB1 -> select("Select COUNT(*) as countval from CustomersTrx where customerId = 4",
                                  ResultCount);
    table dt = check temp;
    int count1;
    int count2;

    while (dt.hasNext()) {
        var rs = check <ResultCount>dt.getNext();
        count1 = rs.COUNTVAL;
    }

    temp = testDB2 -> select("Select COUNT(*) as countval from SalaryTrx where id = 4",ResultCount);
    dt = check temp;
    
    while (dt.hasNext()) {
        var rs = check <ResultCount>dt.getNext();
        count2 = rs.COUNTVAL;
    }
    _ = testDB1 -> close();
    _ = testDB2 -> close();
    return (count1, count2);
}<|MERGE_RESOLUTION|>--- conflicted
+++ resolved
@@ -107,11 +107,8 @@
         count1 = rs.COUNTVAL;
     }
 
-<<<<<<< HEAD
-    temp = testDB2 -> select("Select COUNT(*) as countval from SalaryTrx where id=20 AND value = 1000", (), ResultCount);
-=======
-    temp = testDB2 -> select("Select COUNT(*) as countval from SalaryTrx where id = 2 ", ResultCount);
->>>>>>> b65a1b4c
+    temp = testDB2 -> select("Select COUNT(*) as countval from SalaryTrx where id=20 AND value = 1000", ResultCount);
+
     dt = check temp;
     while (dt.hasNext()) {
         var rs = check <ResultCount>dt.getNext();
@@ -154,26 +151,19 @@
 
     }
     //check whether update action is performed
-<<<<<<< HEAD
     var temp = testDB1 -> select("Select COUNT(*) as countval from CustomersTrx where customerId = 30 AND name = 'John'",
-                                  (), ResultCount);
-=======
-    var temp = testDB1 -> select("Select COUNT(*) as countval from CustomersTrx where customerId = 2",
-                                  ResultCount);
->>>>>>> b65a1b4c
-    table dt = check temp;
-    int count1;
-    int count2;
-    while (dt.hasNext()) {
-        var rs = check <ResultCount>dt.getNext();
-        count1 = rs.COUNTVAL;
-    }
-
-<<<<<<< HEAD
-    temp = testDB2 -> select("Select COUNT(*) as countval from SalaryTrx where id = 3 ", (), ResultCount);
-=======
-    temp = testDB2 -> select("Select COUNT(*) as countval from SalaryTrx where id = 2 ", ResultCount);
->>>>>>> b65a1b4c
+        ResultCount);
+
+    table dt = check temp;
+    int count1;
+    int count2;
+    while (dt.hasNext()) {
+        var rs = check <ResultCount>dt.getNext();
+        count1 = rs.COUNTVAL;
+    }
+
+    temp = testDB2 -> select("Select COUNT(*) as countval from SalaryTrx where id = 3 ", ResultCount);
+
     dt = check temp;
     
     while (dt.hasNext()) {
