<<<<<<< HEAD
import ballerina.net.http;
import ballerina.net.http.mock;
=======
import ballerina/net.http;
>>>>>>> e261f6e2


endpoint mock:NonListeningService testEP {
    port:9090
};


@http:ServiceConfig {
    basePath:"/identifierLiteral",
    endpoints:[testEP],
    cors: {
              allowOrigins :["http://www.m3.com", "http://www.hello.com"],
              allowCredentials : true,
              allowHeaders :["CORELATION_ID"],
              exposeHeaders :["CORELATION_ID"],
              maxAge : 1
          }
}

service<http:Service> ^"sample Service" {

    @http:ResourceConfig {
        methods:["GET"],
        path:"/resource"
    }
    ^"sample resource" (endpoint outboundEp, http:Request req) {
        http:Response res = {};
        json responseJson = {"key":"keyVal", "value":"valueOfTheString"};
        res.setJsonPayload(responseJson);
        _ = outboundEp -> respond(res);
    }

    @http:ResourceConfig {
        methods:["GET"],
        path:"/resource2"
    }
    ^"sample resource2" (endpoint outboundEp, http:Request req) {
        http:Response res = {};
        string ^"a a" = "hello";
        res.setStringPayload(^"a a");
        _ = outboundEp -> respond(res);
    }
}
<|MERGE_RESOLUTION|>--- conflicted
+++ resolved
@@ -1,10 +1,5 @@
-<<<<<<< HEAD
-import ballerina.net.http;
-import ballerina.net.http.mock;
-=======
 import ballerina/net.http;
->>>>>>> e261f6e2
-
+import ballerina/net.ttp.mock;
 
 endpoint mock:NonListeningService testEP {
     port:9090
