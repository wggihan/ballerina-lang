--- conflicted
+++ resolved
@@ -695,15 +695,8 @@
     json[] g;
 }
 
-<<<<<<< HEAD
-function structWithComplexArraysToJson() (json, error) {
+function structWithComplexArraysToJson() returns (json | error) {
     ComplexArrayStruct t = {a:[4, 6, 9], b:[4.6, 7.5], c:[true, true, false], d:["apple", "orange"], e:[{}, {}], f:[{}, {}], g:[{"foo":"bar"}]};
-    var js, err = <json> t;
-    return js, err;
-=======
-function structWithComplexArraysToJson() returns (json | error) {
-    ComplexArrayStruct t = {"a":[4, 6, 9], "b":[4.6, 7.5], "c":[true, true, false], "d":["apple", "orange"], "e":[{}, {}], "f":[{}, {}], "g":[{"foo":"bar"}]};
     var js =? <json> t;
     return js;
->>>>>>> ed2125ed
 }