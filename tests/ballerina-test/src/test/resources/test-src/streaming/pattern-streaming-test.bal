--- conflicted
+++ resolved
@@ -118,9 +118,6 @@
 stream<RoomKeyAction> roomKeyStream;
 stream<RoomKeyAction> regulatorActionStream;
 
-<<<<<<< HEAD
-    addStreamingRules2(regulatorStateChangeStream, roomKeyStream, regulatorActionStream);
-=======
 function testPatternQueryWithOr() {
     forever {
         from every regulatorStateChangeStream where userAction == "on" as e1
@@ -137,7 +134,6 @@
     index = 0;
 
     testPatternQueryWithOr();
->>>>>>> e4d910e1
 
     RegulatorState regulatorState1 = {deviceId:1, roomNo:2, tempSet:23.56, userAction:"on"};
     RegulatorState regulatorState2 = {deviceId:1, roomNo:2, tempSet:23.56, userAction:"off"};
@@ -164,19 +160,6 @@
     }
 
     return roomActions;
-}
-
-function addStreamingRules2(stream<RegulatorState> regulatorStateChangeStream2, stream<RoomKeyAction> roomKeyStream2,
-        stream<RoomKeyAction> regulatorActionStream2) {
-    forever {
-        from every regulatorStateChangeStream2 where userAction == "on" as e1
-        followed by roomKeyStream2 where e1.roomNo == roomNo && userAction == "removed" as e2
-        || regulatorStateChangeStream2 where e1.roomNo == roomNo && userAction == "off" as e3
-        select e1.roomNo as roomNo, e2 == null ? "none" : "stop" as userAction having userAction != "none"
-        => (RoomKeyAction[] keyAction) {
-            regulatorActionStream2.publish(keyAction);
-        }
-    }
 }
 
 function alertRoomAction1(RoomKeyAction action) {
@@ -195,9 +178,6 @@
 stream<RoomKeyAction> roomKeyStream2;
 stream<RoomKeyAction> regulatorActionStream2;
 
-<<<<<<< HEAD
-    addStreamingRules3(regulatorStateChangeStream2, roomKeyStream2, regulatorActionStream2);
-=======
 function testPatternQueryWithAnd() {
     forever {
         from every regulatorStateChangeStream2 where userAction == "on" as e1
@@ -215,7 +195,6 @@
     index = 0;
 
     testPatternQueryWithAnd();
->>>>>>> e4d910e1
 
     RegulatorState regulatorState1 = {deviceId:1, roomNo:2, tempSet:23.56, userAction:"on"};
     RegulatorState regulatorState2 = {deviceId:1, roomNo:2, tempSet:23.56, userAction:"off"};
@@ -238,20 +217,6 @@
     }
 
     return roomActions2;
-}
-
-function addStreamingRules3(stream<RegulatorState> regulatorStateChangeStream3, stream<RoomKeyAction> roomKeyStream3,
-        stream<RoomKeyAction> regulatorActionStream3) {
-    forever {
-        from every regulatorStateChangeStream3 where userAction == "on" as e1
-        followed by roomKeyStream3 where e1.roomNo == roomNo && userAction == "removed" as e2
-        && regulatorStateChangeStream3 where e1.roomNo == roomNo && userAction == "off" as e3
-        select e1.roomNo as roomNo, e2 != null ? "RoomClosedWithRegulatorOff" : "other" as userAction having userAction
-        != "other"
-        => (RoomKeyAction[] keyAction) {
-            regulatorActionStream3.publish(keyAction);
-        }
-    }
 }
 
 function alertRoomAction2(RoomKeyAction action) {
@@ -270,9 +235,6 @@
 stream<RoomKeyAction> roomKeyStream3;
 stream<RoomKeyAction> regulatorActionStream3;
 
-<<<<<<< HEAD
-    addStreamingRules4(regulatorStateChangeStream3, roomKeyStream3, regulatorActionStream3);
-=======
 function testPatternQueryWithNot() {
     forever {
         from every regulatorStateChangeStream3 where userAction == "on" as e1
@@ -290,7 +252,6 @@
     index = 0;
 
     testPatternQueryWithNot();
->>>>>>> e4d910e1
 
     RegulatorState regulatorState1 = {deviceId:1, roomNo:2, tempSet:23.56, userAction:"on"};
     RegulatorState regulatorState2 = {deviceId:1, roomNo:2, tempSet:35.56, userAction:"off"};
@@ -313,20 +274,6 @@
     }
 
     return roomActions3;
-}
-
-function addStreamingRules4(stream<RegulatorState> regulatorStateChangeStream4, stream<RoomKeyAction> roomKeyStream4,
-        stream<RoomKeyAction> regulatorActionStream4) {
-    forever {
-        from every regulatorStateChangeStream4 where userAction == "on" as e1
-        followed by !roomKeyStream4 where e1.roomNo == roomNo && userAction == "removed"
-        && regulatorStateChangeStream4 where e1.roomNo == roomNo && userAction == "off" as e2
-        select e1.roomNo as roomNo, e2 != null ? "RoomNotClosedWithRegulatorNotOff" : "other" as userAction
-        having userAction != "other"
-        => (RoomKeyAction[] keyAction) {
-            regulatorActionStream4.publish(keyAction);
-        }
-    }
 }
 
 
@@ -346,9 +293,6 @@
 stream<RoomKeyAction> roomKeyStream4;
 stream<RoomKeyAction> regulatorActionStream4;
 
-<<<<<<< HEAD
-    addStreamingRules5(regulatorStateChangeStream4, roomKeyStream4, regulatorActionStream4);
-=======
 function testPatternQueryWithFor() {
     forever {
         from every regulatorStateChangeStream4 where userAction == "on" as e1
@@ -364,7 +308,6 @@
     index = 0;
 
     testPatternQueryWithFor();
->>>>>>> e4d910e1
 
     RegulatorState regulatorState1 = {deviceId:1, roomNo:2, tempSet:23.56, userAction:"on"};
 
@@ -383,18 +326,6 @@
         }
     }
     return roomActions4;
-}
-
-function addStreamingRules5(stream<RegulatorState> regulatorStateChangeStream5, stream<RoomKeyAction> roomKeyStream5,
-        stream<RoomKeyAction> regulatorActionStream5) {
-    forever {
-        from every regulatorStateChangeStream5 where userAction == "on" as e1
-        followed by !roomKeyStream5 where e1.roomNo == roomNo && userAction == "removed" for "2 sec"
-        select e1.roomNo as roomNo, "CloseRoomAfter2Sec" as userAction
-        => (RoomKeyAction[] keyAction) {
-            regulatorActionStream5.publish(keyAction);
-        }
-    }
 }
 
 
