struct Department {
    string dptName;
    Person[] employees;
    Person manager;
}

struct Person {
    string name = "default first name";
    string lname;
    map adrs;
    int age = 999;
    Person|null child;
}

function testStructLiteral1 () returns (Department) {
    Department p = {};
    return p;
}

<<<<<<< HEAD
function testStructLiteral3 () returns  (Person) {
=======
function testStructLiteral2 () returns (Person) {
>>>>>>> 1bed2834
    Person p = {};
    return p;
}
<|MERGE_RESOLUTION|>--- conflicted
+++ resolved
@@ -17,11 +17,7 @@
     return p;
 }
 
-<<<<<<< HEAD
-function testStructLiteral3 () returns  (Person) {
-=======
 function testStructLiteral2 () returns (Person) {
->>>>>>> 1bed2834
     Person p = {};
     return p;
 }
