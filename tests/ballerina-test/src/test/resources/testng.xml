<?xml version="1.0" encoding="UTF-8"?>
<!--
Copyright (c) 2017, WSO2 Inc. (http://www.wso2.org) All Rights Reserved.

WSO2 Inc. licenses this file to you under the Apache License,
Version 2.0 (the "License"); you may not use this file except
in compliance with the License.
You may obtain a copy of the License at

http://www.apache.org/licenses/LICENSE-2.0

Unless required by applicable law or agreed to in writing,
software distributed under the License is distributed on an
"AS IS" BASIS, WITHOUT WARRANTIES OR CONDITIONS OF ANY
KIND, either express or implied.  See the License for the
specific language governing permissions and limitations
under the License.
-->

<!DOCTYPE suite SYSTEM "http://testng.org/testng-1.0.dtd" >

<suite name="ballerina-test-suite">

    <listeners>
        <listener class-name="org.ballerinalang.test.utils.TestSuiteListener"/>
    </listeners>

    <!-- Ballerina language Test Cases. -->
    <test name="ballerina-lang-test-suite" preserve-order="true" parallel="false">
        <packages>
            <package name="org.ballerinalang.test.vm.*"/>
            <package name="org.ballerinalang.test.annotations.*"/>
            <package name="org.ballerinalang.test.expressions.*"/>
            <package name="org.ballerinalang.test.documentation.*"/>
<<<<<<< HEAD
            <package name="org.ballerinalang.test.statements.*"> 
                <!--<exclude name="org.ballerinalang.test.statements.transaction.*"/>-->
=======
            <package name="org.ballerinalang.test.statements.*">
                <exclude name="org.ballerinalang.test.statements.transaction.*"/>
>>>>>>> c9ec9eaf
                <exclude name="org.ballerinalang.test.statements.trycatch.*"/>
            </package>
            <package name="org.ballerinalang.test.types.*"/>
            <package name="org.ballerinalang.test.functions.*"/>
            <package name="org.ballerinalang.test.worker.*"/>
            <package name="org.ballerinalang.test.nativeimpl.*"/>
            <!-- <package name="org.ballerinalang.test.net.*"/> -->
            <!-- <package name="org.ballerinalang.test.connectors.*"/> -->
            <package name="org.ballerinalang.test.debugger.*"/>
            <package name="org.ballerinalang.test.structs.*"/>
            <package name="org.ballerinalang.test.services.nativeimpl.*"/>
            <package name="org.ballerinalang.test.services.session"/>
            <package name="org.ballerinalang.test.services.basics"/>
            <package name="org.ballerinalang.test.services.cors"/>
            <package name="org.ballerinalang.test.services.configuration"/>
            <package name="org.ballerinalang.test.services.dispatching"/>
            <package name="org.ballerinalang.test.mime"/>
            <package name="org.ballerinalang.test.natives.*"/>
            <package name="org.ballerinalang.test.parser.*"/>
            <package name="org.ballerinalang.test.launch.*"/>
            <package name="org.ballerinalang.test.lock.*"/>
            <package name="org.ballerinalang.test.task.*"/>
            <!-- <package name="org.ballerinalang.test.caching.*"/> -->
            <!-- <package name="org.ballerinalang.test.mime.*"/> -->
            <package name="org.ballerinalang.test.collections.*"/>
            <package name="org.ballerinalang.test.security.*"/>
            <package name="org.ballerinalang.test.jwt.*"/>
            <package name="org.ballerinalang.test.taintchecking.*"/>
            <package name="org.ballerinalang.test.config.*"/>
            <package name="org.ballerinalang.test.streaming.*"/>
        </packages>
    </test>
    <test name="ballerina-security-test-suite" preserve-order="true" parallel="false">
        <packages>
            <package name="org.ballerinalang.test.auth.*"/>
        </packages>
    </test>
</suite><|MERGE_RESOLUTION|>--- conflicted
+++ resolved
@@ -32,13 +32,8 @@
             <package name="org.ballerinalang.test.annotations.*"/>
             <package name="org.ballerinalang.test.expressions.*"/>
             <package name="org.ballerinalang.test.documentation.*"/>
-<<<<<<< HEAD
-            <package name="org.ballerinalang.test.statements.*"> 
+            <package name="org.ballerinalang.test.statements.*">
                 <!--<exclude name="org.ballerinalang.test.statements.transaction.*"/>-->
-=======
-            <package name="org.ballerinalang.test.statements.*">
-                <exclude name="org.ballerinalang.test.statements.transaction.*"/>
->>>>>>> c9ec9eaf
                 <exclude name="org.ballerinalang.test.statements.trycatch.*"/>
             </package>
             <package name="org.ballerinalang.test.types.*"/>
