<?xml version="1.0" encoding="UTF-8"?>
<!--
Copyright (c) 2017, WSO2 Inc. (http://www.wso2.org) All Rights Reserved.

WSO2 Inc. licenses this file to you under the Apache License,
Version 2.0 (the "License"); you may not use this file except
in compliance with the License.
You may obtain a copy of the License at

http://www.apache.org/licenses/LICENSE-2.0

Unless required by applicable law or agreed to in writing,
software distributed under the License is distributed on an
"AS IS" BASIS, WITHOUT WARRANTIES OR CONDITIONS OF ANY
KIND, either express or implied.  See the License for the
specific language governing permissions and limitations
under the License.
-->

<!DOCTYPE suite SYSTEM "http://testng.org/testng-1.0.dtd" >

<suite name="ballerina-test-suite">

    <listeners>
        <listener class-name="org.ballerinalang.test.utils.TestSuiteListener"/>
    </listeners>

    <!-- Ballerina language Test Cases. -->
    <test name="ballerina-lang-test-suite" preserve-order="true" parallel="false">
        <packages>
            <package name="org.ballerinalang.test.vm.*"/>
            <package name="org.ballerinalang.test.annotations.*"/>
            <package name="org.ballerinalang.test.expressions.*"/>
            <package name="org.ballerinalang.test.documentation.*"/>
            <package name="org.ballerinalang.test.statements.*"> 
                <exclude name="org.ballerinalang.test.statements.transaction.*"/>
                <exclude name="org.ballerinalang.test.statements.trycatch.*"/>
            </package>
            <package name="org.ballerinalang.test.types.*"/>
            <package name="org.ballerinalang.test.functions.*"/>
            <package name="org.ballerinalang.test.worker.*"/>
            <package name="org.ballerinalang.test.nativeimpl.*"/>
            <!-- <package name="org.ballerinalang.test.net.*"/> -->
            <!-- <package name="org.ballerinalang.test.connectors.*"/> -->
            <package name="org.ballerinalang.test.debugger.*"/>
            <package name="org.ballerinalang.test.structs.*"/>
            <package name="org.ballerinalang.test.services.nativeimpl.*"/>
            <package name="org.ballerinalang.test.services.session"/>
            <package name="org.ballerinalang.test.services.basics"/>
            <package name="org.ballerinalang.test.services.cors"/>
            <package name="org.ballerinalang.test.services.configuration"/>
            <package name="org.ballerinalang.test.services.dispatching"/>
            <package name="org.ballerinalang.test.mime"/>
<<<<<<< HEAD
            <!--<package name="org.ballerinalang.test.natives.*"/>-->
            <!--<package name="org.ballerinalang.test.parser.*"/>-->
            <!--<package name="org.ballerinalang.test.launch.*"/>-->
            <!--<package name="org.ballerinalang.test.lock.*"/>-->
            <!--<package name="org.ballerinalang.test.task.*"/>-->
            <!--<package name="org.ballerinalang.test.caching.*"/>-->
            <!--<package name="org.ballerinalang.test.mime.*"/>-->
            <!--<package name="org.ballerinalang.test.collections.*"/>-->
            <!--<package name="org.ballerinalang.test.security.*"/>-->
            <!--<package name="org.ballerinalang.test.jwt.*"/>-->
            <!--<package name="org.ballerinalang.test.taintchecking.*"/>-->
            <!--<package name="org.ballerinalang.test.config.*"/>-->
            <package name="org.ballerinalang.test.streaming.*"/>
=======
            <package name="org.ballerinalang.test.natives.*"/>
            <package name="org.ballerinalang.test.parser.*"/>
            <package name="org.ballerinalang.test.launch.*"/>
            <package name="org.ballerinalang.test.lock.*"/>
            <package name="org.ballerinalang.test.task.*"/>
            <!-- <package name="org.ballerinalang.test.caching.*"/> -->
            <!-- <package name="org.ballerinalang.test.mime.*"/> -->
            <package name="org.ballerinalang.test.collections.*"/>
            <package name="org.ballerinalang.test.security.*"/>
            <package name="org.ballerinalang.test.jwt.*"/>
            <package name="org.ballerinalang.test.taintchecking.*"/>
            <package name="org.ballerinalang.test.config.*"/>
>>>>>>> 69570d8a
        </packages>
    </test>
    <test name="ballerina-security-test-suite" preserve-order="true" parallel="false">
        <packages>
            <!--<package name="org.ballerinalang.test.auth.*"/>-->
        </packages>
    </test>
</suite><|MERGE_RESOLUTION|>--- conflicted
+++ resolved
@@ -32,7 +32,7 @@
             <package name="org.ballerinalang.test.annotations.*"/>
             <package name="org.ballerinalang.test.expressions.*"/>
             <package name="org.ballerinalang.test.documentation.*"/>
-            <package name="org.ballerinalang.test.statements.*"> 
+            <package name="org.ballerinalang.test.statements.*">
                 <exclude name="org.ballerinalang.test.statements.transaction.*"/>
                 <exclude name="org.ballerinalang.test.statements.trycatch.*"/>
             </package>
@@ -51,21 +51,6 @@
             <package name="org.ballerinalang.test.services.configuration"/>
             <package name="org.ballerinalang.test.services.dispatching"/>
             <package name="org.ballerinalang.test.mime"/>
-<<<<<<< HEAD
-            <!--<package name="org.ballerinalang.test.natives.*"/>-->
-            <!--<package name="org.ballerinalang.test.parser.*"/>-->
-            <!--<package name="org.ballerinalang.test.launch.*"/>-->
-            <!--<package name="org.ballerinalang.test.lock.*"/>-->
-            <!--<package name="org.ballerinalang.test.task.*"/>-->
-            <!--<package name="org.ballerinalang.test.caching.*"/>-->
-            <!--<package name="org.ballerinalang.test.mime.*"/>-->
-            <!--<package name="org.ballerinalang.test.collections.*"/>-->
-            <!--<package name="org.ballerinalang.test.security.*"/>-->
-            <!--<package name="org.ballerinalang.test.jwt.*"/>-->
-            <!--<package name="org.ballerinalang.test.taintchecking.*"/>-->
-            <!--<package name="org.ballerinalang.test.config.*"/>-->
-            <package name="org.ballerinalang.test.streaming.*"/>
-=======
             <package name="org.ballerinalang.test.natives.*"/>
             <package name="org.ballerinalang.test.parser.*"/>
             <package name="org.ballerinalang.test.launch.*"/>
@@ -78,7 +63,7 @@
             <package name="org.ballerinalang.test.jwt.*"/>
             <package name="org.ballerinalang.test.taintchecking.*"/>
             <package name="org.ballerinalang.test.config.*"/>
->>>>>>> 69570d8a
+            <package name="org.ballerinalang.test.streaming.*"/>
         </packages>
     </test>
     <test name="ballerina-security-test-suite" preserve-order="true" parallel="false">
