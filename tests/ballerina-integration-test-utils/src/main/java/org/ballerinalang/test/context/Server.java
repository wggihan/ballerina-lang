--- conflicted
+++ resolved
@@ -53,13 +53,8 @@
      * @param workingDir Path of the working directory of the sub process
      * @throws BallerinaTestException if any exception is thrown when running the main function
      */
-<<<<<<< HEAD
-    void runMain(String[] args, String[] envVariables, String command) throws BallerinaTestException;
-=======
     void runMain(String[] args, String[] envVariables, String command, String workingDir)
             throws BallerinaTestException;
->>>>>>> f7445590
-
     /**
      * Checks if the server is already running.
      *
