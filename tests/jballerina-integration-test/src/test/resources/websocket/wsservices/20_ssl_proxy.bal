--- conflicted
+++ resolved
@@ -53,15 +53,9 @@
 
     resource function onClose(http:WebSocketCaller wsEp, int statusCode, string reason) {
         http:WebSocketClient clientEp = getAssociatedClientEndpoint(wsEp);
-<<<<<<< HEAD
         var returnVal = clientEp->close(statusCode = statusCode, reason = reason);
         if (returnVal is http:WebSocketError) {
             panic <error> returnVal;
-=======
-        var returnVal = clientEp->close(statusCode, reason);
-        if (returnVal is error) {
-            panic returnVal;
->>>>>>> 4a1498c1
         }
     }
 }
@@ -70,31 +64,25 @@
     resource function onText(http:WebSocketClient wsEp, string text) {
         http:WebSocketCaller serviceEp = getAssociatedListener(wsEp);
         var returnVal = serviceEp->pushText(text);
-        if (returnVal is http:WebSocketError) {
-            panic <error> returnVal;
+        if (returnVal is error) {
+            panic returnVal;
         }
     }
 
     resource function onBinary(http:WebSocketClient wsEp, byte[] data) {
         http:WebSocketCaller serviceEp = getAssociatedListener(wsEp);
         var returnVal = serviceEp->pushBinary(data);
-        if (returnVal is http:WebSocketError) {
-            panic <error> returnVal;
+        if (returnVal is error) {
+            panic returnVal;
         }
     }
 
     resource function onClose(http:WebSocketClient wsEp, int statusCode, string reason) {
         http:WebSocketCaller serviceEp = getAssociatedListener(wsEp);
-<<<<<<< HEAD
-        var returnVal = serviceEp->close(statusCode = statusCode, reason = reason);
+        var returnVal = serviceEp->close(statusCode, reason);
         if (returnVal is http:WebSocketError) {
             error returnValError = returnVal;
             panic returnValError;
-=======
-        var returnVal = serviceEp->close(statusCode, reason);
-        if (returnVal is error) {
-            panic returnVal;
->>>>>>> 4a1498c1
         }
     }
 };