--- conflicted
+++ resolved
@@ -38,11 +38,7 @@
         websub:addWebSubLinkHeader(res, ["http://localhost:8081/hub/one"], WEBSUB_TOPIC_FIVE);
         var err = caller->respond(res);
         if (err is error) {
-<<<<<<< HEAD
-            log:printError("Error sending response", err = <error> err);
-=======
             log:printError("Error sending response", err);
->>>>>>> b5df24cc
         }
     }
 
@@ -51,11 +47,7 @@
         websub:addWebSubLinkHeader(res, ["http://localhost:8081/hub/two"], WEBSUB_TOPIC_SIX);
         var err = caller->respond(res);
         if (err is error) {
-<<<<<<< HEAD
-            log:printError("Error sending response", err = <error> err);
-=======
             log:printError("Error sending response", err);
->>>>>>> b5df24cc
         }
     }
 }
