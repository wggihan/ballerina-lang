// Copyright (c) 2018 WSO2 Inc. (http://www.wso2.org) All Rights Reserved.
//
// WSO2 Inc. licenses this file to you under the Apache License,
// Version 2.0 (the "License"); you may not use this file except
// in compliance with the License.
// You may obtain a copy of the License at
//
// http://www.apache.org/licenses/LICENSE-2.0
//
// Unless required by applicable law or agreed to in writing,
// software distributed under the License is distributed on an
// "AS IS" BASIS, WITHOUT WARRANTIES OR CONDITIONS OF ANY
// KIND, either express or implied.  See the License for the
// specific language governing permissions and limitations
// under the License.

import ballerina/http;
import ballerina/log;
import ballerina/runtime;

@http:ServiceConfig {
    basePath: "/idle"
}
service idleTimeout on new http:Listener(9112, { timeoutMillis: 1000, server: "Mysql" }) {
    @http:ResourceConfig {
        methods: ["POST"],
        path: "/timeout408"
    }
    resource function timeoutTest408(http:Caller caller, http:Request req) {
        var result = req.getTextPayload();
        if (result is string) {
            log:printInfo(result);
        } else  {
<<<<<<< HEAD
            log:printError("Error reading request", err = <error> result);
        }
        var responseError = caller->respond("some");
        if (responseError is error) {
            log:printError("Error sending response", err = <error> responseError);
=======
            log:printError("Error reading request", result);
        }
        var responseError = caller->respond("some");
        if (responseError is error) {
            log:printError("Error sending response", responseError);
>>>>>>> b5df24cc
        }
    }

    @http:ResourceConfig {
        methods: ["GET"],
        path: "/timeout500"
    }
    resource function timeoutTest500(http:Caller caller, http:Request req) {
        runtime:sleep(3000);
        var responseError = caller->respond("some");
        if (responseError is error) {
<<<<<<< HEAD
            log:printError("Error sending response", err = <error> responseError);
=======
            log:printError("Error sending response", responseError);
>>>>>>> b5df24cc
        }
    }
}<|MERGE_RESOLUTION|>--- conflicted
+++ resolved
@@ -31,19 +31,11 @@
         if (result is string) {
             log:printInfo(result);
         } else  {
-<<<<<<< HEAD
-            log:printError("Error reading request", err = <error> result);
-        }
-        var responseError = caller->respond("some");
-        if (responseError is error) {
-            log:printError("Error sending response", err = <error> responseError);
-=======
             log:printError("Error reading request", result);
         }
         var responseError = caller->respond("some");
         if (responseError is error) {
             log:printError("Error sending response", responseError);
->>>>>>> b5df24cc
         }
     }
 
@@ -55,11 +47,7 @@
         runtime:sleep(3000);
         var responseError = caller->respond("some");
         if (responseError is error) {
-<<<<<<< HEAD
-            log:printError("Error sending response", err = <error> responseError);
-=======
             log:printError("Error sending response", responseError);
->>>>>>> b5df24cc
         }
     }
 }