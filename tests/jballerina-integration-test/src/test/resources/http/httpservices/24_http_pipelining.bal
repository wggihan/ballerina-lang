// Copyright (c) 2018 WSO2 Inc. (http://www.wso2.org) All Rights Reserved.
//
// WSO2 Inc. licenses this file to you under the Apache License,
// Version 2.0 (the "License"); you may not use this file except
// in compliance with the License.
// You may obtain a copy of the License at
//
// http://www.apache.org/licenses/LICENSE-2.0
//
// Unless required by applicable law or agreed to in writing,
// software distributed under the License is distributed on an
// "AS IS" BASIS, WITHOUT WARRANTIES OR CONDITIONS OF ANY
// KIND, either express or implied.  See the License for the
// specific language governing permissions and limitations
// under the License.

import ballerina/http;
import ballerina/log;
import ballerina/runtime;
import ballerina/io;

service pipeliningTest on new http:Listener(9220) {

    resource function responseOrder(http:Caller caller, http:Request req) {
        http:Response response = new;

        if (req.hasHeader("message-id")) {
            //Request one roughly takes 4 seconds to prepare its response
            if (req.getHeader("message-id") == "request-one") {
                runtime:sleep(4000);
                response.setHeader("message-id", "response-one");
                response.setPayload("Hello1");
            }
            //Request two's response will get ready immediately without any sleep time
            if (req.getHeader("message-id") == "request-two") {
                response.setHeader("message-id", "response-two");
                response.setPayload("Hello2");
            }
            //Request three roughly takes 2 seconds to prepare its response
            if (req.getHeader("message-id") == "request-three") {
                runtime:sleep(2000);
                response.setHeader("message-id", "response-three");
                response.setPayload("Hello3");
            }
        }

        var result = caller->respond(<@untainted> response);
        if (result is error) {
<<<<<<< HEAD
            error err = result;
            log:printError(err.reason(), err = err);
=======
            log:printError(result.reason(), result);
>>>>>>> b5df24cc
        }
    }
}

service pipelining on new http:Listener(9221, { timeoutMillis: 1000 }) {

    resource function testTimeout(http:Caller caller, http:Request req) {
        http:Response response = new;

        if (req.hasHeader("message-id")) {
            //Request one roughly takes 8 seconds to prepare its response
            if (req.getHeader("message-id") == "request-one") {
                runtime:sleep(8000);
                response.setHeader("message-id", "response-one");
                response.setPayload("Hello1");
            }
            //Request two and three will be ready immediately, but they should't have sent out to the client
            if (req.getHeader("message-id") == "request-two") {
                response.setHeader("message-id", "response-two");
                response.setPayload("Hello2");
            }

            if (req.getHeader("message-id") == "request-three") {
                response.setHeader("message-id", "response-three");
                response.setPayload("Hello3");
            }
        }

        var responseError = caller->respond(response);
        if (responseError is error) {
<<<<<<< HEAD
            error err = responseError;
            log:printError("Pipeline timeout:" + err.reason(), err = err);
=======
            log:printError("Pipeline timeout:" + responseError.reason(), responseError);
>>>>>>> b5df24cc
        }
    }
}

service pipeliningLimit on new http:Listener(9222, { maxPipelinedRequests: 2 }) {

    resource function testMaxRequestLimit(http:Caller caller, http:Request req) {
        http:Response response = new;
        //Let the thread sleep for sometime so the requests have enough time to queue up
        runtime:sleep(8000);
        response.setPayload("Pipelined Response");

        var responseError = caller->respond(response);
        if (responseError is error) {
<<<<<<< HEAD
            error err = responseError;
            log:printError("Pipeline limit exceeded:" + err.reason(), err = err);
=======
            log:printError("Pipeline limit exceeded:" + responseError.reason(), responseError);
>>>>>>> b5df24cc
        }
    }
}<|MERGE_RESOLUTION|>--- conflicted
+++ resolved
@@ -46,12 +46,7 @@
 
         var result = caller->respond(<@untainted> response);
         if (result is error) {
-<<<<<<< HEAD
-            error err = result;
-            log:printError(err.reason(), err = err);
-=======
             log:printError(result.reason(), result);
->>>>>>> b5df24cc
         }
     }
 }
@@ -82,12 +77,8 @@
 
         var responseError = caller->respond(response);
         if (responseError is error) {
-<<<<<<< HEAD
             error err = responseError;
-            log:printError("Pipeline timeout:" + err.reason(), err = err);
-=======
-            log:printError("Pipeline timeout:" + responseError.reason(), responseError);
->>>>>>> b5df24cc
+            log:printError("Pipeline timeout:" + err.reason(), err);
         }
     }
 }
@@ -102,12 +93,8 @@
 
         var responseError = caller->respond(response);
         if (responseError is error) {
-<<<<<<< HEAD
             error err = responseError;
-            log:printError("Pipeline limit exceeded:" + err.reason(), err = err);
-=======
-            log:printError("Pipeline limit exceeded:" + responseError.reason(), responseError);
->>>>>>> b5df24cc
+            log:printError("Pipeline limit exceeded:" + err.reason(), err);
         }
     }
 }