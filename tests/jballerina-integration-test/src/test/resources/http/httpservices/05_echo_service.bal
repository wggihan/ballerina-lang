// Copyright (c) 2018 WSO2 Inc. (http://www.wso2.org) All Rights Reserved.
//
// WSO2 Inc. licenses this file to you under the Apache License,
// Version 2.0 (the "License"); you may not use this file except
// in compliance with the License.
// You may obtain a copy of the License at
//
// http://www.apache.org/licenses/LICENSE-2.0
//
// Unless required by applicable law or agreed to in writing,
// software distributed under the License is distributed on an
// "AS IS" BASIS, WITHOUT WARRANTIES OR CONDITIONS OF ANY
// KIND, either express or implied.  See the License for the
// specific language governing permissions and limitations
// under the License.

import ballerina/http;
import ballerina/log;

listener http:Listener echoEP1 = new(9094, config = {server: "Mysql"});

@http:ServiceConfig {
    basePath:"/echo"
}
service echo1 on echoEP1 {

    @http:ResourceConfig {
        methods:["POST"],
        path:"/"
    }
    resource function echo1 (http:Caller caller, http:Request req) {
        var payload = req.getTextPayload();
        http:Response resp = new;
        if (payload is string) {
            checkpanic caller->respond(<@untainted> payload);
        } else {
            error err = payload;
            resp.statusCode = 500;
<<<<<<< HEAD
            string errMsg = <string> err.detail().message;
            resp.setPayload(<@untainted> errMsg);
            log:printError("Failed to retrieve payload from request: " + err.reason());
            var responseError = caller->respond(resp);
            if (responseError is error) {
                log:printError("Error sending response", err = <error> responseError);
=======
            string? errMsg = payload.detail()?.message;
            resp.setPayload(errMsg is string ? <@untainted> errMsg : "Error in parsing payload");
            log:printError("Failed to retrieve payload from request: " + payload.reason());
            var responseError = caller->respond(resp);
            if (responseError is error) {
                log:printError("Error sending response", responseError);
>>>>>>> b5df24cc
            }
        }
    }
}<|MERGE_RESOLUTION|>--- conflicted
+++ resolved
@@ -36,21 +36,12 @@
         } else {
             error err = payload;
             resp.statusCode = 500;
-<<<<<<< HEAD
-            string errMsg = <string> err.detail().message;
-            resp.setPayload(<@untainted> errMsg);
+            string? errMsg = <string> err.detail()?.message;
+            resp.setPayload(errMsg is string ? <@untainted> errMsg : "Error in parsing payload");
             log:printError("Failed to retrieve payload from request: " + err.reason());
             var responseError = caller->respond(resp);
             if (responseError is error) {
                 log:printError("Error sending response", err = <error> responseError);
-=======
-            string? errMsg = payload.detail()?.message;
-            resp.setPayload(errMsg is string ? <@untainted> errMsg : "Error in parsing payload");
-            log:printError("Failed to retrieve payload from request: " + payload.reason());
-            var responseError = caller->respond(resp);
-            if (responseError is error) {
-                log:printError("Error sending response", responseError);
->>>>>>> b5df24cc
             }
         }
     }
