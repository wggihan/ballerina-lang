--- conflicted
+++ resolved
@@ -61,60 +61,40 @@
                     if (textValue is string) {
                         checkpanic caller->respond(<@untainted> textValue);
                     } else {
-<<<<<<< HEAD
                         error err = textValue;
-                        checkpanic caller->respond(<@untainted> err.reason());
-=======
-                        checkpanic caller->respond(<@untainted string> textValue.reason());
->>>>>>> b5df24cc
+                        checkpanic caller->respond(<@untainted string> err.reason());
                     }
                 } else if (mime:APPLICATION_XML == baseType) {
                     var xmlValue = req.getXmlPayload();
                     if (xmlValue is xml) {
                         checkpanic caller->respond(<@untainted> xmlValue);
                     } else {
-<<<<<<< HEAD
                         error err = xmlValue;
-                        checkpanic caller->respond(<@untainted> err.reason());
-=======
-                        checkpanic caller->respond(<@untainted string> xmlValue.reason());
->>>>>>> b5df24cc
+                        checkpanic caller->respond(<@untainted string> err.reason());
                     }
                 } else if (mime:APPLICATION_JSON == baseType) {
                     var jsonValue = req.getJsonPayload();
                     if (jsonValue is json) {
                         checkpanic caller->respond(<@untainted> jsonValue);
                     } else {
-<<<<<<< HEAD
                         error err = jsonValue;
-                        checkpanic caller->respond(<@untainted> err.reason());
-=======
-                        checkpanic caller->respond(<@untainted string> jsonValue.reason());
->>>>>>> b5df24cc
+                        checkpanic caller->respond(<@untainted string> err.reason());
                     }
                 } else if (mime:APPLICATION_OCTET_STREAM == baseType) {
                     var blobValue = req.getBinaryPayload();
                     if (blobValue is byte[]) {
                         checkpanic caller->respond(<@untainted> blobValue);
                     } else {
-<<<<<<< HEAD
                         error err = blobValue;
-                        checkpanic caller->respond(<@untainted> err.reason());
-=======
-                        checkpanic caller->respond(<@untainted string> blobValue.reason());
->>>>>>> b5df24cc
+                        checkpanic caller->respond(<@untainted string> err.reason());
                     }
                 } else if (mime:MULTIPART_FORM_DATA == baseType) {
                     var bodyParts = req.getBodyParts();
                     if (bodyParts is mime:Entity[]) {
                         checkpanic caller->respond(<@untainted> bodyParts);
                     } else {
-<<<<<<< HEAD
                         error err = bodyParts;
-                        checkpanic caller->respond(<@untainted> err.reason());
-=======
-                    checkpanic caller->respond(<@untainted string> bodyParts.reason());
->>>>>>> b5df24cc
+                        checkpanic caller->respond(<@untainted> string err.reason());
                     }
                 }
             } else {
@@ -190,19 +170,12 @@
                 value = returnValue;
             } else {
                 error err = returnValue;
-<<<<<<< HEAD
-                value = <string> err.detail().message;
+                string? errMsg = <string>err.detail()?.message;
+                value = errMsg is string ? errMsg : "Error in parsing text payload";
             }
         } else  {
             error err = clientResponse;
-            value = err.reason();
-=======
-                string? errMsg = <string>err.detail()?.message;
-                value = errMsg is string ? errMsg : "Error in parsing text payload";
-            }
-        } else  {
-            value = <string>clientResponse.reason();
->>>>>>> b5df24cc
+            value = <string>err.reason();
         }
 
         checkpanic caller->respond(<@untainted> value);
@@ -332,21 +305,13 @@
                             if (textVal is string) {
                                 value = value + textVal;
                             } else {
-<<<<<<< HEAD
                                 error err = textVal;
-                                value = value + err.reason();
+                                value = value + <string>err.reason();
                             }
                         }
                     } else {
                         error err = mediaType;
-                        value = value + err.reason();
-=======
-                                value = value + <string>textVal.reason();
-                            }
-                        }
-                    } else {
-                        value = value + <string>mediaType.reason();
->>>>>>> b5df24cc
+                        value = value + <string>err.reason();
                     }
                 }
             } else {
