--- conflicted
+++ resolved
@@ -240,18 +240,6 @@
 <!--        </classes>-->
 <!--    </test>-->
 
-<<<<<<< HEAD
-<!--    <test name="ballerina-jms-tests" parallel="false">-->
-<!--        <groups>-->
-<!--            <run>-->
-<!--                <exclude name="broken"/>-->
-<!--            </run>-->
-<!--        </groups>-->
-<!--        <classes>-->
-<!--            <class name="org.ballerinalang.test.jms.JmsConnectorTestCase"/>-->
-<!--        </classes>-->
-<!--    </test>-->
-
     <test name="ballerina-websub-tests" parallel="false">
         <parameter name="enableJBallerinaTests" value="true"/>
         <classes>
@@ -266,21 +254,6 @@
             <class name="org.ballerinalang.test.service.websub.basic.WebSubRedirectionTestCase"/>
         </classes>
     </test>
-=======
-<!--    <test name="ballerina-websub-tests" parallel="false">-->
-<!--        <classes>-->
-<!--            <class name="org.ballerinalang.test.service.websub.basic.WebSubBaseTest"/>-->
-<!--            &lt;!&ndash; WebSubServiceExtensionTestCase or any other test which does not have @BeforeClass and belongs to the-->
-<!--                "websub-test" group needs to be the first test to run to ensure @BeforeGroup is executed before-->
-<!--                @BeforeClass in test classes which have @BeforeClass &ndash;&gt;-->
-<!--            <class name="org.ballerinalang.test.service.websub.basic.WebSubServiceExtensionTestCase"/>-->
-<!--            <class name="org.ballerinalang.test.service.websub.basic.WebSubCoreFunctionalityTestCase"/>-->
-<!--            <class name="org.ballerinalang.test.service.websub.basic.WebSubContentTypeSupportTestCase"/>-->
-<!--            <class name="org.ballerinalang.test.service.websub.basic.WebSubDiscoveryWithMultipleSubscribersTestCase"/>-->
-<!--            <class name="org.ballerinalang.test.service.websub.basic.WebSubRedirectionTestCase"/>-->
-<!--        </classes>-->
-<!--    </test>-->
->>>>>>> 30002f9f
 
 <!--    <test name="ballerina-websub-advanced-config-tests" parallel="false">-->
 <!--        <classes>-->
