<?xml version="1.0" encoding="UTF-8"?>
<!--
 ~ Copyright (c) 2016, WSO2 Inc. (http://www.wso2.org) All Rights Reserved.
 ~
 ~ Licensed under the Apache License, Version 2.0 (the "License");
 ~ you may not use this file except in compliance with the License.
 ~ You may obtain a copy of the License at
 ~
 ~      http://www.apache.org/licenses/LICENSE-2.0
 ~
 ~ Unless required by applicable law or agreed to in writing, software
 ~ distributed under the License is distributed on an "AS IS" BASIS,
 ~ WITHOUT WARRANTIES OR CONDITIONS OF ANY KIND, either express or implied.
 ~ See the License for the specific language governing permissions and
 ~ limitations under the License.
-->

<!DOCTYPE suite SYSTEM "http://testng.org/testng-1.0.dtd" >

<suite name="jBallerina-Test-Suite">
    <listeners>
        <listener class-name="org.ballerinalang.test.listener.TestExecutionListener"/>
        <listener class-name="org.ballerinalang.test.listener.TestNGListener"/>
        <listener class-name="org.ballerinalang.test.listener.JBallerinaTestInitializer"/>
    </listeners>

    <!-- Below tests should run sequentially since it will use same port in each test -->
     <test name="ballerina-http-tests" parallel="false">
         <parameter name="enableJBallerinaTests" value="true"/>
        <groups>
            <run>
                <exclude name="broken"/>
            </run>
        </groups>

        <classes>
            <class name="org.ballerinalang.test.service.http.HttpBaseTest"/>
            <class name="org.ballerinalang.test.service.http.configuration.AcceptEncodingHeaderTestCase"/>
            <class name="org.ballerinalang.test.service.http.configuration.RequestLimitsConfigurationTest"/>
            <class name="org.ballerinalang.test.service.http.sample.HttpHeaderTestCases"/>
            <class name="org.ballerinalang.test.service.http.sample.RedirectTestCase"/>
            <class name="org.ballerinalang.test.service.http.sample.RoutingServiceSampleTestCase"/>
            <class name="org.ballerinalang.test.service.http.sample.MutualSSLTestCase"/>
            <class name="org.ballerinalang.test.service.http.sample.MutualSSLWithCerts"/>
            <class name="org.ballerinalang.test.service.http.sample.DisableSslTestCase"/>
            <class name="org.ballerinalang.test.service.http.sample.HTTPVerbsPassthruTestCases"/>
            <class name="org.ballerinalang.test.service.http.sample.HTTPClientActionsTestCase"/>
            <class name="org.ballerinalang.test.service.http.sample.EchoServiceSampleTestCase"/>
            <class name="org.ballerinalang.test.service.http.sample.ExpectContinueTestCase"/>
            <class name="org.ballerinalang.test.service.http.sample.HttpPayloadTestCase"/>
            <class name="org.ballerinalang.test.service.http.sample.ProxyServerTest"/>
            <class name="org.ballerinalang.test.service.http.sample.EcommerceSampleTestCase"/>
            <class name="org.ballerinalang.test.service.http.sample.PassthroughServiceSampleTestCase"/>
            <class name="org.ballerinalang.test.service.http.sample.HttpOptionsTestCase"/>
            <class name="org.ballerinalang.test.service.http.sample.RetrySampleTestCase"/>
            <class name="org.ballerinalang.test.service.http.sample.HelloWorldSampleTestCase"/>
            <class name="org.ballerinalang.test.service.http.sample.ServiceChainingSampleTestCase"/>
            <class name="org.ballerinalang.test.service.http.sample.TestReusabilityOfRequest"/>
            <class name="org.ballerinalang.test.service.http.sample.CompressionTestCase"/>
            <class name="org.ballerinalang.test.service.http.sample.IdleTimeoutResponseTestCase"/>
            <class name="org.ballerinalang.test.service.http.sample.HttpPipeliningTestCase"/>
            <class name="org.ballerinalang.test.service.http.sample.HttpStatusCodeTestCase"/>
            <class name="org.ballerinalang.test.service.http.sample.CipherStrengthSSLTestCase"/>
            <class name="org.ballerinalang.test.service.http.sample.ResourceFunctionReturnTestCase"/>
            <class name="org.ballerinalang.test.service.http.sample.HTTPCallerActionsTestCase"/>
            <class name="org.ballerinalang.test.service.http.sample.MultipleHTTPClientsTestCase"/>
            <class name="org.ballerinalang.test.service.http.sample.HTTPHeaderServerTestCase"/>
            <class name="org.ballerinalang.test.service.http.sample.KeepAliveTestCase"/>
            <class name="org.ballerinalang.test.service.http.sample.HTTPCachingTestCase"/>
            <class name="org.ballerinalang.test.service.http.sample.HTTPClientContinueTestCase"/>
            <class name="org.ballerinalang.test.service.http.sample.SslProtocolTest"/>
            <class name="org.ballerinalang.test.service.http.sample.SerializeComplexXmlTestCase"/>
            <class name="org.ballerinalang.test.service.http.sample.HTTPListenerMethodTestCase"/>
            <class name="org.ballerinalang.test.service.http.sample.HTTPCookiesTestCase"/>
            <class name="org.ballerinalang.test.service.http.sample.HttpUrlTestCase"/>
            <class name="org.ballerinalang.test.service.http.sample.TrailingHeadersTestCase"/>
        </classes>
    </test>

    <test name="ballerina-resiliency-tests" parallel="methods" thread-count="17">
        <parameter name="enableJBallerinaTests" value="true"/>
        <classes>
            <class name="org.ballerinalang.test.service.resiliency.HttpResiliencyTest"/>
        </classes>
    </test>

<!--    <test name="ballerina-future-tests" parallel="false">-->
<!--        <classes>-->
<!--            <class name="org.ballerinalang.test.future.CancelledFuturesWithTrxTest"/>-->
<!--        </classes>-->
<!--    </test>-->

    <test name="ballerina-http2-tests" parallel="false">
        <parameter name="enableJBallerinaTests" value="true"/>
        <classes>
            <class name="org.ballerinalang.test.service.http2.Http2BaseTest"/>
            <class name="org.ballerinalang.test.service.http2.Http2PriorKnowledgeTestCase"/>
            <class name="org.ballerinalang.test.service.http2.Http2ServerPushTestCase"/>
            <class name="org.ballerinalang.test.service.http2.Http2ToHttp1FallbackTestCase"/>
            <class name="org.ballerinalang.test.service.http2.RedirectTestCase"/>
            <class name="org.ballerinalang.test.service.http2.Http2GenericScenarioTestCase"/>
            <class name="org.ballerinalang.test.service.http2.MultipartTestCase"/>
            <class name="org.ballerinalang.test.service.http2.ClientUpgradeWithLargePayload"/>
            <class name="org.ballerinalang.test.service.http2.HTTP2ClientActionsTestCase"/>
            <class name="org.ballerinalang.test.service.http2.Http2MutualSslTestCase"/>
            <class name="org.ballerinalang.test.service.http2.Http2ForwardHeaderTest"/>
            <class name="org.ballerinalang.test.service.http2.Http2100ContinueTestCase"/>
            <class name="org.ballerinalang.test.service.http2.Http2TrailingHeadersTestCase"/>
        </classes>
    </test>

    <test name="ballerina-auth-tests" parallel="false">
        <parameter name="enableJBallerinaTests" value="true"/>
        <groups>
            <run>
                <exclude name="broken"/>
            </run>
        </groups>
        <classes>
            <class name="org.ballerinalang.test.auth.AuthBaseTest"/>
            <class name="org.ballerinalang.test.auth.AuthnConfigInheritanceTest"/>
            <class name="org.ballerinalang.test.auth.AuthnWithMultipleHandlersTest" />
            <class name="org.ballerinalang.test.auth.AuthnWithoutHTTPAnnotationsTest" />
            <class name="org.ballerinalang.test.auth.AuthzCacheTest" />
            <class name="org.ballerinalang.test.auth.AuthzConfigInheritanceTest"/>
            <class name="org.ballerinalang.test.auth.LdapAuthStoreTest"/>
            <class name="org.ballerinalang.test.auth.OAuth2ConfigTest"/>
            <class name="org.ballerinalang.test.auth.ResourceLevelAuthTest"/>
            <class name="org.ballerinalang.test.auth.ServiceLevelAuthnTest"/>
            <class name="org.ballerinalang.test.auth.TokenPropagationTest"/>
            <class name="org.ballerinalang.test.auth.AuthWithCustomProvidersHandlersTest"/>
            <class name="org.ballerinalang.test.auth.AuthzConfigPatternTest"/>
            <class name="org.ballerinalang.test.auth.AuthnConfigPatternTest"/>
            <class name="org.ballerinalang.test.auth.AuthnWithOAuth2Test"/>
        </classes>
    </test>

    <test name="ballerina-filter-tests" parallel="false">
        <classes>
            <class name="org.ballerinalang.test.filter.FilterTestCommons"/>
            <class name="org.ballerinalang.test.filter.MultpleFiltersTestCase"/>
            <class name="org.ballerinalang.test.filter.InvocationContextTestCase"/>
            <class name="org.ballerinalang.test.filter.SingleFilterTestCase"/>
        </classes>
    </test>

    <test name="ballerina-transaction-tests" parallel="false">
        <classes>
            <class name="org.ballerinalang.test.transaction.MicroTransactionTestCase"/>
            <class name="org.ballerinalang.test.transaction.RemoteParticipantTransactionTest"/>
            <class name="org.ballerinalang.test.transaction.MultiModuleTransactionTestCase"/>
        </classes>
    </test>

    <test name="ballerina-websocket-tests" parallel="false">
        <parameter name="enableJBallerinaTests" value="true"/>
        <groups>
            <run>
                <exclude name="broken"/>
            </run>
        </groups>
        <classes>
            <class name="org.ballerinalang.test.service.websocket.WebSocketTestCommons"/>
            <class name="org.ballerinalang.test.service.websocket.CancelWebSocketUpgradeTest"/>
            <class name="org.ballerinalang.test.service.websocket.ClientInitializationFailureTest"/>
            <class name="org.ballerinalang.test.service.websocket.ClientServiceTest"/>
            <class name="org.ballerinalang.test.service.websocket.CustomHeaderClientSupportTest"/>
            <class name="org.ballerinalang.test.service.websocket.CustomHeaderServerSupportTest"/>
            <class name="org.ballerinalang.test.service.websocket.OnErrorWebSocketTest"/>
            <class name="org.ballerinalang.test.service.websocket.PingPongSupportTestCase"/>
            <class name="org.ballerinalang.test.service.websocket.ResourceFailureTest"/>
            <class name="org.ballerinalang.test.service.websocket.UpgradeResourceFailureTest"/>
            <class name="org.ballerinalang.test.service.websocket.AutoPingPongTest"/>
            <class name="org.ballerinalang.test.service.websocket.ContinuationAndAggregationTest"/>
            <class name="org.ballerinalang.test.service.websocket.PushAndOnTextResourceTest"/>
            <class name="org.ballerinalang.test.service.websocket.QueryAndPathParamSupportTestCase"/>
            <class name="org.ballerinalang.test.service.websocket.ServiceNotFoundTest"/>
            <class name="org.ballerinalang.test.service.websocket.SimpleProxyTest"/>
            <class name="org.ballerinalang.test.service.websocket.SslProxyTest"/>
            <class name="org.ballerinalang.test.service.websocket.OnBinaryContinuationTest"/>
            <class name="org.ballerinalang.test.service.websocket.MissingResourcesTest"/>
            <class name="org.ballerinalang.test.service.websocket.ClientCloseTest"/>
            <class name="org.ballerinalang.test.service.websocket.PushTextFailureTest"/>
            <class name="org.ballerinalang.test.service.websocket.IsOpenTest"/>
            <class name="org.ballerinalang.test.service.websocket.SslEchoTest"/>
            <class name="org.ballerinalang.test.service.websocket.ClientErrorsTest"/>
            <class name="org.ballerinalang.test.service.websocket.ServerErrorsTest"/>
            <class name="org.ballerinalang.test.service.websocket.AttachDetachTest"/>
            <class name="org.ballerinalang.test.service.websocket.RetryClientTest"/>
        </classes>
    </test>

    <test name="ballerina-grpc-tests" parallel="false">
        <parameter name="enableJBallerinaTests" value="true"/>
        <groups>
            <run>
                <exclude name="broken"/>
            </run>
        </groups>
        <classes>
            <class name="org.ballerinalang.test.service.grpc.sample.GrpcBaseTest"/>
            <class name="org.ballerinalang.test.service.grpc.sample.ClientStreamingTestCase"/>
            <class name="org.ballerinalang.test.service.grpc.sample.UnaryBlockingBasicTestCase"/>
            <class name="org.ballerinalang.test.service.grpc.sample.UnaryBlockingArrayValueTestCase"/>
            <class name="org.ballerinalang.test.service.grpc.sample.UnaryBlockingHeaderTestCase"/>
            <class name="org.ballerinalang.test.service.grpc.sample.GrpcMutualSslWithCertsTest"/>
            <class name="org.ballerinalang.test.service.grpc.sample.UnarySecuredBlockingBasicTestCase"/>
            <class name="org.ballerinalang.test.service.grpc.sample.UnaryBlockingNestedStructTestCase"/>
            <class name="org.ballerinalang.test.service.grpc.sample.InvalidServiceMethodTestCase"/>
            <class name="org.ballerinalang.test.service.grpc.sample.UnaryBlockingEmptyValueTestCase"/>
            <class name="org.ballerinalang.test.service.grpc.sample.InvalidMessageTypeTestCase"/>
            <class name="org.ballerinalang.test.service.grpc.sample.ServiceUnavailableTestCase"/>
            <class name="org.ballerinalang.test.service.grpc.sample.ProtoBuilderTestCase"/>
            <class name="org.ballerinalang.test.service.grpc.sample.ServerStreamingTestCase"/>
            <class name="org.ballerinalang.test.service.grpc.sample.ByteArrayTestCase"/>
            <class name="org.ballerinalang.test.service.grpc.sample.UnaryBlockingEnumTestCase"/>
            <class name="org.ballerinalang.test.service.grpc.sample.ErrorServiceTestCase"/>
            <class name="org.ballerinalang.test.service.grpc.sample.BidiStreamingTestCase"/>
            <class name="org.ballerinalang.test.service.grpc.sample.ErrorReturnServiceTestCase"/>
            <class name="org.ballerinalang.test.service.grpc.sample.UnaryBlockingOneofFieldTestCase"/>
            <class name="org.ballerinalang.test.service.grpc.sample.Http2GatewayTestCase"/>
            <class name="org.ballerinalang.test.service.grpc.sample.UnaryAnonymousServiceTestCase"/>
            <class name="org.ballerinalang.test.service.grpc.sample.UnaryGZipEncodingTestCase"/>
<<<<<<< HEAD
=======
            <class name="org.ballerinalang.test.service.grpc.sample.UnaryBlockingRetryTestCase" />
>>>>>>> 2bc85f24
            <class name="org.ballerinalang.test.service.grpc.tool.InvalidServiceContractTestCase"/>
            <class name="org.ballerinalang.test.service.grpc.tool.StubGeneratorTestCase"/>
            <class name="org.ballerinalang.test.service.grpc.tool.ProtoMessageTestCase"/>
        </classes>
    </test>

<!--    <test name="ballerina-streaming-tests" parallel="false" enabled="false">-->
<!--        <classes>-->
<!--            <class name="org.ballerinalang.test.streaming.StreamsWithinServicesTestCase"/>-->
<!--        </classes>-->
<!--    </test>-->

<!--    <test name="ballerina-security-tests" parallel="false">-->
<!--        <classes>-->
<!--            <class name="org.ballerinalang.test.security.HTTPResponseXMLSecurityTestCase"/>-->
<!--        </classes>-->
<!--    </test>-->

    <test name="ballerina-websub-tests" parallel="false">
        <parameter name="enableJBallerinaTests" value="true"/>
        <classes>
            <class name="org.ballerinalang.test.service.websub.basic.WebSubBaseTest"/>
            <!-- WebSubServiceExtensionTestCase or any other test which does not have @BeforeClass and belongs to the
                "websub-test" group needs to be the first test to run to ensure @BeforeGroup is executed before
                @BeforeClass in test classes which have @BeforeClass -->
            <class name="org.ballerinalang.test.service.websub.basic.WebSubServiceExtensionTestCase"/>
            <class name="org.ballerinalang.test.service.websub.basic.WebSubServiceExtensionProjectTestCase"/>
            <class name="org.ballerinalang.test.service.websub.basic.WebSubCoreFunctionalityTestCase"/>
            <class name="org.ballerinalang.test.service.websub.basic.WebSubContentTypeSupportTestCase"/>
            <class name="org.ballerinalang.test.service.websub.basic.WebSubDiscoveryWithMultipleSubscribersTestCase"/>
            <class name="org.ballerinalang.test.service.websub.basic.WebSubRedirectionTestCase"/>
            <class name="org.ballerinalang.test.service.websub.basic.WebSubStartupFunctionalityTestCase"/>
        </classes>
    </test>

    <test name="ballerina-websub-advanced-config-tests" parallel="false">
        <parameter name="enableJBallerinaTests" value="true"/>
        <classes>
            <class name="org.ballerinalang.test.service.websub.advanced.WebSubAdvancedBaseTest"/>
            <!-- DummyTestCase or any other test which does not have @BeforeClass and belongs to the
                "websub-test" group needs to be the first test to run to ensure @BeforeGroup is executed before
                @BeforeClass in test classes which have @BeforeClass -->
            <class name="org.ballerinalang.test.service.websub.advanced.WebSubDummyTestCase"/>
            <class name="org.ballerinalang.test.service.websub.advanced.WebSubSecureHubTestCase"/>
            <!--<class name="org.ballerinalang.test.service.websub.advanced.WebSubPersistenceTestCase"/>-->
        </classes>
    </test>

    <test name="ballerina-data-streaming-tests" parallel="false">
        <groups>
            <run>
                <exclude name="brokenOnXMLChange"/>
            </run>
        </groups>
        <classes>
            <class name="org.ballerinalang.test.data.streaming.TableDataStreamingTestCase"/>
        </classes>
    </test>
    <test name="ballerina-socket-tests" parallel="false">
        <parameter name="enableJBallerinaTests" value="true"/>
        <classes>
            <class name="org.ballerinalang.test.socket.SocketBaseTest"/>
            <class name="org.ballerinalang.test.socket.SocketClientCallbackServiceTestCase"/>
        </classes>
    </test>

    <test name="ballerina-observability-tests" parallel="false">
        <parameter name="enableJBallerinaTests" value="true"/>
        <classes>
            <class name="org.ballerinalang.test.observability.tracing.TracingTestCase"/>
            <class name="org.ballerinalang.test.observability.metrics.MetricsTestCase"/>
            <class name="org.ballerinalang.test.observability.metrics.WebSocketMetricsTestCase"/>
            <class name="org.ballerinalang.test.observability.metrics.KafkaMetricsTestCase"/>
        </classes>
    </test>

    <test name="ballerina-packerina-tests" parallel="false">
        <parameter name="enableJBallerinaTests" value="true"/>
        <groups>
            <run>
                <exclude name="brokenOnJBallerina"/>
            </run>
        </groups>
        <classes>
            <class name="org.ballerinalang.test.packaging.ModulePushTestCase"/>
            <class name="org.ballerinalang.test.packaging.PackagingNegativeTestCase"/>
            <class name="org.ballerinalang.test.packaging.PackagingTestCase"/>
            <class name="org.ballerinalang.test.packaging.LockFileTestCase"/>
            <!--            <class name="org.ballerinalang.test.packaging.NativePackagingTestCase"/>-->
            <class name="org.ballerinalang.test.packaging.PathDependencyTestCase"/>
            <class name="org.ballerinalang.test.packaging.DirectoryTestCase"/>
            <class name="org.ballerinalang.test.packaging.SpiServicesTestCase"/>
            <class name="org.ballerinalang.test.packaging.SingleBalFileTestCase"/>
        </classes>
    </test>

    <test name="ballerina-task-tests" parallel="false">
        <parameter name="enableJBallerinaTests" value="true"/>
        <classes>
            <class name="org.ballerinalang.test.task.TaskBaseTest"/>
            <class name="org.ballerinalang.test.task.TimerWithHttpClientTestCase"/>
            <class name="org.ballerinalang.test.task.AppointmentTest"/>
            <class name="org.ballerinalang.test.task.MultipleAttachmentTest"/>
            <class name="org.ballerinalang.test.task.TimerTest"/>
            <class name="org.ballerinalang.test.task.TimerPauseResumeTestCase"/>
            <class name="org.ballerinalang.test.task.TimerStopTestCase"/>
        </classes>
    </test>

    <test name="ballerina-cache-tests" parallel="false">
        <parameter name="enableJBallerinaTests" value="true"/>
        <classes>
            <class name="org.ballerinalang.test.cache.CacheBaseTest"/>
        </classes>
    </test>

    <test name="ballerina-run-tests" preserve-order="true" parallel="false">
        <parameter name="enableJBallerinaTests" value="true"/>
        <packages>
            <package name="org.ballerinalang.test.run.*"/>
        </packages>
    </test>

    <test name="ballerina-logging-tests" preserve-order="true" parallel="false">
        <parameter name="enableJBallerinaTests" value="true" />
        <classes>
            <class name="org.ballerinalang.test.logging.LogAPITestCase" />
        </classes>
    </test>
<!--    <test name="ballerina-kafka-tests" parallel="false">-->
<!--        <parameter name="enableJBallerinaTests" value="true" />-->
<!--        <classes>-->
<!--            <class name="org.ballerinalang.test.kafka.KafkaSerializerDeserializerTest" />-->
<!--        </classes>-->
<!--    </test>-->
    <test name="ballerina-testerina-tests" parallel="false">
        <parameter name="enableJBallerinaTests" value="true" />
        <groups>
            <run>
                <exclude name="brokenOnJBallerina"/>
            </run>
        </groups>
        <classes>
            <class name="org.ballerinalang.test.testarina.TestarinaTestCase" />
        </classes>
    </test>
</suite><|MERGE_RESOLUTION|>--- conflicted
+++ resolved
@@ -221,10 +221,7 @@
             <class name="org.ballerinalang.test.service.grpc.sample.Http2GatewayTestCase"/>
             <class name="org.ballerinalang.test.service.grpc.sample.UnaryAnonymousServiceTestCase"/>
             <class name="org.ballerinalang.test.service.grpc.sample.UnaryGZipEncodingTestCase"/>
-<<<<<<< HEAD
-=======
             <class name="org.ballerinalang.test.service.grpc.sample.UnaryBlockingRetryTestCase" />
->>>>>>> 2bc85f24
             <class name="org.ballerinalang.test.service.grpc.tool.InvalidServiceContractTestCase"/>
             <class name="org.ballerinalang.test.service.grpc.tool.StubGeneratorTestCase"/>
             <class name="org.ballerinalang.test.service.grpc.tool.ProtoMessageTestCase"/>
