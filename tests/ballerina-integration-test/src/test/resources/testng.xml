--- conflicted
+++ resolved
@@ -36,10 +36,15 @@
         </packages>
     </test>
 
+    <test name="ballerina-resiliency-tests" parallel="false">
+        <packages>
+            <package name="org.ballerinalang.test.service.resiliency"/>
+        </packages>
+    </test>
+
     <test name="ballerina-http2-tests" parallel="false">
         <packages>
             <package name="org.ballerinalang.test.service.http2"/>
-<<<<<<< HEAD
         </packages>
     </test>
 
@@ -50,11 +55,6 @@
             </run>
         </groups>
         <packages>
-=======
-            <package name="org.ballerinalang.test.service.resiliency"/>
-            <package name="org.ballerinalang.test.transaction"/>
-            <package name="org.ballerinalang.test.filter"/>
->>>>>>> f7445590
             <package name="org.ballerinalang.test.auth"/>
         </packages>
     </test>
@@ -113,7 +113,6 @@
         </classes>
     </test>
 
-<<<<<<< HEAD
     <test name="ballerina-jms-tests" parallel="false">
         <packages>
             <package name="org.ballerinalang.test.jms"/>
@@ -130,11 +129,9 @@
             <class name="org.ballerinalang.test.service.websub.WebSubWithSecretTestCase"/>
         </classes>
     </test>
-=======
     <test name="ballerina-data-streaming-tests">
         <packages>
             <package name="org.ballerinalang.test.data.streaming"/>
         </packages>
     </test>
->>>>>>> f7445590
 </suite>