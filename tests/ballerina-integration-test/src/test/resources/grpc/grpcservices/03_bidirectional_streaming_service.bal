--- conflicted
+++ resolved
@@ -30,12 +30,8 @@
 service Chat on ep3 {
     map<grpc:Caller> consMap = {};
     resource function onOpen(grpc:Caller caller) {
-<<<<<<< HEAD
+        io:println(string `{{caller.getId()}} connected to chat`);
         self.consMap[string.convert(caller.getId())] = caller;
-=======
-        io:println(string `{{caller.getId()}} connected to chat`);
-        self.consMap[<string>caller.getId()] = caller;
->>>>>>> 95a1222a
     }
 
     resource function onMessage(grpc:Caller caller, ChatMessage chatMsg) {
@@ -64,22 +60,7 @@
         grpc:Caller conn;
         string msg = string `{{caller.getId()}} left the chat`;
         io:println(msg);
-<<<<<<< HEAD
         var v = self.consMap.remove(string.convert(caller.getId()));
-        string[] conKeys = self.consMap.keys();
-        int len = conKeys.length();
-        int i = 0;
-
-        while (i < len) {
-            var result = self.consMap[conKeys[i]];
-            if (result is grpc:Caller) {
-                con = result;
-                error? err = con->send(msg);
-                if (err is error) {
-                    io:println("Error from Connector: " + err.reason());
-                }
-=======
-        var v = self.consMap.remove(<string>caller.getId());
         foreach var con in self.consMap {
             string callerId;
             (callerId, conn) = con;
@@ -89,7 +70,6 @@
                         + <string>err.detail().message);
             } else {
                 io:println("Server message to caller " + callerId + " sent successfully.");
->>>>>>> 95a1222a
             }
         }
     }
