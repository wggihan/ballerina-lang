// Copyright (c) 2018 WSO2 Inc. (http://www.wso2.org) All Rights Reserved.
//
// WSO2 Inc. licenses this file to you under the Apache License,
// Version 2.0 (the "License"); you may not use this file except
// in compliance with the License.
// You may obtain a copy of the License at
//
// http://www.apache.org/licenses/LICENSE-2.0
//
// Unless required by applicable law or agreed to in writing,
// software distributed under the License is distributed on an
// "AS IS" BASIS, WITHOUT WARRANTIES OR CONDITIONS OF ANY
// KIND, either express or implied.  See the License for the
// specific language governing permissions and limitations
// under the License.

import ballerina/io;
import ballerina/socket;

listener socket:Listener server = new(61598);

int joinee = 0;

service echoServer on server {
    resource function onConnect(socket:Caller caller) {
        joinee = joinee + 1;
        io:println("Join: ", joinee);
    }

<<<<<<< HEAD
    resource function onReadReady(socket:Caller caller) {
        var result = caller->read();
        if (result is (byte[], int)) {
            var (content, length) = result;
            if (length > 0) {
                io:ReadableByteChannel byteChannel = io:createReadableChannel(content);
                io:ReadableCharacterChannel characterChannel = new io:ReadableCharacterChannel(byteChannel, "UTF-8");
                var str = characterChannel.read(20);
                if (str is string) {
                    io:println(untaint str);
                } else if (str is error) {
                    io:println("Error: ", str.detail().message);
                }
            } else {
                io:println("Client close: ", caller.remotePort);
            }
        } else if (result is error) {
            io:println(result);
=======
    resource function onReadReady(socket:Caller caller, byte[] content) {
        io:ReadableByteChannel byteChannel = io:createReadableChannel(content);
        io:ReadableCharacterChannel characterChannel = new io:ReadableCharacterChannel(byteChannel, "UTF-8");
        var str = characterChannel.read(20);
        if (str is string) {
            io:println(untaint str);
        } else {
            io:println("Error: ", str.detail().message);
>>>>>>> 76bf0862
        }
    }

    resource function onError(socket:Caller caller, error er) {
        io:println(er.detail().message);
    }
}<|MERGE_RESOLUTION|>--- conflicted
+++ resolved
@@ -27,7 +27,6 @@
         io:println("Join: ", joinee);
     }
 
-<<<<<<< HEAD
     resource function onReadReady(socket:Caller caller) {
         var result = caller->read();
         if (result is (byte[], int)) {
@@ -38,24 +37,14 @@
                 var str = characterChannel.read(20);
                 if (str is string) {
                     io:println(untaint str);
-                } else if (str is error) {
+                } else {
                     io:println("Error: ", str.detail().message);
                 }
             } else {
                 io:println("Client close: ", caller.remotePort);
             }
-        } else if (result is error) {
+        } else {
             io:println(result);
-=======
-    resource function onReadReady(socket:Caller caller, byte[] content) {
-        io:ReadableByteChannel byteChannel = io:createReadableChannel(content);
-        io:ReadableCharacterChannel characterChannel = new io:ReadableCharacterChannel(byteChannel, "UTF-8");
-        var str = characterChannel.read(20);
-        if (str is string) {
-            io:println(untaint str);
-        } else {
-            io:println("Error: ", str.detail().message);
->>>>>>> 76bf0862
         }
     }
 
