// Copyright (c) 2018 WSO2 Inc. (http://www.wso2.org) All Rights Reserved.
//
// WSO2 Inc. licenses this file to you under the Apache License,
// Version 2.0 (the "License"); you may not use this file except
// in compliance with the License.
// You may obtain a copy of the License at
//
// http://www.apache.org/licenses/LICENSE-2.0
//
// Unless required by applicable law or agreed to in writing,
// software distributed under the License is distributed on an
// "AS IS" BASIS, WITHOUT WARRANTIES OR CONDITIONS OF ANY
// KIND, either express or implied.  See the License for the
// specific language governing permissions and limitations
// under the License.

import ballerina/http;
import ballerina/io;
import ballerina/socket;

listener http:Listener echoEP = new(58291);

@http:ServiceConfig { basePath: "/echo" }
service echo on echoEP {

    @http:ResourceConfig {
        methods: ["POST"],
        path: "/"
    }
    resource function echo1(http:Caller caller, http:Request req) {
        socket:Client socketClient = new({ host: "localhost", port: 54387, callbackService: ClientService });
        var payload = req.getTextPayload();
        http:Response resp = new;
        if (payload is string) {
            byte[] payloadByte = payload.toByteArray("UTF-8");
            var writeResult = socketClient->write(payloadByte);
            if (writeResult is int) {
                io:println("Number of bytes written: ", writeResult);
                _ = caller->accepted();
            } else {
                string errMsg = <string>writeResult.detail().message;
                resp.statusCode = 500;
                resp.setPayload(errMsg);
                var responseError = caller->respond(resp);
                if (responseError is error) {
                    io:println("Error sending response: ", responseError.detail().message);
                }
            }
        } else {
            string errMsg = <string>payload.detail().message;
            resp.statusCode = 500;
            resp.setPayload(untaint errMsg);
            var responseError = caller->respond(resp);
            if (responseError is error) {
                io:println("Error sending response: ", responseError.detail().message);
            }
        }
    }
}

service ClientService = service {

    resource function onConnect(socket:Caller caller) {
        io:println("connect: ", caller.remotePort);
    }

    resource function onReadReady(socket:Caller caller) {
        io:println("New content received for callback");
<<<<<<< HEAD
        var result = caller->read();
        if (result is (byte[], int)) {
            var (content, length) = result;
            if (length > 0) {
                var str = getString(content);
                if (str is string) {
                    io:println(untaint str);
                } else if (str is error) {
                    io:println(str.reason());
                }
                var closeResult = caller->close();
                if (closeResult is error) {
                    io:println(closeResult.detail().message);
                } else {
                    io:println("Client connection closed successfully.");
                }
            } else {
                io:println("Client close: ", caller.remotePort);
            }
        } else if (result is error) {
            io:println(result);
=======
        var str = getString(content);
        if (str is string) {
            io:println(untaint str);
        } else {
            io:println(str.reason());
        }

        var closeResult = caller->close();
        if (closeResult is error) {
            io:println(closeResult.detail().message);
        } else {
            io:println("Client connection closed successfully.");
>>>>>>> 76bf0862
        }
    }

    resource function onError(socket:Caller caller, error er) {
        io:println(er.detail().message);
    }
};

function getString(byte[] content) returns string|error {
    io:ReadableByteChannel byteChannel = io:createReadableChannel(content);
    io:ReadableCharacterChannel characterChannel = new io:ReadableCharacterChannel(byteChannel, "UTF-8");
    return characterChannel.read(15);
}<|MERGE_RESOLUTION|>--- conflicted
+++ resolved
@@ -66,7 +66,6 @@
 
     resource function onReadReady(socket:Caller caller) {
         io:println("New content received for callback");
-<<<<<<< HEAD
         var result = caller->read();
         if (result is (byte[], int)) {
             var (content, length) = result;
@@ -74,7 +73,7 @@
                 var str = getString(content);
                 if (str is string) {
                     io:println(untaint str);
-                } else if (str is error) {
+                } else {
                     io:println(str.reason());
                 }
                 var closeResult = caller->close();
@@ -86,22 +85,8 @@
             } else {
                 io:println("Client close: ", caller.remotePort);
             }
-        } else if (result is error) {
+        } else {
             io:println(result);
-=======
-        var str = getString(content);
-        if (str is string) {
-            io:println(untaint str);
-        } else {
-            io:println(str.reason());
-        }
-
-        var closeResult = caller->close();
-        if (closeResult is error) {
-            io:println(closeResult.detail().message);
-        } else {
-            io:println("Client connection closed successfully.");
->>>>>>> 76bf0862
         }
     }
 
