--- conflicted
+++ resolved
@@ -27,12 +27,8 @@
 /**
  * This Class tests the not finding a service/resource to handle a webSocket request.
  */
-<<<<<<< HEAD
 @Test(groups = "websocket-test")
-public class WebSocketServiceNotFoundTest {
-=======
 public class WebSocketServiceNotFoundTest extends WebSocketTestCommons {
->>>>>>> f7445590
 
     private WebSocketTestClient client;
 
