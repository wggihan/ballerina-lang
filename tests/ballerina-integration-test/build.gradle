/*
 * Copyright (c) 2019, WSO2 Inc. (http://www.wso2.org) All Rights Reserved.
 *
 * Licensed under the Apache License, Version 2.0 (the "License");
 * you may not use this file except in compliance with the License.
 * You may obtain a copy of the License at
 *
 * http://www.apache.org/licenses/LICENSE-2.0
 *
 * Unless required by applicable law or agreed to in writing, software
 * distributed under the License is distributed on an "AS IS" BASIS,
 * WITHOUT WARRANTIES OR CONDITIONS OF ANY KIND, either express or implied.
 * See the License for the specific language governing permissions and
 * limitations under the License.
 *
 */
 
apply from: "$rootDir/gradle/javaProjectWithExtBalo.gradle"

configurations {
    ballerina {
        transitive false
    }
    testUtils {
        transitive false
    }
    observeTestUtils {
        transitive false
    }
}

dependencies {
    implementation project(':ballerina-integration-test-utils')
    implementation project(':ballerina-config')
    implementation project(':ballerina-core')
<<<<<<< HEAD
//    implementation project(':ballerina-lang')
    implementation project(':ballerina-lang:annotations')
=======
    implementation project(':ballerina-lang')
    implementation project(':ballerina-builtin')
>>>>>>> b353369a
    implementation project(':ballerina-system')
    implementation project(':ballerina-io')
    implementation project(':ballerina-runtime')
    implementation project(':ballerina-runtime-api')
    implementation project(':ballerina-launcher')
    implementation project(':ballerina-http')
    implementation project(':ballerina-encoding')
    implementation project(':ballerina-h2')
    implementation project(':ballerina-mysql')
    implementation project(':ballerina-sql')
    implementation project(':ballerina-transactions')
    implementation project(':protobuf-ballerina')
    implementation project(':ballerina-transactions')
    implementation project(':ballerina-activemq-artemis')
    // implementation project(':ballerina-websub')
    implementation project(':ballerina-jms')
    implementation project(':ballerina-socket')
    implementation project(':ballerina-crypto')
    implementation project(':ballerina-time')
    implementation project(':ballerina-filepath')
    implementation project(':ballerina-observability')
    implementation project(':ballerina-activemq-artemis')
    implementation project(':ballerina-jwt')
    implementation project(':ballerina-ldap')
    implementation project(':ballerina-oauth2')
    implementation project(':observability-test-utils')
    implementation project(path: ':ballerina-test-utils', configuration: 'shadow')


    implementation 'io.netty:netty-tcnative-boringssl-static'
    implementation 'org.slf4j:slf4j-api'
    implementation 'com.google.protobuf:protobuf-java'
    implementation 'commons-beanutils:commons-beanutils'

    baloImplementation project(path: ':ballerina-http', configuration: 'baloImplementation')
    baloImplementation project(path: ':ballerina-h2', configuration: 'baloImplementation')
    baloImplementation project(path: ':ballerina-mysql', configuration: 'baloImplementation')
    baloImplementation project(path: ':ballerina-sql', configuration: 'baloImplementation')
    baloImplementation project(path: ':ballerina-transactions', configuration: 'baloImplementation')
    baloImplementation project(path: ':ballerina-utils', configuration: 'baloImplementation')
    // baloImplementation project(path: ':ballerina-websub', configuration: 'baloImplementation')
    baloImplementation project(path: ':ballerina-jms', configuration: 'baloImplementation')
    baloImplementation project(path: ':ballerina-grpc', configuration: 'baloImplementation')
    baloImplementation project(path: ':ballerina-socket', configuration: 'baloImplementation')
    baloImplementation project(path: ':ballerina-observability', configuration: 'baloImplementation')
    baloImplementation project(path: ':ballerina-encoding', configuration: 'baloImplementation')
    baloImplementation project(path: ':ballerina-lang:annotations', configuration: 'baloImplementation')
    baloImplementation project(path: ':ballerina-io', configuration: 'baloImplementation')
    baloImplementation project(path: ':ballerina-runtime-api', configuration: 'baloImplementation')
    baloImplementation project(path: ':ballerina-system', configuration: 'baloImplementation')
    baloImplementation project(path: ':ballerina-config-api', configuration: 'baloImplementation')
    baloImplementation project(path: ':observability-test-utils', configuration: 'baloImplementation')
    baloImplementation project(path: ':ballerina-activemq-artemis', configuration: 'baloImplementation')
    baloImplementation project(path: ':ballerina-crypto', configuration: 'baloImplementation')
    baloImplementation project(path: ':ballerina-time', configuration: 'baloImplementation')
    baloImplementation project(path: ':ballerina-log-api', configuration: 'baloImplementation')
    baloImplementation project(path: ':ballerina-task', configuration: 'baloImplementation')
    baloImplementation project(path: ':ballerina-math', configuration: 'baloImplementation')
    baloImplementation project(path: ':ballerina-mime', configuration: 'baloImplementation')
    baloImplementation project(path: ':ballerina-cache', configuration: 'baloImplementation')
    baloImplementation project(path: ':ballerina-reflect', configuration: 'baloImplementation')
    baloImplementation project(path: ':ballerina-auth', configuration: 'baloImplementation')
    baloImplementation project(path: ':ballerina-encoding', configuration: 'baloImplementation')
    baloImplementation project(path: ':ballerina-filepath', configuration: 'baloImplementation')
    baloImplementation project(path: ':ballerina-jwt', configuration: 'baloImplementation')
    baloImplementation project(path: ':ballerina-ldap', configuration: 'baloImplementation')
    baloImplementation project(path: ':ballerina-oauth2', configuration: 'baloImplementation')

    testCompile project(':ballerina-mime')
    testCompile 'org.slf4j:slf4j-jdk14'
    testCompile 'io.netty:netty-transport'
    testCompile 'io.netty:netty-codec-http'
    testCompile 'io.netty:netty-codec-http2'
    testCompile 'io.netty:netty-handler'
    testCompile 'org.wso2.orbit.org.yaml:snakeyaml'
    testCompile 'org.awaitility:awaitility'
    testCompile 'org.hsqldb:hsqldb'
    testCompile 'com.h2database:h2'
    testCompile 'io.ballerina.messaging:broker-amqp'
    testCompile 'org.apache.directory.server:apacheds-all'
    testCompile 'org.apache.activemq:artemis-server'
    testCompile 'org.apache.commons:commons-lang3'
    testCompile 'org.testng:testng'

    testUtils project(path: ':ballerina-test-utils', configuration: 'shadow')
    ballerina project(path: ':ballerina', configuration: 'zip')
    observeTestUtils project(path: ':observability-test-utils', configuration: 'shadow')
}

test {
    // make sure ballerina zip is built before test run
    dependsOn (":ballerina:build")
    
    maxParallelForks = 1
    systemProperty 'basedir', "$buildDir"
    systemProperty 'libdir', "$buildDir"
    systemProperty 'server.zip', configurations.ballerina.asPath
    systemProperty 'java.util.logging.config.file', "$buildDir/resources/test/logging.properties"
    systemProperty 'java.util.logging.manager', 'org.ballerinalang.logging.BLogManager'
    systemProperty 'ballerina.agent.path', configurations.testUtils.asPath
    systemProperty 'observability-test-natives.jar', configurations.observeTestUtils.asPath
    useTestNG() {
        suites 'src/test/resources/testng.xml'
    }
}

clean.doFirst {
    delete 'data'
}

description = 'Ballerina - Integration Test'<|MERGE_RESOLUTION|>--- conflicted
+++ resolved
@@ -33,13 +33,8 @@
     implementation project(':ballerina-integration-test-utils')
     implementation project(':ballerina-config')
     implementation project(':ballerina-core')
-<<<<<<< HEAD
-//    implementation project(':ballerina-lang')
+    implementation project(':ballerina-lang')
     implementation project(':ballerina-lang:annotations')
-=======
-    implementation project(':ballerina-lang')
-    implementation project(':ballerina-builtin')
->>>>>>> b353369a
     implementation project(':ballerina-system')
     implementation project(':ballerina-io')
     implementation project(':ballerina-runtime')
