<?xml version="1.0" encoding="UTF-8"?>
<!--
  ~ Copyright (c) 2019, WSO2 Inc. (http://www.wso2.org) All Rights Reserved.
  ~
  ~ WSO2 Inc. licenses this file to you under the Apache License,
  ~ Version 2.0 (the "License"); you may not use this file except
  ~ in compliance with the License.
  ~ You may obtain a copy of the License at
  ~
  ~     http://www.apache.org/licenses/LICENSE-2.0
  ~
  ~ Unless required by applicable law or agreed to in writing,
  ~ software distributed under the License is distributed on an
  ~ "AS IS" BASIS, WITHOUT WARRANTIES OR CONDITIONS OF ANY
  ~ KIND, either express or implied. See the License for the
  ~ specific language governing permissions and limitations
  ~ under the License.
  ~
  -->

<!DOCTYPE suite SYSTEM "http://testng.org/testng-1.0.dtd" >

<suite name="ballerina-test-suite">

    <listeners>
        <listener class-name="org.ballerinalang.test.utils.BLogInitializer"/>
        <listener class-name="org.ballerinalang.test.utils.JBallerinaTestInitializer"/>
        <!--<listener class-name="org.ballerinalang.test.utils.TestNGListener"/>-->
    </listeners>
    <test name="jballerina-test" parallel="false">
        <parameter name="enableJBallerinaTests" value="true"/>
        <packages>
            <package name="org.ballerinalang.test.jvm.*"/>
            <package name="org.ballerinalang.test.types.integer"/>
            <package name="org.ballerinalang.test.types.floattype"/>
        </packages>

        <classes>
            <class name="org.ballerinalang.test.functions.FunctionSignatureTest" >
                <methods>
                    <exclude name="testOptionalArgsInNativeFunc" />
                </methods>
            </class>
            <class name="org.ballerinalang.test.object.ObjectTest" >
                <methods>
                    <!-- Fails due to link error at runtime -->
                    <exclude name="testObjectWithMissingNativeImpl" />

                    <!-- fails in getBIRModuleBinary -->
                    <exclude name="testObjectAnyTypeFieldAsConstructorParam" />
                    <exclude name="testObjectWithAttachedFunction" />
                    <exclude name="testStructPrint" />

                    <!-- fails because of missing lambda functions support -->
                    <exclude name="testFunctionReferencesFromObjects" />
                </methods>
            </class>
            <class name="org.ballerinalang.test.object.AnonymousObjectTest" />
            <class name="org.ballerinalang.test.object.ObjectEquivalencyNegativeTest" />
            <class name="org.ballerinalang.test.closures.VarMutabilityClosureTest" />
            <class name="org.ballerinalang.test.object.AbstractObjectTest">
                <methods>
                    <!-- Fails because index based access is not implemented -->
                    <exclude name="testAbstractAnonObjectInFunction" />
                    <exclude name="testAbstractAnonObjectInMatch" />
                    <exclude name="testAbstractAnonObjectInVarDef" />
                    <exclude name="testAbstractObjectInObject" />
                </methods>
            </class>
            <class name="org.ballerinalang.test.expressions.checkedexpr.CheckedExpressionOperatorTest">
                <methods>
                    <exclude name="testSemanticErrorsWithResources"/>
                    <exclude name="testCheckInBinaryAndExpression"/>
                    <exclude name="testCheckExprInBinaryExpr7"/>
                </methods>
            </class>
            <class name="org.ballerinalang.test.expressions.elvis.ElvisExpressionTest"/>
            <class name="org.ballerinalang.test.expressions.binaryoperations.DivisionOperationTest">
                <methods>
                    <exclude name="testIntDivideByZeroExpr"/>
                </methods>
            </class>
            <class name="org.ballerinalang.test.expressions.binaryoperations.ModOperationTest">
                <methods>
                    <exclude name="testIntModZero"/>
                </methods>
            </class>
            <class name="org.ballerinalang.test.expressions.typeof.TypeofOverLiteralExpressionTest" />
            <class name="org.ballerinalang.test.expressions.binaryoperations.BinaryExprTest" />
            <class name="org.ballerinalang.test.worker.WorkerCallingFunction"/>

            <!--Built in methods-->
            <class name="org.ballerinalang.test.expressions.builtinoperations.LengthOperationTest"/>
            <class name="org.ballerinalang.test.expressions.builtinoperations.BuiltinOperationsTest"/>

            <class name="org.ballerinalang.test.expressions.conversion.NativeConversionWithStampTypesTest"/>

            <class name="org.ballerinalang.test.expressions.stamp.XMLStampInbuiltFunctionTest"/>
            <class name="org.ballerinalang.test.expressions.stamp.AnydataStampInbuiltFunctionTest"/>
            <class name="org.ballerinalang.test.expressions.stamp.ArrayStampInbuiltFunctionTest"/>
            <class name="org.ballerinalang.test.expressions.stamp.JSONStampInbuiltFunctionTest"/>
            <class name="org.ballerinalang.test.expressions.stamp.MapStampInbuiltFunctionTest">
                <!-- Fails because of cyclic record type issue-->
                <methods>
                    <exclude name="testStampRecordToMapWithCyclicValueReferences"/>
                    <exclude name="testStampRecordToRecordWithCyclicValueReferences"/>
                </methods>
            </class>

            <class name="org.ballerinalang.test.expressions.stamp.RecordStampInbuiltFunctionTest">
                <!-- Fails because of optional fields not implemented-->
                <methods>
                    <exclude name="testStampRecordToRecordWithOptionalFields"/>
                </methods>
            </class>
            <class name="org.ballerinalang.test.expressions.stamp.StampInbuiltFunctionNegativeTest"/>
            <class name="org.ballerinalang.test.expressions.stamp.TupleTypeStampInbuiltFunctionTest"/>
            <class name="org.ballerinalang.test.expressions.stamp.UnionTypeStampInbuiltFunctionTest"/>
            <class name="org.ballerinalang.test.expressions.stamp.XMLStampInbuiltFunctionTest"/>

            <class name="org.ballerinalang.test.expressions.ternary.TernaryExpressionTest">
                <methods>
                    <exclude name="testInMapLiteral" />
                </methods>
            </class>
            <class name="org.ballerinalang.test.types.string.StringTemplateLiteralTest"/>
            <class name="org.ballerinalang.test.expressions.binaryoperations.MultiplyOperationTest"/>
            <class name="org.ballerinalang.test.expressions.binaryoperations.OperatorPrecedenceTest"/>
            <class name="org.ballerinalang.test.expressions.binaryoperations.RefEqualAndNotEqualOperationsTest"/>
            <class name="org.ballerinalang.test.expressions.binaryoperations.SubtractOperationTest"/>
            <class name="org.ballerinalang.test.expressions.binaryoperations.TypeTestExprTest">
                <methods>
                    <exclude name="testError_1"/>
                    <exclude name="testError_2"/>
                </methods>
            </class>
            <class name="org.ballerinalang.test.expressions.binaryoperations.EqualAndNotEqualOperationsTest"/>
            <class name="org.ballerinalang.test.types.constant.ConstantAccessTest" />
            <class name="org.ballerinalang.test.types.constant.MapConstantTest" />
<<<<<<< HEAD
            <class name="org.ballerinalang.test.expressions.lambda.FunctionPointersTest" >
                <methods>
                    <exclude name="testFunctionPointerNative"/>
                </methods>
            </class>
=======
            <!--<class name="org.ballerinalang.test.io.IOTest"/>-->
>>>>>>> 043aeb9a
        </classes>
    </test>
</suite><|MERGE_RESOLUTION|>--- conflicted
+++ resolved
@@ -137,15 +137,12 @@
             <class name="org.ballerinalang.test.expressions.binaryoperations.EqualAndNotEqualOperationsTest"/>
             <class name="org.ballerinalang.test.types.constant.ConstantAccessTest" />
             <class name="org.ballerinalang.test.types.constant.MapConstantTest" />
-<<<<<<< HEAD
+            <!--<class name="org.ballerinalang.test.io.IOTest"/>-->
             <class name="org.ballerinalang.test.expressions.lambda.FunctionPointersTest" >
                 <methods>
                     <exclude name="testFunctionPointerNative"/>
                 </methods>
             </class>
-=======
-            <!--<class name="org.ballerinalang.test.io.IOTest"/>-->
->>>>>>> 043aeb9a
         </classes>
     </test>
 </suite>