--- conflicted
+++ resolved
@@ -107,13 +107,10 @@
             <package name="org.ballerinalang.test.types.constant.*" />
             <package name="org.ballerinalang.test.types.bytetype.*"/>
             <package name="org.ballerinalang.test.balo.*"/>
-<<<<<<< HEAD
-            <package name="org.ballerinalang.test.annotations"/>
-=======
             <package name="org.ballerinalang.test.expressions.typecast.*"/>
             <package name="org.ballerinalang.test.expressions.literals.*"/>
             <package name="org.ballerinalang.test.expressions.varref.*"/>
->>>>>>> f2e8b9f0
+            <package name="org.ballerinalang.test.annotations"/>
         </packages>
 
         <classes>
