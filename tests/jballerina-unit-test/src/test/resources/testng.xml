<?xml version="1.0" encoding="UTF-8"?>
<!--
  ~ Copyright (c) 2019, WSO2 Inc. (http://www.wso2.org) All Rights Reserved.
  ~
  ~ WSO2 Inc. licenses this file to you under the Apache License,
  ~ Version 2.0 (the "License"); you may not use this file except
  ~ in compliance with the License.
  ~ You may obtain a copy of the License at
  ~
  ~     http://www.apache.org/licenses/LICENSE-2.0
  ~
  ~ Unless required by applicable law or agreed to in writing,
  ~ software distributed under the License is distributed on an
  ~ "AS IS" BASIS, WITHOUT WARRANTIES OR CONDITIONS OF ANY
  ~ KIND, either express or implied. See the License for the
  ~ specific language governing permissions and limitations
  ~ under the License.
  ~
  -->

<!DOCTYPE suite SYSTEM "http://testng.org/testng-1.0.dtd" >

<suite name="ballerina-test-suite" >

    <listeners>
        <listener class-name="org.ballerinalang.test.utils.BLogInitializer"/>
        <listener class-name="org.ballerinalang.test.listener.JBallerinaTestInitializer"/>
        <!--<listener class-name="org.ballerinalang.test.utils.TestNGListener"/>-->
    </listeners>
    <test name="jballerina-test" parallel="false">
        <parameter name="enableJBallerinaTests" value="true"/>
        <groups>
            <run>
                <exclude name="brokenOnJBallerina"/>
            </run>
        </groups>
        <packages>
            <package name="org.ballerinalang.test.vm.*"/>
            <package name="org.ballerinalang.test.annotations.*"/>
            <package name="org.ballerinalang.test.imports.*"/>
            <package name="org.ballerinalang.test.parser.*"/>
            <package name="org.ballerinalang.test.closures.*"/>
            <!-- <package name="org.ballerinalang.test.privacy.*"/> -->
            <package name="org.ballerinalang.test.dataflow.*"/>
            <package name="org.ballerinalang.test.variable.shadowing.*"/>
            <package name="org.ballerinalang.test.net.*"/>
            <package name="org.ballerinalang.test.typedefs.*"/>
            <package name="org.ballerinalang.test.access.*"/>
            <package name="org.ballerinalang.test.structs.*"/>
            <package name="org.ballerinalang.test.jvm.*"/>
            <package name="org.ballerinalang.test.types.integer"/>
            <package name="org.ballerinalang.test.types.floattype"/>
            <package name="org.ballerinalang.test.main.function.*"/>
            <package name="org.ballerinalang.test.types.decimaltype.*"/>
            <package name="org.ballerinalang.test.types.any.*"/>
            <package name="org.ballerinalang.test.error.*"/>
            <package name="org.ballerinalang.test.types.finaltypes.*"/>
            <package name="org.ballerinalang.test.types.finite.*"/>
            <package name="org.ballerinalang.test.types.map.*"/>
            <package name="org.ballerinalang.test.types.string.*"/>
            <package name="org.ballerinalang.test.types.errors.*"/>
            <package name="org.ballerinalang.test.types.var.*"/>
            <package name="org.ballerinalang.test.types.uniontypes.*"/>
            <package name="org.ballerinalang.test.types.typedesc.*"/>
            <package name="org.ballerinalang.test.types.tuples.*"/>
            <package name="org.ballerinalang.test.types.anydata.*"/>
            <package name="org.ballerinalang.test.statements.arrays.*"/>
            <package name="org.ballerinalang.test.statements.assign.*"/>
            <package name="org.ballerinalang.test.statements.block.*"/>
            <package name="org.ballerinalang.test.statements.breakstatement.*"/>
            <package name="org.ballerinalang.test.statements.comment.*"/>
            <package name="org.ballerinalang.test.statements.compoundassignment.*"/>
            <package name="org.ballerinalang.test.statements.continuestatement.*"/>
            <package name="org.ballerinalang.test.statements.expressionstmt.*"/>
            <package name="org.ballerinalang.test.statements.ifelse.*"/>
            <package name="org.ballerinalang.test.statements.packageimport.*"/>
            <package name="org.ballerinalang.test.statements.returnstmt.*"/>
            <package name="org.ballerinalang.test.statements.vardeclr.*"/>
            <package name="org.ballerinalang.test.statements.whilestatement.*"/>
            <package name="org.ballerinalang.test.statements.foreach.*"/>
            <package name="org.ballerinalang.test.types.json.*"/>
            <package name="org.ballerinalang.test.types.nullable.*"/>
            <package name="org.ballerinalang.test.types.nullvalue.*"/>
            <package name="org.ballerinalang.test.types.globalvar.*"/>
            <package name="org.ballerinalang.test.expressions.builtinoperations.*"/>
            <package name="org.ballerinalang.test.expressions.builtinfunctions.*"/>
            <package name="org.ballerinalang.test.expressions.conversion.*"/>
            <package name="org.ballerinalang.test.expressions.fieldaccess.*"/>
            <package name="org.ballerinalang.test.expressions.unaryoperations.*"/>
            <package name="org.ballerinalang.test.expressions.binaryoperations.*"/>
            <package name="org.ballerinalang.test.expressions.checkedexpr.*"/>
            <package name="org.ballerinalang.test.expressions.checkpanicexpr.*"/>
            <package name="org.ballerinalang.test.expressions.elvis.*"/>
            <package name="org.ballerinalang.test.expressions.ternary.*"/>
            <package name="org.ballerinalang.test.expressions.typeof.*"/>
            <package name="org.ballerinalang.test.expressions.stamp.*"/>
            <package name="org.ballerinalang.test.expressions.invocations.*"/>
            <package name="org.ballerinalang.test.expressions.lambda"/>
            <package name="org.ballerinalang.test.object.*" />
            <package name="org.ballerinalang.test.dataflow.analysis.*" />
            <package name="org.ballerinalang.test.documentation.*" />
            <package name="org.ballerinalang.test.endpoint.*" />
            <package name="org.ballerinalang.test.enum.*" />
            <!-- <package name="org.ballerinalang.test.loc.*" /> -->
            <package name="org.ballerinalang.test.packaging.*" />
            <package name="org.ballerinalang.test.types.xml.*" />
            <package name="org.ballerinalang.test.record.*"/>
            <package name="org.ballerinalang.test.types.constant.*" />
            <package name="org.ballerinalang.test.types.bytetype.*"/>
            <package name="org.ballerinalang.test.balo.*"/>
            <package name="org.ballerinalang.test.expressions.typecast.*"/>
            <package name="org.ballerinalang.test.expressions.literals.*"/>
            <package name="org.ballerinalang.test.expressions.varref.*"/>
<<<<<<< HEAD
            <package name="org.ballerinalang.test.taintchecking.*"/>
=======
            <package name="org.ballerinalang.test.worker.*"/>
>>>>>>> 1f1cb404
        </packages>

        <classes>
            <class name="org.ballerinalang.test.functions.FunctionSignatureTest" >
                <methods>
                    <exclude name="testOptionalArgsInNativeFunc" />
                </methods>
            </class>
            <class name="org.ballerinalang.test.functions.FunctionsWithDefaultableArguments" />
            <class name="org.ballerinalang.test.closures.VarMutabilityClosureTest" />
            <class name="org.ballerinalang.test.expressions.lambda.FunctionPointersTest" >
                <methods>
                    <exclude name="testFunctionPointerNative"/>
                </methods>
            </class>
            <class name="org.ballerinalang.test.lock.LocksInMainTest">
                <methods>
                    <include name="simpleLock"/>
                </methods>
            </class>
            <class name="org.ballerinalang.test.types.table.TableSqlQueryTest"/>
            <class name="org.ballerinalang.test.types.stream.BStreamValueTest"/>
            <class name="org.ballerinalang.test.types.TypeUnificationTest"/>
        </classes>
    </test>
</suite><|MERGE_RESOLUTION|>--- conflicted
+++ resolved
@@ -20,7 +20,7 @@
 
 <!DOCTYPE suite SYSTEM "http://testng.org/testng-1.0.dtd" >
 
-<suite name="ballerina-test-suite" >
+<suite name="ballerina-test-suite" time-out="120000">
 
     <listeners>
         <listener class-name="org.ballerinalang.test.utils.BLogInitializer"/>
@@ -111,11 +111,8 @@
             <package name="org.ballerinalang.test.expressions.typecast.*"/>
             <package name="org.ballerinalang.test.expressions.literals.*"/>
             <package name="org.ballerinalang.test.expressions.varref.*"/>
-<<<<<<< HEAD
+            <package name="org.ballerinalang.test.worker.*"/>
             <package name="org.ballerinalang.test.taintchecking.*"/>
-=======
-            <package name="org.ballerinalang.test.worker.*"/>
->>>>>>> 1f1cb404
         </packages>
 
         <classes>
