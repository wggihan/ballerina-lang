<?xml version="1.0" encoding="UTF-8"?>
<!--
  ~ Copyright (c) 2019, WSO2 Inc. (http://www.wso2.org) All Rights Reserved.
  ~
  ~ WSO2 Inc. licenses this file to you under the Apache License,
  ~ Version 2.0 (the "License"); you may not use this file except
  ~ in compliance with the License.
  ~ You may obtain a copy of the License at
  ~
  ~     http://www.apache.org/licenses/LICENSE-2.0
  ~
  ~ Unless required by applicable law or agreed to in writing,
  ~ software distributed under the License is distributed on an
  ~ "AS IS" BASIS, WITHOUT WARRANTIES OR CONDITIONS OF ANY
  ~ KIND, either express or implied. See the License for the
  ~ specific language governing permissions and limitations
  ~ under the License.
  ~
  -->

<!DOCTYPE suite SYSTEM "http://testng.org/testng-1.0.dtd" >

<suite name="ballerina-test-suite" time-out="120000">

    <listeners>
        <listener class-name="org.ballerinalang.test.utils.BLogInitializer"/>
        <listener class-name="org.ballerinalang.test.listener.JBallerinaTestInitializer"/>
        <!--<listener class-name="org.ballerinalang.test.utils.TestNGListener"/>-->
    </listeners>
    <test name="jballerina-test" parallel="false">
        <parameter name="enableJBallerinaTests" value="true"/>
        <groups>
            <run>
                <exclude name="brokenOnJBallerina"/>
                <exclude name="brokenOnLangLibChange"/>
            </run>
        </groups>
        <packages>
            <package name="org.ballerinalang.test.vm.*"/>
            <package name="org.ballerinalang.test.annotations.*"/>
            <package name="org.ballerinalang.test.action.*"/>
            <package name="org.ballerinalang.test.imports.*"/>
            <package name="org.ballerinalang.test.parser.*"/>
            <package name="org.ballerinalang.test.closures.*"/>
            <package name="org.ballerinalang.test.bir.*"/>
            <package name="org.ballerinalang.test.dataflow.*"/>
            <package name="org.ballerinalang.test.variable.shadowing.*"/>
            <package name="org.ballerinalang.test.net.*"/>
            <package name="org.ballerinalang.test.typedefs.*"/>
            <package name="org.ballerinalang.test.access.*"/>
            <package name="org.ballerinalang.test.structs.*"/>
            <package name="org.ballerinalang.test.jvm.*"/>
            <package name="org.ballerinalang.test.types.integer"/>
            <package name="org.ballerinalang.test.types.floattype"/>
            <package name="org.ballerinalang.test.main.function.*"/>
            <package name="org.ballerinalang.test.types.decimaltype.*"/>
            <package name="org.ballerinalang.test.types.any.*"/>
            <package name="org.ballerinalang.test.error.*"/>
            <package name="org.ballerinalang.test.types.finaltypes.*"/>
            <package name="org.ballerinalang.test.types.finite.*"/>
            <package name="org.ballerinalang.test.types.map.*"/>
            <package name="org.ballerinalang.test.types.string.*"/>
            <package name="org.ballerinalang.test.types.errors.*"/>
            <package name="org.ballerinalang.test.types.var.*"/>
            <package name="org.ballerinalang.test.types.uniontypes.*"/>
            <package name="org.ballerinalang.test.types.typedesc.*"/>
            <package name="org.ballerinalang.test.types.tuples.*"/>
            <package name="org.ballerinalang.test.types.anydata.*"/>
            <package name="org.ballerinalang.test.statements.arrays.*"/>
            <package name="org.ballerinalang.test.statements.assign.*"/>
            <package name="org.ballerinalang.test.statements.block.*"/>
            <package name="org.ballerinalang.test.statements.breakstatement.*"/>
            <package name="org.ballerinalang.test.statements.comment.*"/>
            <package name="org.ballerinalang.test.statements.compoundassignment.*"/>
            <package name="org.ballerinalang.test.statements.continuestatement.*"/>
            <package name="org.ballerinalang.test.statements.expressionstmt.*"/>
            <package name="org.ballerinalang.test.statements.ifelse.*"/>
            <package name="org.ballerinalang.test.statements.packageimport.*"/>
            <package name="org.ballerinalang.test.statements.returnstmt.*"/>
            <package name="org.ballerinalang.test.statements.vardeclr.*"/>
            <package name="org.ballerinalang.test.statements.whilestatement.*"/>
            <package name="org.ballerinalang.test.statements.variabledef.*"/>
            <package name="org.ballerinalang.test.statements.matchstmt.*"/>
            <package name="org.ballerinalang.test.types.json.*"/>
            <package name="org.ballerinalang.test.types.nullable.*"/>
            <package name="org.ballerinalang.test.types.nullvalue.*"/>
            <package name="org.ballerinalang.test.types.service.*"/>
            <package name="org.ballerinalang.test.types.globalvar.*"/>
            <package name="org.ballerinalang.test.expressions.builtinoperations.*"/>
            <package name="org.ballerinalang.test.expressions.builtinfunctions.*"/>
            <package name="org.ballerinalang.test.expressions.conversion.*"/>
            <package name="org.ballerinalang.test.expressions.unaryoperations.*"/>
            <package name="org.ballerinalang.test.expressions.access.*"/>
            <package name="org.ballerinalang.test.expressions.binaryoperations.*"/>
            <package name="org.ballerinalang.test.expressions.checkedexpr.*"/>
            <package name="org.ballerinalang.test.expressions.checkpanicexpr.*"/>
            <package name="org.ballerinalang.test.expressions.elvis.*"/>
            <package name="org.ballerinalang.test.expressions.ternary.*"/>
            <package name="org.ballerinalang.test.expressions.typeof.*"/>
            <package name="org.ballerinalang.test.expressions.stamp.*"/>
            <package name="org.ballerinalang.test.expressions.lambda.*"/>
            <package name="org.ballerinalang.test.expressions.invocations.*"/>
            <package name="org.ballerinalang.test.object.*" />
            <package name="org.ballerinalang.test.dataflow.analysis.*" />
            <package name="org.ballerinalang.test.documentation.*" />
            <package name="org.ballerinalang.test.endpoint.*" />
            <!--&lt;!&ndash; <package name="org.ballerinalang.test.loc.*" /> &ndash;&gt;-->
            <package name="org.ballerinalang.test.packaging.*" />
            <package name="org.ballerinalang.test.types.xml.*" />
            <package name="org.ballerinalang.test.record.*"/>
            <package name="org.ballerinalang.test.types.constant.*" />
            <package name="org.ballerinalang.test.types.bytetype.*"/>
<<<<<<< HEAD
            <!--<package name="org.ballerinalang.test.types.handle.*"/>-->
            <package name="org.ballerinalang.test.balo.*"/>
=======
            <package name="org.ballerinalang.test.types.handle.*"/>
            <!--<package name="org.ballerinalang.test.balo.*"/>-->
>>>>>>> 7a117bd6
            <package name="org.ballerinalang.test.expressions.typecast.*"/>
            <package name="org.ballerinalang.test.expressions.literals.*"/>
            <package name="org.ballerinalang.test.expressions.varref.*"/>
            <package name="org.ballerinalang.test.worker.*"/>
            <package name="org.ballerinalang.test.taintchecking.*"/>
            <package name="org.ballerinalang.test.statements.transaction.*"/>
            <package name="org.ballerinalang.test.functions.*"/>
            <package name="org.ballerinalang.test.javainterop.*"/>
        </packages>

        <classes>
            <!--<class name="org.ballerinalang.test.closures.VarMutabilityClosureTest" />-->
            <!--<class name="org.ballerinalang.test.lock.LocksInMainTest">-->
                <!--<methods>-->
                    <!--<include name="simpleLock"/>-->
                <!--</methods>-->
            <!--</class>-->
            <class name="org.ballerinalang.test.lock.LocksInServicesTest">
                <methods>
                    <!-- Not supported at the moment -->
                    <exclude name="testFieldLock"></exclude>
                </methods>
            </class>
            <class name="org.ballerinalang.test.lock.LocksInMainTest"/>
            <class name="org.ballerinalang.test.lock.FieldLockTest">
                <methods>
                    <!-- Not supported at the moment -->
                    <exclude name="testObjectLock"/>
                    <exclude name="testLockInRecords"/>
                </methods>
            </class>
            <class name="org.ballerinalang.test.types.table.TableSqlQueryTest"/>
            <class name="org.ballerinalang.test.types.table.TableLiteralSyntaxTest"/>
            <!--<class name="org.ballerinalang.test.types.table.TableLiteralIterableTest"/>-->
            <class name="org.ballerinalang.test.types.stream.BStreamValueTest"/>
            <!--<class name="org.ballerinalang.test.types.TypeUnificationTest"/>-->
            <!--<class name="org.ballerinalang.test.error.ErrorTest" />-->
            <class name="org.ballerinalang.test.expressions.async.BasicAsyncOperationsTest">
                <methods>
                    <exclude name="testAsyncNonNativeBasic6" />
                    <exclude name="testAsyncNonNativeBasic7" />
                    <exclude name="testAsyncNonNativeBasic8" />
                    <exclude name="testAsyncNonNativeBasic9" />
                    <exclude name="testAsyncNonNativeBasic10" />
                    <exclude name="testAsyncNonNativeBasic11" />
                </methods>
            </class>
            <class name="org.ballerinalang.test.balo.record.OpenRecordTypeReferenceTest" />
            <class name="org.ballerinalang.test.balo.record.ClosedRecordTypeReferenceTest" />
        </classes>
    </test>
</suite><|MERGE_RESOLUTION|>--- conflicted
+++ resolved
@@ -110,13 +110,8 @@
             <package name="org.ballerinalang.test.record.*"/>
             <package name="org.ballerinalang.test.types.constant.*" />
             <package name="org.ballerinalang.test.types.bytetype.*"/>
-<<<<<<< HEAD
-            <!--<package name="org.ballerinalang.test.types.handle.*"/>-->
+            <package name="org.ballerinalang.test.types.handle.*"/>
             <package name="org.ballerinalang.test.balo.*"/>
-=======
-            <package name="org.ballerinalang.test.types.handle.*"/>
-            <!--<package name="org.ballerinalang.test.balo.*"/>-->
->>>>>>> 7a117bd6
             <package name="org.ballerinalang.test.expressions.typecast.*"/>
             <package name="org.ballerinalang.test.expressions.literals.*"/>
             <package name="org.ballerinalang.test.expressions.varref.*"/>
