import ballerina/lang.'float as floats;
import ballerina/lang.'int as ints;

int add = 0;
int index = 0;

function testInt1() returns [int, int, int, int, int] {
    add = 0;
    int[] fa = [-5, 2, 4, 5, 7, -8, -3, 2];
    fa.forEach(function (int i) { add = add + i;});
    int fadd1 = add;
    int count = fa.length();
    int max = ints:max(0, ...fa);
    int min = ints:min(0, ...fa);
    int sum = ints:sum(...fa);
    return [fadd1, count, max, min, sum];
}

function testInt2() returns [int, int, int, int] {
    int[] fa = [-5, 2, 4, 5, 7, -8, -3, 2];
    int count = fa.filter(function (int i) returns boolean {
                    return i >= 0;
                }).length();
    int max = ints:max(0, ...fa.filter(filterIntNegative));
    int min = ints:min(fa.filter(filterIntNegative)[0], ...fa.filter(filterIntNegative));
    int sum = ints:sum(...fa.filter(filterIntNegative));
    return [count, max, min, sum];
}

function filterIntNegative(int i) returns boolean {
    return i >= 0;
}

float fadd = 0;
function testFloat1() returns [float, int, float, float, float]{
    fadd = 0.0;
    float[] fa = [1.1, 2.2, -3.3, 4.4, 5.5];
    fa.forEach(function (float i) { fadd = fadd + i;});
    float fsum = fadd;
    int count = fa.length();
    float max = floats:max(...fa);
    float min = floats:min(...fa);
    float sum = floats:sum(...fa);
    return [fsum, count, max, min, sum];
}

function testFloat2() returns [int, float, float, float]{
    float[] fa = [1.1, 2.2, -3.3, 4.4, 5.5];
    int count = fa.filter(filterFloatNegative).length();
    float max = floats:max(...fa.filter(filterFloatNegative));
    float min = floats:min(...fa.filter(filterFloatNegative));
    float sum = floats:sum(...fa.filter(filterFloatNegative));
    return [count, max, min, sum];
}

function filterFloatNegative(float i) returns boolean {
    return i >= 0;
}

string output = "";

function testBasicArray1(string[] values) returns string {
    output = "";
    values.'map(mapString).forEach(concat);
    return output.trim();
}

function mapString(string x) returns [string, string] {
    string up = x.toUpperAscii();
    string lower = x.toLowerAscii();
    return [up, lower];
}

function concat([string, string] value) {
    var [up, lower] = value;
    output = output + " " + up + ":" + lower;
}

function testBasicArray2(string[] values) returns string {
    output = "";

    index = 0;
    values.'map(function (string s) returns string {
                    var value = index.toString() + s;
                    index += 1;
                    return value;
               })
    .forEach(function (string s) {
                 output = output + s + " ";
             });
    return output.trim();
}

function testBasicMap1() returns [int, map<string>] {
    map<string> m = {a:"A", b:"B", c:"C", d:"D", e:"E"};
    int count = m.length();
    map<string> values = m.'map(function (string value) returns string {
                                return value.toLowerAscii();
                            })
                          .filter(function (string v) returns boolean {
                                  if (v == "a" || v == "e") {
                                      return true;
                                  }
                                  return false; });
    return [count, values];
}

function testBasicMap2() returns string[] {
    string[] array = [];
    map<string> m = {a:"A", b:"B", c:"C", d:"D", e:"E"};
    string[] values = m.entries()
                      .filter(function ([string, string] v) returns boolean {
                                  var [k, t] = v;
                                  if (k == "a" || k == "e") {
                                      return true;
                                  }
                                  return false; })
                      .'map(concatString)
                      .reduce(function (string[] acc, string v) returns string[] {
                            acc.push(v);
                            return acc;
                      }, array);
    return values;
}

function concatString([string, string] v) returns string {
    var [v1, v2] = v;
    return v1 + v2;
}

<<<<<<< HEAD
//function xmlTest() returns [int, int, xml] {
//    xml xdata = xml `<p:person xmlns:p="foo" xmlns:q="bar">
//        <p:name>bob</p:name>
//        <p:address>
//            <p:city>NY</p:city>
//            <q:country>US</q:country>
//        </p:address>
//        <q:ID>1131313</q:ID>
//    </p:person>`;
//    int nodeCount = xdata/*.length();
//    int elementCount = xdata/*.elements().length();
//
//    index = -1;
//    xml m = xdata.getChildren().elements()[1].getChildren().elements()
//                 .'map(function (xml|string x) returns xml|string {
//                            index += 1;
//                            if x is xml {
//                                return x;
//                            }
//                            return "*ws*";
//                      });
//    return [nodeCount, elementCount, m];
//}
=======
function xmlTest() returns [int, int, xml] {
    xml xdata = xml `<p:person xmlns:p="foo" xmlns:q="bar">
        <p:name>bob</p:name>
        <p:address>
            <p:city>NY</p:city>
            <q:country>US</q:country>
        </p:address>
        <q:ID>1131313</q:ID>
    </p:person>`;
    int nodeCount = (xdata/*).length();
    int elementCount = (xdata/*).elements().length();

    index = -1;
    xml m = xdata.getChildren().elements()[1].getChildren().elements()
                 .'map(function (xml|string x) returns xml|string {
                            index += 1;
                            if x is xml {
                                return x;
                            }
                            return "*ws*";
                      });
    return [nodeCount, elementCount, m];
}
>>>>>>> 904f4272

type person record {
    string name;
    int age;
};

function structTest() returns [int, string[]] {
    person bob = {name:"bob", age:30};
    person tom = {name:"tom", age:20};
    person sam = {name:"sam", age:24};
    person[] p = [bob, tom, sam];
    int count = p.filter(isBellow25).length();
    string[] names = p.'map(getName);
    return [count, names];
}

function getName(person p) returns string {
    return p.name;
}

function isBellow25(person p) returns boolean {
    return p.age < 25;
}

function testIgnoredValue() returns (string) {
    output = "";
    string[] s = ["abc", "cd", "pqr"];
    s = s.filter(function (string ss) returns boolean {return ss.length() == 3;})
    .'map(function (string ss) returns string {
            output = output + " " + ss;
            return (ss + ss);
             });
    return output.trim();
}

function appendAny(any a) {
    var s = <string>a;
    output = s;
}

function testInExpression() returns [string, int] {
    output = "";
    string[] s = ["abc", "cd", "pqr"];
    float[] r = [1.1, -2.2, 3.3, 4.4];
    appendAny("total count " + s.filter(function (string ss) returns boolean {return ss.length() == 3;}).length().toString());
    int i = s.length() + r.length();
    return [output, i];
}

function testInFunctionInvocation() returns int {
    map<string> m = {a:"abc", b:"cd", c:"pqr"};
    return doubleInt(m.entries().filter(function ([string, string] value) returns boolean {
                                  var [k, v] = value;
                                  int i = v.length();
                                  return i == 3;})
                     .length());
}

function doubleInt(int i) returns int {
    return i * 2;
}

function testInStatement() returns int {
    map<string> m = {a:"abc", b:"cd", c:"pqr"};
    if (5 > m.entries().filter(function ([string, string] value) returns boolean {
                         var [k, v] = value;
                         return v.length() == 3;})
            .length()) {
        return 10;
    }
    return 0;
}

function testIterableOutputPrint() returns [any, any, any, any] {
    map<string> m = {a:"abc", b:"cd", c:"pqr"};
    any count = m.length();
    foo(count);
    foo(m.length());

    int[] a = [-5, 2, 4, 5, 7, -8, -3, 2];

    foo(a[0].min(...a));
    any c = a[0].min(...a);
    foo(c);

    foo(a[0].max(...a));
    any d = a[0].max(...a);
    foo(d);

    foo(ints:sum(...a));
    any e = ints:sum(...a);
    foo(e);

    return [count, c, d, e];
}

function foo(any a) {
    //do nothing
}

function testIterableReturnLambda() returns (function (int) returns boolean)?[] {

    map<string> words = { a: "ant", b: "bear", c: "tiger"};

    (function (int) returns boolean)[] lambdaArray = [];
    words.entries().'map(function ([string, string] input) returns
        (function (int) returns boolean) {
        return function (int param) returns boolean {
            return true;
        };
    })
    .forEach(function ((function (int) returns boolean) fun) {
        lambdaArray.push(fun);
    });

    return lambdaArray;
}<|MERGE_RESOLUTION|>--- conflicted
+++ resolved
@@ -128,7 +128,6 @@
     return v1 + v2;
 }
 
-<<<<<<< HEAD
 //function xmlTest() returns [int, int, xml] {
 //    xml xdata = xml `<p:person xmlns:p="foo" xmlns:q="bar">
 //        <p:name>bob</p:name>
@@ -138,8 +137,8 @@
 //        </p:address>
 //        <q:ID>1131313</q:ID>
 //    </p:person>`;
-//    int nodeCount = xdata/*.length();
-//    int elementCount = xdata/*.elements().length();
+//    int nodeCount = (xdata/*).length();
+//    int elementCount = (xdata/*).elements().length();
 //
 //    index = -1;
 //    xml m = xdata.getChildren().elements()[1].getChildren().elements()
@@ -152,31 +151,6 @@
 //                      });
 //    return [nodeCount, elementCount, m];
 //}
-=======
-function xmlTest() returns [int, int, xml] {
-    xml xdata = xml `<p:person xmlns:p="foo" xmlns:q="bar">
-        <p:name>bob</p:name>
-        <p:address>
-            <p:city>NY</p:city>
-            <q:country>US</q:country>
-        </p:address>
-        <q:ID>1131313</q:ID>
-    </p:person>`;
-    int nodeCount = (xdata/*).length();
-    int elementCount = (xdata/*).elements().length();
-
-    index = -1;
-    xml m = xdata.getChildren().elements()[1].getChildren().elements()
-                 .'map(function (xml|string x) returns xml|string {
-                            index += 1;
-                            if x is xml {
-                                return x;
-                            }
-                            return "*ws*";
-                      });
-    return [nodeCount, elementCount, m];
-}
->>>>>>> 904f4272
 
 type person record {
     string name;
