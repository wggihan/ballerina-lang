--- conflicted
+++ resolved
@@ -112,31 +112,6 @@
     return [count, str, modified];
 }
 
-<<<<<<< HEAD
-//function xmlTest() returns [string, xml] {
-//    string str = "start";
-//    xml xdata = xml `<p:person xmlns:p="foo" xmlns:q="bar">
-//        <p:name>bob</p:name>
-//        <p:address>
-//            <p:city>NY</p:city>
-//            <q:country>US</q:country>
-//        </p:address>
-//        <q:ID>1131313</q:ID>
-//    </p:person>`;
-//
-//    int index = 0;
-//    xml m = xdata/*.elements()[1]/*.elements()
-//                 .'map(function (xml|string x) returns (string| xml) {
-//                            index += 1;
-//                            if x is xml {
-//                                str = str + "-" + index.toString();
-//                            }
-//                            return x;
-//                      });
-//    str = str + "-end";
-//    return [str, m];
-//}
-=======
 function xmlTest() returns [string, xml] {
     string str = "start";
     xml xdata = xml `<p:person xmlns:p="foo" xmlns:q="bar">
@@ -160,7 +135,6 @@
     str = str + "-end";
     return [str, m];
 }
->>>>>>> 904f4272
 
 // RECORD WITH NESTED ITERABLE OPERATIONS
 
