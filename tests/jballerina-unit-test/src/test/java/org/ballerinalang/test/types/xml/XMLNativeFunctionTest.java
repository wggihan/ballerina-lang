--- conflicted
+++ resolved
@@ -903,19 +903,11 @@
         BValue[] returns = BRunUtil.invoke(result, "testSelectDescendants");
         Assert.assertTrue(returns[0] instanceof BXML);
         BXMLSequence seq = (BXMLSequence) returns[0];
-        Assert.assertEquals(seq.value().size(), 3);
+        Assert.assertEquals(seq.value().size(), 2);
 
         Assert.assertEquals(seq.stringValue(),
-<<<<<<< HEAD
-                "<name xmlns=\"http://ballerinalang.org/\" xmlns:ns0=\"http://ballerinalang.org/aaa\">" +
-                            "<name>Supun</name><lname>Setunga</lname>" +
-                "</name>" +
-                "<name xmlns=\"http://ballerinalang.org/\" xmlns:ns0=\"http://ballerinalang.org/aaa\">Supun</name>" +
-                "<name xmlns=\"http://ballerinalang.org/\" xmlns:ns0=\"http://ballerinalang.org/aaa\">John</name>");
-=======
                 "<name xmlns=\"http://ballerinalang.org/\"><name>Supun</name><lname>Setunga</lname></name>" +
                         "<name xmlns=\"http://ballerinalang.org/\">John</name>");
->>>>>>> 57cd90bd
     }
 
     @Test
@@ -923,17 +915,10 @@
         BValue[] returns = BRunUtil.invoke(result, "testSelectDescendantsWithEmptyNs");
         Assert.assertTrue(returns[0] instanceof BXML);
         BXMLSequence seq = (BXMLSequence) returns[0];
-        Assert.assertEquals(seq.value().size(), 3);
+        Assert.assertEquals(seq.value().size(), 2);
 
         Assert.assertEquals(seq.stringValue(),
-<<<<<<< HEAD
-                "<name xmlns:ns0=\"http://ballerinalang.org/aaa\">" +
-                        "<name>Supun</name><lname>Setunga</lname></name>" +
-                        "<name xmlns:ns0=\"http://ballerinalang.org/aaa\">Supun</name>" +
-                        "<name xmlns:ns0=\"http://ballerinalang.org/aaa\">John</name>");
-=======
                 "<name><name>Supun</name><lname>Setunga</lname></name><name>John</name>");
->>>>>>> 57cd90bd
     }
 
     @Test
@@ -941,23 +926,12 @@
         BValue[] returns = BRunUtil.invoke(result, "testSelectDescendantsFromSeq");
         Assert.assertTrue(returns[0] instanceof BXML);
         BXMLSequence seq = (BXMLSequence) returns[0];
-<<<<<<< HEAD
-        Assert.assertEquals(seq.value().size(), 4);
-
-        Assert.assertEquals(seq.stringValue(),
-                "<name xmlns=\"http://ballerinalang.org/\" xmlns:ns0=\"http://ballerinalang.org/aaa\">" +
-                        "<name>Supun</name><lname>Setunga</lname></name>" +
-                "<name xmlns=\"http://ballerinalang.org/\" xmlns:ns0=\"http://ballerinalang.org/aaa\">Supun</name>" +
-                "<name xmlns=\"http://ballerinalang.org/\" xmlns:ns0=\"http://ballerinalang.org/aaa\">John</name>" +
-                "<name xmlns=\"http://ballerinalang.org/\" xmlns:ns0=\"http://ballerinalang.org/aaa\">Doe</name>");
-=======
         Assert.assertEquals(seq.value().size(), 3);
 
         Assert.assertEquals(seq.stringValue(),
                 "<name xmlns=\"http://ballerinalang.org/\"><name>Supun</name><lname>Setunga</lname></name>" +
                         "<name xmlns=\"http://ballerinalang.org/\">John</name>" +
                         "<name xmlns=\"http://ballerinalang.org/\">Doe</name>");
->>>>>>> 57cd90bd
     }
 
     @Test(expectedExceptions = { BLangRuntimeException.class },
