/*
*   Copyright (c) 2017, WSO2 Inc. (http://www.wso2.org) All Rights Reserved.
*
*  WSO2 Inc. licenses this file to you under the Apache License,
*  Version 2.0 (the "License"); you may not use this file except
*  in compliance with the License.
*  You may obtain a copy of the License at
*
*    http://www.apache.org/licenses/LICENSE-2.0
*
* Unless required by applicable law or agreed to in writing,
* software distributed under the License is distributed on an
* "AS IS" BASIS, WITHOUT WARRANTIES OR CONDITIONS OF ANY
* KIND, either express or implied.  See the License for the
* specific language governing permissions and limitations
* under the License.
*/
package org.ballerinalang.test.statements.arrays;

import org.ballerinalang.model.types.BArrayType;
import org.ballerinalang.model.types.BTypes;
import org.ballerinalang.model.values.BInteger;
import org.ballerinalang.model.values.BMap;
import org.ballerinalang.model.values.BValue;
import org.ballerinalang.model.values.BValueArray;
import org.ballerinalang.model.values.BXMLItem;
import org.ballerinalang.test.util.BCompileUtil;
import org.ballerinalang.test.util.BRunUtil;
import org.ballerinalang.test.util.CompileResult;
import org.ballerinalang.util.exceptions.BLangRuntimeException;
import org.testng.Assert;
import org.testng.annotations.BeforeClass;
import org.testng.annotations.Test;
import org.wso2.ballerinalang.compiler.util.BArrayState;


/**
 * Test cases for ballerina.model.arrays.
 */
public class ArrayTest {

    private CompileResult compileResult;

    @BeforeClass
    public void setup() {
        compileResult = BCompileUtil.compile("test-src/statements/arrays/array-test.bal");
    }

    @Test
    public void testFloatArrayLength() {
        BValueArray arrayValue = new BValueArray(BTypes.typeFloat);
        arrayValue.add(0, 10f);
        arrayValue.add(1, 11.1f);
        arrayValue.add(2, 12.2f);

        BValue[] args = {arrayValue};
        BValue[] returnVals = BRunUtil.invoke(compileResult, "testFloatArrayLength", args);
        Assert.assertFalse(returnVals == null || returnVals.length == 0 || returnVals[0] == null ||
                returnVals[1] == null, "Invalid Return Values.");
        Assert.assertEquals(((BInteger) returnVals[0]).intValue(), 3, "Length didn't match");
        Assert.assertEquals(((BInteger) returnVals[1]).intValue(), 3, "Length didn't match");
    }

    @Test
    public void testIntArrayLength() {
        BValueArray arrayValue = new BValueArray(BTypes.typeInt);
        arrayValue.add(0, 10);
        arrayValue.add(1, 11);
        arrayValue.add(2, 12);
        BValue[] args = {arrayValue};
        BValue[] returnVals = BRunUtil.invoke(compileResult, "testIntArrayLength", args);
        Assert.assertFalse(returnVals == null || returnVals.length == 0 || returnVals[0] == null ||
                returnVals[1] == null, "Invalid Return Values.");
        Assert.assertEquals(((BInteger) returnVals[0]).intValue(), 3, "Length didn't match");
        Assert.assertEquals(((BInteger) returnVals[1]).intValue(), 4, "Length didn't match");
    }

    @Test
    public void testStringArrayLength() {
        BValueArray arrayValue = new BValueArray(BTypes.typeString);
        arrayValue.add(0, "Hello");
        arrayValue.add(1, "World");
        BValue[] args = {arrayValue};
        BValue[] returnVals = BRunUtil.invoke(compileResult, "testStringArrayLength", args);
        Assert.assertFalse(returnVals == null || returnVals.length == 0 || returnVals[0] == null ||
                returnVals[1] == null, "Invalid Return Values.");
        Assert.assertEquals(((BInteger) returnVals[0]).intValue(), 2, "Length didn't match");
        Assert.assertEquals(((BInteger) returnVals[1]).intValue(), 5, "Length didn't match");
    }

    @Test
    public void testXMLArrayLength() {
        BValue[] returnVals = BRunUtil.invoke(compileResult, "testXMLArrayLength");
        Assert.assertFalse(returnVals == null || returnVals.length == 0 || returnVals[0] == null,
                "Invalid Return Values.");
        Assert.assertEquals(((BInteger) returnVals[0]).intValue(), 3, "Length didn't match");
    }

    @Test()
    public void testJSONArrayLength() {
        BValue[] returnVals = BRunUtil.invoke(compileResult, "testJSONArrayLength");
        Assert.assertFalse(returnVals == null || returnVals.length == 0 || returnVals[0] == null ||
                returnVals[1] == null, "Invalid Return Values.");
        Assert.assertEquals(((BInteger) returnVals[0]).intValue(), 2, "Length didn't match");
        Assert.assertEquals(((BInteger) returnVals[1]).intValue(), 3, "Length didn't match");
    }

    @Test(description = "Test readable string value when containing a NIL element")
    public void testArrayStringRepresentationWithANilElement() {
        BValue[] returnVals = BRunUtil.invoke(compileResult, "testArrayWithNilElement");
        String str = returnVals[0].stringValue();
        Assert.assertEquals(str, "abc d () s");
    }
    
    @Test
    public void testArrayToString() {
        String[] strArray = { "aaa", "bbb", "ccc" };
        BValueArray bStringArray = new BValueArray(strArray);
        Assert.assertEquals(bStringArray.stringValue(), "[\"aaa\", \"bbb\", \"ccc\"]");

        long[] longArray = { 6, 3, 8, 4 };
        BValueArray bIntArray = new BValueArray(longArray);
        Assert.assertEquals(bIntArray.stringValue(), "[6, 3, 8, 4]");

        double[] doubleArray = { 6.4, 3.7, 8.8, 7.4 };
        BValueArray bFloatArray = new BValueArray(doubleArray);
        Assert.assertEquals(bFloatArray.stringValue(), "[6.4, 3.7, 8.8, 7.4]");

        int[] boolArray = { 1, 1, 0 };
        BValueArray bBooleanArray = new BValueArray(boolArray);
        Assert.assertEquals(bBooleanArray.stringValue(), "[true, true, false]");

        BXMLItem[] xmlArray = { new BXMLItem("<foo> </foo>"), new BXMLItem("<bar>hello</bar>") };
        BValueArray bXmlArray = new BValueArray(xmlArray, BTypes.typeXML);
        Assert.assertEquals(bXmlArray.stringValue(), "[<foo> </foo>, <bar>hello</bar>]");
    }

    @Test
    public void testElementTypesWithoutImplicitInitVal() {
        BValue[] retVals = BRunUtil.invokeFunction(compileResult, "testElementTypesWithoutImplicitInitVal");
        BValueArray arr = (BValueArray) retVals[0];
        Assert.assertEquals(((BArrayType) arr.getArrayType()).getState(), BArrayState.CLOSED_SEALED);
        Assert.assertEquals(arr.stringValue(), "[1, 2]");
    }

    @Test
    public void testArrayFieldInRecord() {
        BValue[] retVals = BRunUtil.invokeFunction(compileResult, "testArrayFieldInRecord");
        BMap barRec = (BMap) retVals[0];
        BValueArray arr = (BValueArray) barRec.get("fArr");
        Assert.assertEquals(((BArrayType) arr.getArrayType()).getState(), BArrayState.CLOSED_SEALED);
        Assert.assertEquals(arr.stringValue(), "[1, 2]");
    }

    @Test
    public void testArrayFieldInObject() {
        BValue[] retVals = BRunUtil.invokeFunction(compileResult, "testArrayFieldInObject");
        BMap barRec = (BMap) retVals[0];
        BValueArray arr = (BValueArray) barRec.get("fArr");
        Assert.assertEquals(((BArrayType) arr.getArrayType()).getState(), BArrayState.CLOSED_SEALED);
        Assert.assertEquals(arr.stringValue(), "[1, 2]");
    }

    @Test
    public void testArraysAsFuncParams() {
        BValue[] retVals = BRunUtil.invokeFunction(compileResult, "testArraysAsFuncParams");
        BValueArray arr = (BValueArray) retVals[0];
        Assert.assertEquals(((BArrayType) arr.getArrayType()).getState(), BArrayState.CLOSED_SEALED);
        Assert.assertEquals(arr.stringValue(), "[1, 3]");
    }

    @Test
    public void testArraysOfCyclicDependentTypes() {
        BValue[] retVals = BRunUtil.invokeFunction(compileResult, "testArraysOfCyclicDependentTypes");
        BValueArray arr = (BValueArray) retVals[0];
<<<<<<< HEAD
        Assert.assertEquals(arr.stringValue(), "[{b:{b1:\"B1\"}}, {b:{b1:\"B1\"}}, {b:{b1:\"B1\"}}, {b:{b1:\"B1\"}, " +
                "a1:\"A1\"}]");
=======
        Assert.assertEquals(arr.stringValue(),
                            "[{b:{b1:\"B1\"}}, {b:{b1:\"B1\"}}, {b:{b1:\"B1\"}}, {b:{b1:\"B1\"}, a1:\"A1\"}]");
>>>>>>> 25bf6627
    }

    @Test
    public void testArraysOfCyclicDependentTypes2() {
        BValue[] retVals = BRunUtil.invokeFunction(compileResult, "testArraysOfCyclicDependentTypes2");
        BValueArray arr = (BValueArray) retVals[0];
        Assert.assertEquals(arr.stringValue(), "[{b1:\"B1\"}, {b1:\"B1\"}, {b1:\"B1\"}, {b1:\"B1\"}]");
    }

    @Test(expectedExceptions = BLangRuntimeException.class, expectedExceptionsMessageRegExp = ".*error: " +
            "\\{ballerina}StackOverflow \\{\"message\":\"stack overflow\"}.*")
    public void testArraysOfCyclicDependentTypes3() {
        BRunUtil.invokeFunction(compileResult, "testArraysOfCyclicDependentTypes3");
    }

    @Test(expectedExceptions = BLangRuntimeException.class, expectedExceptionsMessageRegExp = ".*error: " +
            "\\{ballerina}StackOverflow \\{\"message\":\"stack overflow\"}.*")
    public void testArraysOfCyclicDependentTypes4() {
        BRunUtil.invokeFunction(compileResult, "testArraysOfCyclicDependentTypes4");
    }
}<|MERGE_RESOLUTION|>--- conflicted
+++ resolved
@@ -173,13 +173,8 @@
     public void testArraysOfCyclicDependentTypes() {
         BValue[] retVals = BRunUtil.invokeFunction(compileResult, "testArraysOfCyclicDependentTypes");
         BValueArray arr = (BValueArray) retVals[0];
-<<<<<<< HEAD
-        Assert.assertEquals(arr.stringValue(), "[{b:{b1:\"B1\"}}, {b:{b1:\"B1\"}}, {b:{b1:\"B1\"}}, {b:{b1:\"B1\"}, " +
-                "a1:\"A1\"}]");
-=======
         Assert.assertEquals(arr.stringValue(),
                             "[{b:{b1:\"B1\"}}, {b:{b1:\"B1\"}}, {b:{b1:\"B1\"}}, {b:{b1:\"B1\"}, a1:\"A1\"}]");
->>>>>>> 25bf6627
     }
 
     @Test
