/*
 * Copyright (c) 2018, WSO2 Inc. (http://www.wso2.org) All Rights Reserved.
 *
 * WSO2 Inc. licenses this file to you under the Apache License,
 * Version 2.0 (the "License"); you may not use this file except
 * in compliance with the License.
 * You may obtain a copy of the License at
 * http://www.apache.org/licenses/LICENSE-2.0
 *
 * Unless required by applicable law or agreed to in writing,
 * software distributed under the License is distributed on an
 * "AS IS" BASIS, WITHOUT WARRANTIES OR CONDITIONS OF ANY
 * KIND, either express or implied. See the License for the
 * specific language governing permissions and limitations
 * under the License.
 */
package org.ballerinalang.test.taintchecking;

import org.ballerinalang.test.util.BAssertUtil;
import org.ballerinalang.test.util.BCompileUtil;
import org.ballerinalang.test.util.CompileResult;
import org.testng.Assert;
import org.testng.annotations.Test;

/**
 * Test tainted status propagation with different types of statements and expressions.
 *
 * @since 0.965.0
 */
public class TaintedStatusPropagationTest {

    @Test
    public void testReturn() {
        CompileResult result = BCompileUtil.compile("test-src/taintchecking/propagation/returns.bal");
        Assert.assertEquals(result.getDiagnostics().length, 0);
    }

    @Test
    public void testReturnNegative() {
        CompileResult result = BCompileUtil.compile("test-src/taintchecking/propagation/returns-negative.bal");
        Assert.assertEquals(result.getDiagnostics().length, 1);
        BAssertUtil.validateError(result, 0, "tainted value passed to untainted parameter 'secureIn'", 2, 20);
    }

    @Test
    public void testVariable() {
        CompileResult result = BCompileUtil.compile("test-src/taintchecking/propagation/variables.bal");
        Assert.assertEquals(result.getDiagnostics().length, 0);
    }

    @Test
    public void testVariableNegative() {
        CompileResult result = BCompileUtil.compile("test-src/taintchecking/propagation/variables-negative.bal");
        Assert.assertEquals(result.getDiagnostics().length, 6);
        BAssertUtil.validateError(result, 0, "tainted value passed to untainted parameter 'secureIn'", 10, 20);
        BAssertUtil.validateError(result, 1, "tainted value passed to untainted parameter 'secureIn'", 14, 20);
        BAssertUtil.validateError(result, 2, "tainted value passed to untainted parameter 'secureIn'", 19, 20);
        BAssertUtil.validateError(result, 3, "tainted value passed to untainted parameter 'secureIn'", 25, 20);
        BAssertUtil.validateError(result, 4, "tainted value passed to untainted parameter 'secureIn'", 30, 20);
        BAssertUtil.validateError(result, 5, "tainted value passed to untainted parameter 'secureIn'", 37, 20);
    }

    @Test
    public void testReceiver() {
        CompileResult result = BCompileUtil.compile("test-src/taintchecking/propagation/receiver.bal");
        Assert.assertEquals(result.getDiagnostics().length, 0);
    }

    @Test
    public void testReceiverNegative() {
        CompileResult result = BCompileUtil.compile("test-src/taintchecking/propagation/receiver-negative.bal");
        Assert.assertEquals(result.getDiagnostics().length, 1);
        BAssertUtil.validateError(result, 0, "tainted value passed to untainted parameter 'secureIn'", 3, 20);
    }

    @Test
    public void testRecord() {
        CompileResult result = BCompileUtil.compile("test-src/taintchecking/propagation/record.bal");
        Assert.assertEquals(result.getDiagnostics().length, 0);
    }

    @Test
    public void testRecordNegative() {
        CompileResult result = BCompileUtil.compile("test-src/taintchecking/propagation/record-negative.bal");
        Assert.assertEquals(result.getDiagnostics().length, 8);
        BAssertUtil.validateError(result, 0, "tainted value passed to untainted parameter 'secureIn'", 9, 20);
        BAssertUtil.validateError(result, 1, "tainted value passed to untainted parameter 'secureIn'", 13, 20);
        BAssertUtil.validateError(result, 2, "tainted value passed to untainted parameter 'secureIn'", 17, 20);
        BAssertUtil.validateError(result, 3, "tainted value passed to untainted parameter 'secureIn'", 21, 20);
        BAssertUtil.validateError(result, 4, "tainted value passed to untainted parameter 'secureIn'", 26, 20);
        BAssertUtil.validateError(result, 5, "tainted value passed to untainted parameter 'secureIn'", 31, 20);
        BAssertUtil.validateError(result, 6, "tainted value passed to untainted parameter 'secureIn'", 37, 20);
        BAssertUtil.validateError(result, 7, "tainted value passed to untainted parameter 'secureIn'", 43, 20);
    }

    @Test
    public void testArray() {
        CompileResult result = BCompileUtil.compile("test-src/taintchecking/propagation/array.bal");
        Assert.assertEquals(result.getDiagnostics().length, 0);
    }

    @Test
    public void testArrayNegative() {
        CompileResult result = BCompileUtil.compile("test-src/taintchecking/propagation/array-negative.bal");
        Assert.assertEquals(result.getDiagnostics().length, 6);
        BAssertUtil.validateError(result, 0, "tainted value passed to untainted parameter 'secureIn'", 4, 20);
        BAssertUtil.validateError(result, 1, "tainted value passed to untainted parameter 'secureIn'", 8, 20);
        BAssertUtil.validateError(result, 2, "tainted value passed to untainted parameter 'secureIn'", 13, 20);
        BAssertUtil.validateError(result, 3, "tainted value passed to untainted parameter 'secureIn'", 19, 20);
        BAssertUtil.validateError(result, 4, "tainted value passed to untainted parameter 'secureIn'", 23, 20);
        BAssertUtil.validateError(result, 5, "tainted value passed to untainted parameter 'secureIn'", 28, 20);
    }

    @Test
    public void testJson() {
        CompileResult result = BCompileUtil.compile("test-src/taintchecking/propagation/json.bal");
        Assert.assertEquals(result.getDiagnostics().length, 0);
    }

    @Test
    public void testJsonNegative() {
        CompileResult result = BCompileUtil.compile("test-src/taintchecking/propagation/json-negative.bal");
        Assert.assertEquals(result.getDiagnostics().length, 8);
        BAssertUtil.validateError(result, 0, "tainted value passed to untainted parameter 'secureIn'", 4, 20);
        BAssertUtil.validateError(result, 1, "tainted value passed to untainted parameter 'secureIn'", 8, 20);
        BAssertUtil.validateError(result, 2, "tainted value passed to untainted parameter 'secureIn'", 12, 20);
        BAssertUtil.validateError(result, 3, "tainted value passed to untainted parameter 'secureIn'", 16, 20);
        BAssertUtil.validateError(result, 4, "tainted value passed to untainted parameter 'secureIn'", 21, 20);
        BAssertUtil.validateError(result, 5, "tainted value passed to untainted parameter 'secureIn'", 26, 20);
        BAssertUtil.validateError(result, 6, "tainted value passed to untainted parameter 'secureIn'", 32, 20);
        BAssertUtil.validateError(result, 7, "tainted value passed to untainted parameter 'secureIn'", 38, 20);
    }

    @Test
    public void testMap() {
        CompileResult result = BCompileUtil.compile("test-src/taintchecking/propagation/map.bal");
        Assert.assertEquals(result.getDiagnostics().length, 0);
    }

    @Test
    public void testMapNegative() {
        CompileResult result = BCompileUtil.compile("test-src/taintchecking/propagation/map-negative.bal");
        Assert.assertEquals(result.getDiagnostics().length, 8);
        BAssertUtil.validateError(result, 0, "tainted value passed to untainted parameter 'secureIn'", 4, 20);
        BAssertUtil.validateError(result, 1, "tainted value passed to untainted parameter 'secureIn'", 8, 20);
        BAssertUtil.validateError(result, 2, "tainted value passed to untainted parameter 'secureIn'", 12, 20);
        BAssertUtil.validateError(result, 3, "tainted value passed to untainted parameter 'secureIn'", 16, 20);
        BAssertUtil.validateError(result, 4, "tainted value passed to untainted parameter 'secureIn'", 21, 20);
        BAssertUtil.validateError(result, 5, "tainted value passed to untainted parameter 'secureIn'", 26, 20);
        BAssertUtil.validateError(result, 6, "tainted value passed to untainted parameter 'secureIn'", 32, 20);
        BAssertUtil.validateError(result, 7, "tainted value passed to untainted parameter 'secureIn'", 38, 20);
    }

    @Test
    public void testXML() {
        CompileResult result = BCompileUtil.compile("test-src/taintchecking/propagation/xml.bal");
        Assert.assertEquals(result.getDiagnostics().length, 0);
    }

    @Test
    public void testXMLNegative() {
        CompileResult result = BCompileUtil.compile("test-src/taintchecking/propagation/xml-negative.bal");
        Assert.assertEquals(result.getDiagnostics().length, 5);
        BAssertUtil.validateError(result, 0, "tainted value passed to untainted parameter 'secureIn'", 7, 20);
        BAssertUtil.validateError(result, 1, "tainted value passed to untainted parameter 'secureIn'", 10, 20);
        BAssertUtil.validateError(result, 2, "tainted value passed to untainted parameter 'secureIn'", 13, 20);
        BAssertUtil.validateError(result, 3, "tainted value passed to untainted parameter 'secureIn'", 14, 20);
        BAssertUtil.validateError(result, 4, "tainted value passed to untainted parameter 'secureIn'", 18, 20);
    }

    @Test
    public void testBasicWorker() {
        CompileResult result = BCompileUtil.compile("test-src/taintchecking/propagation/basic-worker.bal");
        Assert.assertEquals(result.getDiagnostics().length, 0);
    }

    @Test
    public void testBasicWorkerNegative() {
        CompileResult result = BCompileUtil.compile("test-src/taintchecking/propagation/basic-worker-negative.bal");
        Assert.assertEquals(result.getDiagnostics().length, 1);
        BAssertUtil.validateError(result, 0, "tainted value passed to untainted parameter 'secureIn'", 3, 24);
    }

    @Test
    public void testIfCondition() {
        CompileResult result = BCompileUtil.compile("test-src/taintchecking/propagation/if-condition.bal");
        Assert.assertEquals(result.getDiagnostics().length, 0);
    }

    @Test
    public void testIfConditionNegative() {
        CompileResult result = BCompileUtil.compile("test-src/taintchecking/propagation/if-condition-negative.bal");
        Assert.assertEquals(result.getDiagnostics().length, 4);
        BAssertUtil.validateError(result, 0, "tainted value passed to untainted parameter 'secureIn'", 8, 20);
        BAssertUtil.validateError(result, 1, "tainted value passed to untainted parameter 'secureIn'", 16, 20);
        BAssertUtil.validateError(result, 2, "tainted value passed to untainted parameter 'secureIn'", 24, 20);
        BAssertUtil.validateError(result, 3, "tainted value passed to untainted parameter 'secureIn'", 32, 20);
    }

    @Test
    public void testTernaryExpr() {
        CompileResult result = BCompileUtil.compile("test-src/taintchecking/propagation/ternary.bal");
        Assert.assertEquals(result.getDiagnostics().length, 0);
    }

    @Test
    public void testTernaryExprNegative() {
        CompileResult result = BCompileUtil.compile("test-src/taintchecking/propagation/ternary-negative.bal");
        Assert.assertEquals(result.getDiagnostics().length, 2);
        BAssertUtil.validateError(result, 0, "tainted value passed to untainted parameter 'secureIn'", 3, 20);
        BAssertUtil.validateError(result, 1, "tainted value passed to untainted parameter 'secureIn'", 6, 20);
    }

    @Test
    public void testLambda() {
        CompileResult result = BCompileUtil.compile("test-src/taintchecking/propagation/lambda.bal");
        Assert.assertEquals(result.getDiagnostics().length, 0);
    }

    @Test
    public void testLambdaNegative() {
        CompileResult result = BCompileUtil.compile("test-src/taintchecking/propagation/lambda-negative.bal");
        Assert.assertEquals(result.getDiagnostics().length, 1);
        BAssertUtil.validateError(result, 0, "tainted value passed to untainted parameter 'secureIn'", 28, 20);
    }

    @Test
    public void testTupleReturn() {
        CompileResult result = BCompileUtil.compile("test-src/taintchecking/propagation/tuple-return.bal");
        Assert.assertEquals(result.getDiagnostics().length, 0);
    }

    @Test
    public void testTupleReturnNegative() {
        CompileResult result = BCompileUtil.compile("test-src/taintchecking/propagation/tuple-return-negative.bal");
        Assert.assertEquals(result.getDiagnostics().length, 2);
        BAssertUtil.validateError(result, 0, "tainted value passed to untainted parameter 'secureIn'", 6, 20);
        BAssertUtil.validateError(result, 1, "tainted value passed to untainted parameter 'secureIn'", 7, 20);
    }

    @Test
    public void testStringTemplate() {
        CompileResult result = BCompileUtil.compile("test-src/taintchecking/propagation/string-template.bal");
        Assert.assertEquals(result.getDiagnostics().length, 0);
    }

    @Test
    public void testStringTemplateNegative() {
        CompileResult result = BCompileUtil.compile("test-src/taintchecking/propagation/string-template-negative.bal");
        Assert.assertEquals(result.getDiagnostics().length, 1);
        BAssertUtil.validateError(result, 0, "tainted value passed to untainted parameter 'secureIn'", 4, 20);
    }

    @Test
    public void testIterable() {
        CompileResult result = BCompileUtil.compile("test-src/taintchecking/propagation/iterable.bal");
        Assert.assertEquals(result.getDiagnostics().length, 0);
    }

    @Test
    public void testIterableNegative() {
        CompileResult result = BCompileUtil.compile("test-src/taintchecking/propagation/iterable-negative.bal");
        Assert.assertEquals(result.getDiagnostics().length, 2);
        BAssertUtil.validateError(result, 0, "tainted value passed to untainted parameter 'secureIn'", 3, 20);
        BAssertUtil.validateError(result, 1, "tainted value passed to untainted parameter 'secureIn'", 5, 59);
    }

    @Test(groups = { "brokenOnJBallerina" })
    public void testIterableWitinIterable() {
        CompileResult result = BCompileUtil.compile("test-src/taintchecking/propagation/iterable-within-iterable.bal");
        Assert.assertEquals(result.getDiagnostics().length, 0);
    }

    @Test(groups = { "brokenOnJBallerina" })
    public void testIterableWitinIterableNegative() {
        CompileResult result = BCompileUtil
                .compile("test-src/taintchecking/propagation/iterable-within-iterable-negative.bal");
        Assert.assertEquals(result.getDiagnostics().length, 2);
        BAssertUtil.validateError(result, 0, "tainted value passed to untainted parameter 'secureIn'", 7, 32);
        BAssertUtil.validateError(result, 1, "tainted value passed to global variable 'globalVar'", 12, 38);
    }

    @Test
    public void testForEach() {
        CompileResult result = BCompileUtil.compile("test-src/taintchecking/propagation/foreach.bal");
        Assert.assertEquals(result.getDiagnostics().length, 0);
    }

    @Test
    public void testForEachNegative() {
        CompileResult result = BCompileUtil.compile("test-src/taintchecking/propagation/foreach-negative.bal");
        Assert.assertEquals(result.getDiagnostics().length, 1);
        BAssertUtil.validateError(result, 0, "tainted value passed to untainted parameter 'secureIn'", 5, 24);
    }

    @Test
    public void testMultipleInvocationLevels() {
        CompileResult result = BCompileUtil
                .compile("test-src/taintchecking/propagation/multiple-invocation-levels.bal");
        Assert.assertEquals(result.getDiagnostics().length, 0);
    }

    @Test
    public void testMultipleInvocationLevelsNegative() {
        CompileResult result = BCompileUtil
                .compile("test-src/taintchecking/propagation/multiple-invocation-levels-negative.bal");
        Assert.assertEquals(result.getDiagnostics().length, 1);
        BAssertUtil.validateError(result, 0, "tainted value passed to untainted parameter 'normalInput'", 2, 20);
    }

    @Test
    public void testCast() {
        CompileResult result = BCompileUtil.compile("test-src/taintchecking/propagation/cast.bal");
        Assert.assertEquals(result.getDiagnostics().length, 0);
    }

    @Test
    public void testCastNegative() {
        CompileResult result = BCompileUtil.compile("test-src/taintchecking/propagation/cast-negative.bal");
        Assert.assertEquals(result.getDiagnostics().length, 1);
        BAssertUtil.validateError(result, 0, "tainted value passed to untainted parameter 'secureIn'", 4, 20);
    }

    @Test
    public void testChainedInvocations() {
        CompileResult result = BCompileUtil
                .compile("test-src/taintchecking/propagation/chained-invocations.bal");
        Assert.assertEquals(result.getDiagnostics().length, 0);
    }

    @Test
    public void testChainedInvocationsNegative() {
        CompileResult result = BCompileUtil
                .compile("test-src/taintchecking/propagation/chained-invocations-negative.bal");
        Assert.assertEquals(result.getDiagnostics().length, 1);
        BAssertUtil.validateError(result, 0, "tainted value passed to untainted parameter 'secureIn'", 2, 20);
    }

    @Test
    public void testWithoutUserDataNegative() {
        CompileResult result = BCompileUtil
                .compile("test-src/taintchecking/propagation/without-user-data-negative.bal");
        Assert.assertEquals(result.getDiagnostics().length, 1);
        BAssertUtil.validateError(result, 0, "tainted value passed to untainted parameter 'secureIn'", 7, 20);
    }

    @Test
    public void testGlobalVariables() {
        CompileResult result = BCompileUtil.compile("test-src/taintchecking/propagation/global-variables.bal");
        Assert.assertEquals(result.getDiagnostics().length, 0);
    }

    @Test
    public void testGlobalVariablesNegative() {
        CompileResult result = BCompileUtil.compile("test-src/taintchecking/propagation/global-variables-negative.bal");
        Assert.assertEquals(result.getDiagnostics().length, 2);
        BAssertUtil.validateError(result, 0, "tainted value passed to untainted parameter 'pa'", 6, 9);
        BAssertUtil.validateError(result, 1, "tainted value passed to global variable 'globalVariable'", 14, 5);
    }

    @Test
    public void testServiceVariables() {
        CompileResult result = BCompileUtil.compile("test-src/taintchecking/propagation/service-level-variables.bal");
        Assert.assertEquals(result.getDiagnostics().length, 0);
    }

    @Test
    public void testServiceVariablesNegative() {
        CompileResult result = BCompileUtil
                .compile("test-src/taintchecking/propagation/service-level-variables-negative.bal");
        Assert.assertEquals(result.getDiagnostics().length, 3);
        BAssertUtil.validateError(result, 0, "tainted value passed to global variable 'serviceLevelVariable'", 18, 9);
        BAssertUtil.validateError(result, 1, "tainted value passed to global variable 'globalLevelVariable'", 19, 9);
        BAssertUtil.validateError(result, 2, "tainted value passed to untainted parameter 'secureIn'", 20, 13);
    }

    @Test
    public void testHttpService() {
        CompileResult result = BCompileUtil.compile("test-src/taintchecking/propagation/http-service.bal");
        Assert.assertEquals(result.getDiagnostics().length, 2);
        BAssertUtil.validateError(result, 0, "tainted value passed to untainted parameter 'secureIn'", 14, 24);
        BAssertUtil.validateError(result, 1, "tainted value passed to untainted parameter 'secureIn'", 15, 24);
    }

    @Test
    public void testCompoundAssignment() {
        CompileResult result = BCompileUtil.compile("test-src/taintchecking/propagation/compound-assignment.bal");
        Assert.assertEquals(result.getDiagnostics().length, 0);
    }

    @Test
    public void testCompoundAssignmentNegative() {
        CompileResult result = BCompileUtil
                .compile("test-src/taintchecking/propagation/compound-assignment-negative.bal");
        Assert.assertEquals(result.getDiagnostics().length, 3);
        BAssertUtil.validateError(result, 0, "tainted value passed to untainted parameter 'secureIn'", 5, 20);
        BAssertUtil.validateError(result, 1, "tainted value passed to untainted parameter 'secureIn'", 9, 20);
        BAssertUtil.validateError(result, 2, "tainted value passed to untainted parameter 'secureIn'", 14, 24);
    }

    @Test
    public void testMatch() {
        CompileResult result = BCompileUtil.compile("test-src/taintchecking/propagation/is.bal");
        Assert.assertEquals(result.getDiagnostics().length, 0);
    }

    @Test
    public void testMatchNegative() {
        CompileResult result = BCompileUtil.compile("test-src/taintchecking/propagation/is-negative.bal");
        Assert.assertEquals(result.getDiagnostics().length, 2);
        BAssertUtil.validateError(result, 0, "tainted value passed to untainted parameter 'secureIn'", 6, 24);
        BAssertUtil.validateError(result, 1, "tainted value passed to untainted parameter 'secureIn'", 10, 24);
    }

    @Test
    public void testObjectFunction() {
        CompileResult result = BCompileUtil.compile("test-src/taintchecking/propagation/object-functions.bal");
        Assert.assertEquals(result.getDiagnostics().length, 0);
    }

    @Test
    public void testObjectFunctionNegative() {
        CompileResult result = BCompileUtil.compile("test-src/taintchecking/propagation/object-functions-negative.bal");
        Assert.assertEquals(result.getDiagnostics().length, 1);
        BAssertUtil.validateError(result, 0, "tainted value passed to untainted parameter 'secureIn'", 14, 20);
    }

<<<<<<< HEAD
    @Test
    public void testGlobalObjectFunction() {
        CompileResult result = BCompileUtil.compile("test-src/taintchecking/propagation/global-object-functions.bal");
        Assert.assertEquals(result.getDiagnostics().length, 0);
    }

    @Test
    public void testGlobalObjectFunctionNegative() {
        CompileResult result = BCompileUtil.compile(
                "test-src/taintchecking/propagation/global-object-functions-negative.bal");
        Assert.assertEquals(result.getDiagnostics().length, 1);
        BAssertUtil.validateError(result, 0, "method invocation taint global object 'G'", 20, 5);
    }

    @Test
    public void testTaintedAssignmentToUntaintedObjReference() {
        CompileResult result = BCompileUtil.compile(
                "test-src/taintchecking/propagation/object-tainted-assigment-to-untainted-objref.bal");
        Assert.assertEquals(result.getDiagnostics().length, 2);
        BAssertUtil.validateError(result, 0,
                "tainted value 'o' passed to untainted parameter originating from object method invocation", 52, 15);
        BAssertUtil.validateError(result, 1, "tainted value passed to untainted parameter 'secureIn'", 56, 20);
    }

    @Test
    public void testObjectExternalFunction() {
        CompileResult result = BCompileUtil.compile("test-src/taintchecking/propagation/object-external-functions.bal");
        Assert.assertEquals(result.getDiagnostics().length, 0);
    }

    @Test
    public void testObjectExternalFunctionNegative() {
        CompileResult result = BCompileUtil
                .compile("test-src/taintchecking/propagation/object-external-functions-negative.bal");
        Assert.assertEquals(result.getDiagnostics().length, 1);
        BAssertUtil.validateError(result, 0, "tainted value passed to untainted parameter 'secureIn'", 16, 20);
    }

=======
>>>>>>> 3f692eaa
    @Test
    public void testObjectFunctionWithConstructor() {
        CompileResult result = BCompileUtil
                .compile("test-src/taintchecking/propagation/object-functions-with-constructor.bal");
        Assert.assertEquals(result.getDiagnostics().length, 0);
    }

    @Test
    public void testObjectFunctionWithConstructorNegative() {
        CompileResult result = BCompileUtil
                .compile("test-src/taintchecking/propagation/object-functions-with-constructor-negative.bal");
        Assert.assertEquals(result.getDiagnostics().length, 1);
<<<<<<< HEAD
        BAssertUtil.validateError(result, 0, "tainted value passed to untainted parameter 'secureIn'", 22, 20);
=======
        BAssertUtil.validateError(result, 0, "tainted value passed to sensitive parameter 'secureIn'", 21, 20);
>>>>>>> 3f692eaa
    }

    @Test
    public void testSimpleWorkerInteraction() {
        CompileResult result = BCompileUtil.compile("test-src/taintchecking/propagation/simple-worker-interaction.bal");
        Assert.assertEquals(result.getDiagnostics().length, 0);
    }

    @Test
    public void testSimpleWorkerInteractionNegative() {
        CompileResult result = BCompileUtil
                .compile("test-src/taintchecking/propagation/simple-worker-interaction-negative.bal");
        Assert.assertEquals(result.getDiagnostics().length, 2);
        BAssertUtil.validateError(result, 0, "tainted value passed to untainted parameter 'secureIn'", 6, 24);
        BAssertUtil.validateError(result, 1, "tainted value passed to untainted parameter 'secureIn'", 11, 24);
    }

    @Test
    public void testSimpleBlockedWorkerInteractionNegative() {
        CompileResult result = BCompileUtil
                .compile("test-src/taintchecking/propagation/simple-worker-interaction-blocked-negative.bal");
        Assert.assertEquals(result.getDiagnostics().length, 1);
        BAssertUtil.validateError(result, 0, "tainted value passed to untainted parameter 'secureIn'", 5, 24);
    }

    @Test (enabled = false)
    public void testSimpleWorkerInteractionWithTupleAssignment() {
        CompileResult result = BCompileUtil
                .compile("test-src/taintchecking/propagation/simple-worker-interaction-with-tuple-assignment.bal");
        Assert.assertEquals(result.getDiagnostics().length, 0);
    }

    @Test (enabled = false)
    public void testSimpleWorkerInteractionWithTupleAssignmentNegative() {
        CompileResult result = BCompileUtil.compile("test-src/taintchecking/propagation/" +
                "simple-worker-interaction-with-tuple-assignment-negative.bal");
        Assert.assertEquals(result.getDiagnostics().length, 1);
        BAssertUtil.validateError(result, 0, "tainted value passed to untainted parameter 'secureIn'", 13, 24);
    }

    @Test
    public void testInOutParameters() {
        CompileResult result = BCompileUtil.compile("test-src/taintchecking/propagation/in-out-param-basic.bal");
        Assert.assertEquals(result.getDiagnostics().length, 0);
    }

    @Test
    public void testInOutParametersNegative() {
        CompileResult result = BCompileUtil.compile("test-src/taintchecking/propagation/" +
                "in-out-param-basic-negative.bal");
        Assert.assertEquals(result.getDiagnostics().length, 5);
        BAssertUtil.validateError(result, 0, "tainted value passed to untainted parameter 'secureIn'", 28, 20);
        BAssertUtil.validateError(result, 1, "tainted value passed to untainted parameter 'secureIn'", 32, 20);
        BAssertUtil.validateError(result, 2, "tainted value passed to untainted parameter 'secureIn'", 36, 20);
        BAssertUtil.validateError(result, 3, "tainted value passed to untainted parameter 'secureIn'", 40, 20);
        BAssertUtil.validateError(result, 4, "tainted value passed to untainted parameter 'secureIn'", 44, 20);
    }

    @Test(groups = { "brokenOnJBallerina" })
    public void testParameterStatusWithNativeInvocations() {
        CompileResult result = BCompileUtil.compile("test-src/taintchecking/propagation/" +
                "param-status-with-native-invocations.bal");
        Assert.assertEquals(result.getDiagnostics().length, 0);
    }

    @Test(groups = { "brokenOnJBallerina" })
    public void testParameterStatusWithNativeInvocationsNegative() {
        CompileResult result = BCompileUtil.compile("test-src/taintchecking/propagation/" +
                "param-status-with-native-invocations-negative.bal");
        Assert.assertEquals(result.getDiagnostics().length, 1);
        BAssertUtil.validateError(result, 0, "tainted value passed to untainted parameter 'sqlQuery'", 32, 43);
    }

    @Test
    public void testError() {
        CompileResult result = BCompileUtil.compile("test-src/taintchecking/propagation/error.bal");
        Assert.assertEquals(result.getDiagnostics().length, 0);
    }

    @Test
    public void testErrorNegative() {
        CompileResult result = BCompileUtil.compile("test-src/taintchecking/propagation/error-negative.bal");
        Assert.assertEquals(result.getDiagnostics().length, 4);
        BAssertUtil.validateError(result, 0, "tainted value passed to untainted parameter 'secureIn'", 19, 20);
        BAssertUtil.validateError(result, 1, "tainted value passed to untainted parameter 'secureIn'", 22, 20);
        BAssertUtil.validateError(result, 2, "tainted value passed to untainted parameter 'secureIn'", 24, 21);
        BAssertUtil.validateError(result, 3, "tainted value passed to untainted parameter 'secureIn'", 25, 21);
    }

    @Test
    public void testCall() {
        CompileResult result = BCompileUtil.compile("test-src/taintchecking/propagation/call.bal");
        Assert.assertEquals(result.getDiagnostics().length, 0);
    }

    @Test
    public void testCallNegative() {
        CompileResult result = BCompileUtil.compile("test-src/taintchecking/propagation/call-negative.bal");
        Assert.assertEquals(result.getDiagnostics().length, 1);
        BAssertUtil.validateError(result, 0, "tainted value passed to untainted parameter 'secureIn'", 18, 25);
    }

    @Test
    public void testClosureVariableAssignment() {
        CompileResult result = BCompileUtil.compile("test-src/taintchecking/propagation/" +
                "closure-variable-assignment.bal");
        Assert.assertEquals(result.getDiagnostics().length, 0);
    }

    @Test
    public void testClosureVariableAssignmentNegative() {
        CompileResult result = BCompileUtil.compile("test-src/taintchecking/propagation/" +
                "closure-variable-assignment-negative.bal");
        Assert.assertEquals(result.getDiagnostics().length, 1);
        BAssertUtil.validateError(result, 0, "tainted value passed to closure variable 'test'", 22, 9);
    }
}<|MERGE_RESOLUTION|>--- conflicted
+++ resolved
@@ -425,7 +425,6 @@
         BAssertUtil.validateError(result, 0, "tainted value passed to untainted parameter 'secureIn'", 14, 20);
     }
 
-<<<<<<< HEAD
     @Test
     public void testGlobalObjectFunction() {
         CompileResult result = BCompileUtil.compile("test-src/taintchecking/propagation/global-object-functions.bal");
@@ -451,22 +450,6 @@
     }
 
     @Test
-    public void testObjectExternalFunction() {
-        CompileResult result = BCompileUtil.compile("test-src/taintchecking/propagation/object-external-functions.bal");
-        Assert.assertEquals(result.getDiagnostics().length, 0);
-    }
-
-    @Test
-    public void testObjectExternalFunctionNegative() {
-        CompileResult result = BCompileUtil
-                .compile("test-src/taintchecking/propagation/object-external-functions-negative.bal");
-        Assert.assertEquals(result.getDiagnostics().length, 1);
-        BAssertUtil.validateError(result, 0, "tainted value passed to untainted parameter 'secureIn'", 16, 20);
-    }
-
-=======
->>>>>>> 3f692eaa
-    @Test
     public void testObjectFunctionWithConstructor() {
         CompileResult result = BCompileUtil
                 .compile("test-src/taintchecking/propagation/object-functions-with-constructor.bal");
@@ -478,11 +461,7 @@
         CompileResult result = BCompileUtil
                 .compile("test-src/taintchecking/propagation/object-functions-with-constructor-negative.bal");
         Assert.assertEquals(result.getDiagnostics().length, 1);
-<<<<<<< HEAD
-        BAssertUtil.validateError(result, 0, "tainted value passed to untainted parameter 'secureIn'", 22, 20);
-=======
-        BAssertUtil.validateError(result, 0, "tainted value passed to sensitive parameter 'secureIn'", 21, 20);
->>>>>>> 3f692eaa
+        BAssertUtil.validateError(result, 0, "tainted value passed to untainted parameter 'secureIn'", 21, 20);
     }
 
     @Test
