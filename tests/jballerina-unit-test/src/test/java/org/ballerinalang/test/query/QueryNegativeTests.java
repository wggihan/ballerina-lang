/*
 *  Copyright (c) 2020, WSO2 Inc. (http://www.wso2.org) All Rights Reserved.
 *
 *  WSO2 Inc. licenses this file to you under the Apache License,
 *  Version 2.0 (the "License"); you may not use this file except
 *  in compliance with the License.
 *  You may obtain a copy of the License at
 *
 *    http://www.apache.org/licenses/LICENSE-2.0
 *
 *  Unless required by applicable law or agreed to in writing,
 *  software distributed under the License is distributed on an
 *  "AS IS" BASIS, WITHOUT WARRANTIES OR CONDITIONS OF ANY
 *  KIND, either express or implied.  See the License for the
 *  specific language governing permissions and limitations
 *  under the License.
 */

package org.ballerinalang.test.query;

import org.ballerinalang.test.util.BCompileUtil;
import org.ballerinalang.test.util.CompileResult;
import org.testng.Assert;
import org.testng.annotations.Test;

import static org.ballerinalang.test.util.BAssertUtil.validateError;

/**
 * Negative test cases for query expressions.
 *
 * @since 1.2.0
 */
public class QueryNegativeTests {

    @Test
    public void testFromClauseWithInvalidType() {
        CompileResult compileResult = BCompileUtil.compile("test-src/query/query-semantics-native.bal");
<<<<<<< HEAD
        Assert.assertEquals(compileResult.getErrorCount(), 7);
        int index = 0;

        BAssertUtil.validateError(compileResult, index++,
                "incompatible types: expected 'Person', found 'Teacher'",
                21, 18);

        BAssertUtil.validateError(compileResult, index++,
                "invalid operation: type 'Teacher' does not support field access for non-required " +
                        "field 'lastName'",
                24, 30);

        BAssertUtil.validateError(compileResult, index++,
                "invalid operation: type 'Teacher' does not support field access for non-required " +
                        "field 'age'",
                25, 25);

        BAssertUtil.validateError(compileResult, index++,
                "unknown type 'XYZ'",
                40, 18);

        BAssertUtil.validateError(compileResult, index++,
                "incompatible types: 'int' is not an iterable collection",
                59, 32);

        BAssertUtil.validateError(compileResult, index++,
                "incompatible types: expected 'boolean', found 'int'",
                60, 19);

        BAssertUtil.validateError(compileResult, index++,
                "incompatible types: expected 'Person', found 'int'",
                61, 20);

=======
        Assert.assertEquals(compileResult.getErrorCount(), 5);
        int index = 0;

        validateError(compileResult, index++, "incompatible types: expected 'Person', found 'Teacher'",
                                  21, 18);
        validateError(compileResult, index++, "invalid operation: type 'Teacher' does not support field access for " +
                              "non-required field 'lastName'", 24, 30);
        validateError(compileResult, index++, "invalid operation: type 'Teacher' does not support field access for " +
                              "non-required field 'age'", 25, 25);
        validateError(compileResult, index++, "unknown type 'XYZ'", 40, 18);
        validateError(compileResult, index, "undefined field 'lastName' in record 'Teacher'", 60, 20);
>>>>>>> fc9a9b57
    }
}<|MERGE_RESOLUTION|>--- conflicted
+++ resolved
@@ -35,41 +35,6 @@
     @Test
     public void testFromClauseWithInvalidType() {
         CompileResult compileResult = BCompileUtil.compile("test-src/query/query-semantics-native.bal");
-<<<<<<< HEAD
-        Assert.assertEquals(compileResult.getErrorCount(), 7);
-        int index = 0;
-
-        BAssertUtil.validateError(compileResult, index++,
-                "incompatible types: expected 'Person', found 'Teacher'",
-                21, 18);
-
-        BAssertUtil.validateError(compileResult, index++,
-                "invalid operation: type 'Teacher' does not support field access for non-required " +
-                        "field 'lastName'",
-                24, 30);
-
-        BAssertUtil.validateError(compileResult, index++,
-                "invalid operation: type 'Teacher' does not support field access for non-required " +
-                        "field 'age'",
-                25, 25);
-
-        BAssertUtil.validateError(compileResult, index++,
-                "unknown type 'XYZ'",
-                40, 18);
-
-        BAssertUtil.validateError(compileResult, index++,
-                "incompatible types: 'int' is not an iterable collection",
-                59, 32);
-
-        BAssertUtil.validateError(compileResult, index++,
-                "incompatible types: expected 'boolean', found 'int'",
-                60, 19);
-
-        BAssertUtil.validateError(compileResult, index++,
-                "incompatible types: expected 'Person', found 'int'",
-                61, 20);
-
-=======
         Assert.assertEquals(compileResult.getErrorCount(), 5);
         int index = 0;
 
@@ -81,6 +46,5 @@
                               "non-required field 'age'", 25, 25);
         validateError(compileResult, index++, "unknown type 'XYZ'", 40, 18);
         validateError(compileResult, index, "undefined field 'lastName' in record 'Teacher'", 60, 20);
->>>>>>> fc9a9b57
     }
 }