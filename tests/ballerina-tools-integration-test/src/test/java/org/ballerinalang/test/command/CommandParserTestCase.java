--- conflicted
+++ resolved
@@ -78,14 +78,6 @@
         outLogLeecher.waitForText(2000);
     }
 
-<<<<<<< HEAD
-    @Test (description = "Test unknown commands", dataProvider = "invalidCommands")
-    public void testUnknownCommand(String unknownCmd) throws BallerinaTestException {
-        LogLeecher errLogLeecher = new LogLeecher("ballerina: unknown command '" + unknownCmd + "'");
-        serverInstance.addErrorLogLeecher(errLogLeecher);
-        serverInstance.runMain(new String[0], null, unknownCmd);
-        errLogLeecher.waitForText(2000);
-=======
     @Test(description = "Test option param ordering not being enforced for non run command")
     public void testBuildWithOutputOptionAfterSource() throws Exception {
         Path targetDirPath = tempProjectDirectory.resolve("target");
@@ -106,7 +98,14 @@
         serverInstance.runMain(clientArgs, null, "build", tempProjectDirectory.toString());
         Path generatedBalx = targetDirPath.resolve("order_test_two.balx");
         Assert.assertTrue(Files.exists(generatedBalx));
->>>>>>> 9dd8fff5
+    }
+
+    @Test (description = "Test unknown commands", dataProvider = "invalidCommands")
+    public void testUnknownCommand(String unknownCmd) throws BallerinaTestException {
+        LogLeecher errLogLeecher = new LogLeecher("ballerina: unknown command '" + unknownCmd + "'");
+        serverInstance.addErrorLogLeecher(errLogLeecher);
+        serverInstance.runMain(new String[0], null, unknownCmd);
+        errLogLeecher.waitForText(2000);
     }
 
     @AfterMethod
