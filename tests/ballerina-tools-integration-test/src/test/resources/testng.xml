<?xml version="1.0" encoding="UTF-8"?>
<!--
 ~ Copyright (c) 2016, WSO2 Inc. (http://www.wso2.org) All Rights Reserved.
 ~
 ~ Licensed under the Apache License, Version 2.0 (the "License");
 ~ you may not use this file except in compliance with the License.
 ~ You may obtain a copy of the License at
 ~
 ~      http://www.apache.org/licenses/LICENSE-2.0
 ~
 ~ Unless required by applicable law or agreed to in writing, software
 ~ distributed under the License is distributed on an "AS IS" BASIS,
 ~ WITHOUT WARRANTIES OR CONDITIONS OF ANY KIND, either express or implied.
 ~ See the License for the specific language governing permissions and
 ~ limitations under the License.
-->

<!DOCTYPE suite SYSTEM "http://testng.org/testng-1.0.dtd" >

<suite name="Ballerina-Test-Suite">
    <listeners>
        <listener class-name="org.ballerinalang.test.listener.TestExecutionListener"/>
        <listener class-name="org.ballerinalang.test.listener.TestNGListener"/>
    </listeners>

    <test name="ballerina-packaging-sample-tests" preserve-order="true" parallel="false">
        <classes>
            <class name="org.ballerinalang.test.packaging.PackagingTestCase"/>
            <class name="org.ballerinalang.test.packaging.PackagingInitTestCase"/>
            <class name="org.ballerinalang.test.packaging.grpc.ServicePackagingTestCase"/>
            <class name="org.ballerinalang.test.packaging.PackagingSingleBalBuildTestCase"/>
        </classes>
    </test>

<<<<<<< HEAD
    <test name="ballerina-run-tests" preserve-order="true" parallel="false">
        <packages>
            <package name="org.ballerinalang.test.run.*"/>
=======
    <test name="ballerina-cli-parsing-tests" preserve-order="true" parallel="false">
        <packages>
            <package name="org.ballerinalang.test.command.*"/>
>>>>>>> 6166f10b
        </packages>
    </test>

</suite><|MERGE_RESOLUTION|>--- conflicted
+++ resolved
@@ -32,16 +32,15 @@
         </classes>
     </test>
 
-<<<<<<< HEAD
+    <test name="ballerina-cli-parsing-tests" preserve-order="true" parallel="false">
+        <packages>
+            <package name="org.ballerinalang.test.command.*"/>
+        </packages>
+    </test>
+
     <test name="ballerina-run-tests" preserve-order="true" parallel="false">
         <packages>
             <package name="org.ballerinalang.test.run.*"/>
-=======
-    <test name="ballerina-cli-parsing-tests" preserve-order="true" parallel="false">
-        <packages>
-            <package name="org.ballerinalang.test.command.*"/>
->>>>>>> 6166f10b
         </packages>
     </test>
-
 </suite>