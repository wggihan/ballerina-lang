--- conflicted
+++ resolved
@@ -59,10 +59,16 @@
     MessageManager.prototype.updateActivatedTarget = function (target) {
         if (!_.isUndefined(target)) {
             this.getMessageSource().setConnector(target);
-            this.getMessageSource().setActionName(this.getMessageSource().getActionName());
+            //this.getMessageSource().setActionName(this.getMessageSource().getActionName());
             this.getMessageSource().setActionPackageName(target.getConnectorPkgName());
             this.getMessageSource().setActionConnectorName(target.getConnectorName());
             this.getMessageSource().setConnectorVariableReference(target.getConnectorVariable());
+            //set the right hand expression to set the statement string of the assignment-statement containing the
+            //action invocation expression. This is to keep action invocation statement UI and source-gen in sync
+            //when action invocation is configured
+            if (BallerinaASTFactory.isRightOperandExpression(rightOp = this.getMessageSource().getParent())){
+                rightOp.setRightOperandExpressionString(this.getMessageSource().getExpression());
+            }
         }
     };
 
@@ -179,21 +185,7 @@
             var endPoint = new Point(tempLine.attr("x2"),tempLine.attr("y2"));
 
             if(self.isAtValidDropTarget()){
-<<<<<<< HEAD
                 self.updateActivatedTarget(self.getActivatedDropTarget());
-=======
-                var connectorReference = self.getActivatedDropTarget();
-                self.getMessageSource().setConnector(connectorReference);
-                self.getMessageSource().setActionPackageName(connectorReference.getConnectorPkgName());
-                self.getMessageSource().setActionConnectorName(connectorReference.getConnectorName());
-                self.getMessageSource().setConnectorVariableReference(connectorReference.getConnectorVariable());
-                //set the right hand expression to set the statement string of the assignment-statement containing the
-                //action invocation expression. This is to keep action invocation statement UI and source-gen in sync
-                //when action invocation is configured
-                if (BallerinaASTFactory.isRightOperandExpression(rightOp = self.getMessageSource().getParent())){
-                    rightOp.setRightOperandExpressionString(self.getMessageSource().getExpression());
-                }
->>>>>>> 2d847c06
             }
             tempLine.remove();
             arrowPoint.remove();
