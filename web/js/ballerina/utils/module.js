--- conflicted
+++ resolved
@@ -15,18 +15,11 @@
  * specific language governing permissions and limitations
  * under the License.
  */
-<<<<<<< HEAD
-define(['./ace-mode', './ace-formatter'],
-    function (AceMode, AceFormatter) {
+define(['./ace-mode','./dropdown', './ace-formatter'],
+    function (AceMode, Dropdown, AceFormatter) {
         return  {
             AceMode: AceMode,
+            Dropdown: Dropdown,
             AceFormatter: AceFormatter
-=======
-define(['./ace-mode', './dropdown'],
-    function (AceMode, Dropdown) {
-        return  {
-            AceMode: AceMode,
-            Dropdown: Dropdown
->>>>>>> a7bc7b25
         }
     });
