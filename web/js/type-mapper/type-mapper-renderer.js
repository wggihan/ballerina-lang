--- conflicted
+++ resolved
@@ -59,11 +59,7 @@
         var viewId = this.placeHolderName;
         var jsPlumbInst = this.jsPlumbInstance;
 
-<<<<<<< HEAD
         this.jsPlumbInstance.bind('dblclick', function (connection, e) {
-=======
-        jsPlumb.bind('dblclick', function (connection) {
->>>>>>> 052b349f
             var sourceParts = connection.sourceId.split(separator);
             var targetParts = connection.targetId.split(separator);
             var sourceId = sourceParts.slice(0, 6).join(separator);
@@ -96,13 +92,8 @@
             onDisconnectCallback(PropertyConnection);
         });
 
-<<<<<<< HEAD
         this.jsPlumbInstance.bind('connection', function (info, ev) {
             positionFunc(viewId, jsPlumbInst);
-=======
-        jsPlumb.bind('connection', function () {
-            positionFunc(viewId);
->>>>>>> 052b349f
         });
     };
 
@@ -204,13 +195,8 @@
             this.addTargetProperty(funcContent, func.parameters[i].name, func.parameters[i].type);
         }
 
-<<<<<<< HEAD
-        this.addSourceProperty($('#' + func.name), "output", func.returnType);
-        this.dagrePosition(this.placeHolderName, this.jsPlumbInstance);
-=======
         this.addSourceProperty(funcContent, "output", func.returnType);
-        this.dagrePosition(this.placeHolderName);
->>>>>>> 052b349f
+        this.dagrePosition(this.placeHolderName,  this.jsPlumbInstance);
 
     };
 
@@ -241,11 +227,8 @@
         var seperator = this.idNameSeperator;
         var typeConverterObj = this.typeConverterView;
         var placeHolderName = this.placeHolderName;
-<<<<<<< HEAD
         var jsPlumbInst = this.jsPlumbInstance;
-=======
         var positionFunction = this.dagrePosition;
->>>>>>> 052b349f
 
         this.jsPlumbInstance.makeTarget(this.makeProperty(parentId, name, type), {
             maxConnections: 1,
@@ -308,11 +291,7 @@
             },
 
             onDrop: function () {
-<<<<<<< HEAD
-                this.dagrePosition(placeHolderName, jsPlumbInst);
-=======
-                positionFunction(placeHolderName);
->>>>>>> 052b349f
+                positionFunction(placeHolderName, jsPlumbInst);
             }
         });
     };
@@ -345,11 +324,7 @@
                     maxTypeHeight = nodeContent.width();
                 }
 
-<<<<<<< HEAD
-                g.setNode(n.id, {width: $("#" + n.id).width(), height: $("#" + n.id).height()});
-=======
                 g.setNode(n.id, {width: nodeContent.width() , height: nodeContent.height()});
->>>>>>> 052b349f
             }
             var edges = jsPlumbInstance.getAllConnections();
             for (var i = 0; i < edges.length; i++) {
@@ -363,12 +338,6 @@
             var maxYPosition = 0;
 
             // Applying the calculated layout
-<<<<<<< HEAD
-            g.nodes().forEach(function (v) {
-                if ($("#" + v).attr('class') == "func") {
-                    $("#" + v).css("left", g.node(v).x + "px");
-                    $("#" + v).css("top", g.node(v).y + "px");
-=======
             g.nodes().forEach(function(v) {
 
                 var node = $("#" + v);
@@ -376,7 +345,6 @@
                 if (node.attr('class') == "func") {
                     node.css("left", g.node(v).x + "px");
                     node.css("top", g.node(v).y + "px");
->>>>>>> 052b349f
                 }
 
                 if (g.node(v) != null && g.node(v).y > maxYPosition) {
