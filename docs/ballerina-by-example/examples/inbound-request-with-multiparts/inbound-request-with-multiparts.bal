--- conflicted
+++ resolved
@@ -13,23 +13,16 @@
         mime:Entity[] bodyParts = req.getMultiparts();
         int i = 0;
 
-        println("CONTENT TYPE OF TOP LEVEL ENTITY > " + req.getHeader("Content-Type"));
+        io:println("CONTENT TYPE OF TOP LEVEL ENTITY > " + req.getHeader("Content-Type"));
         //Loop through body parts
         while (i < lengthof bodyParts) {
             mime:Entity part = bodyParts[i];
-<<<<<<< HEAD
-            io:println("-----------------------------");
-            io:print("Content Type : ");
+            io:println("============================PART "+ i +"================================");
+            io:println("---------Content Type-------");
             io:println(part.contentType.toString());
-            io:println("-----------------------------");
-=======
-            println("============================PART "+ i +"================================");
-            println("---------Content Type-------");
-            println(part.contentType.toString());
-            println("----------Part Name---------");
-            println(part.contentDisposition.name);
-            println("------Body Part Content-----");
->>>>>>> 2ceb0382
+            io:println("----------Part Name---------");
+            io:println(part.contentDisposition.name);
+            io:println("------Body Part Content-----");
             handleContent(part);
             i = i + 1;
         }
@@ -42,33 +35,18 @@
 function handleContent (mime:Entity bodyPart) {
     string contentType = bodyPart.contentType.toString();
     if (mime:APPLICATION_XML == contentType || mime:TEXT_XML == contentType) {
-<<<<<<< HEAD
-        //Given a body part get it's xml content and io:print
-        io:println(mime:getXml(bodyPart));
-    } else if (mime:APPLICATION_JSON == contentType) {
-        //Given a body part get it's json content and io:print
-        io:println(mime:getJson(bodyPart));
-    } else if (mime:TEXT_PLAIN == contentType){
-        //Given a body part get it's text content and io:print
-        io:println(mime:getText(bodyPart));
-    } else if ("application/vnd.ms-powerpoint" == contentType) {
-        //Given a body part get it's content as a blob and write it to a file
-        writeToFile(mime:getBlob(bodyPart));
-        io:println("Content saved to file");
-=======
         //Extract xml data from body part and print
-        println(bodyPart.getXml());
+        io:println(bodyPart.getXml());
     } else if (mime:APPLICATION_JSON == contentType) {
         //Extract json data from body part and print
-        println(bodyPart.getJson());
+        io:println(bodyPart.getJson());
     } else if (mime:TEXT_PLAIN == contentType){
         //Extract text data from body part and print
-        println(bodyPart.getText());
+        io:println(bodyPart.getText());
     } else if ("application/vnd.ms-powerpoint" == contentType) {
         //Get a byte channel from body part and write content to a file
         writeToFile(bodyPart.getByteChannel());
-        println("Content saved to file");
->>>>>>> 2ceb0382
+        io:println("Content saved to file");
     }
 }
 
