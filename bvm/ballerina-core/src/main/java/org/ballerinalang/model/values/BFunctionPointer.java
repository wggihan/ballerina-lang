--- conflicted
+++ resolved
@@ -80,16 +80,12 @@
     }
 
     @Override
-<<<<<<< HEAD
-    public BValue copy(Map<BValue, BValue> refs) {
-=======
     public void stamp(BType type) {
 
     }
 
     @Override
-    public BValue copy() {
->>>>>>> 2578651b
+    public BValue copy(Map<BValue, BValue> refs) {
         return new BFunctionPointer(functionInfo);
     }
 }