/*
 * Copyright (c) 2016, WSO2 Inc. (http://wso2.com) All Rights Reserved.
 * <p>
 * WSO2 Inc. licenses this file to you under the Apache License,
 * Version 2.0 (the "License"); you may not use this file except
 * in compliance with the License.
 * You may obtain a copy of the License at
 * <p>
 * http://www.apache.org/licenses/LICENSE-2.0
 * <p>
 * Unless required by applicable law or agreed to in writing,
 * software distributed under the License is distributed on an
 * "AS IS" BASIS, WITHOUT WARRANTIES OR CONDITIONS OF ANY
 * KIND, either express or implied.  See the License for the
 * specific language governing permissions and limitations
 * under the License.
 */
package org.ballerinalang.model.values;

import org.ballerinalang.bre.bvm.CPU;
import org.ballerinalang.model.types.BField;
import org.ballerinalang.model.types.BJSONType;
import org.ballerinalang.model.types.BMapType;
import org.ballerinalang.model.types.BRecordType;
import org.ballerinalang.model.types.BStructureType;
import org.ballerinalang.model.types.BType;
import org.ballerinalang.model.types.BTypes;
import org.ballerinalang.model.types.TypeTags;
import org.ballerinalang.model.util.Flags;
import org.ballerinalang.model.util.JsonGenerator;
import org.ballerinalang.persistence.serializable.SerializableState;
import org.ballerinalang.persistence.serializable.reftypes.Serializable;
import org.ballerinalang.persistence.serializable.reftypes.SerializableRefType;
import org.ballerinalang.persistence.serializable.reftypes.impl.SerializableBMap;
import org.ballerinalang.util.exceptions.BLangFreezeException;
import org.ballerinalang.util.exceptions.BallerinaException;

import java.io.ByteArrayOutputStream;
import java.io.IOException;
import java.util.Arrays;
import java.util.Collection;
import java.util.HashMap;
import java.util.Iterator;
import java.util.LinkedHashMap;
import java.util.Map;
import java.util.Set;
import java.util.StringJoiner;
import java.util.concurrent.locks.Lock;
import java.util.concurrent.locks.ReadWriteLock;
import java.util.concurrent.locks.ReentrantReadWriteLock;

import static org.ballerinalang.model.util.FreezeUtils.handleInvalidUpdate;
import static org.ballerinalang.model.util.FreezeUtils.isOpenForFreeze;

/**
 * {@code MapType} represents a map.
 * @param <K> Key
 * @param <V> Value
 * @since 0.8.0
 */
@SuppressWarnings("rawtypes")
public class BMap<K, V extends BValue> implements BRefType, BCollection, Serializable {

    private LinkedHashMap<K, V> map;
    private final ReadWriteLock lock = new ReentrantReadWriteLock();
    private final Lock readLock = lock.readLock();
    private final Lock writeLock = lock.writeLock();
    private BType type = BTypes.typeMap;
    private HashMap<String, Object> nativeData = new HashMap<>();
    private volatile CPU.FreezeStatus freezeStatus = new CPU.FreezeStatus(CPU.FreezeStatus.State.UNFROZEN);

    public BMap() {
        map =  new LinkedHashMap<>();
    }

    public BMap(BType type) {
        this.map = new LinkedHashMap<>();
        this.type = type;
    }

    /**
     * Retrieve the value for the given key from map.
     * A null will be returned if the key does not exists.
     *
     * @param key key used to get the value
     * @return value
     */
    public V get(K key) {
        readLock.lock();
        try {
            return map.get(key);
        } finally {
            readLock.unlock();
        }
    }

    /**
     * Retrieve the value for the given key from map.
     * A {@code BallerinaException} will be thrown if the key does not exists.
     *
     * @param key key used to get the value
     * @return value
     */
    public V getIfExist(K key) {
        readLock.lock();
        try {
            if (!map.containsKey(key)) {
                throw new BallerinaException("cannot find key '" + key + "'");
            }
            return map.get(key);
        } finally {
            readLock.unlock();
        }
    }

    /**
     * Retrieve the value for the given key from map.
     *
     * @param key key used to get the value
     * @param except flag indicating whether to throw an exception if the key does not exists
     * @return value
     */
    public V get(K key, boolean except) {
        readLock.lock();
        try {
            if (!map.containsKey(key) && except) {
                throw new BallerinaException("cannot find key '" + key + "'");
            }
            return map.get(key);
        } finally {
            readLock.unlock();
        }
    }

    /**
     * Insert a key value pair into the map.
     * @param key key related to the value
     * @param value value related to the key
     */
    public void put(K key, V value) {
        writeLock.lock();
        try {
            if (freezeStatus.getState() != CPU.FreezeStatus.State.UNFROZEN) {
                handleInvalidUpdate(freezeStatus.getState());
            }

            map.put(key, value);
        } finally {
            writeLock.unlock();
        }
    }

    /**
     * Clear map entries.
     */
    public void clear() {
        writeLock.lock();
        try {
            if (freezeStatus.getState() != CPU.FreezeStatus.State.UNFROZEN) {
                handleInvalidUpdate(freezeStatus.getState());
            }

            map.clear();
        } finally {
            writeLock.unlock();
        }
    }

    /**
     * Check existence of a key of a map.
     *
     * @param key key of the map item
     * @return returns boolean true if key exists
     */
    public boolean hasKey(K key) {
        readLock.lock();
        try {
            return map.containsKey(key);
        } finally {
            readLock.unlock();
        }
    }

    /**
     * Retrieve the internal map.
     * @return map
     */
    public LinkedHashMap<K, V> getMap() {
        return map;
    }

    /**
     * Get the size of the map.
     * @return returns the size of the map
     */
    public int size() {
        readLock.lock();
        try {
            return map.size();
        } finally {
            readLock.unlock();
        }
    }

    /**
     * Remove an item from the map.
     *
     * @param key key of the item to be removed
     * @return boolean to indicate whether given key is removed.
     */
    public boolean remove(K key) {
        writeLock.lock();
        try {
            if (freezeStatus.getState() != CPU.FreezeStatus.State.UNFROZEN) {
                handleInvalidUpdate(freezeStatus.getState());
            }

            boolean hasKey = map.containsKey(key);
            if (hasKey) {
                map.remove(key);
            }
            return hasKey;
        } finally {
            writeLock.unlock();
        }
    }

    /**
     * Retrieve the keys related to this map as an array.
     *
     * @return keys as an array
     */
    public K[] keys() {
        readLock.lock();
        try {
            Set<K> keys = map.keySet();
            return (K[]) keys.toArray(new String[keys.size()]);
        } finally {
            readLock.unlock();
        }
    }

    /**
     * Retrieve the value in the map as an array.
     *
     * @return values as an array
     */
    public V[] values() {
        readLock.lock();
        try {
            Collection<V> values = map.values();
            return (V[]) values.toArray(new BRefType[values.size()]);
        } finally {
            readLock.unlock();
        }
    }

    /**
     * Return true if this map is empty.
     *
     * @return Flag indicating whether the map is empty or not
     */
    public boolean isEmpty() {
        readLock.lock();
        try {
            return map.size() == 0;
        } finally {
            readLock.unlock();
        }
    }

    @Override
    public Object value() {
        return null;
    }

    @Override
    public String stringValue() {
        readLock.lock();
        StringJoiner sj = new StringJoiner(", ", "{", "}");
        try {
            switch (type.getTag()) {
                case TypeTags.OBJECT_TYPE_TAG:
                    for (BField field : ((BStructureType) this.type).getFields()) {
                        if (!Flags.isFlagOn(field.flags, Flags.PUBLIC)) {
                            continue;
                        }
                        String fieldName = field.getFieldName();
                        V fieldVal = get((K) fieldName);
                        sj.add(fieldName + ":" + getStringValue(fieldVal));
                    }
                    break;
                case TypeTags.JSON_TAG:
                    return getJSONString();
                default:
                    String keySeparator = type.getTag() == TypeTags.MAP_TAG ? "\"" : "";
                    for (Iterator<Map.Entry<K, V>> i = map.entrySet().iterator(); i.hasNext();) {
                        String key;
                        Map.Entry<K, V> e = i.next();
                        key = keySeparator + (String) e.getKey() + keySeparator;
                        V value = e.getValue();
                        sj.add(key + ":" + getStringValue(value));
                    }
                    break;
            }
            return sj.toString();
        } finally {
            readLock.unlock();
        }
    }

    /**
     * String value with all the fields irrespective of the access modifiers.
     * Non-public fields of an object will also be stringified.
     *
     * @return string value
     */
    public String absoluteStringValue() {
        readLock.lock();
        StringJoiner sj = new StringJoiner(", ", "{", "}");
        try {
            switch (type.getTag()) {
                case TypeTags.OBJECT_TYPE_TAG:
                    Arrays.stream(((BStructureType) this.type).getFields()).map(BField::getFieldName).
                            forEach(fieldName -> {
                                V fieldVal = get((K) fieldName);
                                sj.add(fieldName + ":" + getStringValue(fieldVal));
                            });
                    break;
                case TypeTags.JSON_TAG:
                    return getJSONString();
                default:
                    String keySeparator = type.getTag() == TypeTags.MAP_TAG ? "\"" : "";
                    map.forEach((mapKey, value) -> {
                        String key = keySeparator + mapKey + keySeparator;
                        sj.add(key + ":" + getStringValue(value));
                    });
                    break;
            }
            return sj.toString();
        } finally {
            readLock.unlock();
        }
    }

    @Override
    public BType getType() {
        return this.type;
    }

    @Override
<<<<<<< HEAD
    public BValue copy(Map<BValue, BValue> refs) {
=======
    public void stamp(BType type) {
        if (type.getTag() == TypeTags.JSON_TAG && ((BJSONType) type).getConstrainedType() != null) {
            this.stamp(((BJSONType) type).getConstrainedType());
        } else if (type.getTag() == TypeTags.MAP_TAG) {
            for (Object mapEntry : this.values()) {
                ((BValue) mapEntry).stamp(((BMapType) type).getConstrainedType());
            }
        } else if (type.getTag() == TypeTags.RECORD_TYPE_TAG) {
            Map<String, BType> targetTypeField = new HashMap<>();
            BType restFieldType = ((BRecordType) type).restFieldType;

            for (BField field : ((BStructureType) type).getFields()) {
                targetTypeField.put(field.getFieldName(), field.fieldType);
            }

            for (Map.Entry valueEntry : this.getMap().entrySet()) {
                String fieldName = valueEntry.getKey().toString();
                ((BValue) valueEntry.getValue()).stamp(targetTypeField.getOrDefault(fieldName, restFieldType));
            }
        } else if (type.getTag() == TypeTags.UNION_TAG) {
            return;
        }

        this.type = type;
    }

    @Override
    public BValue copy() {
>>>>>>> 2578651b
        readLock.lock();
        try {
            if (isFrozen()) {
                return this;
            }

            if (refs.containsKey(this)) {
                return refs.get(this);
            }

            BMap<K, BValue> newMap = new BMap<>(type);
            refs.put(this, newMap);
            for (Map.Entry<K, V> entry: map.entrySet()) {
                BValue value = entry.getValue();
                newMap.put(entry.getKey(), value == null ? null : value.copy(refs));
            }
            return newMap;
        } finally {
            readLock.unlock();
        }
    }

    @Override
    public BIterator newIterator() {
        return new BMapIterator<>(this);
    }

    @Override
    public SerializableRefType serialize(SerializableState state) {
        return new SerializableBMap<>(this, state);
    }

    /**
     * {@code {@link BMapIterator}} provides iterator implementation for map values.
     *
     * @since 0.96.0
     */
    static class BMapIterator<K, V extends BValue> implements BIterator {

        BMap<K, V> collection;
        Iterator<Map.Entry<K, V>> iterator;

        BMapIterator(BMap<K, V> value) {
            collection = value;
            iterator = new LinkedHashMap<>(value.map).entrySet().iterator();
        }

        @Override
        public BValue[] getNext(int arity) {
            Map.Entry<K, V> next = iterator.next();
            if (arity == 1) {
                return new BValue[] {next.getValue()};
            }
            return new BValue[] {new BString((String) next.getKey()), next.getValue()};
        }

        @Override
        public boolean hasNext() {
            return iterator.hasNext();
        }
    }

    /**
     * Add natively accessible data.
     *
     * @param key key to store data with
     * @param data data to be stored
     */
    public void addNativeData(String key, Object data) {
        this.nativeData.put(key, data);
    }

    /**
     * Get natively accessible data.
     *
     * @param key key by which data was stored
     * @return data which was stored with given key or null if no value corresponding to key
     */
    public Object getNativeData(String key) {
        return this.nativeData.get(key);
    }

    @Override
    public String toString() {
        return stringValue();
    }

    /**
     * Get natively accessible data.
     *
     * @return map of the native data
     */
    public HashMap<String, Object> getNativeData() {
        return nativeData;
    }

    /**
     * {@inheritDoc}
     */
    @Override
    public synchronized void attemptFreeze(CPU.FreezeStatus freezeStatus) {
        if (this.type.getTag() == TypeTags.OBJECT_TYPE_TAG) {
            throw new BLangFreezeException("'freeze()' not allowed on '" + getType() + "'");
        }

        if (isOpenForFreeze(this.freezeStatus, freezeStatus)) {
            this.freezeStatus = freezeStatus;
            map.values().forEach(val -> {
                if (val != null) {
                    val.attemptFreeze(freezeStatus);
                }
            });
        }
    }

    /**
     * {@inheritDoc}
     */
    @Override
    public synchronized boolean isFrozen() {
        return this.freezeStatus.isFrozen();
    }

    private String getStringValue(V value) {
        if (value == null) {
            return null;
        } else if (value instanceof BString) {
            return "\"" + value.stringValue() + "\"";
        } else {
            return value.stringValue();
        }
    }

    private String getJSONString() {
        ByteArrayOutputStream byteOut = new ByteArrayOutputStream();
        JsonGenerator gen = new JsonGenerator(byteOut);
        try {
            gen.serialize(this);
            gen.flush();
        } catch (IOException e) {
            throw new BallerinaException("Error in converting JSON to a string: " + e.getMessage(), e);
        }
        return new String(byteOut.toByteArray());
    }
}<|MERGE_RESOLUTION|>--- conflicted
+++ resolved
@@ -349,9 +349,6 @@
     }
 
     @Override
-<<<<<<< HEAD
-    public BValue copy(Map<BValue, BValue> refs) {
-=======
     public void stamp(BType type) {
         if (type.getTag() == TypeTags.JSON_TAG && ((BJSONType) type).getConstrainedType() != null) {
             this.stamp(((BJSONType) type).getConstrainedType());
@@ -379,8 +376,7 @@
     }
 
     @Override
-    public BValue copy() {
->>>>>>> 2578651b
+    public BValue copy(Map<BValue, BValue> refs) {
         readLock.lock();
         try {
             if (isFrozen()) {
