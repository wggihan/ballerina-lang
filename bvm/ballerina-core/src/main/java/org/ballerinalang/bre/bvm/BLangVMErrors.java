/*
*   Copyright (c) 2017, WSO2 Inc. (http://www.wso2.org) All Rights Reserved.
*
*  WSO2 Inc. licenses this file to you under the Apache License,
*  Version 2.0 (the "License"); you may not use this file except
*  in compliance with the License.
*  You may obtain a copy of the License at
*
*    http://www.apache.org/licenses/LICENSE-2.0
*
* Unless required by applicable law or agreed to in writing,
* software distributed under the License is distributed on an
* "AS IS" BASIS, WITHOUT WARRANTIES OR CONDITIONS OF ANY
* KIND, either express or implied.  See the License for the
* specific language governing permissions and limitations
* under the License.
*/
package org.ballerinalang.bre.bvm;

import org.ballerinalang.bre.Context;
import org.ballerinalang.connector.api.BallerinaConnectorException;
import org.ballerinalang.model.types.BErrorType;
import org.ballerinalang.model.types.BTypes;
import org.ballerinalang.model.types.TypeTags;
import org.ballerinalang.model.values.BError;
import org.ballerinalang.model.values.BInteger;
import org.ballerinalang.model.values.BMap;
import org.ballerinalang.model.values.BRefValueArray;
import org.ballerinalang.model.values.BValue;
import org.ballerinalang.util.codegen.CallableUnitInfo;
import org.ballerinalang.util.codegen.LineNumberInfo;
import org.ballerinalang.util.codegen.PackageInfo;
import org.ballerinalang.util.codegen.ProgramFile;
import org.ballerinalang.util.codegen.ResourceInfo;
import org.ballerinalang.util.codegen.StructureTypeInfo;

import java.util.List;
<<<<<<< HEAD
=======
import java.util.Optional;
>>>>>>> 87c9f5c8

import static org.ballerinalang.util.BLangConstants.BALLERINA_BUILTIN_PKG;
import static org.ballerinalang.util.BLangConstants.BALLERINA_RUNTIME_PKG;

/**
 * Util Class for handling Error in Ballerina VM.
 *
 * @since 0.88
 */
public class BLangVMErrors {

    private static final String DEFAULT_PKG_PATH = ".";
    private static final String MSG_CALL_FAILED = "call failed";
    private static final String MSG_CALL_CANCELLED = "call cancelled";
    public static final String STRUCT_GENERIC_ERROR = "error";
    private static final String NULL_REF_EXCEPTION = "NullReferenceException";
    public static final String STRUCT_CALL_STACK_ELEMENT = "CallStackElement";
    public static final String CALL_FAILED_EXCEPTION = "CallFailedException";
    public static final String TRANSACTION_ERROR = "TransactionError";
    public static final String ERROR_MESSAGE_FIELD = "message";
    public static final String ERROR_CAUSE_FIELD = "cause";
    public static final String ERROR_CAUSE_ARRAY_FIELD = "causes";
    public static final String STACK_FRAME_CALLABLE_NAME = "callableName";
    public static final String STACK_FRAME_PACKAGE_NAME = "moduleName";
    public static final String STACK_FRAME_FILE_NAME = "fileName";
    public static final String STACK_FRAME_LINE_NUMBER = "lineNumber";
    
    /**
     * Create error Struct from given error reason.
     *
     * @param context current Context
     * @param reason error reason
     * @return generated error
     */
    public static BError createError(Context context, String reason) {
        return createError(context, true, reason);
    }

    public static BError createError(WorkerExecutionContext context, String message) {
        return generateError(context, true, message);
    }

    /**
     * Create error Struct from given reason.
     *
     * @param context         current Context
     * @param attachCallStack attach Call Stack
     * @param reason         error reason
     * @return generated error
     */
    public static BError createError(Context context, boolean attachCallStack, String reason) {
        return generateError(context.getProgramFile(), context.getCallableUnitInfo(), attachCallStack, reason);
    }

    public static BError createError(Context context, boolean attachCallStack, BErrorType errorType, String reason,
            BMap<String, BValue> details) {
        return generateError(context.getProgramFile(), context.getCallableUnitInfo(), attachCallStack, errorType,
                reason, details);
    }

    /* Custom errors messages */

    public static BError createTypeCastError(WorkerExecutionContext context, String sourceType, 
            String targetType) {
        String errorMessage = "'" + sourceType + "' cannot be cast to '" + targetType + "'";
        return createError(context, errorMessage);
    }

    public static BError createTypeConversionError(WorkerExecutionContext context, String errorMessage) {
        return createError(context, errorMessage);
    }

    /* Type Specific Errors */

    static BError createNullRefException(Context context) {
        return generateError(context.getProgramFile(), context.getCallableUnitInfo(), true, NULL_REF_EXCEPTION);
    }

    public static BError createNullRefException(WorkerExecutionContext context) {
        return generateError(context, true, NULL_REF_EXCEPTION);
    }

    static BError createCallFailedException(WorkerExecutionContext context, List<BError> errors) {
        BMap<String, BValue> details = new BMap<>(BTypes.typeMap);
        if (!errors.isEmpty()) {
            details.put(ERROR_CAUSE_FIELD, errors.iterator().next());
            details.put(ERROR_CAUSE_ARRAY_FIELD, createErrorCauseArray(errors));
        }
        return generateError(context, true, MSG_CALL_FAILED, details);
    }

    static BError createCallCancelledException(WorkerExecutionContext context) {
        return generateError(context, true, MSG_CALL_CANCELLED);
    }

    /* Private Util Methods */

    private static BRefValueArray createErrorCauseArray(List<BError> errors) {
        BRefValueArray result = new BRefValueArray();
        long i = 0;
        for (BError entry : errors) {
            result.add(i, entry);
            i++;
        }
        return result;
    }

    private static BError generateError(WorkerExecutionContext context, boolean attachCallStack, String reason) {
        BMap<String, BValue> details = new BMap<>(BTypes.typeMap);
        return generateError(context, attachCallStack, BTypes.typeError, reason, details);
    }

    private static BError generateError(WorkerExecutionContext context, boolean attachCallStack, String reason,
            BMap<String, BValue> details) {
        return generateError(context, attachCallStack, BTypes.typeError, reason, details);
    }

    private static BError generateError(WorkerExecutionContext context, boolean attachCallStack, BErrorType type,
            String reason, BMap<String, BValue> details) {
        BError error = new BError(type, reason, details);
        if (attachCallStack) {
            attachStackFrame(error, context);
        }
        return error;
    }

    private static BError generateError(ProgramFile programFile, CallableUnitInfo callableUnitInfo,
            boolean attachCallStack, String reason) {
<<<<<<< HEAD
        BMap<String, BValue> details = new BMap<>(BTypes.typeMap);
        return generateError(programFile, callableUnitInfo, attachCallStack, BTypes.typeError, reason, details);
=======
        return generateError(programFile, callableUnitInfo, attachCallStack, BTypes.typeError, reason, null);
>>>>>>> 87c9f5c8
    }

    private static BError generateError(ProgramFile programFile, CallableUnitInfo callableUnitInfo,
            boolean attachCallStack, String reason, BMap<String, BValue> details) {
        return generateError(programFile, callableUnitInfo, attachCallStack, BTypes.typeError, reason, details);
    }

    private static BError generateError(ProgramFile programFile, CallableUnitInfo callableUnitInfo,
            boolean attachCallStack, BErrorType type, String reason, BMap<String, BValue> details) {
<<<<<<< HEAD
        BError error = new BError(type, reason, details);
=======
        BMap<String, BValue> detailMap = Optional.ofNullable(details).orElse(new BMap<>(BTypes.typeMap));
        BError error = new BError(type, Optional.ofNullable(reason).orElse(""), detailMap);
>>>>>>> 87c9f5c8
        if (attachCallStack) {
            attachStackFrame(programFile, error, callableUnitInfo);
        }
        return error;
    }

    public static void attachStackFrame(BError error, WorkerExecutionContext context) {
        error.stackElement = getStackFrame(context);
    }

    public static void attachStackFrame(ProgramFile programFile, BError error,
                                        CallableUnitInfo callableUnitInfo) {
        error.stackElement = getStackFrame(programFile, callableUnitInfo, 0);
    }

    public static BRefValueArray generateCallStack(WorkerExecutionContext context, CallableUnitInfo nativeCUI) {
        BRefValueArray callStack = new BRefValueArray();
        long index = 0;
        if (nativeCUI != null) {
            callStack.add(index, getStackFrame(context.programFile, nativeCUI, 0));
            index++;
        }
        while (!context.isRootContext()) {
            callStack.add(index, getStackFrame(context));
            context = context.parent;
            index++;
        }
        return callStack;
    }

    public static BMap<String, BValue> getStackFrame(ProgramFile programFile, CallableUnitInfo callableUnitInfo,
                                                     int ip) {
        if (callableUnitInfo == null) {
            return null;
        }
        
        PackageInfo runtimePackage = programFile.getPackageInfo(BALLERINA_RUNTIME_PKG);
        StructureTypeInfo typeInfo = runtimePackage.getStructInfo(STRUCT_CALL_STACK_ELEMENT);
        if (typeInfo == null || typeInfo.getType().getTag() != TypeTags.RECORD_TYPE_TAG) {
            throw new BallerinaConnectorException("record - " + STRUCT_CALL_STACK_ELEMENT + " does not exist");
        }

        int currentIP = ip - 1;
        Object[] values;
        values = new Object[4];

        String parentScope = "";
        if (callableUnitInfo instanceof ResourceInfo) {
            parentScope = ((ResourceInfo) callableUnitInfo).getServiceInfo().getName() + ".";
        }

        values[0] = parentScope + callableUnitInfo.getName();
        values[1] = callableUnitInfo.getPkgPath();
        if (callableUnitInfo.isNative()) {
            values[2] = "<native>";
            values[3] = 0;
        } else {
            LineNumberInfo lineNumberInfo = callableUnitInfo.getPackageInfo().getLineNumberInfo(currentIP);
            if (lineNumberInfo != null) {
                values[2] = lineNumberInfo.getFileName();
                values[3] = lineNumberInfo.getLineNumber();
            }
        }

        return BLangVMStructs.createBStruct(typeInfo, values);
    }

    public static BMap<String, BValue> getStackFrame(WorkerExecutionContext context) {
        if (context == null) {
            return null;
        }
        return getStackFrame(context.programFile, context.callableUnitInfo, context.ip);
    }

    private static boolean isCFE(BError error) {
        return error.reason.equals(CALL_FAILED_EXCEPTION);
    }

    public static String getPrintableStackTrace(BError error) {
        BRefValueArray causeArray = null;
        BError causeError = null;
        if (isCFE(error)) {
            causeArray = (BRefValueArray) (((BMap) error.details).get(ERROR_CAUSE_ARRAY_FIELD));
        } else {
            causeError = (BError) (((BMap) error.details).get(ERROR_CAUSE_FIELD));
        }

        /* skip the first call failed error, since it would be the root context that calls the
         * entry point functions (i.e. main etc..). The error at the root context will have all
         * the errors as causes of the entry point function */
        if (causeArray != null) {
            return getCauseStackTraceArray(causeArray);
        } else if (causeError != null) {
<<<<<<< HEAD
            return getCasueStackTrace(error);
=======
            return getCasueStackTrace(causeError);
>>>>>>> 87c9f5c8
        }

        return null;
    }
    
    public static String getCauseStackTraceArray(BRefValueArray cause) {
        StringBuilder sb = new StringBuilder();
        for (int i = 0; i < cause.size(); i++) {
            sb.append(getCasueStackTrace((BError) cause.get(i)) + "\n");
        }
        return sb.toString();
    }

    public static String getCasueStackTrace(BError error) {
        StringBuilder sb = new StringBuilder();

        // Get error type name and the message (if any)
        String errorMsg = getErrorMessage(error);
        sb.append(errorMsg).append("\n\tat ");

        BMap<String, BValue> stackFrame = error.stackElement;
        // Append function/action/resource name with package path (if any)
        String pkgName = stackFrame.get(STACK_FRAME_PACKAGE_NAME).stringValue();
        if (pkgName.isEmpty() || DEFAULT_PKG_PATH.equals(pkgName) || BALLERINA_BUILTIN_PKG.equals(pkgName)) {
            sb.append(stackFrame.get(STACK_FRAME_CALLABLE_NAME).stringValue());
        } else {
            sb.append(pkgName).append(":").append(stackFrame.get(STACK_FRAME_CALLABLE_NAME).stringValue());
        }

        // Append the filename
        sb.append("(").append(stackFrame.get(STACK_FRAME_FILE_NAME).stringValue());

        // Append the line number
        long lineNo = ((BInteger) stackFrame.get(STACK_FRAME_LINE_NUMBER)).intValue();
        if (lineNo > 0) {
            sb.append(":").append(lineNo);
        }
        sb.append(")");

        if (isCFE(error)) {
            BRefValueArray cause = (BRefValueArray) (((BMap) error.details).get(ERROR_CAUSE_ARRAY_FIELD));
            if (cause != null && cause.size() > 0) {
                sb.append("\ncaused by ").append(getCauseStackTraceArray(cause));
            }
        } else {
            BError cause = (BError) ((BMap) error.details).get(ERROR_CAUSE_FIELD);
            if (cause != null) {
                sb.append("\ncaused by ").append(getCasueStackTrace(cause));
            }
        }

        return sb.toString();
    }

    private static String getErrorMessage(BError error) {
        String errorMsg = error.getType().getName();
        if (error.getType().getPackagePath() != null && !error.getType().getPackagePath().equals(DEFAULT_PKG_PATH) &&
                !error.getType().getPackagePath().equals(BALLERINA_BUILTIN_PKG)) {
            errorMsg = error.getType().getPackagePath() + ":" + errorMsg;
        }

        String reason = error.reason;
        if (reason == null) {
            return errorMsg;
        }

        if (!reason.isEmpty()) {
            errorMsg = errorMsg + ", message: " + removeJava(makeFirstLetterLowerCase(reason));
        }

        return errorMsg;
    }

    private static String makeFirstLetterLowerCase(String s) {
        if (s == null) {
            return null;
        }
        char c[] = s.toCharArray();
        c[0] = Character.toLowerCase(c[0]);
        return new String(c);
    }

    private static String removeJava(String s) {
        if (s == null) {
            return null;
        }
        return s.replaceAll("java", "runtime");
    }
}<|MERGE_RESOLUTION|>--- conflicted
+++ resolved
@@ -35,10 +35,7 @@
 import org.ballerinalang.util.codegen.StructureTypeInfo;
 
 import java.util.List;
-<<<<<<< HEAD
-=======
 import java.util.Optional;
->>>>>>> 87c9f5c8
 
 import static org.ballerinalang.util.BLangConstants.BALLERINA_BUILTIN_PKG;
 import static org.ballerinalang.util.BLangConstants.BALLERINA_RUNTIME_PKG;
@@ -167,12 +164,7 @@
 
     private static BError generateError(ProgramFile programFile, CallableUnitInfo callableUnitInfo,
             boolean attachCallStack, String reason) {
-<<<<<<< HEAD
-        BMap<String, BValue> details = new BMap<>(BTypes.typeMap);
-        return generateError(programFile, callableUnitInfo, attachCallStack, BTypes.typeError, reason, details);
-=======
         return generateError(programFile, callableUnitInfo, attachCallStack, BTypes.typeError, reason, null);
->>>>>>> 87c9f5c8
     }
 
     private static BError generateError(ProgramFile programFile, CallableUnitInfo callableUnitInfo,
@@ -182,12 +174,8 @@
 
     private static BError generateError(ProgramFile programFile, CallableUnitInfo callableUnitInfo,
             boolean attachCallStack, BErrorType type, String reason, BMap<String, BValue> details) {
-<<<<<<< HEAD
-        BError error = new BError(type, reason, details);
-=======
         BMap<String, BValue> detailMap = Optional.ofNullable(details).orElse(new BMap<>(BTypes.typeMap));
         BError error = new BError(type, Optional.ofNullable(reason).orElse(""), detailMap);
->>>>>>> 87c9f5c8
         if (attachCallStack) {
             attachStackFrame(programFile, error, callableUnitInfo);
         }
@@ -281,11 +269,7 @@
         if (causeArray != null) {
             return getCauseStackTraceArray(causeArray);
         } else if (causeError != null) {
-<<<<<<< HEAD
-            return getCasueStackTrace(error);
-=======
             return getCasueStackTrace(causeError);
->>>>>>> 87c9f5c8
         }
 
         return null;
