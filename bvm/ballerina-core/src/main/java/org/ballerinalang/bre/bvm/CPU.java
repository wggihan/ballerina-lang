--- conflicted
+++ resolved
@@ -3040,90 +3040,6 @@
         return ctx.respCtx.signal(new WorkerSignal(ctx, SignalType.RETURN, ctx.workerResult));
     }
 
-<<<<<<< HEAD
-=======
-    public static boolean isAssignable(BValue rhsValue, BType lhsType) {
-        if (rhsValue == null) {
-            return false;
-        }
-        
-        if (lhsType.getTag() == TypeTags.UNION_TAG) {
-            return checkUnionCast(rhsValue, lhsType);
-        }
-
-        BType rhsType = rhsValue.getType();
-
-        if (rhsType.getTag() == TypeTags.INT_TAG && lhsType.getTag() == TypeTags.BYTE_TAG) {
-            return isByteLiteral(((BInteger) rhsValue).intValue());
-        }
-
-        if (rhsType.equals(lhsType)) {
-            return true;
-        } else if (rhsType.getTag() == TypeTags.INT_TAG &&
-                (lhsType.getTag() == TypeTags.JSON_TAG || lhsType.getTag() == TypeTags.FLOAT_TAG)) {
-            return true;
-        } else if (rhsType.getTag() == TypeTags.FLOAT_TAG && lhsType.getTag() == TypeTags.JSON_TAG) {
-            return true;
-        } else if (rhsType.getTag() == TypeTags.STRING_TAG && lhsType.getTag() == TypeTags.JSON_TAG) {
-            return true;
-        } else if (rhsType.getTag() == TypeTags.BOOLEAN_TAG && lhsType.getTag() == TypeTags.JSON_TAG) {
-            return true;
-        } else if (rhsType.getTag() == TypeTags.BYTE_TAG && lhsType.getTag() == TypeTags.INT_TAG) {
-            return true;
-        }
-
-        // if lhs type is JSON
-        if (getElementType(lhsType).getTag() == TypeTags.JSON_TAG &&
-                getElementType(rhsType).getTag() == TypeTags.JSON_TAG) {
-            return checkJSONCast(((BJSON) rhsValue).value(), rhsType, lhsType);
-        }
-
-        if ((rhsType.getTag() == TypeTags.OBJECT_TYPE_TAG || rhsType.getTag() == TypeTags.RECORD_TYPE_TAG)
-                && (lhsType.getTag() == TypeTags.OBJECT_TYPE_TAG || lhsType.getTag() == TypeTags.RECORD_TYPE_TAG)) {
-            return checkStructEquivalency((BStructureType) rhsType, (BStructureType) lhsType);
-        }
-
-        if (lhsType.getTag() == TypeTags.ANY_TAG) {
-            return true;
-        }
-
-        // Array casting
-        if (lhsType.getTag() == TypeTags.ARRAY_TAG && rhsValue instanceof BNewArray) {
-            return checkArrayCast((BNewArray) rhsValue, (BArrayType) lhsType);
-        }
-
-        // Check MAP casting
-        if (rhsType.getTag() == TypeTags.MAP_TAG && lhsType.getTag() == TypeTags.MAP_TAG) {
-            return checkMapCast(rhsType, lhsType);
-        }
-
-        // This doesn't compare constraints as there is a requirement to be able to return raw table type and assign
-        // it to a constrained table reference.
-        if (rhsType.getTag() == TypeTags.TABLE_TAG && lhsType.getTag() == TypeTags.TABLE_TAG) {
-            return true;
-        }
-
-        if (rhsType.getTag() == TypeTags.STREAM_TAG && lhsType.getTag() == TypeTags.STREAM_TAG) {
-            return true;
-        }
-
-        if (rhsType.getTag() == TypeTags.FUNCTION_POINTER_TAG &&
-                lhsType.getTag() == TypeTags.FUNCTION_POINTER_TAG) {
-            return true;
-        }
-        
-        if (rhsType.getTag() == TypeTags.TUPLE_TAG && lhsType.getTag() == TypeTags.TUPLE_TAG) {
-            return checkTupleCast(rhsValue, lhsType);
-        }
-
-        if (lhsType.getTag() == TypeTags.FINITE_TYPE_TAG) {
-            return checkFiniteTypeAssignable(rhsValue, lhsType);
-        }
-
-        return false;
-    }
-
->>>>>>> 10e0af60
     private static boolean checkFiniteTypeAssignable(BValue bRefTypeValue, BType lhsType) {
         BFiniteType fType = (BFiniteType) lhsType;
         if (bRefTypeValue == null) {
@@ -3159,6 +3075,10 @@
             rhsType = rhsValue.getType();
         }
 
+        if (rhsType.getTag() == TypeTags.INT_TAG && lhsType.getTag() == TypeTags.BYTE_TAG) {
+            return isByteLiteral(((BInteger) rhsValue).intValue());
+        }
+
         if (lhsType.getTag() == TypeTags.UNION_TAG) {
             return checkUnionCast(rhsValue, lhsType);
         }
@@ -3190,8 +3110,7 @@
         if (rhsType.equals(lhsType)) {
             return true;
         } else if (rhsType.getTag() == TypeTags.INT_TAG &&
-                (lhsType.getTag() == TypeTags.JSON_TAG || lhsType.getTag() == TypeTags.FLOAT_TAG ||
-                         lhsType.getTag() == TypeTags.BYTE_TAG)) {
+                (lhsType.getTag() == TypeTags.JSON_TAG || lhsType.getTag() == TypeTags.FLOAT_TAG)) {
             return true;
         } else if (rhsType.getTag() == TypeTags.FLOAT_TAG && lhsType.getTag() == TypeTags.JSON_TAG) {
             return true;
