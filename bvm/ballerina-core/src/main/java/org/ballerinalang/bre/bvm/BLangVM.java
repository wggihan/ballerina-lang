--- conflicted
+++ resolved
@@ -2712,7 +2712,6 @@
         sf.refRegs[i] = bStruct;
     }
 
-<<<<<<< HEAD
     private void createNewStreamlet(int[] operands, StackFrame sf) {
         int cpIndex = operands[0];
         int i = operands[1];
@@ -2723,14 +2722,11 @@
         streamlet.setStreamIdsAsString(streamletInfo.getStreamIdsAsString());
         StreamingRuntimeManager.getInstance().createSiddhiAppRuntime(streamlet);
         StreamingRuntimeManager.getInstance().registerSubscriberForTopics(streamlet.getStreamSpecificInputHandlerMap(),
-                streamletInfo.getStreamIdsAsString());
+                                                                          streamletInfo.getStreamIdsAsString());
         sf.refRegs[i] = streamlet;
     }
 
-    private void beginTransaction(int transactionId, int retryCountRegIndex) {
-=======
     private void beginTransaction(int transactionBlockId, int retryCountRegIndex) {
->>>>>>> 7d4b51e6
         //Transaction is attempted three times by default to improve resiliency
         int retryCount = TransactionConstants.DEFAULT_RETRY_COUNT;
         if (retryCountRegIndex != -1) {
