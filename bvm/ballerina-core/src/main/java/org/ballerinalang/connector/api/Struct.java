/*
 *  Copyright (c) 2018, WSO2 Inc. (http://www.wso2.org) All Rights Reserved.
 *
 *  WSO2 Inc. licenses this file to you under the Apache License,
 *  Version 2.0 (the "License"); you may not use this file except
 *  in compliance with the License.
 *  You may obtain a copy of the License at
 *
 *  http://www.apache.org/licenses/LICENSE-2.0
 *
 *  Unless required by applicable law or agreed to in writing, software
 *  distributed under the License is distributed on an "AS IS" BASIS,
 *  WITHOUT WARRANTIES OR CONDITIONS OF ANY KIND, either express or implied.
 *  See the License for the specific language governing permissions and
 *  limitations under the License.
 */
package org.ballerinalang.connector.api;

import org.ballerinalang.model.values.BValue;

import java.util.List;
import java.util.Map;

/**
 * Represents A Struct value in runtime.
 *
 * @since 0.965.0
 */
public interface Struct {

    /**
     * Returns the struct name.
     *
     * @return name of the struct.
     */
    String getName();

    /**
     * Returns the package of the struct.
     *
     * @return package of the struct.
     */
    String getPackage();

    /**
     * Returns all the struct fields.
     *
     * @return struct fields of the struct.
     */
    StructField[] getFields();

    /**
     * Returns value of an int field.
     *
     * @param fieldName given field name
     * @return value
     */
    long getIntField(String fieldName);

    /**
     * Returns value of a float field.
     *
     * @param fieldName given field name
     * @return value
     */
    double getFloatField(String fieldName);

    /**
     * Returns value of a string field.
     *
     * @param fieldName given field name
     * @return value
     */
    String getStringField(String fieldName);

    /**
     * Returns value of a boolean field.
     *
     * @param fieldName given field name
     * @return value
     */
    boolean getBooleanField(String fieldName);

    /**
     * Returns value of a struct field.
     *
     * @param fieldName given field name
     * @return value
     */
    Struct getStructField(String fieldName);

    /**
     * Returns value of an array field.
     *
     * @param fieldName given field name
     * @return value
     */
    Value[] getArrayField(String fieldName);

    /**
     * Returns value of a map field.
     *
     * @param fieldName given field name
     * @return value
     */
    Map<String, Value> getMapField(String fieldName);

    /**
     * Returns value of an enum field.
     *
     * @param fieldName given field name
     * @return value
     */
    String getEnumField(String fieldName);

    // TODO Implement XML and JSON

    /**
     * This method will return the list of annotations for the given package path and annotation name.
     *
     * @param pkgPath of the annotation.
     * @param name    of the annotation.
     * @return matching annotations list.
     */
    List<Annotation> getAnnotationList(String pkgPath, String name);

    /**
<<<<<<< HEAD
     * Add native data to the struct.
     *
     * @param key key to identify native value.
     * @param data value to be added.
     */
    void addNativeData(String key, Object data);

    /**
     * Get native data.

     * @param key key to identify native value.
     * @return value for the given key.
     */
    Object getNativeData(String key);
=======
     * returns VM value.
     *
     * @return BValue instance.
     */
    BValue getVMValue();
>>>>>>> d3fcbf04
}<|MERGE_RESOLUTION|>--- conflicted
+++ resolved
@@ -125,7 +125,13 @@
     List<Annotation> getAnnotationList(String pkgPath, String name);
 
     /**
-<<<<<<< HEAD
+     * returns VM value.
+     *
+     * @return BValue instance.
+     */
+    BValue getVMValue();
+
+    /**
      * Add native data to the struct.
      *
      * @param key key to identify native value.
@@ -140,11 +146,4 @@
      * @return value for the given key.
      */
     Object getNativeData(String key);
-=======
-     * returns VM value.
-     *
-     * @return BValue instance.
-     */
-    BValue getVMValue();
->>>>>>> d3fcbf04
 }