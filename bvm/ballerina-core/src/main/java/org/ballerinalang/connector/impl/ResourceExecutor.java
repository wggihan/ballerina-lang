/*
 *  Copyright (c) 2017, WSO2 Inc. (http://www.wso2.org) All Rights Reserved.
 *
 *  WSO2 Inc. licenses this file to you under the Apache License,
 *  Version 2.0 (the "License"); you may not use this file except
 *  in compliance with the License.
 *  You may obtain a copy of the License at
 *
 *    http://www.apache.org/licenses/LICENSE-2.0
 *
 *  Unless required by applicable law or agreed to in writing,
 *  software distributed under the License is distributed on an
 *  "AS IS" BASIS, WITHOUT WARRANTIES OR CONDITIONS OF ANY
 *  KIND, either express or implied.  See the License for the
 *  specific language governing permissions and limitations
 *  under the License.
 */
package org.ballerinalang.connector.impl;

import org.ballerinalang.bre.bvm.CallableUnitCallback;
import org.ballerinalang.bre.bvm.WorkerExecutionContext;
import org.ballerinalang.connector.api.BallerinaConnectorException;
import org.ballerinalang.connector.api.Resource;
import org.ballerinalang.model.values.BValue;
import org.ballerinalang.runtime.Constants;
import org.ballerinalang.util.codegen.FunctionInfo;
import org.ballerinalang.util.observability.ObserverContext;
import org.ballerinalang.util.program.BLangFunctions;
import org.ballerinalang.util.transactions.LocalTransactionInfo;

import java.util.ArrayList;
import java.util.Arrays;
import java.util.List;
import java.util.Map;

/**
 * {@code ResourceExecutor} This provides the implementation to execute resources within Ballerina.
 *
 * @since 0.94
 */
public class ResourceExecutor {

    /**
     * This method will execute the resource, given required details.
     * And it will use the callback to notify interested parties about the
     * outcome of the execution.
     *
     * @param resource         to be executed.
     * @param responseCallback to notify.
     * @param properties       to be passed to context.
     * @param observerContext  observer context.
     * @param context          worker execution context.
     * @param bValues          for parameters.
     */
    public static void execute(Resource resource, CallableUnitCallback responseCallback,
                               Map<String, Object> properties, ObserverContext observerContext,
                               WorkerExecutionContext context, BValue... bValues) throws BallerinaConnectorException {
        if (resource == null || responseCallback == null) {
            throw new BallerinaConnectorException("invalid arguments provided");
        }
        List<BValue> args = new ArrayList<>();
        args.add(resource.getService().getBValue());
        args.addAll(Arrays.asList(bValues));
        FunctionInfo resourceInfo = resource.getResourceInfo();
        if (properties != null) {
            context.globalProps.putAll(properties);
            if (properties.get(Constants.GLOBAL_TRANSACTION_ID) != null) {
                context.setLocalTransactionInfo(new LocalTransactionInfo(
                        properties.get(Constants.GLOBAL_TRANSACTION_ID).toString(),
                        properties.get(Constants.TRANSACTION_URL).toString(), "2pc"));
            }
        }
<<<<<<< HEAD
//        BLangVMUtils.setServiceInfo(context, resourceInfo.getServiceInfo());
        BLangFunctions.invokeServiceCallable(resourceInfo, context, observerContext, bValues, responseCallback);
=======
        //required for tracking compensations
        context.globalProps.put(Constants.COMPENSATION_TABLE, CompensationTable.getInstance());
        BLangVMUtils.setServiceInfo(context, resource.getService().getServiceInfo());
        BLangFunctions.invokeServiceCallable(resourceInfo, context, observerContext, args.toArray(new BValue[0]),
                responseCallback);
>>>>>>> 46c78bac
    }
}<|MERGE_RESOLUTION|>--- conflicted
+++ resolved
@@ -70,15 +70,10 @@
                         properties.get(Constants.TRANSACTION_URL).toString(), "2pc"));
             }
         }
-<<<<<<< HEAD
-//        BLangVMUtils.setServiceInfo(context, resourceInfo.getServiceInfo());
-        BLangFunctions.invokeServiceCallable(resourceInfo, context, observerContext, bValues, responseCallback);
-=======
-        //required for tracking compensations
-        context.globalProps.put(Constants.COMPENSATION_TABLE, CompensationTable.getInstance());
-        BLangVMUtils.setServiceInfo(context, resource.getService().getServiceInfo());
+//        //required for tracking compensations
+//        context.globalProps.put(Constants.COMPENSATION_TABLE, CompensationTable.getInstance());
+//        BLangVMUtils.setServiceInfo(context, resource.getService().getServiceInfo());
         BLangFunctions.invokeServiceCallable(resourceInfo, context, observerContext, args.toArray(new BValue[0]),
                 responseCallback);
->>>>>>> 46c78bac
     }
 }