/*
*  Copyright (c) 2018, WSO2 Inc. (http://www.wso2.org) All Rights Reserved.
*
*  WSO2 Inc. licenses this file to you under the Apache License,
*  Version 2.0 (the "License"); you may not use this file except
*  in compliance with the License.
*  You may obtain a copy of the License at
*
*    http://www.apache.org/licenses/LICENSE-2.0
*
*  Unless required by applicable law or agreed to in writing,
*  software distributed under the License is distributed on an
*  "AS IS" BASIS, WITHOUT WARRANTIES OR CONDITIONS OF ANY
*  KIND, either express or implied.  See the License for the
*  specific language governing permissions and limitations
*  under the License.
*/
package org.ballerinalang.util.transactions;

import org.ballerinalang.bre.vm.BVMExecutor;
import org.ballerinalang.bre.vm.Strand;
import org.ballerinalang.model.types.TypeTags;
import org.ballerinalang.model.values.BBoolean;
import org.ballerinalang.model.values.BError;
import org.ballerinalang.model.values.BInteger;
import org.ballerinalang.model.values.BString;
import org.ballerinalang.model.values.BValue;
import org.ballerinalang.util.codegen.CallableUnitInfo;
import org.ballerinalang.util.codegen.FunctionInfo;
import org.ballerinalang.util.codegen.PackageInfo;
import org.ballerinalang.util.exceptions.BallerinaException;

/**
 * Utility methods used in transaction handling.
 *
 * @since 0.970.0
 */
public class TransactionUtils {

    public static BValue[] notifyTransactionBegin(Strand ctx, String globalTransactionId, String url,
                                                  int transactionBlockId, String protocol) {
        BValue[] args = {
                (globalTransactionId == null ? null : new BString(globalTransactionId)),
                new BInteger(transactionBlockId), new BString(url),
                new BString(protocol)
        };
        BValue[] returns = invokeCoordinatorFunction(ctx, TransactionConstants.COORDINATOR_BEGIN_TRANSACTION, args);
        checkTransactionCoordinatorError(returns[0], ctx, "error in transaction start: ");
        return returns;
    }

<<<<<<< HEAD
    @SuppressWarnings("unchecked")
    public static CoordinatorCommit notifyTransactionEnd(WorkerExecutionContext ctx, String globalTransactionId,
=======
    public static void notifyTransactionEnd(Strand ctx, String globalTransactionId,
>>>>>>> 597867f2
            int transactionBlockId) {
        BValue[] args = {new BString(globalTransactionId), new BInteger(transactionBlockId)};
        BValue[] returns = invokeCoordinatorFunction(ctx, TransactionConstants.COORDINATOR_END_TRANSACTION, args);
        checkTransactionCoordinatorError(returns[0], ctx, "error in transaction end: ");

        switch (returns[0].getType().getTag()) {
            case TypeTags.STRING_TAG:
                String statusMessage = returns[0].stringValue();
                if (statusMessage.equals("committed")) {
                    return CoordinatorCommit.COMMITTED;
                }
                return CoordinatorCommit.ABORTED;
            default:
                throw new IllegalStateException("Transaction coordinator returned unexpected result upon trx end: "
                        + returns[0].stringValue());
        }
    }

    public static void notifyTransactionAbort(Strand ctx, String globalTransactionId,
            int transactionBlockId) {
        BValue[] args = {new BString(globalTransactionId), new BInteger(transactionBlockId)};
        invokeCoordinatorFunction(ctx, TransactionConstants.COORDINATOR_ABORT_TRANSACTION, args);
    }

    public static boolean isInitiator(Strand ctx, String globalTransactionId,
            int transactionBlockId) {
        BValue[] args = {new BString(globalTransactionId), new BInteger(transactionBlockId)};
        BValue[] returns = invokeCoordinatorFunction(ctx, TransactionConstants.COORDINATOR_IS_INITIATOR, args);
        return ((BBoolean) returns[0]).booleanValue();
    }

    private static void checkTransactionCoordinatorError(BValue value, Strand ctx, String errMsg) {
        if (value.getType().getTag() == TypeTags.ERROR_TAG) {
            throw new BallerinaException(errMsg + ((BError) value).getReason());
        }
    }

    private static BValue[] invokeCoordinatorFunction(Strand ctx, String functionName, BValue[] args) {
        PackageInfo packageInfo = ctx.programFile.getPackageInfo(TransactionConstants.COORDINATOR_PACKAGE);
        FunctionInfo functionInfo = packageInfo.getFunctionInfo(functionName);
        return BVMExecutor.executeFunction(functionInfo.getPackageInfo().getProgramFile(), functionInfo, args);
    }

    public static String getUniqueName(CallableUnitInfo callableUnitInfo) {
        return callableUnitInfo.getPkgPath() + ":" + callableUnitInfo.getName();
    }

    /**
     * Indicate status of distributed transactions.
     */
    public enum CoordinatorCommit {
        COMMITTED,
        ABORTED,
        ERROR;

        private String status;

        public String getStatus() {
            return this.status;
        }

        public void setStatus(String status) {
            this.status = status;
        }
    }
}<|MERGE_RESOLUTION|>--- conflicted
+++ resolved
@@ -49,12 +49,7 @@
         return returns;
     }
 
-<<<<<<< HEAD
-    @SuppressWarnings("unchecked")
-    public static CoordinatorCommit notifyTransactionEnd(WorkerExecutionContext ctx, String globalTransactionId,
-=======
-    public static void notifyTransactionEnd(Strand ctx, String globalTransactionId,
->>>>>>> 597867f2
+    public static CoordinatorCommit notifyTransactionEnd(Strand ctx, String globalTransactionId,
             int transactionBlockId) {
         BValue[] args = {new BString(globalTransactionId), new BInteger(transactionBlockId)};
         BValue[] returns = invokeCoordinatorFunction(ctx, TransactionConstants.COORDINATOR_END_TRANSACTION, args);
@@ -88,7 +83,7 @@
 
     private static void checkTransactionCoordinatorError(BValue value, Strand ctx, String errMsg) {
         if (value.getType().getTag() == TypeTags.ERROR_TAG) {
-            throw new BallerinaException(errMsg + ((BError) value).getReason());
+            throw new BallerinaException(errMsg + ((BError) value).details);
         }
     }
 
