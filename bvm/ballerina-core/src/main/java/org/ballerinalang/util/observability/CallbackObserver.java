/*
 * Copyright (c) 2018, WSO2 Inc. (http://www.wso2.org) All Rights Reserved.
 *
 * WSO2 Inc. licenses this file to you under the Apache License,
 * Version 2.0 (the "License"); you may not use this file except
 * in compliance with the License.
 * You may obtain a copy of the License at
 *
 *     http://www.apache.org/licenses/LICENSE-2.0
 *
 * Unless required by applicable law or agreed to in writing,
 * software distributed under the License is distributed on an
 * "AS IS" BASIS, WITHOUT WARRANTIES OR CONDITIONS OF ANY
 * KIND, either express or implied. See the License for the
 * specific language governing permissions and limitations
 * under the License.
 */

package org.ballerinalang.util.observability;

import org.ballerinalang.bre.bvm.CallableUnitCallback;
import org.ballerinalang.model.values.BStruct;

/**
 * {@link CallbackObserver} represents the callback functionality
 * for traceable functions.
 *
 * @since 0.965.0
 */
public class CallbackObserver implements CallableUnitCallback {

    private ObserverContext observerContext;

    public CallbackObserver(ObserverContext observerContext) {
        this.observerContext = observerContext;
    }

    @Override
    public void notifySuccess() {
        ObservabilityUtils.stopObservation(observerContext);
    }

    @Override
    public void notifyFailure(BStruct error) {
<<<<<<< HEAD
        ObserverContext observerContext = ObservabilityUtils.getCurrentContext(observableContext);
        observerContext.addProperty(ObservabilityConstants.PROPERTY_ERROR, Boolean.TRUE);
=======
>>>>>>> 09262e37
        observerContext.addProperty(ObservabilityConstants.PROPERTY_BSTRUCT_ERROR, error);
        ObservabilityUtils.stopObservation(observerContext);
    }
}<|MERGE_RESOLUTION|>--- conflicted
+++ resolved
@@ -42,11 +42,7 @@
 
     @Override
     public void notifyFailure(BStruct error) {
-<<<<<<< HEAD
-        ObserverContext observerContext = ObservabilityUtils.getCurrentContext(observableContext);
         observerContext.addProperty(ObservabilityConstants.PROPERTY_ERROR, Boolean.TRUE);
-=======
->>>>>>> 09262e37
         observerContext.addProperty(ObservabilityConstants.PROPERTY_BSTRUCT_ERROR, error);
         ObservabilityUtils.stopObservation(observerContext);
     }
