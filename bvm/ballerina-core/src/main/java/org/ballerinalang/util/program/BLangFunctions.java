/*
*  Copyright (c) 2016, WSO2 Inc. (http://www.wso2.org) All Rights Reserved.
*
*  WSO2 Inc. licenses this file to you under the Apache License,
*  Version 2.0 (the "License"); you may not use this file except
*  in compliance with the License.
*  You may obtain a copy of the License at
*
*    http://www.apache.org/licenses/LICENSE-2.0
*
*  Unless required by applicable law or agreed to in writing,
*  software distributed under the License is distributed on an
*  "AS IS" BASIS, WITHOUT WARRANTIES OR CONDITIONS OF ANY
*  KIND, either express or implied.  See the License for the
*  specific language governing permissions and limitations
*  under the License.
*/
package org.ballerinalang.util.program;

import org.ballerinalang.bre.BLangCallableUnitCallback;
import org.ballerinalang.bre.Context;
import org.ballerinalang.bre.NativeCallContext;
import org.ballerinalang.bre.bvm.AsyncInvocableWorkerResponseContext;
import org.ballerinalang.bre.bvm.AsyncTimer;
import org.ballerinalang.bre.bvm.BLangScheduler;
import org.ballerinalang.bre.bvm.BLangVMErrors;
import org.ballerinalang.bre.bvm.CallableUnitCallback;
import org.ballerinalang.bre.bvm.CallableWorkerResponseContext;
import org.ballerinalang.bre.bvm.ForkJoinTimeoutCallback;
import org.ballerinalang.bre.bvm.ForkJoinWorkerResponseContext;
import org.ballerinalang.bre.bvm.InitWorkerResponseContext;
import org.ballerinalang.bre.bvm.SyncCallableWorkerResponseContext;
import org.ballerinalang.bre.bvm.WorkerData;
import org.ballerinalang.bre.bvm.WorkerExecutionContext;
import org.ballerinalang.bre.bvm.WorkerResponseContext;
import org.ballerinalang.model.NativeCallableUnit;
import org.ballerinalang.model.types.BType;
import org.ballerinalang.model.types.BTypes;
import org.ballerinalang.model.values.BFuture;
import org.ballerinalang.model.values.BStruct;
import org.ballerinalang.model.values.BValue;
import org.ballerinalang.util.codegen.CallableUnitInfo;
import org.ballerinalang.util.codegen.ForkjoinInfo;
import org.ballerinalang.util.codegen.FunctionInfo;
import org.ballerinalang.util.codegen.PackageInfo;
import org.ballerinalang.util.codegen.ProgramFile;
import org.ballerinalang.util.codegen.WorkerInfo;
import org.ballerinalang.util.codegen.attributes.CodeAttributeInfo;
import org.ballerinalang.util.exceptions.BLangNullReferenceException;
import org.ballerinalang.util.exceptions.BLangRuntimeException;
<<<<<<< HEAD
import org.ballerinalang.util.tracer.TraceUtil;
import org.ballerinalang.util.tracer.TraceableUnitCallback;
import org.slf4j.Logger;
import org.slf4j.LoggerFactory;
=======
>>>>>>> c004c64e
import org.wso2.ballerinalang.util.Lists;

import java.util.HashMap;
import java.util.LinkedHashSet;
import java.util.Map;
import java.util.Set;
import java.util.concurrent.Semaphore;

/**
 * This class contains helper methods to invoke Ballerina functions.
 *
 * @since 0.8.0
 */
public class BLangFunctions {

    private static final String JOIN_TYPE_SOME = "some";

    private BLangFunctions() { }

    /**
     * This method calls a program callable, considering it as an entry point callable. Which means, this callable will 
     * be invoked as the first callable in a program, and after it is called, all the cleanup will be done for it to 
     * exit from the program. That is, this callable will wait for the response to be fully available, and it will wait
     * till all the workers in the system to finish executing.
     * @param bLangProgram the program file
     * @param packageName the package the callable is residing
     * @param callableName the callable name
     * @param args the callable arguments
     * @return
     */
    public static BValue[] invokeEntrypointCallable(ProgramFile bLangProgram, String packageName, String callableName,
                                     BValue[] args) {
        PackageInfo packageInfo = bLangProgram.getPackageInfo(packageName);
        FunctionInfo functionInfo = packageInfo.getFunctionInfo(callableName);
        if (functionInfo == null) {
            throw new RuntimeException("Function '" + callableName + "' is not defined");
        }
        return invokeEntrypointCallable(bLangProgram, packageInfo, functionInfo, args);
    }
    
    public static BValue[] invokeEntrypointCallable(ProgramFile programFile, PackageInfo packageInfo,
            FunctionInfo functionInfo, BValue[] args) {
        WorkerExecutionContext parentCtx = new WorkerExecutionContext(programFile);
        if (functionInfo.getParamTypes().length != args.length) {
            throw new RuntimeException("Size of input argument arrays is not equal to size of function parameters");
        }
        invokePackageInitFunction(packageInfo.getInitFunctionInfo(), parentCtx);
        invokeVMUtilFunction(packageInfo.getStartFunctionInfo(), parentCtx);
        BValue[] result = invokeCallable(functionInfo, parentCtx, args);
        BLangScheduler.waitForWorkerCompletion();
        return result;
    }
    
    public static void invokeCallable(CallableUnitInfo callableUnitInfo, WorkerExecutionContext parentCtx) {
        invokeCallable(callableUnitInfo, parentCtx, new int[0], new int[0], false);
    }
    
    public static BValue[] invokeCallable(CallableUnitInfo callableUnitInfo, BValue[] args) {
        return invokeCallable(callableUnitInfo, new WorkerExecutionContext(callableUnitInfo.getPackageInfo()
                .getProgramFile()), args);
    }
    
    public static BValue[] invokeCallable(CallableUnitInfo callableUnitInfo, WorkerExecutionContext parentCtx, 
            BValue[] args) {
        int[][] regs = BLangVMUtils.populateArgAndReturnData(parentCtx, callableUnitInfo, args);
        invokeCallable(callableUnitInfo, parentCtx, regs[0], regs[1], true);
        return BLangVMUtils.populateReturnData(parentCtx, callableUnitInfo, regs[1]);
    }
    
    public static void invokeCallable(CallableUnitInfo callableUnitInfo, WorkerExecutionContext parentCtx,
            BValue[] args, CallableUnitCallback responseCallback) {
        int[][] regs = BLangVMUtils.populateArgAndReturnData(parentCtx, callableUnitInfo, args);
        invokeCallable(callableUnitInfo, parentCtx, regs[0], regs[1], responseCallback);
    }

    /**
     * This method does not short circuit the execution of the first worker to execute in the
     * same calling thread, but rather executes all the workers in their own separate threads.
     * This is specifically useful in executing service resources, where the calling transport
     * threads shouldn't be blocked, but rather the worker threads should be used.
     */
    public static void invokeCallable(CallableUnitInfo callableUnitInfo,
            WorkerExecutionContext parentCtx, int[] argRegs, int[] retRegs,
            CallableUnitCallback responseCallback) {
        WorkerSet workerSet = listWorkers(callableUnitInfo);
        SyncCallableWorkerResponseContext respCtx = new SyncCallableWorkerResponseContext(
                callableUnitInfo.getRetParamTypes(), workerSet.generalWorkers.length);
        respCtx.registerResponseCallback(responseCallback);
        respCtx.registerResponseCallback(new TraceableUnitCallback(parentCtx));
        respCtx.joinTargetContextInfo(parentCtx, retRegs);
        WorkerDataIndex wdi = callableUnitInfo.retWorkerIndex;

        /* execute the init worker and extract the local variables created by it */
        WorkerData initWorkerLocalData = null;
        CodeAttributeInfo initWorkerCAI = null;
        if (workerSet.initWorker != null) {
            initWorkerLocalData = executeInitWorker(parentCtx, argRegs, callableUnitInfo, workerSet.initWorker, wdi);
            if (initWorkerLocalData == null) {
                handleError(parentCtx);
                return;
            }
            initWorkerCAI = workerSet.initWorker.getCodeAttributeInfo();
        }

        for (int i = 0; i < workerSet.generalWorkers.length; i++) {
            executeWorker(respCtx, parentCtx, argRegs, callableUnitInfo, workerSet.generalWorkers[i],
                    wdi, initWorkerLocalData, initWorkerCAI, false);
        }
    }
    
    public static WorkerExecutionContext invokeCallable(CallableUnitInfo callableUnitInfo,
            WorkerExecutionContext parentCtx, int[] argRegs, int[] retRegs, boolean waitForResponse) {
        return invokeCallable(callableUnitInfo, parentCtx, argRegs, retRegs, waitForResponse, false);
    }

    public static WorkerExecutionContext invokeCallable(CallableUnitInfo callableUnitInfo,
            WorkerExecutionContext parentCtx, int[] argRegs, int[] retRegs, boolean waitForResponse,
            boolean async) {
        BLangScheduler.switchToWaitForResponse(parentCtx);
        WorkerExecutionContext resultCtx;
        if (callableUnitInfo.isNative()) {
            if (async) {
                invokeNativeCallableAsync(callableUnitInfo, parentCtx, argRegs, retRegs);
                resultCtx = parentCtx;
            } else {
                resultCtx = invokeNativeCallable(callableUnitInfo, parentCtx, argRegs, retRegs);
            }
        } else {
            if (async) {
                invokeNonNativeCallableAsync(callableUnitInfo, parentCtx, argRegs, retRegs);
                resultCtx = parentCtx;
            } else {
                resultCtx = invokeNonNativeCallable(callableUnitInfo, parentCtx, argRegs, retRegs, waitForResponse);
            }
        }
        resultCtx = BLangScheduler.resume(resultCtx, true);
        return resultCtx;
    }

    private static CallableWorkerResponseContext createWorkerResponseContext(BType[] retParamTypes,
            int generalWorkersCount) {
        if (generalWorkersCount == 1) {
            return new CallableWorkerResponseContext(retParamTypes, generalWorkersCount);
        } else {
            return new SyncCallableWorkerResponseContext(retParamTypes, generalWorkersCount);
        }
    }

    public static WorkerExecutionContext invokeNonNativeCallable(CallableUnitInfo callableUnitInfo,
            WorkerExecutionContext parentCtx, int[] argRegs, int[] retRegs, boolean waitForResponse) {
        WorkerSet workerSet = listWorkers(callableUnitInfo);
        int generalWorkersCount = workerSet.generalWorkers.length;
        CallableWorkerResponseContext respCtx = createWorkerResponseContext(callableUnitInfo.getRetParamTypes(),
                generalWorkersCount);
        WaitForResponseCallback respCallback = null;
        if (waitForResponse) {
            respCallback = new WaitForResponseCallback();
            respCtx.registerResponseCallback(respCallback);
        }
        respCtx.registerResponseCallback(new TraceableUnitCallback(parentCtx));
        respCtx.joinTargetContextInfo(parentCtx, retRegs);
        WorkerDataIndex wdi = callableUnitInfo.retWorkerIndex;

        /* execute the init worker and extract the local variables created by it */
        WorkerData initWorkerLocalData = null;
        CodeAttributeInfo initWorkerCAI = null;
        if (workerSet.initWorker != null) {
            initWorkerLocalData = executeInitWorker(parentCtx, argRegs, callableUnitInfo, workerSet.initWorker, wdi);
            if (initWorkerLocalData == null) {
                handleError(parentCtx);
                return null;
            }
            initWorkerCAI = workerSet.initWorker.getCodeAttributeInfo();
        }

        for (int i = 1; i < generalWorkersCount; i++) {
            executeWorker(respCtx, parentCtx, argRegs, callableUnitInfo, workerSet.generalWorkers[i],
                    wdi, initWorkerLocalData, initWorkerCAI, false);
        }
        WorkerExecutionContext runInCallerCtx = executeWorker(respCtx, parentCtx, argRegs, callableUnitInfo, 
                workerSet.generalWorkers[0], wdi, initWorkerLocalData, initWorkerCAI, true);
        if (waitForResponse) {
            BLangScheduler.executeNow(runInCallerCtx);
            respCallback.waitForResponse();
            // An error in the context at this point means an unhandled runtime error has propagated
            // all the way up to the entry point. Hence throw a {@link BLangRuntimeException} and
            // terminate the execution.
            BStruct error = parentCtx.getError();
            if (error != null) {
                handleError(parentCtx);
            }
            return null;
        } else {
            return runInCallerCtx;
        }
    }
    
    public static void invokeNonNativeCallableAsync(CallableUnitInfo callableUnitInfo,
            WorkerExecutionContext parentCtx, int[] argRegs, int[] retRegs) {
        WorkerSet workerSet = listWorkers(callableUnitInfo);
        int generalWorkersCount = workerSet.generalWorkers.length;
        CallableWorkerResponseContext respCtx = new AsyncInvocableWorkerResponseContext(
                callableUnitInfo.getRetParamTypes(), generalWorkersCount);
        WorkerDataIndex wdi = callableUnitInfo.retWorkerIndex;

        /* execute the init worker and extract the local variables created by it */
        WorkerData initWorkerLocalData = null;
        CodeAttributeInfo initWorkerCAI = null;
        if (workerSet.initWorker != null) {
            initWorkerLocalData = executeInitWorker(parentCtx, argRegs, callableUnitInfo, workerSet.initWorker, wdi);
            if (initWorkerLocalData == null) {
                handleError(parentCtx);
                return;
            }
            initWorkerCAI = workerSet.initWorker.getCodeAttributeInfo();
        }

        /* execute all the workers in their own threads */
        for (int i = 0; i < generalWorkersCount; i++) {
            executeWorker(respCtx, parentCtx, argRegs, callableUnitInfo, workerSet.generalWorkers[i],
                    wdi, initWorkerLocalData, initWorkerCAI, false);
        }

        /* create the future encapsulating the worker response context, and set it as the return value
         * to the parent */
        BLangVMUtils.populateWorkerDataWithValues(parentCtx.workerLocal, retRegs,
                new BValue[] { new BFuture(callableUnitInfo.getName(), respCtx) },
                new BType[] { BTypes.typeFuture });
        return;
    }

    private static WorkerExecutionContext invokeNativeCallable(CallableUnitInfo callableUnitInfo,
            WorkerExecutionContext parentCtx, int[] argRegs, int[] retRegs) {
        WorkerData parentLocalData = parentCtx.workerLocal;
        BType[] retTypes = callableUnitInfo.getRetParamTypes();
        WorkerData caleeSF = BLangVMUtils.createWorkerDataForLocal(callableUnitInfo.getDefaultWorkerInfo(), parentCtx,
                argRegs, callableUnitInfo.getParamTypes());
        Context ctx = new NativeCallContext(parentCtx, callableUnitInfo, caleeSF);
        NativeCallableUnit nativeCallable = callableUnitInfo.getNativeCallableUnit();        
        if (nativeCallable == null) {
            return parentCtx;
        }
        try {
            if (nativeCallable.isBlocking()) {
                nativeCallable.execute(ctx, null);
                BLangVMUtils.populateWorkerDataWithValues(parentLocalData, retRegs, ctx.getReturnValues(), retTypes);
                TraceUtil.finishTraceSpan(parentCtx.getTracer());
                /* we want the parent to continue, since we got the response of the native call already */
                return parentCtx;
            } else {
                TraceableUnitCallback callback = new TraceableUnitCallback(parentCtx,
                        new BLangCallableUnitCallback(ctx, parentCtx, retRegs, retTypes));
                nativeCallable.execute(ctx, callback);
                /* we want the parent to suspend (i.e. go to wait for response state) and stay until notified */
                return null;
            }
        } catch (BLangNullReferenceException e) {
            return BLangVMUtils.handleNativeInvocationError(parentCtx, 
                    BLangVMErrors.createNullRefException(callableUnitInfo));
        } catch (Throwable e) {
            return BLangVMUtils.handleNativeInvocationError(parentCtx, 
                    BLangVMErrors.createError(callableUnitInfo, e.getMessage()));
        }
    }
    
    private static void invokeNativeCallableAsync(CallableUnitInfo callableUnitInfo, 
            WorkerExecutionContext parentCtx, int[] argRegs, int[] retRegs) {
        WorkerData caleeSF = BLangVMUtils.createWorkerDataForLocal(callableUnitInfo.getDefaultWorkerInfo(), parentCtx,
                argRegs, callableUnitInfo.getParamTypes());
        Context nativeCtx = new NativeCallContext(parentCtx, callableUnitInfo, caleeSF);
        NativeCallableUnit nativeCallable = callableUnitInfo.getNativeCallableUnit();
        if (nativeCallable == null) {
            return;
        }
        WorkerResponseContext respCtx;
        if (nativeCallable.isBlocking()) {
            respCtx = BLangScheduler.executeBlockingNativeAsync(nativeCallable, nativeCtx);            
        } else {
            respCtx = BLangScheduler.executeNonBlockingNativeAsync(nativeCallable, nativeCtx);
        }
        BLangVMUtils.populateWorkerDataWithValues(parentCtx.workerLocal, retRegs,
                new BValue[] { new BFuture(callableUnitInfo.getName(), respCtx) }, 
                new BType[] { BTypes.typeFuture });
    }
    
    private static void handleError(WorkerExecutionContext ctx) {
        throw new BLangRuntimeException("error: " + BLangVMErrors.getPrintableStackTrace(ctx.getError()));
    }
    
    private static WorkerExecutionContext executeWorker(WorkerResponseContext respCtx, 
            WorkerExecutionContext parentCtx, int[] argRegs, CallableUnitInfo callableUnitInfo, 
            WorkerInfo workerInfo, WorkerDataIndex wdi, WorkerData initWorkerLocalData, 
            CodeAttributeInfo initWorkerCAI, boolean runInCaller) {
        WorkerData workerLocal = BLangVMUtils.createWorkerDataForLocal(workerInfo, parentCtx, argRegs,
                callableUnitInfo.getParamTypes());
        if (initWorkerLocalData != null) {
            BLangVMUtils.mergeInitWorkertData(initWorkerLocalData, workerLocal, initWorkerCAI);
        }
        WorkerData workerResult = BLangVMUtils.createWorkerData(wdi);
        WorkerExecutionContext ctx = new WorkerExecutionContext(parentCtx, respCtx, callableUnitInfo, workerInfo,
                workerLocal, workerResult, wdi.retRegs, runInCaller);
        return BLangScheduler.schedule(ctx);
    }
    
    private static WorkerData executeInitWorker(WorkerExecutionContext parentCtx, int[] argRegs,
            CallableUnitInfo callableUnitInfo, WorkerInfo workerInfo, WorkerDataIndex wdi) {
        InitWorkerResponseContext respCtx = new InitWorkerResponseContext(parentCtx);
        WorkerExecutionContext ctx = executeWorker(respCtx, parentCtx, argRegs, callableUnitInfo,
                workerInfo, wdi, null, null, true);        
        BLangScheduler.executeNow(ctx);
        WorkerData workerLocal = ctx.workerLocal;
        if (respCtx.isErrored()) {
            return null;
        } else {
            return workerLocal;
        }
    }

    private static WorkerSet listWorkers(CallableUnitInfo callableUnitInfo) {
        WorkerSet result = new WorkerSet();
        result.generalWorkers = callableUnitInfo.getWorkerInfoEntries();
        if (result.generalWorkers.length == 0) {
            result.generalWorkers = callableUnitInfo.getDefaultWorkerInfoAsArray();
        } else {
            result.initWorker = callableUnitInfo.getDefaultWorkerInfo();
        }
        return result;
    }
    
    public static void invokePackageInitFunction(FunctionInfo initFuncInfo, WorkerExecutionContext context) {
        invokeCallable(initFuncInfo, context, new int[0], new int[0], true);
        if (context.getError() != null) {
            String stackTraceStr = BLangVMErrors.getPrintableStackTrace(context.getError());
            throw new BLangRuntimeException("error: " + stackTraceStr);
        }
    }

    public static void invokePackageInitFunction(FunctionInfo initFuncInfo) {
        WorkerExecutionContext context = new WorkerExecutionContext(initFuncInfo.getPackageInfo().getProgramFile());
        invokePackageInitFunction(initFuncInfo, context);
    }

    public static void invokeVMUtilFunction(FunctionInfo utilFuncInfo, WorkerExecutionContext context) {
        invokeCallable(utilFuncInfo, context, new int[0], new int[0], true);
        if (context.getError() != null) {
            String stackTraceStr = BLangVMErrors.getPrintableStackTrace(context.getError());
            throw new BLangRuntimeException("error: " + stackTraceStr);
        }
    }

    public static void invokeVMUtilFunction(FunctionInfo initFuncInfo) {
        WorkerExecutionContext context = new WorkerExecutionContext(initFuncInfo.getPackageInfo().getProgramFile());
        invokeVMUtilFunction(initFuncInfo, context);
    }

    public static void invokeServiceInitFunction(FunctionInfo initFuncInfo) {
        WorkerExecutionContext context = new WorkerExecutionContext(initFuncInfo.getPackageInfo().getProgramFile());
        invokeCallable(initFuncInfo, context, new int[0], new int[0], true);
        if (context.getError() != null) {
            String stackTraceStr = BLangVMErrors.getPrintableStackTrace(context.getError());
            throw new BLangRuntimeException("error: " + stackTraceStr);
        }
    }

    public static WorkerExecutionContext invokeForkJoin(WorkerExecutionContext parentCtx, ForkjoinInfo forkjoinInfo,
            int joinTargetIp, int joinVarReg, int timeoutRegIndex, int timeoutTargetIp, int timeoutVarReg) {
        WorkerInfo[] workerInfos = forkjoinInfo.getWorkerInfos();

        Set<String> joinWorkerNames = new LinkedHashSet<>(Lists.of(forkjoinInfo.getJoinWorkerNames()));
        if (joinWorkerNames.isEmpty()) {
            /* if no join workers are specified, that means, all should be considered */
            joinWorkerNames.addAll(forkjoinInfo.getWorkerInfoMap().keySet());
        }

        Map<String, String> channels = getChannels(forkjoinInfo);

        int reqJoinCount;
        if (forkjoinInfo.getJoinType().equalsIgnoreCase(JOIN_TYPE_SOME)) {
            reqJoinCount = forkjoinInfo.getWorkerCount();
        } else {
            reqJoinCount = joinWorkerNames.size();
        }

        SyncCallableWorkerResponseContext respCtx = new ForkJoinWorkerResponseContext(parentCtx, joinTargetIp,
                joinVarReg, timeoutTargetIp, timeoutVarReg, workerInfos.length, reqJoinCount, 
                joinWorkerNames, channels);
        respCtx.registerResponseCallback(new TraceableUnitCallback(parentCtx));
        if (forkjoinInfo.isTimeoutAvailable()) {
            long timeout = parentCtx.workerLocal.longRegs[timeoutRegIndex];
            //fork join timeout is in seconds, hence converting to milliseconds
            AsyncTimer.schedule(new ForkJoinTimeoutCallback(respCtx), timeout * 1000);
        }
        Map<String, Object> globalProps = parentCtx.globalProps;
        BLangScheduler.switchToWaitForResponse(parentCtx);
        for (int i = 1; i < workerInfos.length; i++) {
            executeWorker(respCtx, parentCtx, forkjoinInfo.getArgRegs(), workerInfos[i], globalProps, false);
        }

        return executeWorker(respCtx, parentCtx, forkjoinInfo.getArgRegs(),
                workerInfos[0], globalProps, true);
    }

    private static WorkerExecutionContext executeWorker(WorkerResponseContext respCtx,
            WorkerExecutionContext parentCtx, int[] argRegs, WorkerInfo workerInfo,
            Map<String, Object> globalProps, boolean runInCaller) {
        WorkerData workerLocal = BLangVMUtils.createWorkerDataForLocal(workerInfo, parentCtx, argRegs);
        WorkerExecutionContext ctx = new WorkerExecutionContext(parentCtx, respCtx, parentCtx.callableUnitInfo,
                workerInfo, workerLocal, runInCaller);
        return BLangScheduler.schedule(ctx);
    }

    private static Map<String, String> getChannels(ForkjoinInfo forkjoinInfo) {
        Map<String, String> channels = new HashMap<>();
        forkjoinInfo.getWorkerInfoMap().forEach((k, v) -> channels.put(k, v.getWorkerDataChannelInfoForForkJoin()
                != null ? v.getWorkerDataChannelInfoForForkJoin().getChannelName() : null));
        return channels;
    }

    /**
     * This represents a worker set with different execution roles.
     */
    private static class WorkerSet {

        public WorkerInfo initWorker;

        public WorkerInfo[] generalWorkers;

    }
    
    /**
     * Callback handler to check for callable response availability.
     */
    private static class WaitForResponseCallback implements CallableUnitCallback {

        private Semaphore check = new Semaphore(0);
        
        @Override
        public void notifySuccess() {
            this.check.release();
        }

        @Override
        public void notifyFailure(BStruct error) {
            this.check.release();
        }
        
        public void waitForResponse() {
            try {
                this.check.acquire();
            } catch (InterruptedException ignore) { /* ignore */ }
        }
        
    }

}<|MERGE_RESOLUTION|>--- conflicted
+++ resolved
@@ -48,13 +48,8 @@
 import org.ballerinalang.util.codegen.attributes.CodeAttributeInfo;
 import org.ballerinalang.util.exceptions.BLangNullReferenceException;
 import org.ballerinalang.util.exceptions.BLangRuntimeException;
-<<<<<<< HEAD
 import org.ballerinalang.util.tracer.TraceUtil;
 import org.ballerinalang.util.tracer.TraceableUnitCallback;
-import org.slf4j.Logger;
-import org.slf4j.LoggerFactory;
-=======
->>>>>>> c004c64e
 import org.wso2.ballerinalang.util.Lists;
 
 import java.util.HashMap;
@@ -312,15 +307,15 @@
                 return null;
             }
         } catch (BLangNullReferenceException e) {
-            return BLangVMUtils.handleNativeInvocationError(parentCtx, 
+            return BLangVMUtils.handleNativeInvocationError(parentCtx,
                     BLangVMErrors.createNullRefException(callableUnitInfo));
         } catch (Throwable e) {
-            return BLangVMUtils.handleNativeInvocationError(parentCtx, 
+            return BLangVMUtils.handleNativeInvocationError(parentCtx,
                     BLangVMErrors.createError(callableUnitInfo, e.getMessage()));
         }
     }
-    
-    private static void invokeNativeCallableAsync(CallableUnitInfo callableUnitInfo, 
+
+    private static void invokeNativeCallableAsync(CallableUnitInfo callableUnitInfo,
             WorkerExecutionContext parentCtx, int[] argRegs, int[] retRegs) {
         WorkerData caleeSF = BLangVMUtils.createWorkerDataForLocal(callableUnitInfo.getDefaultWorkerInfo(), parentCtx,
                 argRegs, callableUnitInfo.getParamTypes());
@@ -331,12 +326,12 @@
         }
         WorkerResponseContext respCtx;
         if (nativeCallable.isBlocking()) {
-            respCtx = BLangScheduler.executeBlockingNativeAsync(nativeCallable, nativeCtx);            
+            respCtx = BLangScheduler.executeBlockingNativeAsync(nativeCallable, nativeCtx);
         } else {
             respCtx = BLangScheduler.executeNonBlockingNativeAsync(nativeCallable, nativeCtx);
         }
         BLangVMUtils.populateWorkerDataWithValues(parentCtx.workerLocal, retRegs,
-                new BValue[] { new BFuture(callableUnitInfo.getName(), respCtx) }, 
+                new BValue[] { new BFuture(callableUnitInfo.getName(), respCtx) },
                 new BType[] { BTypes.typeFuture });
     }
     
