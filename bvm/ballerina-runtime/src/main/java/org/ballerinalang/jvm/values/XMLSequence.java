--- conflicted
+++ resolved
@@ -66,12 +66,6 @@
     }
 
     public XMLSequence(List<BXML> children) {
-<<<<<<< HEAD
-        this();
-        this.children = children;
-    }
-
-=======
         this.children = children;
     }
 
@@ -80,7 +74,6 @@
         this.children.add(child);
     }
 
->>>>>>> 2bc85f24
     public List<BXML> getChildrenList() {
         return children;
     }
@@ -227,11 +220,7 @@
         List<BXML> elementsSeq = new ArrayList<>();
         String qnameStr = getQname(qname).toString();
         for (BXML child : children) {
-<<<<<<< HEAD
-            if (child.getElementName().equals(qnameStr)) {
-=======
             if (child.getNodeType() == XMLNodeType.ELEMENT && child.getElementName().equals(qnameStr)) {
->>>>>>> 2bc85f24
                 elementsSeq.add(child);
             }
         }
@@ -387,18 +376,6 @@
      * {@inheritDoc}
      */
     @Override
-<<<<<<< HEAD
-    public XMLValue descendants(String qname) {
-        List<BXML> descendants = new ArrayList<>();
-        for (BXML x : children) {
-            XMLItem element = (XMLItem) x;
-        if (element.getQName().toString().equals(getQname(qname).toString())) {
-                descendants.add(element);
-                continue;
-            }
-            if (element.getNodeType() == XMLNodeType.ELEMENT) {
-                addDescendants(descendants, element, getQname(qname).toString());
-=======
     public XMLValue descendants(List<String> qnames) {
         List<BXML> descendants = new ArrayList<>();
         for (BXML child : children) {
@@ -409,7 +386,6 @@
                     descendants.add(element);
                 }
                 addDescendants(descendants, element, qnames);
->>>>>>> 2bc85f24
             }
         }
 
