--- conflicted
+++ resolved
@@ -107,14 +107,9 @@
      * @param functionPointer represents the function pointer reference for the function to be invoked on receiving
      *                        messages
      */
-<<<<<<< HEAD
     @Deprecated
-    public void subscribe(FPValue<Object[], Object> functionPointer) {
-        streamSubscriptionManager.registerMessageProcessor(this, functionPointer);
-=======
     public void subscribe(BFunctionPointer<Object[], Object> functionPointer) {
         streamSubscriptionManager.registerMessageProcessor(this, (FPValue<Object[], Object>) functionPointer);
->>>>>>> 16930f5a
     }
 
     @Override
