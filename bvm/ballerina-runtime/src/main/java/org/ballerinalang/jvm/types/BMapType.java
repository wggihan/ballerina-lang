--- conflicted
+++ resolved
@@ -41,13 +41,8 @@
      * @param constraint constraint type which particular map is bound to.
      * @param pkg package for the type.
      */
-<<<<<<< HEAD
     public BMapType(String typeName, BType constraint, BPackage pkg) {
-        super(typeName, pkg, MapValue.class);
-=======
-    public BMapType(String typeName, BType constraint, String pkgPath) {
-        super(typeName, pkgPath, MapValueImpl.class);
->>>>>>> 8bdd01b7
+        super(typeName, pkg, MapValueImpl.class);
         this.constraint = constraint;
     }
 
