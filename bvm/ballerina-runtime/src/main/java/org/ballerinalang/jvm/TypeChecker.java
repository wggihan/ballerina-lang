/*
 * Copyright (c) 2019, WSO2 Inc. (http://www.wso2.org) All Rights Reserved.
 *
 * WSO2 Inc. licenses this file to you under the Apache License,
 * Version 2.0 (the "License"); you may not use this file except
 * in compliance with the License.
 * You may obtain a copy of the License at
 *
 *    http://www.apache.org/licenses/LICENSE-2.0
 *
 * Unless required by applicable law or agreed to in writing,
 * software distributed under the License is distributed on an
 * "AS IS" BASIS, WITHOUT WARRANTIES OR CONDITIONS OF ANY
 * KIND, either express or implied. See the License for the
 * specific language governing permissions and limitations
 * under the License.
 */
package org.ballerinalang.jvm;

import org.ballerinalang.jvm.commons.TypeValuePair;
import org.ballerinalang.jvm.types.AttachedFunction;
import org.ballerinalang.jvm.types.BArrayType;
import org.ballerinalang.jvm.types.BField;
import org.ballerinalang.jvm.types.BFiniteType;
import org.ballerinalang.jvm.types.BFunctionType;
import org.ballerinalang.jvm.types.BFutureType;
import org.ballerinalang.jvm.types.BJSONType;
import org.ballerinalang.jvm.types.BMapType;
import org.ballerinalang.jvm.types.BObjectType;
import org.ballerinalang.jvm.types.BRecordType;
import org.ballerinalang.jvm.types.BTableType;
import org.ballerinalang.jvm.types.BTupleType;
import org.ballerinalang.jvm.types.BType;
import org.ballerinalang.jvm.types.BTypes;
import org.ballerinalang.jvm.types.BUnionType;
import org.ballerinalang.jvm.types.TypeTags;
import org.ballerinalang.jvm.util.Flags;
import org.ballerinalang.jvm.values.ArrayValue;
import org.ballerinalang.jvm.values.DecimalValue;
import org.ballerinalang.jvm.values.ErrorValue;
import org.ballerinalang.jvm.values.MapValueImpl;
import org.ballerinalang.jvm.values.RefValue;
import org.ballerinalang.jvm.values.TableValue;
import org.ballerinalang.jvm.values.TypedescValue;
import org.ballerinalang.jvm.values.XMLValue;

import java.math.BigDecimal;
import java.util.ArrayList;
import java.util.Arrays;
import java.util.Collection;
import java.util.HashMap;
import java.util.HashSet;
import java.util.Iterator;
import java.util.List;
import java.util.Map;
import java.util.Set;
import java.util.stream.Collectors;

/**
 * Responsible for performing runtime type checking.
 *
 * @since 0.995.0
 */
@SuppressWarnings({ "rawtypes" })
public class TypeChecker {

    public static Object checkCast(Object sourceVal, BType targetType) {
        if (checkIsType(sourceVal, targetType)) {
            return sourceVal;
        }

        throw BallerinaErrors.createTypeCastError(sourceVal, targetType);
    }

    public static long anyToInt(Object sourceVal) {
<<<<<<< HEAD
        if (sourceVal instanceof Long) {
            return (Long) sourceVal;
        } else if (sourceVal instanceof Double) {
            return ((Double) sourceVal).longValue();
        } else if (sourceVal instanceof DecimalValue) {
            return ((DecimalValue) sourceVal).intValue();
        } else {
            throw getTypeCastError(sourceVal, BTypes.typeInt);
        }
    }

    public static double anyToFloat(Object sourceVal) {
        if (sourceVal instanceof Long) {
            return ((Long) sourceVal).doubleValue();
        } else if (sourceVal instanceof Double) {
            return (Double) sourceVal;
        } else if (sourceVal instanceof DecimalValue) {
            return ((DecimalValue) sourceVal).floatValue();
        } else {
            throw getTypeCastError(sourceVal, BTypes.typeFloat);
        }
    }

    public static boolean anyToBoolean(Object sourceVal) {
        if (sourceVal instanceof Boolean) {
            return (Boolean) sourceVal;
        } else if (sourceVal instanceof DecimalValue) {
            return ((DecimalValue) sourceVal).booleanValue();
        }

        throw getTypeCastError(sourceVal, BTypes.typeBoolean);
    }

    public static long anyToByte(Object sourceVal) {
        if (sourceVal instanceof Byte) {
            return (Byte) sourceVal;
        } else if (sourceVal instanceof Long) {
            return (Long) sourceVal;
        } else if (sourceVal instanceof Double) {
            return ((Double) sourceVal).longValue();
        } else if (sourceVal instanceof DecimalValue) {
            return ((DecimalValue) sourceVal).byteValue();
        }

        throw getTypeCastError(sourceVal, BTypes.typeByte);
=======
        return TypeConverter.anyToInt(sourceVal, () -> BallerinaErrors.createTypeCastError(sourceVal, BTypes.typeInt));
    }

    public static double anyToFloat(Object sourceVal) {
        return TypeConverter.anyToFloat(sourceVal, () -> BallerinaErrors.createTypeCastError(sourceVal,
                                                                                           BTypes.typeFloat));
    }

    public static boolean anyToBoolean(Object sourceVal) {
        return TypeConverter.anyToBoolean(sourceVal, () -> BallerinaErrors.createTypeCastError(sourceVal,
                                                                                             BTypes.typeBoolean));
    }

    public static long anyToByte(Object sourceVal) {
        return TypeConverter.anyToByte(sourceVal, () -> BallerinaErrors.createTypeCastError(sourceVal,
                                                                                            BTypes.typeByte));
>>>>>>> 1591a7a7
    }

    public static DecimalValue anyToDecimal(Object sourceVal) {
        if (sourceVal instanceof DecimalValue) {
            return (DecimalValue) sourceVal;
        } else if (sourceVal instanceof Long) {
            return DecimalValue.valueOf((long) sourceVal);
        } else if (sourceVal instanceof Double) {
            return DecimalValue.valueOf((double) sourceVal);
        }

        throw getTypeCastError(sourceVal, BTypes.typeDecimal);
    }

    /**
     * Check whether a given value belongs to the given type.
     *
     * @param sourceVal value to check the type
     * @param targetType type to be test against
     * @return true if the value belongs to the given type, false otherwise
     */
    public static boolean checkIsType(Object sourceVal, BType targetType) {
        BType sourceType = getType(sourceVal);
        if (isMutable(sourceVal, sourceType)) {
            return checkIsType(getType(sourceVal), targetType, new ArrayList<>());
        }

        return checkIsLikeType(sourceVal, targetType, new ArrayList<>());
    }

    /**
     * Check whether a given value has the same shape as the given type.
     *
     * @param sourceValue value to check the shape
     * @param targetType type to check the shape against
     * @return true if the value has the same shape as the given type; false otherwise
     */
    public static boolean checkIsLikeType(Object sourceValue, BType targetType) {
        return checkIsLikeType(sourceValue, targetType, new ArrayList<>());
    }

    /**
     * Check whether two types are the same.
     *
     * @param sourceType type to test
     * @param targetType type to test against
     * @return true if the two types are same; false otherwise
     */
    private static boolean isSameType(BType sourceType, BType targetType) {
        // First check whether both references points to the same object.
        if (sourceType == targetType || sourceType.equals(targetType)) {
            return true;
        }

        if (sourceType.getTag() == targetType.getTag() && sourceType.getTag() == TypeTags.ARRAY_TAG) {
            return checkArrayEquivalent(sourceType, targetType);
        }

        // TODO Support function types, json/map constrained types etc.
        if (sourceType.getTag() == TypeTags.MAP_TAG && targetType.getTag() == TypeTags.MAP_TAG) {
            return targetType.equals(sourceType);
        }

        if (sourceType.getTag() == TypeTags.TABLE_TAG && targetType.getTag() == TypeTags.TABLE_TAG) {
            return targetType.equals(sourceType);
        }

        return false;
    }

    public static BType getType(Object value) {
        if (value == null) {
            return BTypes.typeNull;
        } else if (value instanceof Long) {
            return BTypes.typeInt;
        } else if (value instanceof Double) {
            return BTypes.typeFloat;
        } else if (value instanceof DecimalValue) {
            return BTypes.typeDecimal;
        } else if (value instanceof String) {
            return BTypes.typeString;
        } else if (value instanceof Boolean) {
            return BTypes.typeBoolean;
        } else if (value instanceof Byte) {
            return BTypes.typeByte;
        } else {
            return ((RefValue) value).getType();
        }
    }

    /**
     * Deep value equality check for anydata.
     *
     * @param lhsValue The value on the left hand side
     * @param rhsValue The value on the right hand side
     * @return True if values are equal, else false.
     */
    public static boolean isEqual(Object lhsValue, Object rhsValue) {
        return isEqual(lhsValue, rhsValue, new ArrayList<>());
    }

    public static boolean ifgt(Comparable lhsValue, Comparable rhsValue) {
        return lhsValue.compareTo(rhsValue) > 0;
    }

    public static boolean ifge(Comparable lhsValue, Comparable rhsValue) {
        return lhsValue.compareTo(rhsValue) >= 0;
    }

    public static boolean iflt(Comparable lhsValue, Comparable rhsValue) {
        return lhsValue.compareTo(rhsValue) < 0;
    }

    public static boolean ifle(Comparable lhsValue, Comparable rhsValue) {
        return lhsValue.compareTo(rhsValue) <= 0;
    }

    /**
     * Reference equality check for values. If both the values are simple basic types, returns the same
     * result as {@link #isEqual(Object, Object, List)}
     *
     * @param lhsValue The value on the left hand side
     * @param rhsValue The value on the right hand side
     * @return True if values are reference equal or in the case of simple basic types if the values are equal,
     *         else false.
     */
    public static boolean isReferenceEqual(Object lhsValue, Object rhsValue) {
        if (lhsValue == rhsValue) {
            return true;
        }

        // if one is null, the other also needs to be null to be true
        if (lhsValue == null || rhsValue == null) {
            return false;
        }

        if (isSimpleBasicType(getType(lhsValue)) && isSimpleBasicType(getType(rhsValue))) {
            return isEqual(lhsValue, rhsValue);
        }

        return false;
    }

    /**
     * Get the typedesc of a value.
     * 
     * @param value Value
     * @return type desc associated with the value
     */
    public static TypedescValue getTypedesc(Object value) {
        BType type = TypeChecker.getType(value);
        if (type == null) {
            return null;
        }
        return new TypedescValue(type);
    }

    // Private methods

    private static boolean checkIsType(BType sourceType, BType targetType, List<TypePair> unresolvedTypes) {
        // First check whether both types are the same.
        if (sourceType == targetType || sourceType.equals(targetType)) {
            return true;
        }

        switch (targetType.getTag()) {
            case TypeTags.INT_TAG:
            case TypeTags.FLOAT_TAG:
            case TypeTags.DECIMAL_TAG:
            case TypeTags.STRING_TAG:
            case TypeTags.BOOLEAN_TAG:
            case TypeTags.BYTE_TAG:
            case TypeTags.NULL_TAG:
            case TypeTags.XML_TAG:
            case TypeTags.SERVICE_TAG:
                if (sourceType.getTag() == TypeTags.FINITE_TYPE_TAG) {
                    return ((BFiniteType) sourceType).valueSpace.stream()
                                                                .allMatch(bValue -> checkIsType(bValue, targetType));
                }
                return sourceType.getTag() == targetType.getTag();
            case TypeTags.MAP_TAG:
                return checkIsMapType(sourceType, (BMapType) targetType, unresolvedTypes);
            case TypeTags.TABLE_TAG:
                return checkIsTableType(sourceType, (BTableType) targetType, unresolvedTypes);
            case TypeTags.JSON_TAG:
                return checkIsJSONType(sourceType, (BJSONType) targetType, unresolvedTypes);
            case TypeTags.RECORD_TYPE_TAG:
                return checkIsRecordType(sourceType, (BRecordType) targetType, unresolvedTypes);
            case TypeTags.FUNCTION_POINTER_TAG:
                return checkIsFunctionType(sourceType, (BFunctionType) targetType);
            case TypeTags.ARRAY_TAG:
                return checkIsArrayType(sourceType, (BArrayType) targetType, unresolvedTypes);
            case TypeTags.TUPLE_TAG:
                return checkIsTupleType(sourceType, (BTupleType) targetType, unresolvedTypes);
            case TypeTags.UNION_TAG:
                return ((BUnionType) targetType).getMemberTypes().stream()
                        .anyMatch(type -> checkIsType(sourceType, type, unresolvedTypes));
            case TypeTags.ANY_TAG:
                return checkIsAnyType(sourceType);
            case TypeTags.ANYDATA_TAG:
                return isAnydata(sourceType);
            case TypeTags.OBJECT_TYPE_TAG:
                return checkObjectEquivalency(sourceType, (BObjectType) targetType, unresolvedTypes);
            case TypeTags.FINITE_TYPE_TAG:
                return checkIsFiniteType(sourceType, (BFiniteType) targetType, unresolvedTypes);
            case TypeTags.FUTURE_TAG:
                return checkIsFutureType(sourceType, (BFutureType) targetType, unresolvedTypes);
            default:
                return false;
        }
    }

    private static boolean checkIsMapType(BType sourceType, BMapType targetType, List<TypePair> unresolvedTypes) {
        if (sourceType.getTag() != TypeTags.MAP_TAG) {
            return false;
        }
        return checkContraints(((BMapType) sourceType).getConstrainedType(), targetType.getConstrainedType(),
                unresolvedTypes);
    }

    private static boolean checkIsTableType(BType sourceType, BTableType targetType, List<TypePair> unresolvedTypes) {
        if (sourceType.getTag() != TypeTags.TABLE_TAG) {
            return false;
        }
        return checkContraints(((BTableType) sourceType).getConstrainedType(), targetType.getConstrainedType(),
                               unresolvedTypes);
    }

    private static boolean checkIsJSONType(BType sourceType, BJSONType targetType, List<TypePair> unresolvedTypes) {
        switch (sourceType.getTag()) {
            case TypeTags.STRING_TAG:
            case TypeTags.INT_TAG:
            case TypeTags.FLOAT_TAG:
            case TypeTags.DECIMAL_TAG:
            case TypeTags.BOOLEAN_TAG:
            case TypeTags.NULL_TAG:
            case TypeTags.JSON_TAG:
                return true;
            case TypeTags.ARRAY_TAG:
                // Element type of the array should be 'is type' JSON
                return checkIsType(((BArrayType) sourceType).getElementType(), targetType, unresolvedTypes);
            case TypeTags.MAP_TAG:
                return checkIsType(((BMapType) sourceType).getConstrainedType(), targetType, unresolvedTypes);
            default:
                return false;
        }
    }

    private static boolean checkIsRecordType(BType sourceType, BRecordType targetType, List<TypePair> unresolvedTypes) {
        if (sourceType.getTag() != TypeTags.RECORD_TYPE_TAG) {
            return false;
        }

        // If we encounter two types that we are still resolving, then skip it.
        // This is done to avoid recursive checking of the same type.
        TypePair pair = new TypePair(sourceType, targetType);
        if (unresolvedTypes.contains(pair)) {
            return true;
        }
        unresolvedTypes.add(pair);

        // Unsealed records are not equivalent to sealed records. But vice-versa is allowed.
        BRecordType sourceRecordType = (BRecordType) sourceType;
        if (targetType.sealed && !sourceRecordType.sealed) {
            return false;
        }

        // If both are sealed (one is sealed means other is also sealed) check the rest field type
        if (!sourceRecordType.sealed &&
                !checkIsType(sourceRecordType.restFieldType, targetType.restFieldType, unresolvedTypes)) {
            return false;
        }

        Map<String, BField> sourceFields = sourceRecordType.getFields();
        Set<String> targetFieldNames = targetType.getFields().keySet();

        for (BField targetField : targetType.getFields().values()) {
            BField sourceField = sourceFields.get(targetField.getFieldName());

            // If the LHS field is a required one, there has to be a corresponding required field in the RHS record.
            if (!Flags.isFlagOn(targetField.flags, Flags.OPTIONAL) &&
                    (sourceField == null || Flags.isFlagOn(sourceField.flags, Flags.OPTIONAL))) {
                return false;
            }

            if (sourceField == null || !checkIsType(sourceField.type, targetField.type, unresolvedTypes)) {
                return false;
            }
        }

        // If there are fields remaining in the source record, first check if it's a closed record. Closed records
        // should only have the fields specified by its type.
        if (targetType.sealed) {
            return targetFieldNames.containsAll(sourceFields.keySet());
        }

        // If it's an open record, check if they are compatible with the rest field of the target type.
        return sourceFields.values().stream().filter(field -> !targetFieldNames.contains(field.name))
                .allMatch(field -> checkIsType(field.getFieldType(), targetType.restFieldType, unresolvedTypes));
    }

    private static boolean checkIsArrayType(BType sourceType, BArrayType targetType, List<TypePair> unresolvedTypes) {
        if (sourceType.getTag() != TypeTags.ARRAY_TAG) {
            return false;
        }

        BArrayType sourceArrayType = (BArrayType) sourceType;
        if (sourceArrayType.getState() != targetType.getState() || sourceArrayType.getSize() != targetType.getSize()) {
            return false;
        }
        return checkIsType(sourceArrayType.getElementType(), targetType.getElementType(), unresolvedTypes);
    }

    private static boolean checkIsTupleType(BType sourceType, BTupleType targetType, List<TypePair> unresolvedTypes) {
        if (sourceType.getTag() != TypeTags.TUPLE_TAG) {
            return false;
        }

        List<BType> sourceTypes = ((BTupleType) sourceType).getTupleTypes();
        List<BType> targetTypes = targetType.getTupleTypes();
        if (sourceTypes.size() != targetTypes.size()) {
            return false;
        }

        for (int i = 0; i < sourceTypes.size(); i++) {
            if (!checkIsType(sourceTypes.get(i), targetTypes.get(i), unresolvedTypes)) {
                return false;
            }
        }
        return true;
    }

    private static boolean checkIsAnyType(BType sourceType) {
        switch (sourceType.getTag()) {
            case TypeTags.ERROR_TAG:
                return false;
            case TypeTags.UNION_TAG:
                return ((BUnionType) sourceType).getMemberTypes().stream()
                                                .allMatch(TypeChecker::checkIsAnyType);
        }
        return true;
    }

    private static boolean checkIsFiniteType(BType sourceType, BFiniteType targetType, List<TypePair> unresolvedTypes) {
        if (sourceType.getTag() != TypeTags.FINITE_TYPE_TAG) {
            return false;
        }

        BFiniteType sourceFiniteType = (BFiniteType) sourceType;
        if (sourceFiniteType.valueSpace.size() != targetType.valueSpace.size()) {
            return false;
        }

        return targetType.valueSpace.containsAll(sourceFiniteType.valueSpace);
    }

    private static boolean checkIsFutureType(BType sourceType, BFutureType targetType, List<TypePair> unresolvedTypes) {
        if (sourceType.getTag() != TypeTags.FUTURE_TAG) {
            return false;
        }
        return checkContraints(((BFutureType) sourceType).getConstrainedType(), targetType.getConstrainedType(),
                unresolvedTypes);
    }

    private static boolean checkObjectEquivalency(BType sourceType, BObjectType targetType,
                                                  List<TypePair> unresolvedTypes) {
        if (sourceType.getTag() != TypeTags.RECORD_TYPE_TAG) {
            return false;
        }

        // If we encounter two types that we are still resolving, then skip it.
        // This is done to avoid recursive checking of the same type.
        TypePair pair = new TypePair(sourceType, targetType);
        if (unresolvedTypes.contains(pair)) {
            return true;
        }
        unresolvedTypes.add(pair);

        // Both structs should be public or private.
        // Get the XOR of both flags(masks)
        // If both are public, then public bit should be 0;
        // If both are private, then public bit should be 0;
        // The public bit is on means, one is public, and the other one is private.
        BObjectType sourceObjectType = (BObjectType) sourceType;
        if (Flags.isFlagOn(targetType.flags ^ sourceObjectType.flags, Flags.PUBLIC)) {
            return false;
        }

        // If both structs are private, they should be in the same package.
        if (!Flags.isFlagOn(targetType.flags, Flags.PUBLIC) &&
                !sourceObjectType.getPackagePath().equals(targetType.getPackagePath())) {
            return false;
        }

        // Adjust the number of the attached functions of the lhs struct based on
        // the availability of the initializer function.
        int lhsAttachedFunctionCount = targetType.initializer != null ? targetType.getAttachedFunctions().length - 1
                : targetType.getAttachedFunctions().length;

        if (targetType.getFields().size() > sourceObjectType.getFields().size() ||
                lhsAttachedFunctionCount > sourceObjectType.getAttachedFunctions().length) {
            return false;
        }

        return !Flags.isFlagOn(targetType.flags, Flags.PUBLIC) &&
                sourceObjectType.getPackagePath().equals(targetType.getPackagePath())
                        ? checkPrivateObjectsEquivalency(targetType, sourceObjectType, unresolvedTypes)
                        : checkPublicObjectsEquivalency(targetType, sourceObjectType, unresolvedTypes);
    }

    private static boolean checkPrivateObjectsEquivalency(BObjectType lhsType, BObjectType rhsType,
                                                          List<TypePair> unresolvedTypes) {
        Map<String, BField> rhsFields = rhsType.getFields();
        for (Map.Entry<String, BField> lhsFieldEntry : lhsType.getFields().entrySet()) {
            BField rhsField = rhsFields.get(lhsFieldEntry.getKey());
            if (rhsField == null || !isSameType(rhsField.type, lhsFieldEntry.getValue().type)) {
                return false;
            }
        }

        AttachedFunction[] lhsFuncs = lhsType.getAttachedFunctions();
        AttachedFunction[] rhsFuncs = rhsType.getAttachedFunctions();
        for (AttachedFunction lhsFunc : lhsFuncs) {
            if (lhsFunc == lhsType.initializer || lhsFunc == lhsType.defaultsValuesInitFunc) {
                continue;
            }

            AttachedFunction rhsFunc = getMatchingInvokableType(rhsFuncs, lhsFunc, unresolvedTypes);
            if (rhsFunc == null) {
                return false;
            }
        }
        return true;
    }

    private static boolean checkPublicObjectsEquivalency(BObjectType lhsType, BObjectType rhsType,
                                                         List<TypePair> unresolvedTypes) {
        // Check the whether there is any private fields in RHS type
        if (rhsType.getFields().values().stream().anyMatch(field -> !Flags.isFlagOn(field.flags, Flags.PUBLIC))) {
            return false;
        }

        Map<String, BField> rhsFields = rhsType.getFields();
        for (Map.Entry<String, BField> lhsFieldEntry : lhsType.getFields().entrySet()) {
            BField rhsField = rhsFields.get(lhsFieldEntry.getKey());
            if (rhsField == null || !Flags.isFlagOn(lhsFieldEntry.getValue().flags, Flags.PUBLIC) ||
                    !isSameType(rhsField.type, lhsFieldEntry.getValue().type)) {
                return false;
            }
        }

        AttachedFunction[] lhsFuncs = lhsType.getAttachedFunctions();
        AttachedFunction[] rhsFuncs = rhsType.getAttachedFunctions();
        for (AttachedFunction lhsFunc : lhsFuncs) {
            if (lhsFunc == lhsType.initializer || lhsFunc == lhsType.defaultsValuesInitFunc) {
                continue;
            }

            if (!Flags.isFlagOn(lhsFunc.flags, Flags.PUBLIC)) {
                return false;
            }

            AttachedFunction rhsFunc = getMatchingInvokableType(rhsFuncs, lhsFunc, unresolvedTypes);
            if (rhsFunc == null || !Flags.isFlagOn(rhsFunc.flags, Flags.PUBLIC)) {
                return false;
            }
        }

        // Check for private attached function in RHS type
        for (AttachedFunction rhsFunc : rhsFuncs) {
            if (!Flags.isFlagOn(rhsFunc.flags, Flags.PUBLIC)) {
                return false;
            }
        }

        return true;
    }

    private static AttachedFunction getMatchingInvokableType(AttachedFunction[] rhsFuncs, AttachedFunction lhsFunc,
                                                             List<TypePair> unresolvedTypes) {
        return Arrays.stream(rhsFuncs).filter(rhsFunc -> lhsFunc.funcName.equals(rhsFunc.funcName))
                .filter(rhsFunc -> checkFunctionTypeEqualityForObjectType(rhsFunc.type, lhsFunc.type, unresolvedTypes))
                .findFirst().orElse(null);
    }

    private static boolean checkFunctionTypeEqualityForObjectType(BFunctionType source, BFunctionType target,
                                                                  List<TypePair> unresolvedTypes) {
        if (source.paramTypes.length != target.paramTypes.length) {
            return false;
        }

        for (int i = 0; i < source.paramTypes.length; i++) {
            if (!checkIsType(source.paramTypes[i], target.paramTypes[i], unresolvedTypes)) {
                return false;
            }
        }

        if (source.retType == null && target.retType == null) {
            return true;
        } else if (source.retType == null || target.retType == null) {
            return false;
        }

        return checkIsType(source.retType, target.retType, unresolvedTypes);
    }

    private static boolean checkIsFunctionType(BType sourceType, BFunctionType targetType) {
        if (sourceType.getTag() != TypeTags.FUNCTION_POINTER_TAG) {
            return false;
        }

        BFunctionType source = (BFunctionType) sourceType;
        if (source.paramTypes.length != targetType.paramTypes.length) {
            return false;
        }

        for (int i = 0; i < source.paramTypes.length; i++) {
            if (!isSameType(source.paramTypes[i], targetType.paramTypes[i])) {
                return false;
            }
        }

        return isSameType(source.retType, targetType.retType);
    }

    private static boolean checkContraints(BType sourceConstraint, BType targetConstraint,
                                           List<TypePair> unresolvedTypes) {
        if (sourceConstraint == null) {
            sourceConstraint = BTypes.typeAny;
        }

        if (targetConstraint == null) {
            targetConstraint = BTypes.typeAny;
        }

        return checkIsType(sourceConstraint, targetConstraint, unresolvedTypes);
    }

    private static boolean isMutable(Object value, BType sourceType) {
        // All the value types are immutable
        if (value == null || sourceType.getTag() < TypeTags.JSON_TAG ||
                sourceType.getTag() == TypeTags.FINITE_TYPE_TAG) {
            return false;
        }

        return !((RefValue) value).isFrozen();
    }

    private static boolean checkArrayEquivalent(BType actualType, BType expType) {
        if (expType.getTag() == TypeTags.ARRAY_TAG && actualType.getTag() == TypeTags.ARRAY_TAG) {
            // Both types are array types
            BArrayType lhrArrayType = (BArrayType) expType;
            BArrayType rhsArrayType = (BArrayType) actualType;
            return checkArrayEquivalent(lhrArrayType.getElementType(), rhsArrayType.getElementType());
        }
        // Now one or both types are not array types and they have to be equal
        if (expType == actualType) {
            return true;
        }
        return false;
    }

    public static boolean checkIsLikeType(Object sourceValue, BType targetType, List<TypeValuePair> unresolvedValues) {
        BType sourceType = getType(sourceValue);
        if (checkIsType(sourceType, targetType, new ArrayList<>())) {
            return true;
        }

        switch (targetType.getTag()) {
            case TypeTags.RECORD_TYPE_TAG:
                return checkIsLikeRecordType(sourceValue, (BRecordType) targetType, unresolvedValues);
            case TypeTags.JSON_TAG:
                return checkIsLikeJSONType(sourceValue, sourceType, (BJSONType) targetType, unresolvedValues);
            case TypeTags.MAP_TAG:
                return checkIsLikeMapType(sourceValue, (BMapType) targetType, unresolvedValues);
            case TypeTags.TABLE_TAG:
                return checkIsLikeTableType(sourceValue, (BTableType) targetType, unresolvedValues);
            case TypeTags.ARRAY_TAG:
                return checkIsLikeArrayType(sourceValue, (BArrayType) targetType, unresolvedValues);
            case TypeTags.TUPLE_TAG:
                return checkIsLikeTupleType(sourceValue, (BTupleType) targetType, unresolvedValues);
            case TypeTags.ANYDATA_TAG:
                return checkIsLikeAnydataType(sourceValue, sourceType, unresolvedValues);
            case TypeTags.FINITE_TYPE_TAG:
                return checkFiniteTypeAssignable(sourceValue, sourceType, (BFiniteType) targetType);
            case TypeTags.UNION_TAG:
                return ((BUnionType) targetType).getMemberTypes().stream()
                        .anyMatch(type -> checkIsLikeType(sourceValue, type, unresolvedValues));
            default:
                return false;
        }
    }

    @SuppressWarnings("unchecked")
    private static boolean checkIsLikeAnydataType(Object sourceValue, BType sourceType,
                                                  List<TypeValuePair> unresolvedValues) {
        switch (sourceType.getTag()) {
            case TypeTags.RECORD_TYPE_TAG:
            case TypeTags.JSON_TAG:
            case TypeTags.MAP_TAG:
                return ((MapValueImpl) sourceValue).values().stream()
                        .allMatch(value -> checkIsLikeType(value, BTypes.typeAnydata, unresolvedValues));
            case TypeTags.ARRAY_TAG:
                ArrayValue arr = (ArrayValue) sourceValue;
                BArrayType arrayType = (BArrayType) arr.getType();
                switch (arrayType.getElementType().getTag()) {
                    case TypeTags.INT_TAG:
                    case TypeTags.FLOAT_TAG:
                    case TypeTags.DECIMAL_TAG:
                    case TypeTags.STRING_TAG:
                    case TypeTags.BOOLEAN_TAG:
                    case TypeTags.BYTE_TAG:
                        return true;
                    default:
                        return Arrays.stream(arr.getValues())
                                .allMatch(value -> checkIsLikeType(value, BTypes.typeAnydata, unresolvedValues));
                }
            case TypeTags.TUPLE_TAG:
                return Arrays.stream(((ArrayValue) sourceValue).getValues())
                        .allMatch(value -> checkIsLikeType(value, BTypes.typeAnydata, unresolvedValues));
            case TypeTags.ANYDATA_TAG:
                return true;
            case TypeTags.FINITE_TYPE_TAG:
            case TypeTags.UNION_TAG:
                return checkIsLikeType(sourceValue, BTypes.typeAnydata, unresolvedValues);
            default:
                return false;
        }
    }

    private static boolean checkIsLikeTupleType(Object sourceValue, BTupleType targetType,
                                                List<TypeValuePair> unresolvedValues) {
        if (!(sourceValue instanceof ArrayValue)) {
            return false;
        }

        ArrayValue source = (ArrayValue) sourceValue;
        if (source.size() != targetType.getTupleTypes().size()) {
            return false;
        }

        if (BTypes.isValueType(source.elementType)) {
            int bound = source.size();
            for (int i = 0; i < bound; i++) {
                if (!checkIsType(source.elementType, targetType.getTupleTypes().get(i), new ArrayList<>())) {
                    return false;
                }
            }
            return true;
        }

        int bound = source.size();
        for (int i = 0; i < bound; i++) {
            if (!checkIsLikeType(source.getRefValue(i), targetType.getTupleTypes().get(i), unresolvedValues)) {
                return false;
            }
        }
        return true;
    }

    private static boolean checkIsLikeArrayType(Object sourceValue, BArrayType targetType,
                                                List<TypeValuePair> unresolvedValues) {
        if (!(sourceValue instanceof ArrayValue)) {
            return false;
        }

        ArrayValue source = (ArrayValue) sourceValue;
        if (BTypes.isValueType(source.elementType)) {
            return checkIsType(source.elementType, targetType.getElementType(), new ArrayList<>());
        }

        BType arrayElementType = targetType.getElementType();
        Object[] arrayValues = source.getValues();
        for (int i = 0; i < ((ArrayValue) sourceValue).size(); i++) {
            if (!checkIsLikeType(arrayValues[i], arrayElementType, unresolvedValues)) {
                return false;
            }
        }
        return true;
    }

    private static boolean checkIsLikeMapType(Object sourceValue, BMapType targetType,
                                              List<TypeValuePair> unresolvedValues) {
        if (!(sourceValue instanceof MapValueImpl)) {
            return false;
        }

        for (Object mapEntry : ((MapValueImpl) sourceValue).values()) {
            if (!checkIsLikeType(mapEntry, targetType.getConstrainedType(), unresolvedValues)) {
                return false;
            }
        }
        return true;
    }

    private static boolean checkIsLikeTableType(Object sourceValue, BTableType targetType,
                                              List<TypeValuePair> unresolvedValues) {
        if (!(sourceValue instanceof TableValue)) {
            return false;
        }

        BTableType tableType = (BTableType) ((TableValue) sourceValue).getType();

        return tableType.getConstrainedType() == targetType.getConstrainedType();
    }

    private static boolean checkIsLikeJSONType(Object sourceValue, BType sourceType, BJSONType targetType,
                                               List<TypeValuePair> unresolvedValues) {
        if (sourceType.getTag() == TypeTags.ARRAY_TAG) {
            ArrayValue source = (ArrayValue) sourceValue;
            if (BTypes.isValueType(source.elementType)) {
                return checkIsType(source.elementType, targetType, new ArrayList<>());
            }

            Object[] arrayValues = source.getValues();
            for (int i = 0; i < ((ArrayValue) sourceValue).size(); i++) {
                if (!checkIsLikeType(arrayValues[i], targetType, unresolvedValues)) {
                    return false;
                }
            }
        } else if (sourceType.getTag() == TypeTags.MAP_TAG) {
            for (Object value : ((MapValueImpl) sourceValue).values()) {
                if (!checkIsLikeType(value, targetType, unresolvedValues)) {
                    return false;
                }
            }
        } else if (sourceType.getTag() == TypeTags.RECORD_TYPE_TAG) {
            TypeValuePair typeValuePair = new TypeValuePair(sourceValue, targetType);
            if (unresolvedValues.contains(typeValuePair)) {
                return true;
            }
            unresolvedValues.add(typeValuePair);
            for (Object object : ((MapValueImpl) sourceValue).values()) {
                if (!checkIsLikeType(object, targetType, unresolvedValues)) {
                    return false;
                }
            }
        }
        return true;
    }

    private static boolean checkIsLikeRecordType(Object sourceValue, BRecordType targetType,
                                                 List<TypeValuePair> unresolvedValues) {
        if (!(sourceValue instanceof MapValueImpl)) {
            return false;
        }

        TypeValuePair typeValuePair = new TypeValuePair(sourceValue, targetType);
        if (unresolvedValues.contains(typeValuePair)) {
            return true;
        }
        unresolvedValues.add(typeValuePair);
        Map<String, BType> targetTypeField = new HashMap<>();
        BType restFieldType = targetType.restFieldType;

        for (BField field : targetType.getFields().values()) {
            targetTypeField.put(field.getFieldName(), field.type);
        }

        for (Map.Entry targetTypeEntry : targetTypeField.entrySet()) {
            String fieldName = targetTypeEntry.getKey().toString();

            if (!(((MapValueImpl) sourceValue).containsKey(fieldName)) &&
                    !Flags.isFlagOn(targetType.getFields().get(fieldName).flags, Flags.OPTIONAL)) {
                return false;
            }
        }

        for (Object object : ((MapValueImpl) sourceValue).entrySet()) {
            Map.Entry valueEntry = (Map.Entry) object;
            String fieldName = valueEntry.getKey().toString();

            if (targetTypeField.containsKey(fieldName)) {
                if (!checkIsLikeType((valueEntry.getValue()), targetTypeField.get(fieldName), unresolvedValues)) {
                    return false;
                }
            } else {
                if (!targetType.sealed) {
                    if (!checkIsLikeType((valueEntry.getValue()), restFieldType, unresolvedValues)) {
                        return false;
                    }
                } else {
                    return false;
                }
            }
        }
        return true;
    }

    private static boolean checkFiniteTypeAssignable(Object bRefTypeValue, BType sourceType, BFiniteType lhsType) {
        if (bRefTypeValue == null) {
            // we should not reach here
            return false;
        }

        for (Object valueSpaceItem : lhsType.valueSpace) {
            if (getType(valueSpaceItem).getTag() == sourceType.getTag() && valueSpaceItem.equals(bRefTypeValue)) {
                return true;
            }
        }
        return false;
    }
    
    private static boolean isAnydata(BType type) {
        return isAnydata(type, new HashSet<>());
    }

    private static boolean isAnydata(BType type, Set<BType> unresolvedTypes) {
        if (type.getTag() <= TypeTags.ANYDATA_TAG) {
            return true;
        }

        switch (type.getTag()) {
            case TypeTags.MAP_TAG:
                return isPureType(((BMapType) type).getConstrainedType(), unresolvedTypes);
            case TypeTags.RECORD_TYPE_TAG:
                if (unresolvedTypes.contains(type)) {
                    return true;
                }
                unresolvedTypes.add(type);
                BRecordType recordType = (BRecordType) type;
                List<BType> fieldTypes = recordType.getFields().values().stream()
                                                   .map(BField::getFieldType)
                                                   .collect(Collectors.toList());
                return isPureType(fieldTypes, unresolvedTypes) &&
                        (recordType.sealed || isPureType(recordType.restFieldType, unresolvedTypes));
            case TypeTags.UNION_TAG:
                return isAnydata(((BUnionType) type).getMemberTypes(), unresolvedTypes);
            case TypeTags.TUPLE_TAG:
                return isPureType(((BTupleType) type).getTupleTypes(), unresolvedTypes);
            case TypeTags.ARRAY_TAG:
                return isPureType(((BArrayType) type).getElementType(), unresolvedTypes);
            case TypeTags.FINITE_TYPE_TAG:
                Set<BType> valSpaceTypes = ((BFiniteType) type).valueSpace.stream()
                        .map(TypeChecker::getType)
                        .collect(Collectors.toSet());
                return isAnydata(valSpaceTypes, unresolvedTypes);
            default:
                return false;
        }
    }

    private static boolean isAnydata(Collection<BType> types, Set<BType> unresolvedTypes) {
        return types.stream().allMatch(bType -> isAnydata(bType, unresolvedTypes));
    }

    private static boolean isPureType(BType type, Set<BType> unresolvedTypes) {
        if (type.getTag() == TypeTags.UNION_TAG) {
            return ((BUnionType) type).getMemberTypes().stream()
                                      .allMatch(memType -> isPureType(memType, unresolvedTypes));
        }

        return type.getTag() == TypeTags.ERROR_TAG || isAnydata(type, unresolvedTypes);
    }

    private static boolean isPureType(Collection<BType> types, Set<BType> unresolvedTypes) {
        return types.stream().allMatch(bType -> isPureType(bType, unresolvedTypes));
    }

    private static boolean isSimpleBasicType(BType type) {
        return type.getTag() < TypeTags.JSON_TAG;
    }

    /**
     * Deep value equality check for anydata.
     *
     * @param lhsValue The value on the left hand side
     * @param rhsValue The value on the right hand side
     * @param checkedValues Structured value pairs already compared or being compared
     * @return True if values are equal, else false.
     */
    private static boolean isEqual(Object lhsValue, Object rhsValue, List<ValuePair> checkedValues) {
        if (lhsValue == rhsValue) {
            return true;
        }

        if (null == lhsValue || null == rhsValue) {
            return false;
        }

        int lhsValTypeTag = getType(lhsValue).getTag();
        int rhsValTypeTag = getType(rhsValue).getTag();

        switch (lhsValTypeTag) {
            case TypeTags.STRING_TAG:
            case TypeTags.FLOAT_TAG:
            case TypeTags.DECIMAL_TAG:
            case TypeTags.BOOLEAN_TAG:
                return lhsValue.equals(rhsValue);
            case TypeTags.INT_TAG:
                if (rhsValTypeTag == TypeTags.BYTE_TAG) {
                    return lhsValue.equals(((Byte) rhsValue).longValue());
                }
                return lhsValue.equals(rhsValue);
            case TypeTags.BYTE_TAG:
                if (rhsValTypeTag == TypeTags.INT_TAG) {
                    return lhsValue.equals(((Long) rhsValue).byteValue());
                }
                return lhsValue.equals(rhsValue);
            case TypeTags.XML_TAG:
                return XMLFactory.isEqual((XMLValue) lhsValue, (XMLValue) rhsValue);
            case TypeTags.TABLE_TAG:
                // TODO: 10/8/18
                break;
            case TypeTags.MAP_TAG:
            case TypeTags.JSON_TAG:
            case TypeTags.RECORD_TYPE_TAG:
                return isMappingType(rhsValTypeTag) && isEqual((MapValueImpl) lhsValue, (MapValueImpl) rhsValue,
                        checkedValues);
            case TypeTags.TUPLE_TAG:
            case TypeTags.ARRAY_TAG:
                return isListType(rhsValTypeTag) &&
                        isEqual((ArrayValue) lhsValue, (ArrayValue) rhsValue, checkedValues);
            case TypeTags.ERROR_TAG:
                return rhsValTypeTag == TypeTags.ERROR_TAG &&
                        isEqual((ErrorValue) lhsValue, (ErrorValue) rhsValue, checkedValues);
            case TypeTags.SERVICE_TAG:
                break;
        }
        return false;
    }

    private static boolean isListType(int typeTag) {
        return typeTag == TypeTags.ARRAY_TAG || typeTag == TypeTags.TUPLE_TAG;
    }

    private static boolean isMappingType(int typeTag) {
        return typeTag == TypeTags.MAP_TAG || typeTag == TypeTags.RECORD_TYPE_TAG || typeTag == TypeTags.JSON_TAG;
    }

    /**
     * Deep equality check for an array/tuple.
     *
     * @param lhsList The array/tuple on the left hand side
     * @param rhsList The array/tuple on the right hand side
     * @param checkedValues Structured value pairs already compared or being compared
     * @return True if the array/tuple values are equal, else false.
     */
    private static boolean isEqual(ArrayValue lhsList, ArrayValue rhsList, List<ValuePair> checkedValues) {
        ValuePair compValuePair = new ValuePair(lhsList, rhsList);
        if (checkedValues.contains(compValuePair)) {
            return true;
        }
        checkedValues.add(compValuePair);

        if (lhsList.size() != rhsList.size()) {
            return false;
        }

        for (int i = 0; i < lhsList.size(); i++) {
            if (!isEqual(lhsList.getValue(i), rhsList.getValue(i), checkedValues)) {
                return false;
            }
        }
        return true;
    }

    /**
     * Deep equality check for a map.
     *
     * @param lhsMap Map on the left hand side
     * @param rhsMap Map on the right hand side
     * @param checkedValues Structured value pairs already compared or being compared
     * @return True if the map values are equal, else false.
     */
    private static boolean isEqual(MapValueImpl lhsMap, MapValueImpl rhsMap, List<ValuePair> checkedValues) {
        ValuePair compValuePair = new ValuePair(lhsMap, rhsMap);
        if (checkedValues.contains(compValuePair)) {
            return true;
        }
        checkedValues.add(compValuePair);

        if (lhsMap.size() != rhsMap.size()) {
            return false;
        }

        if (!lhsMap.keySet().containsAll(rhsMap.keySet())) {
            return false;
        }

        Iterator<Map.Entry<String, Object>> mapIterator = lhsMap.entrySet().iterator();
        while (mapIterator.hasNext()) {
            Map.Entry<String, Object> lhsMapEntry = mapIterator.next();
            if (!isEqual(lhsMapEntry.getValue(), rhsMap.get(lhsMapEntry.getKey()), checkedValues)) {
                return false;
            }
        }
        return true;
    }

    /**
     * Deep equality check for error.
     *
     * @param lhsError The error on the left hand side
     * @param rhsError The error on the right hand side
     * @param checkedValues Errors already compared or being compared
     * @return True if the error values are equal, else false.
     */
    private static boolean isEqual(ErrorValue lhsError, ErrorValue rhsError, List<ValuePair> checkedValues) {
        ValuePair compValuePair = new ValuePair(lhsError, rhsError);
        if (checkedValues.contains(compValuePair)) {
            return true;
        }
        checkedValues.add(compValuePair);

        return isEqual(lhsError.getReason(), rhsError.getReason(), checkedValues) &&
                isEqual((MapValueImpl) lhsError.getDetails(), (MapValueImpl) rhsError.getDetails(), checkedValues);
    }

    /**
     * Type vector of size two, to hold the source and the target types.
     *
     * @since 0.995.0
     */
    private static class TypePair {
        BType sourceType;
        BType targetType;

        public TypePair(BType sourceType, BType targetType) {
            this.sourceType = sourceType;
            this.targetType = targetType;
        }

        @Override
        public boolean equals(Object obj) {
            if (!(obj instanceof TypePair)) {
                return false;
            }

            TypePair other = (TypePair) obj;
            return this.sourceType.equals(other.sourceType) && this.targetType.equals(other.targetType);
        }
    }

    /**
     * Unordered value vector of size two, to hold two values being compared.
     *
     * @since 0.995.0
     */
    private static class ValuePair {
        List<Object> valueList = new ArrayList<>(2);

        ValuePair(Object valueOne, Object valueTwo) {
            valueList.add(valueOne);
            valueList.add(valueTwo);
        }

        @Override
        public boolean equals(Object otherPair) {
            if (!(otherPair instanceof ValuePair)) {
                return false;
            }

            return ((ValuePair) otherPair).valueList.containsAll(valueList) &&
                    valueList.containsAll(((ValuePair) otherPair).valueList);
        }
    }
}<|MERGE_RESOLUTION|>--- conflicted
+++ resolved
@@ -73,53 +73,6 @@
     }
 
     public static long anyToInt(Object sourceVal) {
-<<<<<<< HEAD
-        if (sourceVal instanceof Long) {
-            return (Long) sourceVal;
-        } else if (sourceVal instanceof Double) {
-            return ((Double) sourceVal).longValue();
-        } else if (sourceVal instanceof DecimalValue) {
-            return ((DecimalValue) sourceVal).intValue();
-        } else {
-            throw getTypeCastError(sourceVal, BTypes.typeInt);
-        }
-    }
-
-    public static double anyToFloat(Object sourceVal) {
-        if (sourceVal instanceof Long) {
-            return ((Long) sourceVal).doubleValue();
-        } else if (sourceVal instanceof Double) {
-            return (Double) sourceVal;
-        } else if (sourceVal instanceof DecimalValue) {
-            return ((DecimalValue) sourceVal).floatValue();
-        } else {
-            throw getTypeCastError(sourceVal, BTypes.typeFloat);
-        }
-    }
-
-    public static boolean anyToBoolean(Object sourceVal) {
-        if (sourceVal instanceof Boolean) {
-            return (Boolean) sourceVal;
-        } else if (sourceVal instanceof DecimalValue) {
-            return ((DecimalValue) sourceVal).booleanValue();
-        }
-
-        throw getTypeCastError(sourceVal, BTypes.typeBoolean);
-    }
-
-    public static long anyToByte(Object sourceVal) {
-        if (sourceVal instanceof Byte) {
-            return (Byte) sourceVal;
-        } else if (sourceVal instanceof Long) {
-            return (Long) sourceVal;
-        } else if (sourceVal instanceof Double) {
-            return ((Double) sourceVal).longValue();
-        } else if (sourceVal instanceof DecimalValue) {
-            return ((DecimalValue) sourceVal).byteValue();
-        }
-
-        throw getTypeCastError(sourceVal, BTypes.typeByte);
-=======
         return TypeConverter.anyToInt(sourceVal, () -> BallerinaErrors.createTypeCastError(sourceVal, BTypes.typeInt));
     }
 
@@ -136,19 +89,11 @@
     public static long anyToByte(Object sourceVal) {
         return TypeConverter.anyToByte(sourceVal, () -> BallerinaErrors.createTypeCastError(sourceVal,
                                                                                             BTypes.typeByte));
->>>>>>> 1591a7a7
     }
 
     public static DecimalValue anyToDecimal(Object sourceVal) {
-        if (sourceVal instanceof DecimalValue) {
-            return (DecimalValue) sourceVal;
-        } else if (sourceVal instanceof Long) {
-            return DecimalValue.valueOf((long) sourceVal);
-        } else if (sourceVal instanceof Double) {
-            return DecimalValue.valueOf((double) sourceVal);
-        }
-
-        throw getTypeCastError(sourceVal, BTypes.typeDecimal);
+        return  TypeConverter.anyToDecimal(sourceVal, () -> BallerinaErrors.createTypeCastError(sourceVal,
+                                                                                             BTypes.typeDecimal));
     }
 
     /**
@@ -939,7 +884,7 @@
         }
         return false;
     }
-    
+
     private static boolean isAnydata(BType type) {
         return isAnydata(type, new HashSet<>());
     }
