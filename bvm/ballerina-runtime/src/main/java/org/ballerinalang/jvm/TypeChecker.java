--- conflicted
+++ resolved
@@ -510,25 +510,8 @@
                         unresolvedTypes);
             case TypeTags.RECORD_TYPE_TAG:
                 BRecordType recType = (BRecordType) sourceType;
-<<<<<<< HEAD
-                List<BType> types = new ArrayList<>();
-                for (BField f : recType.getFields().values()) {
-                    types.add(f.type);
-                }
-                if (!recType.sealed) {
-                    types.add(recType.restFieldType);
-                }
-                BUnionType fieldType = new BUnionType(types, recType.typeFlags);
-                return checkContraints(fieldType, targetType.getConstrainedType(), unresolvedTypes);
-            case TypeTags.JSON_TAG:
-                if (targetType.getConstrainedType().getTag() == TypeTags.JSON_TAG) {
-                    return true;
-                }
-                return false;
-=======
                 BUnionType wideTypeUnion = new BUnionType(getWideTypeComponents(recType));
                 return checkContraints(wideTypeUnion, targetConstrainedType, unresolvedTypes);
->>>>>>> 7a45dd00
             default:
                 return false;
         }
