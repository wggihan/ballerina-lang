/*
 * Copyright (c) 2019, WSO2 Inc. (http://www.wso2.org) All Rights Reserved.
 *
 * WSO2 Inc. licenses this file to you under the Apache License,
 * Version 2.0 (the "License"); you may not use this file except
 * in compliance with the License.
 * You may obtain a copy of the License at
 *
 *    http://www.apache.org/licenses/LICENSE-2.0
 *
 * Unless required by applicable law or agreed to in writing,
 * software distributed under the License is distributed on an
 * "AS IS" BASIS, WITHOUT WARRANTIES OR CONDITIONS OF ANY
 * KIND, either express or implied. See the License for the
 * specific language governing permissions and limitations
 * under the License.
 */
package org.ballerinalang.jvm;

import org.ballerinalang.jvm.commons.ArrayState;
import org.ballerinalang.jvm.commons.TypeValuePair;
import org.ballerinalang.jvm.types.AnnotatableType;
import org.ballerinalang.jvm.types.AttachedFunction;
import org.ballerinalang.jvm.types.BArrayType;
import org.ballerinalang.jvm.types.BErrorType;
import org.ballerinalang.jvm.types.BField;
import org.ballerinalang.jvm.types.BFiniteType;
import org.ballerinalang.jvm.types.BFunctionType;
import org.ballerinalang.jvm.types.BFutureType;
import org.ballerinalang.jvm.types.BJSONType;
import org.ballerinalang.jvm.types.BMapType;
import org.ballerinalang.jvm.types.BObjectType;
import org.ballerinalang.jvm.types.BPackage;
import org.ballerinalang.jvm.types.BRecordType;
import org.ballerinalang.jvm.types.BStreamType;
import org.ballerinalang.jvm.types.BTableType;
import org.ballerinalang.jvm.types.BTupleType;
import org.ballerinalang.jvm.types.BType;
import org.ballerinalang.jvm.types.BTypes;
import org.ballerinalang.jvm.types.BUnionType;
import org.ballerinalang.jvm.types.TypeTags;
import org.ballerinalang.jvm.util.Flags;
import org.ballerinalang.jvm.values.ArrayValue;
import org.ballerinalang.jvm.values.DecimalValue;
import org.ballerinalang.jvm.values.ErrorValue;
import org.ballerinalang.jvm.values.MapValueImpl;
import org.ballerinalang.jvm.values.RefValue;
import org.ballerinalang.jvm.values.StreamValue;
import org.ballerinalang.jvm.values.TableValue;
import org.ballerinalang.jvm.values.TypedescValue;
import org.ballerinalang.jvm.values.XMLValue;

import java.util.ArrayList;
import java.util.Arrays;
import java.util.Collection;
import java.util.HashMap;
import java.util.HashSet;
import java.util.Iterator;
import java.util.List;
import java.util.Map;
import java.util.Optional;
import java.util.Set;
import java.util.stream.Collectors;
import java.util.stream.Stream;

import static org.ballerinalang.jvm.util.BLangConstants.BBYTE_MAX_VALUE;
import static org.ballerinalang.jvm.util.BLangConstants.BBYTE_MIN_VALUE;

/**
 * Responsible for performing runtime type checking.
 *
 * @since 0.995.0
 */
@SuppressWarnings({ "rawtypes" })
public class TypeChecker {

    public static Object checkCast(Object sourceVal, BType targetType) {
        if (checkIsType(sourceVal, targetType)) {
            return sourceVal;
        }

        throw BallerinaErrors.createTypeCastError(sourceVal, targetType);
    }

    public static long anyToInt(Object sourceVal) {
        return TypeConverter.anyToInt(sourceVal, () -> BallerinaErrors.createTypeCastError(sourceVal, BTypes.typeInt));
    }

    public static double anyToFloat(Object sourceVal) {
        return TypeConverter.anyToFloat(sourceVal, () -> BallerinaErrors.createTypeCastError(sourceVal,
                                                                                             BTypes.typeFloat));
    }

    public static boolean anyToBoolean(Object sourceVal) {
        return TypeConverter.anyToBoolean(sourceVal, () -> BallerinaErrors.createTypeCastError(sourceVal,
                                                                                               BTypes.typeBoolean));
    }

    public static int anyToByte(Object sourceVal) {
        return TypeConverter.anyToByte(sourceVal, () -> BallerinaErrors.createTypeCastError(sourceVal,
                                                                                            BTypes.typeByte));
    }

    public static DecimalValue anyToDecimal(Object sourceVal) {
        return TypeConverter.anyToDecimal(sourceVal, () -> BallerinaErrors.createTypeCastError(sourceVal,
                                                                                               BTypes.typeDecimal));
    }

    /**
     * Check whether a given value belongs to the given type.
     *
     * @param sourceVal value to check the type
     * @param targetType type to be test against
     * @return true if the value belongs to the given type, false otherwise
     */
    public static boolean checkIsType(Object sourceVal, BType targetType) {
        BType sourceType = getType(sourceVal);
        if (isMutable(sourceVal, sourceType)) {
            return checkIsType(sourceType, targetType, new ArrayList<>());
        }

        return checkIsLikeType(sourceVal, targetType, new ArrayList<>());
    }

    /**
     * Check whether a given value has the same shape as the given type.
     *
     * @param sourceValue value to check the shape
     * @param targetType type to check the shape against
     * @return true if the value has the same shape as the given type; false otherwise
     */
    public static boolean checkIsLikeType(Object sourceValue, BType targetType) {
        return checkIsLikeType(sourceValue, targetType, new ArrayList<>());
    }

    /**
     * Check whether two types are the same.
     *
     * @param sourceType type to test
     * @param targetType type to test against
     * @return true if the two types are same; false otherwise
     */
    private static boolean isSameType(BType sourceType, BType targetType) {
        // First check whether both references points to the same object.
        if (sourceType == targetType || sourceType.equals(targetType)) {
            return true;
        }

        if (sourceType.getTag() == targetType.getTag() && sourceType.getTag() == TypeTags.ARRAY_TAG) {
            return checkArrayEquivalent(sourceType, targetType);
        }

        // TODO Support function types, json/map constrained types etc.
        if (sourceType.getTag() == TypeTags.MAP_TAG && targetType.getTag() == TypeTags.MAP_TAG) {
            return targetType.equals(sourceType);
        }

        if (sourceType.getTag() == TypeTags.TABLE_TAG && targetType.getTag() == TypeTags.TABLE_TAG) {
            return targetType.equals(sourceType);
        }

        if (sourceType.getTag() == TypeTags.STREAM_TAG && targetType.getTag() == TypeTags.STREAM_TAG) {
            return targetType.equals(sourceType);
        }

        return false;
    }

    public static BType getType(Object value) {
        if (value == null) {
            return BTypes.typeNull;
        } else if (value instanceof Long) {
            return BTypes.typeInt;
        } else if (value instanceof Double) {
            return BTypes.typeFloat;
        } else if (value instanceof DecimalValue) {
            return BTypes.typeDecimal;
        } else if (value instanceof String) {
            return BTypes.typeString;
        } else if (value instanceof Boolean) {
            return BTypes.typeBoolean;
        } else if (value instanceof Byte || value instanceof Integer) {
            return BTypes.typeByte;
        } else {
            return ((RefValue) value).getType();
        }
    }

    /**
     * Deep value equality check for anydata.
     *
     * @param lhsValue The value on the left hand side
     * @param rhsValue The value on the right hand side
     * @return True if values are equal, else false.
     */
    public static boolean isEqual(Object lhsValue, Object rhsValue) {
        return isEqual(lhsValue, rhsValue, new ArrayList<>());
    }

    /**
     * Check if two decimal values are equal in value.
     *
     * @param lhsValue The value on the left hand side
     * @param rhsValue The value of the right hand side
     * @return True if values are equal, else false.
     */
    public static boolean checkDecimalEqual(DecimalValue lhsValue, DecimalValue rhsValue) {
        return isDecimalRealNumber(lhsValue) && isDecimalRealNumber(rhsValue) &&
               lhsValue.decimalValue().compareTo(rhsValue.decimalValue()) == 0;
    }

    /**
     * Check if left hand side decimal value is less than the right hand side decimal value.
     *
     * @param lhsValue The value on the left hand side
     * @param rhsValue The value of the right hand side
     * @return True if left hand value is less than right hand side value, else false.
     */
    public static boolean checkDecimalLessThan(DecimalValue lhsValue, DecimalValue rhsValue) {
        return checkDecimalGreaterThanOrEqual(rhsValue, lhsValue);
    }

    /**
     * Check if left hand side decimal value is less than or equal the right hand side decimal value.
     *
     * @param lhsValue The value on the left hand side
     * @param rhsValue The value of the right hand side
     * @return True if left hand value is less than or equal right hand side value, else false.
     */
    public static boolean checkDecimalLessThanOrEqual(DecimalValue lhsValue, DecimalValue rhsValue) {
        return checkDecimalGreaterThan(rhsValue, lhsValue);
    }

    /**
     * Check if left hand side decimal value is greater than the right hand side decimal value.
     *
     * @param lhsValue The value on the left hand side
     * @param rhsValue The value of the right hand side
     * @return True if left hand value is greater than right hand side value, else false.
     */
    public static boolean checkDecimalGreaterThan(DecimalValue lhsValue, DecimalValue rhsValue) {
        switch (lhsValue.valueKind) {
            case POSITIVE_INFINITY:
                return isDecimalRealNumber(rhsValue) || rhsValue.valueKind == DecimalValueKind.NEGATIVE_INFINITY;
            case ZERO:
            case OTHER:
                return rhsValue.valueKind == DecimalValueKind.NEGATIVE_INFINITY || (isDecimalRealNumber(rhsValue) &&
                        lhsValue.decimalValue().compareTo(rhsValue.decimalValue()) > 0);
            default:
                return false;
        }
    }

    /**
     * Check if left hand side decimal value is greater than or equal the right hand side decimal value.
     *
     * @param lhsValue The value on the left hand side
     * @param rhsValue The value of the right hand side
     * @return True if left hand value is greater than or equal right hand side value, else false.
     */
    public static boolean checkDecimalGreaterThanOrEqual(DecimalValue lhsValue, DecimalValue rhsValue) {
        return checkDecimalGreaterThan(lhsValue, rhsValue) ||
               (isDecimalRealNumber(lhsValue) && isDecimalRealNumber(rhsValue) &&
                lhsValue.decimalValue().compareTo(rhsValue.decimalValue()) == 0);
    }

    /**
     * Checks if the given decimal number is a real number.
     *
     * @param decimalValue The decimal value being checked
     * @return True if the decimal value is a real number.
     */
    private static boolean isDecimalRealNumber(DecimalValue decimalValue) {
        return decimalValue.valueKind == DecimalValueKind.ZERO || decimalValue.valueKind == DecimalValueKind.OTHER;
    }

    /**
     * Reference equality check for values. If both the values are simple basic types, returns the same
     * result as {@link #isEqual(Object, Object, List)}
     *
     * @param lhsValue The value on the left hand side
     * @param rhsValue The value on the right hand side
     * @return True if values are reference equal or in the case of simple basic types if the values are equal,
     *         else false.
     */
    public static boolean isReferenceEqual(Object lhsValue, Object rhsValue) {
        if (lhsValue == rhsValue) {
            return true;
        }

        // if one is null, the other also needs to be null to be true
        if (lhsValue == null || rhsValue == null) {
            return false;
        }

        if (isSimpleBasicType(getType(lhsValue)) && isSimpleBasicType(getType(rhsValue))) {
            return isEqual(lhsValue, rhsValue);
        }

        return false;
    }

    /**
     * Get the typedesc of a value.
     * 
     * @param value Value
     * @return type desc associated with the value
     */
    public static TypedescValue getTypedesc(Object value) {
        BType type = TypeChecker.getType(value);
        if (type == null) {
            return null;
        }
        return new TypedescValue(type);
    }

    /**
     * Get the annotation value if present.
     *
     * @param typedescValue     The typedesc value
     * @param annotTag          The annot-tag-reference
     * @return the annotation value if present, nil else
     */
    public static Object getAnnotValue(TypedescValue typedescValue, String annotTag) {
        BType describingType = typedescValue.getDescribingType();
        if (!(describingType instanceof AnnotatableType)) {
            return null;
        }
        return ((AnnotatableType) describingType).getAnnotation(annotTag);
    }
<<<<<<< HEAD

    // Private methods
=======
>>>>>>> 311046de

    public static boolean checkIsType(BType sourceType, BType targetType, List<TypePair> unresolvedTypes) {
        // First check whether both types are the same.
        if (sourceType == targetType || sourceType.equals(targetType)) {
            return true;
        }

        switch (targetType.getTag()) {
            case TypeTags.BYTE_TAG:
            case TypeTags.FLOAT_TAG:
                if (sourceType.getTag() == targetType.getTag()) {
                    return true;
                }
                return sourceType.getTag() == TypeTags.INT_TAG;
            case TypeTags.DECIMAL_TAG:
                return sourceType.getTag() <= TypeTags.DECIMAL_TAG;
            case TypeTags.STRING_TAG:
            case TypeTags.BOOLEAN_TAG:
            case TypeTags.NULL_TAG:
            case TypeTags.XML_TAG:
            case TypeTags.SERVICE_TAG:
                if (sourceType.getTag() == TypeTags.FINITE_TYPE_TAG) {
                    return ((BFiniteType) sourceType).valueSpace.stream()
                                                                .allMatch(bValue -> checkIsType(bValue, targetType));
                }
                return sourceType.getTag() == targetType.getTag();
            case TypeTags.INT_TAG:
                return sourceType.getTag() == TypeTags.BYTE_TAG || sourceType.getTag() == TypeTags.INT_TAG;
            case TypeTags.MAP_TAG:
                return checkIsMapType(sourceType, (BMapType) targetType, unresolvedTypes);
            case TypeTags.TABLE_TAG:
                return checkIsTableType(sourceType, (BTableType) targetType, unresolvedTypes);
            case TypeTags.STREAM_TAG:
                return checkIsStreamType(sourceType, (BStreamType) targetType, unresolvedTypes);
            case TypeTags.JSON_TAG:
                return checkIsJSONType(sourceType, (BJSONType) targetType, unresolvedTypes);
            case TypeTags.RECORD_TYPE_TAG:
                return checkIsRecordType(sourceType, (BRecordType) targetType, unresolvedTypes);
            case TypeTags.FUNCTION_POINTER_TAG:
                return checkIsFunctionType(sourceType, (BFunctionType) targetType);
            case TypeTags.ARRAY_TAG:
                return checkIsArrayType(sourceType, (BArrayType) targetType, unresolvedTypes);
            case TypeTags.TUPLE_TAG:
                return checkIsTupleType(sourceType, (BTupleType) targetType, unresolvedTypes);
            case TypeTags.UNION_TAG:
                return checkIsUnionType(sourceType, targetType, unresolvedTypes);
            case TypeTags.ANY_TAG:
                return checkIsAnyType(sourceType);
            case TypeTags.ANYDATA_TAG:
                return isAnydata(sourceType);
            case TypeTags.OBJECT_TYPE_TAG:
                return checkObjectEquivalency(sourceType, (BObjectType) targetType, unresolvedTypes);
            case TypeTags.FINITE_TYPE_TAG:
                return checkIsFiniteType(sourceType, (BFiniteType) targetType, unresolvedTypes);
            case TypeTags.FUTURE_TAG:
                return checkIsFutureType(sourceType, (BFutureType) targetType, unresolvedTypes);
            case TypeTags.ERROR_TAG:
                return checkIsErrorType(sourceType, (BErrorType) targetType, unresolvedTypes);
            default:
                return false;
        }
    }

    // Private methods

    private static boolean checkIsUnionType(BType sourceType, BType targetType, List<TypePair> unresolvedTypes) {
        if (sourceType.getTag() == TypeTags.UNION_TAG) {
            for (BType sourceMemberType : ((BUnionType) sourceType).getMemberTypes()) {
                if (!checkIsUnionType(sourceMemberType, targetType, unresolvedTypes)) {
                    return false;
                }
            }
            return true;
        } else {
            BUnionType targetUnionType = (BUnionType) targetType;
            for (BType memberType : targetUnionType.getMemberTypes()) {
                if (checkIsType(sourceType, memberType, unresolvedTypes)) {
                    return true;
                }
            }
            return false;
        }
    }

    private static boolean checkIsMapType(BType sourceType, BMapType targetType, List<TypePair> unresolvedTypes) {
        if (sourceType.getTag() != TypeTags.MAP_TAG) {
            return false;
        }
        return checkContraints(((BMapType) sourceType).getConstrainedType(), targetType.getConstrainedType(),
                unresolvedTypes);
    }

    private static boolean checkIsTableType(BType sourceType, BTableType targetType, List<TypePair> unresolvedTypes) {
        if (sourceType.getTag() != TypeTags.TABLE_TAG) {
            return false;
        }
        return checkContraints(((BTableType) sourceType).getConstrainedType(), targetType.getConstrainedType(),
                               unresolvedTypes);
    }

    private static boolean checkIsStreamType(BType sourceType, BStreamType targetType, List<TypePair> unresolvedTypes) {
        if (sourceType.getTag() != TypeTags.STREAM_TAG) {
            return false;
        }
        return checkContraints(((BStreamType) sourceType).getConstrainedType(), targetType.getConstrainedType(),
                               unresolvedTypes);
    }

    private static boolean checkIsJSONType(BType sourceType, BJSONType targetType, List<TypePair> unresolvedTypes) {
        switch (sourceType.getTag()) {
            case TypeTags.STRING_TAG:
            case TypeTags.INT_TAG:
            case TypeTags.FLOAT_TAG:
            case TypeTags.DECIMAL_TAG:
            case TypeTags.BOOLEAN_TAG:
            case TypeTags.NULL_TAG:
            case TypeTags.JSON_TAG:
                return true;
            case TypeTags.ARRAY_TAG:
                // Element type of the array should be 'is type' JSON
                return checkIsType(((BArrayType) sourceType).getElementType(), targetType, unresolvedTypes);
            case TypeTags.MAP_TAG:
                return checkIsType(((BMapType) sourceType).getConstrainedType(), targetType, unresolvedTypes);
            default:
                return false;
        }
    }

    private static boolean checkIsRecordType(BType sourceType, BRecordType targetType, List<TypePair> unresolvedTypes) {
        if (sourceType.getTag() != TypeTags.RECORD_TYPE_TAG) {
            return false;
        }

        // If we encounter two types that we are still resolving, then skip it.
        // This is done to avoid recursive checking of the same type.
        TypePair pair = new TypePair(sourceType, targetType);
        if (unresolvedTypes.contains(pair)) {
            return true;
        }
        unresolvedTypes.add(pair);

        // Unsealed records are not equivalent to sealed records. But vice-versa is allowed.
        BRecordType sourceRecordType = (BRecordType) sourceType;
        if (targetType.sealed && !sourceRecordType.sealed) {
            return false;
        }

        // If both are sealed (one is sealed means other is also sealed) check the rest field type
        if (!sourceRecordType.sealed &&
                !checkIsType(sourceRecordType.restFieldType, targetType.restFieldType, unresolvedTypes)) {
            return false;
        }

        Map<String, BField> sourceFields = sourceRecordType.getFields();
        Set<String> targetFieldNames = targetType.getFields().keySet();

        for (BField targetField : targetType.getFields().values()) {
            BField sourceField = sourceFields.get(targetField.getFieldName());

            // If the LHS field is a required one, there has to be a corresponding required field in the RHS record.
            if (!Flags.isFlagOn(targetField.flags, Flags.OPTIONAL) &&
                    (sourceField == null || Flags.isFlagOn(sourceField.flags, Flags.OPTIONAL))) {
                return false;
            }

            if (sourceField == null || !checkIsType(sourceField.type, targetField.type, unresolvedTypes)) {
                return false;
            }
        }

        // If there are fields remaining in the source record, first check if it's a closed record. Closed records
        // should only have the fields specified by its type.
        if (targetType.sealed) {
            return targetFieldNames.containsAll(sourceFields.keySet());
        }

        // If it's an open record, check if they are compatible with the rest field of the target type.
        return sourceFields.values().stream().filter(field -> !targetFieldNames.contains(field.name))
                .allMatch(field -> checkIsType(field.getFieldType(), targetType.restFieldType, unresolvedTypes));
    }

    private static boolean checkIsArrayType(BType sourceType, BArrayType targetType, List<TypePair> unresolvedTypes) {
        if (sourceType.getTag() == TypeTags.UNION_TAG) {
            return ((BUnionType) sourceType).getMemberTypes().stream()
                    .allMatch(memberType -> {
                        return checkIsArrayType(memberType, targetType, unresolvedTypes);
                    });
        }

        if (sourceType.getTag() != TypeTags.ARRAY_TAG) {
            return false;
        }

        BArrayType sourceArrayType = (BArrayType) sourceType;

        switch (sourceArrayType.getState()) {
            case UNSEALED:
                if (targetType.getState() != ArrayState.UNSEALED) {
                    return false;
                }
                break;
            case CLOSED_SEALED:
                if (targetType.getState() == ArrayState.CLOSED_SEALED &&
                        sourceArrayType.getSize() != targetType.getSize()) {
                    return false;
                }
                break;
        }

        //If element type is a value type, then check same type
        if (targetType.getElementType().getTag() <= TypeTags.BOOLEAN_TAG) {
            return sourceArrayType.getElementType().getTag() == targetType.getElementType().getTag();
        }
        return checkIsType(sourceArrayType.getElementType(), targetType.getElementType(), unresolvedTypes);
    }

    private static boolean checkIsTupleType(BType sourceType, BTupleType targetType, List<TypePair> unresolvedTypes) {
        if (sourceType.getTag() != TypeTags.TUPLE_TAG) {
            return false;
        }

        List<BType> sourceTypes = ((BTupleType) sourceType).getTupleTypes();
        List<BType> targetTypes = targetType.getTupleTypes();
        if (sourceTypes.size() != targetTypes.size()) {
            return false;
        }

        for (int i = 0; i < sourceTypes.size(); i++) {
            if (!checkIsType(sourceTypes.get(i), targetTypes.get(i), unresolvedTypes)) {
                return false;
            }
        }
        return true;
    }

    private static boolean checkIsAnyType(BType sourceType) {
        switch (sourceType.getTag()) {
            case TypeTags.ERROR_TAG:
                return false;
            case TypeTags.UNION_TAG:
                return ((BUnionType) sourceType).getMemberTypes().stream()
                                                .allMatch(TypeChecker::checkIsAnyType);
        }
        return true;
    }

    private static boolean checkIsFiniteType(BType sourceType, BFiniteType targetType, List<TypePair> unresolvedTypes) {
        if (sourceType.getTag() != TypeTags.FINITE_TYPE_TAG) {
            return false;
        }

        BFiniteType sourceFiniteType = (BFiniteType) sourceType;
        if (sourceFiniteType.valueSpace.size() != targetType.valueSpace.size()) {
            return false;
        }

        return targetType.valueSpace.containsAll(sourceFiniteType.valueSpace);
    }

    private static boolean checkIsFutureType(BType sourceType, BFutureType targetType, List<TypePair> unresolvedTypes) {
        if (sourceType.getTag() != TypeTags.FUTURE_TAG) {
            return false;
        }
        return checkContraints(((BFutureType) sourceType).getConstrainedType(), targetType.getConstrainedType(),
                unresolvedTypes);
    }

    private static boolean checkObjectEquivalency(BType sourceType, BObjectType targetType,
                                                  List<TypePair> unresolvedTypes) {
        if (sourceType.getTag() != TypeTags.OBJECT_TYPE_TAG) {
            return false;
        }
        // If we encounter two types that we are still resolving, then skip it.
        // This is done to avoid recursive checking of the same type.
        TypePair pair = new TypePair(sourceType, targetType);
        if (unresolvedTypes.contains(pair)) {
            return true;
        }
        unresolvedTypes.add(pair);

        BObjectType sourceObjectType = (BObjectType) sourceType;
        Map<String, BField> targetFields = targetType.getFields();
        Map<String, BField> sourceFields = sourceObjectType.getFields();
        AttachedFunction[] targetFuncs = targetType.getAttachedFunctions();
        AttachedFunction[] sourceFuncs = sourceObjectType.getAttachedFunctions();

        if (targetType.getFields().values().stream().anyMatch(field -> Flags.isFlagOn(field.flags, Flags.PRIVATE))
                || Stream.of(targetFuncs).anyMatch(func -> Flags.isFlagOn(func.flags, Flags.PRIVATE))) {
            return false;
        }

        // Adjust the number of the attached functions of the lhs struct based on
        //  the availability of the initializer function.
        int targetAttachedFunctionCount = targetType.initializer != null ? targetFuncs.length - 1 : targetFuncs.length;
        int sourceAttachedFunctionCount =
                sourceObjectType.initializer != null ? sourceFuncs.length - 1 : sourceFuncs.length;

        if (targetFields.size() > sourceFields.size() || targetAttachedFunctionCount > sourceAttachedFunctionCount) {
            return false;
        }

        for (BField lhsField : targetFields.values()) {
            BField rhsField = sourceFields.get(lhsField.name);
            if (rhsField == null ||
                    !isInSameVisibilityRegion(Optional.ofNullable(lhsField.type.getPackage().name).orElse(""),
                            Optional.ofNullable(rhsField.type.getPackage().name).orElse(""),
                            lhsField.flags, rhsField.flags) ||
                    !checkIsType(rhsField.type, lhsField.type, new ArrayList<>())) {
                return false;
            }
        }

        for (AttachedFunction lhsFunc : targetFuncs) {
            if (lhsFunc == targetType.initializer || lhsFunc == targetType.defaultsValuesInitFunc) {
                continue;
            }

            AttachedFunction rhsFunc = getMatchingInvokableType(sourceFuncs, lhsFunc, unresolvedTypes);
            if (rhsFunc == null ||
                    !isInSameVisibilityRegion(Optional.ofNullable(lhsFunc.type.getPackage())
                                    .map(BPackage::getName)
                                    .orElse(""),
                            Optional.ofNullable(rhsFunc.type.getPackage()).map(BPackage::getName).orElse(""),
                            lhsFunc.flags, rhsFunc.flags)) {
                return false;
            }
        }

        return true;
    }

    private static boolean isInSameVisibilityRegion(String lhsTypePkg, String rhsTypePkg, int lhsFlags, int rhsFlags) {
        if (Flags.isFlagOn(lhsFlags, Flags.PRIVATE)) {
            return lhsTypePkg.equals(rhsTypePkg);
        } else if (Flags.isFlagOn(lhsFlags, Flags.PUBLIC)) {
            return Flags.isFlagOn(rhsFlags, Flags.PUBLIC);
        }
        return !Flags.isFlagOn(rhsFlags, Flags.PRIVATE) && !Flags.isFlagOn(rhsFlags, Flags.PUBLIC) &&
                lhsTypePkg.equals(rhsTypePkg);
    }

    private static AttachedFunction getMatchingInvokableType(AttachedFunction[] rhsFuncs, AttachedFunction lhsFunc,
                                                             List<TypePair> unresolvedTypes) {
        return Arrays.stream(rhsFuncs)
                .filter(rhsFunc -> lhsFunc.funcName.equals(rhsFunc.funcName))
                .filter(rhsFunc -> checkFunctionTypeEqualityForObjectType(rhsFunc.type, lhsFunc.type, unresolvedTypes))
                .findFirst()
                .orElse(null);
    }

    private static boolean checkFunctionTypeEqualityForObjectType(BFunctionType source, BFunctionType target,
                                                                  List<TypePair> unresolvedTypes) {
        if (source.paramTypes.length != target.paramTypes.length) {
            return false;
        }

        for (int i = 0; i < source.paramTypes.length; i++) {
            if (!checkIsType(target.paramTypes[i], source.paramTypes[i], unresolvedTypes)) {
                return false;
            }
        }

        if (source.retType == null && target.retType == null) {
            return true;
        } else if (source.retType == null || target.retType == null) {
            return false;
        }

        return checkIsType(source.retType, target.retType, unresolvedTypes);
    }

    private static boolean checkIsFunctionType(BType sourceType, BFunctionType targetType) {
        if (sourceType.getTag() != TypeTags.FUNCTION_POINTER_TAG) {
            return false;
        }

        BFunctionType source = (BFunctionType) sourceType;
        if (source.paramTypes.length != targetType.paramTypes.length) {
            return false;
        }

        for (int i = 0; i < source.paramTypes.length; i++) {
            if (!isSameType(source.paramTypes[i], targetType.paramTypes[i])) {
                return false;
            }
        }

        return isSameType(source.retType, targetType.retType);
    }

    private static boolean checkContraints(BType sourceConstraint, BType targetConstraint,
                                           List<TypePair> unresolvedTypes) {
        if (sourceConstraint == null) {
            sourceConstraint = BTypes.typeAny;
        }

        if (targetConstraint == null) {
            targetConstraint = BTypes.typeAny;
        }

        return checkIsType(sourceConstraint, targetConstraint, unresolvedTypes);
    }

    private static boolean isMutable(Object value, BType sourceType) {
        // All the value types are immutable
        if (value == null || sourceType.getTag() < TypeTags.JSON_TAG ||
                sourceType.getTag() == TypeTags.FINITE_TYPE_TAG) {
            return false;
        }

        return !((RefValue) value).isFrozen();
    }

    private static boolean checkArrayEquivalent(BType actualType, BType expType) {
        if (expType.getTag() == TypeTags.ARRAY_TAG && actualType.getTag() == TypeTags.ARRAY_TAG) {
            // Both types are array types
            BArrayType lhrArrayType = (BArrayType) expType;
            BArrayType rhsArrayType = (BArrayType) actualType;
            return checkArrayEquivalent(lhrArrayType.getElementType(), rhsArrayType.getElementType());
        }
        // Now one or both types are not array types and they have to be equal
        if (expType == actualType) {
            return true;
        }
        return false;
    }

    public static boolean checkIsLikeType(Object sourceValue, BType targetType, List<TypeValuePair> unresolvedValues) {
        BType sourceType = getType(sourceValue);

        if (sourceType.getTag() == TypeTags.INT_TAG && targetType.getTag() == TypeTags.BYTE_TAG) { // check byte literal
            return isByteLiteral((Long) sourceValue);
        }

        if (checkIsType(sourceType, targetType, new ArrayList<>())) {
            return true;
        }

        switch (targetType.getTag()) {
            case TypeTags.RECORD_TYPE_TAG:
                return checkIsLikeRecordType(sourceValue, (BRecordType) targetType, unresolvedValues);
            case TypeTags.JSON_TAG:
                return checkIsLikeJSONType(sourceValue, sourceType, (BJSONType) targetType, unresolvedValues);
            case TypeTags.MAP_TAG:
                return checkIsLikeMapType(sourceValue, (BMapType) targetType, unresolvedValues);
            case TypeTags.TABLE_TAG:
                return checkIsLikeTableType(sourceValue, (BTableType) targetType, unresolvedValues);
            case TypeTags.STREAM_TAG:
                return checkIsLikeStreamType(sourceValue, (BStreamType) targetType);
            case TypeTags.ARRAY_TAG:
                return checkIsLikeArrayType(sourceValue, (BArrayType) targetType, unresolvedValues);
            case TypeTags.TUPLE_TAG:
                return checkIsLikeTupleType(sourceValue, (BTupleType) targetType, unresolvedValues);
            case TypeTags.ERROR_TAG:
                return checkIsLikeErrorType(sourceValue, (BErrorType) targetType, unresolvedValues);
            case TypeTags.ANYDATA_TAG:
                return checkIsLikeAnydataType(sourceValue, sourceType, unresolvedValues);
            case TypeTags.FINITE_TYPE_TAG:
                return checkFiniteTypeAssignable(sourceValue, sourceType, (BFiniteType) targetType);
            case TypeTags.UNION_TAG:
                return ((BUnionType) targetType).getMemberTypes().stream()
                        .anyMatch(type -> checkIsLikeType(sourceValue, type, unresolvedValues));
            default:
                return false;
        }
    }

    @SuppressWarnings("unchecked")
    private static boolean checkIsLikeAnydataType(Object sourceValue, BType sourceType,
                                                  List<TypeValuePair> unresolvedValues) {
        switch (sourceType.getTag()) {
            case TypeTags.RECORD_TYPE_TAG:
            case TypeTags.JSON_TAG:
            case TypeTags.MAP_TAG:
                return ((MapValueImpl) sourceValue).values().stream()
                        .allMatch(value -> checkIsLikeType(value, BTypes.typeAnydata, unresolvedValues));
            case TypeTags.ARRAY_TAG:
                ArrayValue arr = (ArrayValue) sourceValue;
                BArrayType arrayType = (BArrayType) arr.getType();
                switch (arrayType.getElementType().getTag()) {
                    case TypeTags.INT_TAG:
                    case TypeTags.FLOAT_TAG:
                    case TypeTags.DECIMAL_TAG:
                    case TypeTags.STRING_TAG:
                    case TypeTags.BOOLEAN_TAG:
                    case TypeTags.BYTE_TAG:
                        return true;
                    default:
                        return Arrays.stream(arr.getValues())
                                .allMatch(value -> checkIsLikeType(value, BTypes.typeAnydata, unresolvedValues));
                }
            case TypeTags.TUPLE_TAG:
                return Arrays.stream(((ArrayValue) sourceValue).getValues())
                        .allMatch(value -> checkIsLikeType(value, BTypes.typeAnydata, unresolvedValues));
            case TypeTags.ANYDATA_TAG:
                return true;
            case TypeTags.FINITE_TYPE_TAG:
            case TypeTags.UNION_TAG:
                return checkIsLikeType(sourceValue, BTypes.typeAnydata, unresolvedValues);
            default:
                return false;
        }
    }

    private static boolean checkIsLikeTupleType(Object sourceValue, BTupleType targetType,
                                                List<TypeValuePair> unresolvedValues) {
        if (!(sourceValue instanceof ArrayValue)) {
            return false;
        }

        ArrayValue source = (ArrayValue) sourceValue;
        if (source.size() != targetType.getTupleTypes().size()) {
            return false;
        }

        if (BTypes.isValueType(source.elementType)) {
            int bound = source.size();
            for (int i = 0; i < bound; i++) {
                if (!checkIsType(source.elementType, targetType.getTupleTypes().get(i), new ArrayList<>())) {
                    return false;
                }
            }
            return true;
        }

        int bound = source.size();
        for (int i = 0; i < bound; i++) {
            if (!checkIsLikeType(source.getRefValue(i), targetType.getTupleTypes().get(i), unresolvedValues)) {
                return false;
            }
        }
        return true;
    }

    private static boolean isByteLiteral(long longValue) {
        return (longValue >= BBYTE_MIN_VALUE && longValue <= BBYTE_MAX_VALUE);
    }

    private static boolean checkIsLikeArrayType(Object sourceValue, BArrayType targetType,
                                                List<TypeValuePair> unresolvedValues) {
        if (!(sourceValue instanceof ArrayValue)) {
            return false;
        }

        ArrayValue source = (ArrayValue) sourceValue;
        if (BTypes.isValueType(source.elementType)) {
            return checkIsType(source.elementType, targetType.getElementType(), new ArrayList<>());
        }

        BType arrayElementType = targetType.getElementType();
        Object[] arrayValues = source.getValues();
        for (int i = 0; i < ((ArrayValue) sourceValue).size(); i++) {
            if (!checkIsLikeType(arrayValues[i], arrayElementType, unresolvedValues)) {
                return false;
            }
        }
        return true;
    }

    private static boolean checkIsLikeMapType(Object sourceValue, BMapType targetType,
                                              List<TypeValuePair> unresolvedValues) {
        if (!(sourceValue instanceof MapValueImpl)) {
            return false;
        }

        for (Object mapEntry : ((MapValueImpl) sourceValue).values()) {
            if (!checkIsLikeType(mapEntry, targetType.getConstrainedType(), unresolvedValues)) {
                return false;
            }
        }
        return true;
    }

    private static boolean checkIsLikeTableType(Object sourceValue, BTableType targetType,
                                              List<TypeValuePair> unresolvedValues) {
        if (!(sourceValue instanceof TableValue)) {
            return false;
        }

        BTableType tableType = (BTableType) ((TableValue) sourceValue).getType();

        return tableType.getConstrainedType() == targetType.getConstrainedType();
    }

    private static boolean checkIsLikeStreamType(Object sourceValue, BStreamType targetType) {
        if (!(sourceValue instanceof StreamValue)) {
            return false;
        }

        BStreamType streamType = (BStreamType) ((StreamValue) sourceValue).getType();

        return streamType.getConstrainedType() == targetType.getConstrainedType();
    }

    private static boolean checkIsLikeJSONType(Object sourceValue, BType sourceType, BJSONType targetType,
                                               List<TypeValuePair> unresolvedValues) {
        if (sourceType.getTag() == TypeTags.ARRAY_TAG) {
            ArrayValue source = (ArrayValue) sourceValue;
            if (BTypes.isValueType(source.elementType)) {
                return checkIsType(source.elementType, targetType, new ArrayList<>());
            }

            Object[] arrayValues = source.getValues();
            for (int i = 0; i < ((ArrayValue) sourceValue).size(); i++) {
                if (!checkIsLikeType(arrayValues[i], targetType, unresolvedValues)) {
                    return false;
                }
            }
            return true;
        } else if (sourceType.getTag() == TypeTags.MAP_TAG) {
            for (Object value : ((MapValueImpl) sourceValue).values()) {
                if (!checkIsLikeType(value, targetType, unresolvedValues)) {
                    return false;
                }
            }
            return true;
        } else if (sourceType.getTag() == TypeTags.RECORD_TYPE_TAG) {
            TypeValuePair typeValuePair = new TypeValuePair(sourceValue, targetType);
            if (unresolvedValues.contains(typeValuePair)) {
                return true;
            }
            unresolvedValues.add(typeValuePair);
            for (Object object : ((MapValueImpl) sourceValue).values()) {
                if (!checkIsLikeType(object, targetType, unresolvedValues)) {
                    return false;
                }
            }
            return true;
        }
        return false;
    }

    private static boolean checkIsLikeRecordType(Object sourceValue, BRecordType targetType,
                                                 List<TypeValuePair> unresolvedValues) {
        if (!(sourceValue instanceof MapValueImpl)) {
            return false;
        }

        TypeValuePair typeValuePair = new TypeValuePair(sourceValue, targetType);
        if (unresolvedValues.contains(typeValuePair)) {
            return true;
        }
        unresolvedValues.add(typeValuePair);
        Map<String, BType> targetTypeField = new HashMap<>();
        BType restFieldType = targetType.restFieldType;

        for (BField field : targetType.getFields().values()) {
            targetTypeField.put(field.getFieldName(), field.type);
        }

        for (Map.Entry targetTypeEntry : targetTypeField.entrySet()) {
            String fieldName = targetTypeEntry.getKey().toString();

            if (!(((MapValueImpl) sourceValue).containsKey(fieldName)) &&
                    !Flags.isFlagOn(targetType.getFields().get(fieldName).flags, Flags.OPTIONAL)) {
                return false;
            }
        }

        for (Object object : ((MapValueImpl) sourceValue).entrySet()) {
            Map.Entry valueEntry = (Map.Entry) object;
            String fieldName = valueEntry.getKey().toString();

            if (targetTypeField.containsKey(fieldName)) {
                if (!checkIsLikeType((valueEntry.getValue()), targetTypeField.get(fieldName), unresolvedValues)) {
                    return false;
                }
            } else {
                if (!targetType.sealed) {
                    if (!checkIsLikeType((valueEntry.getValue()), restFieldType, unresolvedValues)) {
                        return false;
                    }
                } else {
                    return false;
                }
            }
        }
        return true;
    }

    private static boolean checkFiniteTypeAssignable(Object bRefTypeValue, BType sourceType, BFiniteType lhsType) {
        if (bRefTypeValue == null) {
            // we should not reach here
            return false;
        }

        for (Object valueSpaceItem : lhsType.valueSpace) {
            if (getType(valueSpaceItem).getTag() == sourceType.getTag() && valueSpaceItem.equals(bRefTypeValue)) {
                return true;
            }
        }
        return false;
    }

    private static boolean checkIsErrorType(BType sourceType, BErrorType targetType, List<TypePair> unresolvedTypes) {
        if (sourceType.getTag() != TypeTags.ERROR_TAG) {
            return false;
        }
        // Handle recursive error types.
        TypePair pair = new TypePair(sourceType, targetType);
        if (unresolvedTypes.contains(pair)) {
            return true;
        }
        unresolvedTypes.add(pair);
        BErrorType bErrorType = (BErrorType) sourceType;
        return checkIsType(bErrorType.reasonType, targetType.reasonType, unresolvedTypes) &&
                checkIsType(bErrorType.detailType, targetType.detailType, unresolvedTypes);
    }

    private static boolean checkIsLikeErrorType(Object sourceValue, BErrorType targetType,
                                                List<TypeValuePair> unresolvedValues) {
        BType sourceType = getType(sourceValue);
        if (sourceValue == null || sourceType.getTag() != TypeTags.ERROR_TAG) {
            return false;
        }
        return checkIsLikeType(((ErrorValue) sourceValue).getReason(),
                               targetType.reasonType, unresolvedValues) &&
                checkIsLikeType(((ErrorValue) sourceValue).getDetails(), targetType.detailType, unresolvedValues);
    }

    private static boolean isAnydata(BType type) {
        return isAnydata(type, new HashSet<>());
    }

    private static boolean isAnydata(BType type, Set<BType> unresolvedTypes) {
        if (type.getTag() <= TypeTags.ANYDATA_TAG) {
            return true;
        }

        switch (type.getTag()) {
            case TypeTags.MAP_TAG:
                return isPureType(((BMapType) type).getConstrainedType(), unresolvedTypes);
            case TypeTags.RECORD_TYPE_TAG:
                if (unresolvedTypes.contains(type)) {
                    return true;
                }
                unresolvedTypes.add(type);
                BRecordType recordType = (BRecordType) type;
                List<BType> fieldTypes = recordType.getFields().values().stream()
                                                   .map(BField::getFieldType)
                                                   .collect(Collectors.toList());
                return isPureType(fieldTypes, unresolvedTypes) &&
                        (recordType.sealed || isPureType(recordType.restFieldType, unresolvedTypes));
            case TypeTags.UNION_TAG:
                return isAnydata(((BUnionType) type).getMemberTypes(), unresolvedTypes);
            case TypeTags.TUPLE_TAG:
                return isPureType(((BTupleType) type).getTupleTypes(), unresolvedTypes);
            case TypeTags.ARRAY_TAG:
                return isPureType(((BArrayType) type).getElementType(), unresolvedTypes);
            case TypeTags.FINITE_TYPE_TAG:
                Set<BType> valSpaceTypes = ((BFiniteType) type).valueSpace.stream()
                        .map(TypeChecker::getType)
                        .collect(Collectors.toSet());
                return isAnydata(valSpaceTypes, unresolvedTypes);
            default:
                return false;
        }
    }

    private static boolean isAnydata(Collection<BType> types, Set<BType> unresolvedTypes) {
        return types.stream().allMatch(bType -> isAnydata(bType, unresolvedTypes));
    }

    private static boolean isPureType(BType type, Set<BType> unresolvedTypes) {
        if (type.getTag() == TypeTags.UNION_TAG) {
            return ((BUnionType) type).getMemberTypes().stream()
                                      .allMatch(memType -> isPureType(memType, unresolvedTypes));
        }

        return type.getTag() == TypeTags.ERROR_TAG || isAnydata(type, unresolvedTypes);
    }

    private static boolean isPureType(Collection<BType> types, Set<BType> unresolvedTypes) {
        return types.stream().allMatch(bType -> isPureType(bType, unresolvedTypes));
    }

    private static boolean isSimpleBasicType(BType type) {
        return type.getTag() < TypeTags.JSON_TAG;
    }

    /**
     * Deep value equality check for anydata.
     *
     * @param lhsValue The value on the left hand side
     * @param rhsValue The value on the right hand side
     * @param checkedValues Structured value pairs already compared or being compared
     * @return True if values are equal, else false.
     */
    private static boolean isEqual(Object lhsValue, Object rhsValue, List<ValuePair> checkedValues) {
        if (lhsValue == rhsValue) {
            return true;
        }

        if (null == lhsValue || null == rhsValue) {
            return false;
        }

        int lhsValTypeTag = getType(lhsValue).getTag();
        int rhsValTypeTag = getType(rhsValue).getTag();

        switch (lhsValTypeTag) {
            case TypeTags.STRING_TAG:
            case TypeTags.FLOAT_TAG:
            case TypeTags.DECIMAL_TAG:
            case TypeTags.BOOLEAN_TAG:
                return lhsValue.equals(rhsValue);
            case TypeTags.INT_TAG:
                if (rhsValTypeTag != TypeTags.BYTE_TAG && rhsValTypeTag != TypeTags.INT_TAG) {
                    return false;
                }
                return lhsValue.equals(((Number) rhsValue).longValue());
            case TypeTags.BYTE_TAG:
                if (rhsValTypeTag != TypeTags.BYTE_TAG && rhsValTypeTag != TypeTags.INT_TAG) {
                    return false;
                }
                return ((Number) lhsValue).byteValue() == ((Number) rhsValue).byteValue();
            case TypeTags.XML_TAG:
                return XMLFactory.isEqual((XMLValue) lhsValue, (XMLValue) rhsValue);
            case TypeTags.TABLE_TAG:
                // TODO: 10/8/18
                break;
            case TypeTags.MAP_TAG:
            case TypeTags.JSON_TAG:
            case TypeTags.RECORD_TYPE_TAG:
                return isMappingType(rhsValTypeTag) && isEqual((MapValueImpl) lhsValue, (MapValueImpl) rhsValue,
                        checkedValues);
            case TypeTags.TUPLE_TAG:
            case TypeTags.ARRAY_TAG:
                return isListType(rhsValTypeTag) &&
                        isEqual((ArrayValue) lhsValue, (ArrayValue) rhsValue, checkedValues);
            case TypeTags.ERROR_TAG:
                return rhsValTypeTag == TypeTags.ERROR_TAG &&
                        isEqual((ErrorValue) lhsValue, (ErrorValue) rhsValue, checkedValues);
            case TypeTags.SERVICE_TAG:
                break;
        }
        return false;
    }

    private static boolean isListType(int typeTag) {
        return typeTag == TypeTags.ARRAY_TAG || typeTag == TypeTags.TUPLE_TAG;
    }

    private static boolean isMappingType(int typeTag) {
        return typeTag == TypeTags.MAP_TAG || typeTag == TypeTags.RECORD_TYPE_TAG || typeTag == TypeTags.JSON_TAG;
    }

    /**
     * Deep equality check for an array/tuple.
     *
     * @param lhsList The array/tuple on the left hand side
     * @param rhsList The array/tuple on the right hand side
     * @param checkedValues Structured value pairs already compared or being compared
     * @return True if the array/tuple values are equal, else false.
     */
    private static boolean isEqual(ArrayValue lhsList, ArrayValue rhsList, List<ValuePair> checkedValues) {
        ValuePair compValuePair = new ValuePair(lhsList, rhsList);
        if (checkedValues.contains(compValuePair)) {
            return true;
        }
        checkedValues.add(compValuePair);

        if (lhsList.size() != rhsList.size()) {
            return false;
        }

        for (int i = 0; i < lhsList.size(); i++) {
            if (!isEqual(lhsList.getValue(i), rhsList.getValue(i), checkedValues)) {
                return false;
            }
        }
        return true;
    }

    /**
     * Deep equality check for a map.
     *
     * @param lhsMap Map on the left hand side
     * @param rhsMap Map on the right hand side
     * @param checkedValues Structured value pairs already compared or being compared
     * @return True if the map values are equal, else false.
     */
    private static boolean isEqual(MapValueImpl lhsMap, MapValueImpl rhsMap, List<ValuePair> checkedValues) {
        ValuePair compValuePair = new ValuePair(lhsMap, rhsMap);
        if (checkedValues.contains(compValuePair)) {
            return true;
        }
        checkedValues.add(compValuePair);

        if (lhsMap.size() != rhsMap.size()) {
            return false;
        }

        if (!lhsMap.keySet().containsAll(rhsMap.keySet())) {
            return false;
        }

        Iterator<Map.Entry<String, Object>> mapIterator = lhsMap.entrySet().iterator();
        while (mapIterator.hasNext()) {
            Map.Entry<String, Object> lhsMapEntry = mapIterator.next();
            if (!isEqual(lhsMapEntry.getValue(), rhsMap.get(lhsMapEntry.getKey()), checkedValues)) {
                return false;
            }
        }
        return true;
    }

    /**
     * Deep equality check for error.
     *
     * @param lhsError The error on the left hand side
     * @param rhsError The error on the right hand side
     * @param checkedValues Errors already compared or being compared
     * @return True if the error values are equal, else false.
     */
    private static boolean isEqual(ErrorValue lhsError, ErrorValue rhsError, List<ValuePair> checkedValues) {
        ValuePair compValuePair = new ValuePair(lhsError, rhsError);
        if (checkedValues.contains(compValuePair)) {
            return true;
        }
        checkedValues.add(compValuePair);

        return isEqual(lhsError.getReason(), rhsError.getReason(), checkedValues) &&
                isEqual((MapValueImpl) lhsError.getDetails(), (MapValueImpl) rhsError.getDetails(), checkedValues);
    }

    /**
     * Type vector of size two, to hold the source and the target types.
     *
     * @since 0.995.0
     */
    private static class TypePair {
        BType sourceType;
        BType targetType;

        public TypePair(BType sourceType, BType targetType) {
            this.sourceType = sourceType;
            this.targetType = targetType;
        }

        @Override
        public boolean equals(Object obj) {
            if (!(obj instanceof TypePair)) {
                return false;
            }

            TypePair other = (TypePair) obj;
            return this.sourceType.equals(other.sourceType) && this.targetType.equals(other.targetType);
        }
    }

    /**
     * Unordered value vector of size two, to hold two values being compared.
     *
     * @since 0.995.0
     */
    private static class ValuePair {
        ArrayList<Object> valueList = new ArrayList<>(2);

        ValuePair(Object valueOne, Object valueTwo) {
            valueList.add(valueOne);
            valueList.add(valueTwo);
        }

        @Override
        public boolean equals(Object otherPair) {
            if (!(otherPair instanceof ValuePair)) {
                return false;
            }

            ArrayList otherList = ((ValuePair) otherPair).valueList;
            ArrayList currentList = valueList;

            if (otherList.size() != currentList.size()) {
                return false;
            }

            for (int i = 0; i < otherList.size(); i++) {
                if (!otherList.get(i).equals(currentList.get(i))) {
                    return false;
                }
            }

            return true;
        }
    }
}<|MERGE_RESOLUTION|>--- conflicted
+++ resolved
@@ -328,11 +328,6 @@
         }
         return ((AnnotatableType) describingType).getAnnotation(annotTag);
     }
-<<<<<<< HEAD
-
-    // Private methods
-=======
->>>>>>> 311046de
 
     public static boolean checkIsType(BType sourceType, BType targetType, List<TypePair> unresolvedTypes) {
         // First check whether both types are the same.
