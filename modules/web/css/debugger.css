--- conflicted
+++ resolved
@@ -125,10 +125,10 @@
     color: white;
 }
 
-<<<<<<< HEAD
 .highlight-statement{
     fill: #b2d4ff;
-=======
+}
+  
 #console-container {
     color: #FFF !important;
     background: #131313 !important;
@@ -163,5 +163,4 @@
     font-size: 12px;
     margin-top: 5px;
     margin-left:10px;
->>>>>>> 66f55210
 }