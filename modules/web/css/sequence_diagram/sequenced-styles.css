.lifeline-title {
    fill: #000000;
    text-anchor: middle;
    cursor: text;
}

.lifeline-line {
    stroke: #000000;
    stroke-width: 1px;
}

.outer-dashed {
    stroke-dasharray: 3, 2;
}

.lifeline-tool-line {
    stroke: #000000;
    stroke-width: 1px;
}

.lifeline-tool-rect {
    fill: #FFFFFF;
    fill-opacity: 1;
}

.tool > line {
    stroke-width: 1px;
}

.tool > rect {
    fill-opacity: 1;
}

.tool-group-header-collapse {
    background-color: #f3f3f3;
}

.resource > line {
    stroke: #000000;
}

.headingRect {
    fill: #FFFFFF;
    stroke-width: 1;
    stroke: #000000;

}

.headingRectIcon {
    fill: url(/#resourceIcon);
}

.actionHeadingRectIcon {
    fill: url(/#connectorActionIcon);
}
.resourceHeadingIconHolder{
    fill:#000000;
}

.connectorActionHeadingIconHolder{
    fill:#000000;
}

.headingCollapsedIcon {
    cursor: pointer;
    opacity: 0.4;
    fill: url(/#collapsedIcon);
}

.headingCollapsedIcon:hover {
    opacity: 1;
}

.headingExpandIcon {
    cursor: pointer;
    opacity: 0.4;
    fill: url(/#expandIcon);
}

.headingExpandIcon:hover {
    opacity: 1;
}

.headingDeleteIcon {
    cursor: pointer;
    fill: url(/#deleteIcon);
 }

/*Resolves the issue of not showing the css referred svg images not showing in firefox*/
svg use svg {
    fill: inherit;
}

.headingDeleteIcon:hover {
    opacity: 1;
}

.httpMethodRect {
    fill: #f3f3f3;
}

.httpMethodText {
    fill: #000000;
}

.resourcePathPrefix {
    stroke-width: 0.5;
    stroke: #000000;

}

.resource > rect {
    fill: #ffffff;
}

.worker > line {
    stroke: #000000;
}

.worker > rect {
    fill: #ffffff;
}

.resource-content {
    fill: #008000;
    fill-opacity: 0;
    stroke-width: 1;
    stroke: #000000;
}

.connector-action-content {
    fill: #008000;
    fill-opacity: 0;
    stroke-width: 1;
    stroke: #000000;
}

.client rect {
    /*fill: #ffffff;*/
}

.client polygon {
    stroke: #000000;
    fill: #FFFFFF;
}

.client .lifeline-title {
    fill: #000000;
}

.client line {
    stroke: #000000;
}

.client text {
    fill: #000000;
}

.endpoint > line {
    stroke: #000000;
}

.endpoint > rect {
    fill: #ffffff;
}

.lifeline-polygon {
    fill: #ffffff;
}

.try-block-mediator-tool > rect {
    fill-opacity: 1;
    fill: #ffffff;
}

.try-block-mediator-tool > text {
    fill-opacity: 1;
    fill: #ffffff;
}

.switch-mediator-tool > rect {
    fill-opacity: 1;
    fill: #ffffff;
}

.switch-mediator-tool > text {
    fill-opacity: 1;
    fill: #ffffff;
}

.payload-factory-tool > rect {
    fill-opacity: 1;
    fill: #27ae60;
}

.payload-factory-tool > text {
    fill-opacity: 1;
    fill: #ffffff;
}

.log-mediator-tool > rect {
    fill-opacity: 1;
    fill: #2980b9;
}

.log-mediator-tool > text {
    fill-opacity: 1;
    fill: #ffffff;
}

.message {
    stroke: #000000;
    stroke-width: 1px;
}

.message:hover {
    cursor: pointer;
}

.lifeline {
}

.lifeline:hover {
    cursor: pointer;
}

.marker {
    fill: #000000;
}

.mediator-title {
    text-anchor: middle;
    alignment-baseline: central;
}

.input-output-text {
    font-size: 10px;
}

.source > polygon {
    fill: #FFFFFF;
    stroke-width: 1;
    stroke: #000000;
}

.action-rect{
    fill: #FFFFFF;
    stroke-width: 1;
    stroke: #333333;
}

.action-text{
text-anchor: start;
    fill:#333333;
}

.action-line{
    stroke: #9d9d9d;
}
.action-dash-line{
    stroke: #9d9d9d;
    stroke-dasharray: 5,5;

}
.action-arrow{
   stroke: #9d99d;
    fill: #000000;
}

.property-pane-action-button-edit {
    opacity: 0.3;
    fill: url(/#editIcon);
}

.property-pane-action-button-edit:hover {
    cursor: pointer;
    opacity: 1;
    fill: url(/#editIcon);
}

.property-pane-action-button-disable {
    opacity: 0.3;
    fill: url(/#disableIcon);
}

.property-pane-action-button-disable:hover {
    cursor: pointer;
    opacity: 1;
    fill: url(/#disableIcon);
}

.property-pane-action-button-delete {
    opacity: 0.3;
<<<<<<< HEAD
    fill: url(#statementDeleteIcon);
=======
    fill: url(/#deleteIcon);
>>>>>>> 18e857ae
}

.property-pane-action-button-delete:hover {
    cursor: pointer;
    opacity: 1;
<<<<<<< HEAD
    fill: url(#statementDeleteIcon);
=======
    fill: url(/#deleteIcon);
>>>>>>> 18e857ae
}

.property-pane-action-button-breakpoint {
    opacity: 0.3;
    fill: url(/#addBreakpointIcon);
}

.property-pane-action-button-breakpoint:hover {
    cursor: pointer;
    opacity: 1;
    fill: url(/#addBreakpointIcon);
}
.property-pane-action-button-breakpoint.active:hover {
    cursor: pointer;
    opacity: 1;
    fill: url(/#debugRemoveIcon);
}
.statement-view-breakpoint-indicator {
    opacity: 0.8;
    fill: url(/#debugIcon);
}

.statement-view-breakpoint-indicator:hover {
    cursor: pointer;
    opacity: 1;
    fill: url(/#debugRemoveIcon);
}

.annotation-icon-background-circle {
    opacity: 0.4;
    cursor: pointer;
}

.variable-icon-background-circle {
    opacity: 0.4;
}

.annotation-icon-background-circle:hover {
    opacity: 1;
    cursor: pointer;
}

.annotation-icon-rect {
    cursor: pointer;
    fill: url(/#annotationIcon);
}

.variable-icon-rect {
    fill: url(/#variableIcon);
}

.if-else-svg-group{
    cursor: pointer;
}

.service-annotation-header-pane {
    fill: #eaeaea
}

.client-life-line{
    cursor: pointer;
}

.client-life-line text{
    cursor: pointer;
    font-weight: 400;
}

.client-life-line polygon{
    stroke: #333;
    fill: #FFFFFF;
}

.client-life-line line{
    stroke: #333;
}

.default-worker-life-line{
    cursor: pointer;
}
.default-worker-life-line text{
    cursor: pointer;
    font-weight: 300;
    font-size: 14px;
}

.default-worker-life-line rect{
    stroke: #000;
    fill: #e2e2e2;
    stroke-width: 2px;
}

.default-worker-life-line line{
    stroke: #000;
    stroke-width: 2px;
}

.connector-life-line {
    cursor: pointer;
}

.connector-life-line text {
    cursor: pointer;
}

.connector-life-line-top-polygon {
    fill: white;
    stroke: black;
}

.connector-life-line-bottom-polygon {
    fill: white;
    stroke: black;
}

.connector-life-line line{
    stroke: #000000;
}

.worker-life-line {
    cursor: pointer;
}

.worker-life-line text {
    cursor: pointer;
}

.worker-life-line-top-polygon {
    fill: white;
    stroke: black;
}

.worker-life-line-bottom-polygon {
    fill: white;
    stroke: black;
}

.worker-life-line line{
    stroke: #000000;
}

.start-action{
    stroke: #000000;
    fill: #FFFFFF;
}

.start-action text{
    fill: black;
    stroke-opacity: 0;
    font-weight: 300;
}

.statement-container .main-drop-zone{
    fill-opacity: 0;
    fill: #008000;
    stroke-width: 0;
}

.statement-container .main-drop-zone-hover{
    fill-opacity: 0.2;
}

.statement-container .inner-drop-zone{
    fill-opacity: 0;
    fill: #008000;
    stroke-width: 0;
}

.statement-container .inner-drop-zone-hover{
    fill-opacity: 0.4;
}

.operations-separator {
    stroke: #e8e8e8;
}

.heading-icon-wrapper {
    cursor: pointer;
    fill: #FFF;
}

.headingAnnotationIcon {
    cursor: pointer;
    opacity: 1;
    fill: url(/#annotationIcon);
}

.headingAnnotationBlackIcon {
    cursor: pointer;
    fill: url(/#annotationBlackIcon);
}

.headingAnnotationBlackIcon:hover {
    opacity: 1;
}

.headingAnnotationIcon:hover {
    opacity: 1;
}

.deleteRedIcon {
    cursor: pointer;
    fill: url(/#deleteRedIcon);
}

.heading-icon-annotation-wrapper-clicked {
    stroke: #000;
    fill: #000;
}

.headingArgumentsIcon {
    cursor: pointer;
    opacity: 1;
    fill: url(/#argumentsIcon);
}

.headingArgumentsBlackIcon {
    cursor: pointer;
    fill: url(/#argumentsBlackIcon);
}

.headingArgumentsBlackIcon:hover {
    opacity: 2;
}

.headingReturnTypeIcon {
    cursor: pointer;
    opacity: 1;
    fill: url(/#returnTypeIcon);
}

.headingReturnTypeBlackIcon {
    cursor: pointer;
    fill: url(/#returnTypeBlackIcon);
}

.headingReturnTypeBlackIcon:hover {
    opacity: 1;
}

.heading-icon-arguments-wrapper-clicked {
    stroke: #000;
    fill: #000;
}

.heading-icon-return-type-wrapper-clicked {
    stroke: #000;
    fill: #000;
}

.worker-lifeline-grayed {
    fill: #e2e2e2;
    stroke: #000000;
    stroke-width: 2px;
}<|MERGE_RESOLUTION|>--- conflicted
+++ resolved
@@ -291,21 +291,13 @@
 
 .property-pane-action-button-delete {
     opacity: 0.3;
-<<<<<<< HEAD
-    fill: url(#statementDeleteIcon);
-=======
-    fill: url(/#deleteIcon);
->>>>>>> 18e857ae
+    fill: url(/#statementDeleteIcon);
 }
 
 .property-pane-action-button-delete:hover {
     cursor: pointer;
     opacity: 1;
-<<<<<<< HEAD
-    fill: url(#statementDeleteIcon);
-=======
-    fill: url(/#deleteIcon);
->>>>>>> 18e857ae
+    fill: url(/#statementDeleteIcon);
 }
 
 .property-pane-action-button-breakpoint {
