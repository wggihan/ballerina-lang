body {
    background: #232323;
}

.footer {
    background: #282b2f;
}

#alerts-container {
    display: none
}

.right-container {
    /*background-color: #232323;*/
}

#main-navbar {
    background-color: #232323;
    border-top: solid #1e1e1e;
    border-bottom: solid #1e1e1e;
}

.header.header-default {
    background-color: #16191d;
    min-height: 27px;
}

#editor-container {
    background-color: #fff;
}

.editor-scroller {
    cursor: move;
}

.circle-hide {
    display: none;
}

.option-menu-hide {
    display: none;
}

/*//////////////////////////////////////////////////*/
/** Editor canvas related styles | Start -> **/
svg text::selection {
    background: none;
}

.non-user-selectable {
    -webkit-touch-callout: none;
    -webkit-user-select: none;
    -khtml-user-select: none;
    -moz-user-select: none;
    -ms-user-select: none;
    user-select: none;
}

.canvas-container {
    width: 100%;
}

.canvas-heading {
    cursor: pointer;
    border-left: 3px solid #3498db;
}

/** Editor canvas related styles | -> End **/
/*//////////////////////////////////////////////////*/

/*//////////////////////////////////////////////////*/
/** File Explorer related styles |Start -> **/
#tree-container {
    background-color: #272727;
    border: solid #373737;
}

#tree-action-bar {
    background-color: #373737;
    color: #ededed;
    border-bottom: solid #1e1e1e;
}

.tree-view {
    color: #7e7e7e;
    font-size: 1.2em;
}

.tree-view li > .icon:before {
    color: #272727;
}

.tree-view li > .icon {
    background: #fdfdfd;

}

.tree-action {
    float: right;
}

i.tree-action {
    padding: 15px 8px;
}

span.tree-action {
    padding: 4px;
}

.tree-view input {
    height: 32px;
    color: black;
}

/** File Explorer related styles | -> End **/
/*//////////////////////////////////////////////////*/

/*//////////////////////////////////////////////////*/
/** Breadcrumbs related styles | Start -> **/

header .brand img.logo {
    height: 15px;
    padding: 0 10px;
}

header .brand {
    padding: 0 10px;
    margin-right: 25px;
    line-height: 35px;
}

header .brand h1 {
    font-size: 15px;
}

ol#breadcrumbList {
    background-color: #444;
}

/** Menu Bar **/
.file-dropdown-menu {
    background: #1e1e1e;
    top: 50%;
    font-size: 11px;
}

/** Breadcrumbs related styles | -> End**/
/*//////////////////////////////////////////////////*/
.settings-icon {
    padding-top: 5px;
}

.source-icon {
    padding-top: 5px;
}

.file-browser-container {
    padding: 15px;
    max-height: 450px;
    overflow-x: hidden;
    overflow-y: scroll;
}

header .brand img.logo {
    height: 17px;
    padding: 0 7px;
}

header .brand h1 {
    font-size: 14px;
    font-weight: 200;
    color: #d6d6d6;
}

ol#breadcrumbList {
    background-color: #131313;
}

#breadcrumb-container {
    background-color: #282b2f;
    height: 28px;
    overflow: hidden;
    line-height: 15px;

}

#icon-toggle-source {
    height: 100%;
    width: 100%;
    object-fit: contain;
}

#icon-toggle-design {
    height: 100%;
    width: 100%;
    object-fit: contain;
}

.statement-rect {
    fill: #ffffff;
    stroke: #000000;
    stroke-width: 1;
}

.statement-rect-error {
    fill: #ffffff;
    stroke: #ff0202;
    stroke-width: 1;
}

.background-empty-rect {
    fill: #ffffff;
    fill-opacity: 0;
    stroke: #000000;
    stroke-width: 1;
}

.background-empty-rect-error {
    fill: #ffffff;
    fill-opacity: 0;
    stroke: #ff0202;
    stroke-width: 1;
}

.statement-text {
    text-anchor: middle;
    dominant-baseline: central;
    width: 120px;
    max-width: 250px;
}

/*//////////////////////////////////////////////////*/
/** Service container related styles | Start -> **/

.service-annotation-button {
    float: right;
    position: relative;
}

.service-variable-button {
    float: right;
    position: relative;
    display: block;
}

.service-variable-typebutton {
    float: right;
}

.variable-pane {
    background-color: #fff;
    position: absolute;
    top: 9px;
    left: 28px;
    margin: auto;
    min-height: 28px;
}

.attachment-pane {
    border: 1px solid #dddddd;
    background-color: #fff;
    position: absolute;
    top: 9px;
    left: 28px;
    margin: auto;
    min-height: 28px;
}

.resource-variable-pane {
    background-color: #f3f3f3;
    padding: 7px 7px 0 7px;
    height: 38px;
    position: absolute;
    display: none;
    margin: auto;
}

.resource-variable-pane input {
    padding-left: 5px;
    height: 25px;
}

.resource-variable-pane select {
    height: 25px;
    margin-right: 5px;
}

.resource-variable-pane form {
    width: 326px;
}

.resource-variable-pane input {
    padding-left: 5px;
    height: 25px;
}

.resource-variable-pane form > input {
    margin-right: 5px;
}

button.variable-list {
    font-size: small;
    margin-right: 2px;
    height: 20px;
}

.variable-wrapper i {
    padding:6px;
    font-size: 8px;
    background-color: #fff;
    color: #19b89c;
    opacity: 0.5;
}

.variable-wrapper i:hover {
    cursor: pointer;
    color: #000;
}

.variable-type {
    float: left;
    color: white;
    padding: 2px 8px;
}

.variable-identifier {
    float: left;
    padding: 2px 8px;
}

/*Start Message*/

.variable-wrapper-message i {
    border: 0;
}

.variable-type-message {
    background-color: #19b89c;
}

.variable-identifier-message {
    border: 0;
}

/*Start Connection*/

.variable-wrapper-connection i {
    border: 1px solid orange;

}

.variable-type-connection {
    background-color: orange;
}

.variable-identifier-connection {
    border: 1px solid orange;
    border-right-width: 0;
}

/*Start String*/

.variable-wrapper-string i {
    border: 1px solid purple;
    border-left-width: 0;
}

.variable-type-string {
    background-color: purple;
}

.variable-identifier-string {
    border: 1px solid purple;
    border-right-width: 0;
}

/*Start Int*/

.variable-wrapper-int i {
    border: 1px solid darkslateblue;
    border-left-width: 0;
}

.variable-type-int {
    background-color: darkslateblue;
}

.variable-identifier-int {
    border: 1px solid darkslateblue;
    border-right-width: 0;
}

/*Start Exception*/

.variable-wrapper-exception i {
    border: 1px solid darkred;
    border-left-width: 0;
}

.variable-type-exception {
    background-color: darkred;
}

.variable-identifier-exception {
    border: 1px solid darkred;
    border-right-width: 0;
}

/*Start Boolean*/

.variable-wrapper-boolean i {
    border: 1px solid #156b8b;
    border-left-width: 0;
}

.variable-type-boolean {
    background-color: #156b8b;
}

.variable-identifier-boolean {
    border: 1px solid #156b8b;
    border-right-width: 0;
}

/*Start Double*/

.variable-wrapper-double i {
    border: 1px solid #063B49;
    border-left-width: 0;
}

.variable-type-double {
    background-color: #063B49;
}

.variable-identifier-double {
    border: 1px solid #063B49;
    border-right-width: 0;
}

/*Start Float*/

.variable-wrapper-float i {
    border: 1px solid #009CCC;
    border-left-width: 0;
}

.variable-type-float {
    background-color: #009CCC;
}

.variable-identifier-float {
    border: 1px solid #009CCC;
    border-right-width: 0;
}

/*Start Long*/

.variable-wrapper-long i {
    border: 1px solid #4864aa;
    border-left-width: 0;
}

.variable-type-long {
    background-color: #4864aa;
}

.variable-identifier-long {
    border: 1px solid #4864aa;
    border-right-width: 0;
}

/*Start JSON*/

.variable-wrapper-json i {
    border: 1px solid #004d52;
    border-left-width: 0;
}

.variable-type-json {
    background-color: #004d52;
}

.variable-identifier-json {
    border: 1px solid #004d52;
    border-right-width: 0;
}

/*Start XML*/

.variable-wrapper-xml i {
    border: 1px solid #232323;
    border-left-width: 0;
}

.variable-type-xml {
    background-color: #232323;
}

.variable-identifier-xml {
    border: 1px solid #232323;
    border-right-width: 0;
}

.property-panel-svg {
    width: 100%;
    min-height: 500px;
    background: none;
}

.property-pane-action-button-wrapper {
    stroke: #000000;
    stroke-width: 0.5;
    fill: #FFFFFF;
}

.statement-action-button-wrapper {
    stroke: #000000;
    stroke-width: 0.5;
    fill: #FFFFFF;
}

.property-pane-form-wrapper {
    width: 265px;
    max-height: 250px;
    border: 1px solid #cdcdcd;
    border-top: 2px solid #7b7b7b;
    background: #FFFFFF;
    position: absolute;
}

.expression-editor-form-wrapper {
    width: 265px;
    max-height: 250px;
    background: #FFFFFF;
    position: absolute;
}

.property-pane-form-heading {
    height: 20px;
    border-bottom: 1px solid #cdcdcd;
    padding-bottom: 23px;
}

.property-pane-form-heading-icon {
    padding-left: 10px;
    padding-top: 5px;
    padding-bottom: 5px;
}

.property-pane-form-heading-text {
    padding-left: 7px;
}

.property-pane-form-heading-close-icon {
    float: right;
    padding-right: 10px;
    padding-top: 5px;
    padding-bottom: 5px;
    opacity: 0.3;
    cursor: pointer;
}

.property-pane-form-heading-close-icon:hover {
    opacity: 1;
}

.property-pane-form-body {
}

.expression-editor-form-body {
}

.property-pane-form-body-property-wrapper {
    padding: 7px 7px 2px 7px;
}

.expression-editor-form-body-property-wrapper {
}

.property-pane-form-body-property-wrapper input {
    width: 100%;
}

.expression-editor-form-body-property-wrapper input {
    width: 100%;
    height: 100%;
    min-width: 100%;
    border: 1px solid;
    text-align: left;
    background: rgb(51, 51, 51);
    color: rgb(255, 255, 255);
    opacity: 0.8;
}

.property-pane-form-body-add-button {
    width: 100%;
}

.service-annotation-wrapper {
    position: absolute;
}

.service-annotation-header-wrapper {
    margin: 3px 10px 0 10px;
}

.service-annotation-header-wrapper input[type=text] {
    height: 25px;
    margin-top: 2px;
    border: 1px solid #ccc;
    width: 50%;
    margin-left: 10px;
    padding-left: 5px;
}

.service-annotation-header-wrapper span {
    margin-left: 10px;
    height: 25px;
    width: 25px;
    overflow: hidden;
    margin-top: 2px;
}

.controls-container-action-wrapper {

}

.top-right-controls-container-editor-pane {
    display: none;
}

.controls-container-font-action {
    font-size: 15px;
    line-height: 1.6;
}

.package-btn {
    position: absolute;
    right: 0;
    top: 6px;
    z-index: 30;
}

.variable-btn {
    position: absolute;
    z-index: 30;
    opacity: 0.4;
}

.attachments-btn{
    position: absolute;
    z-index: 30;
    opacity: 0.4;
}

.variable-btn:hover {
    opacity: 1;
    cursor: pointer;
}

.attachments-btn:hover{
    opacity: 1;
    cursor: pointer;
}

.right-icon-clickable {
    padding: 5px 7px;
}

.collapser:hover {
    color: #333;
}

.main-action-wrapper {
    position: absolute;
    right: 17px;
    width: 400px;
    overflow: hidden;
    z-index: 20;
    top: 0;
}

.action-icon-wrapper {
    position: absolute;
    top: 8px;
    right: 28px;
    height: 25px;
    width: 25px;
    overflow: hidden;
    font-size: 9px;
    cursor: pointer;
    opacity: 1;
}

.action-icon-wrapper:hover {
    opacity: 1;
}

.action-content-wrapper {
    background-color: #eaeaea;
    border: 1px solid #f0f0f0;
}

.action-content-wrapper-body {
    background-color: white;
    padding: 10px;
}

.action-content-wrapper-heading {
    height: 37px;
    padding-left: 10px;
    padding-top: 6px;
}

.action-content-wrapper-heading input[type=text] {
    padding-left: 7px;
    margin-left: 2px;
    width: 276px;
    border: 1px solid #ccc;
}

.package-name-wrapper span {
    font-weight: bold;
}

.package-name-wrapper input[type=text] {
    padding-left: 7px;
    margin-left: 2px;
    width: 295px;
    border: 1px solid #ccc;
}

.package-name-wrapper i {
    float: right;
    cursor: pointer;
    padding-top: 7px;
    color: #999;
    font-size: 9px;
    padding-right: 3px;
}

.imports-wrapper div span {
    cursor: default;
}
.import-declaration-wrapper{
    float: left;
    margin: 2px 3px;
    border: 1px solid orange;
    font-size: 12px;
}

.import-wrapper-heading input[type=text] {
    width: 276px;
}

#import-package-text{
    width: 90%;
    background-color: #fff !important;
    line-height: 18px;
    border: 0 solid #ccc;
    font-size: 14px;
    padding: 2px 10px;
    color: #333;
    font-style: normal;
}

.service-annotation-wrapper-heading {
    background-color: #3d3d3d
}

.service-annotation-wrapper-heading[disabled] {
    border-left: 1px solid #000;
}

.service-annotation-wrapper-heading[disabled], .service-annotation-wrapper-heading[disabled] * {
    background-color: #eee;
    opacity: 1;
    cursor: not-allowed;
}

.service-annotation-wrapper-heading input[type=text] {
    width: 224px;
    margin-left: 5px;
}

.service-annotation-wrapper-heading select {
    width: 160px;
}

.service-annotation-main-action-wrapper {
    width: 435px;
    overflow: auto;
    display: none;
    background: #fff;
}

.action-content-dropdown-wrapper ul {
    position: absolute;
    top: inherit;
}

.service-annotation-details-wrapper {
    padding: 0;
    overflow-y: scroll;
    width: 100%;
    border-left: 1px solid #555;
    border-bottom: 1px solid #555;
    max-height: 450px;
}

.service-annotation-details-wrapper hr {
    margin-left: 8px;
    margin-right: 5px;
}

.service-annotation-detail-wrapper {
    overflow: hidden;
    padding: 4px 5px 3px 12px;
    cursor: pointer;
}

.service-annotation-detail-wrapper:hover {
    background-color: #f5f5f5;
}

.service-annotation-detail-wrapper:hover .service-annotation-detail-close-wrapper {
    display: block;
}

.service-annotation-detail-type-wrapper {
    float: left;
    width: 120px;
    font-weight: bold;
}

.service-annotation-detail-value-wrapper {
    float: left;
}

.service-annotation-detail-value-wrapper textarea {
    width: 280px;
    float: left;
}

.service-annotation-detail-close-wrapper {
    float: right;
    font-size: 10px;
    padding-top: 3px;
    color: #999;
    display: none;
}

.svg-action-content-wrapper-body {
    background: #fff;
    border: 1px solid #f0f0f0;
}

.svg-action-content-wrapper-heading {
    fill: #eaeaea;
}

.variables-content-wrapper {
    float: left;
}

.attachment-content-wrapper{
    float: left;
}

.variables-action-wrapper {
    float: left;
}

<<<<<<< HEAD
=======
.attachment-action-wrapper {
    float: left;
}

.variable-add-icon-wrapper {
    height: 16px;
    position: static;
    width: 15px;
    font-size: 11px;
    float: left;
    margin: 7px 2px 0 7px;
    opacity: 1;
}

.attachment-add-icon-wrapper {
    height: 16px;
    position: static;
    width: 15px;
    font-size: 11px;
    float: left;
    margin: 7px 2px 0 7px;
    opacity: 1;
}

>>>>>>> 15ea7eb6
.variable-add-action-wrapper {
    display: none;
    width: 515px;
    background-color: #ddd;
    height: 28px;
    padding: 2px 4px;
}

.attachment-add-action-wrapper{
    display: none;
    width: 517px;
    background-color: #ddd;
    height: 26px;
    padding: 2px 4px;
}

.variable-add-action-wrapper input {
    width: 163px;
    margin-left: 2px;
    height: 22px;
    padding-left: 5px;
    border: 1px solid #dfdfdf;
}

.attachment-add-action-wrapper input{
    width: 88%;
    margin-left: 4px;
    height: 22px;
    padding-left: 5px;
    border: 1px solid #dfdfdf;
}

.variable-add-complete-action-wrapper {
    height: 22px;
    position: static;
    float: right;
}

.attachment-add-complete-action-wrapper {
    height: 22px;
    position: static;
    float: right;
}

.variable-add-cancel-action-wrapper {
    height: 22px;
    position: static;
    float: right;
}

.attachment-add-cancel-action-wrapper {
    height: 22px;
    position: static;
    float: right;
}

.variable-wrapper {
    float: left;
    border: 1px solid #19b89c;
    margin: 2px;
    font-size: 12px;
    height: 22px;
}

<<<<<<< HEAD
=======
.variable-pane-collapser-wrapper {
    font-size: 14px;
    padding: 9px;
    background-color: #efefef;
    height: 27px;
    width: 23px;
    margin-left: 4px;
    position: absolute;
    right: -23px;
    top: 0;
}

.variable-pane-collapser-wrapper:hover {
    background-color: #333;
    color: #fff;
}

.variable-pane-collapser-wrapper:hover {
    cursor: pointer;
    opacity: 1;
}

.variable-pane-collapser-wrapper i {
    font-size: 12px;
    position: absolute;
    vertical-align: top;
    top: 8px;
    right: 7px;
    opacity: 0.5;
}

.attachment-pane-collapser-wrapper {
    font-size: 14px;
    padding: 9px;
    background-color: #efefef;
    height: 27px;
    width: 23px;
    margin-left: 4px;
    position: absolute;
    right: -23px;
    top: 0;
}

.attachment-pane-collapser-wrapper:hover{
    background-color: #333;
    color: #fff;
}

.attachment-pane-collapser-wrapper:hover{
    cursor: pointer;
    opacity: 1;
}

.attachment-pane-collapser-wrapper i{
    font-size: 12px;
    position: absolute;
    vertical-align: top;
    top: 8px;
    right: 7px;
    opacity: 0.5;
}

>>>>>>> 15ea7eb6
/** Start of Constants view **/

.constants-btn:hover {
    opacity: 1;
    cursor: pointer;
}

.constants-action-wrapper, .imports-action-wrapper{
    display: none;
}

.constants-wrapper, .imports-wrapper {
    border: 1px solid #ddd;
    background-color: #fff;
    margin: auto;
    top: -28px;
    left: 69px;
    position: relative;
    float: left;
    min-height: 28px;
}

.constants-wrapper, .constants-content-wrapper, .constants-action-wrapper
,.imports-wrapper, .imports-action-wrapper {
    float: left;
}

.imports-content-wrapper {
    float: none;
}

.constant-add-icon-wrapper,
.import-add-icon-wrapper {
    height: 28px;
    position: static;
    width: 26px;
    font-size: 11px;
    float: left;
    text-align: center;
    padding-top: 9px;
    margin: -1px;
    color: #fff;
    background: #9e9e9e;
    opacity: 1;
}

.constant-add-action-wrapper,
.import-add-action-wrapper {
    display: none;
    width: 520px;
    background-color: #ddd;
    height: 26px;
    padding: 2px 4px;
}

.constant-add-action-wrapper input {
    width: 163px;
    margin-left: 4px;
    height: 22px;
    padding-left: 5px;
    border: 0;
}

.constant-add-complete-action-wrapper,
.import-add-complete-action-wrapper {
    height: 22px;
    position: static;
    float: right;
}

.constant-add-cancel-action-wrapper,
.import-add-cancel-action-wrapper{
    height: 22px;
    position: static;
    float: right;
    margin-right: -3px;
}

.constant-wrapper {
    float: left;
    margin-left: 6px;
    margin-bottom: 3px;
}

<<<<<<< HEAD
.constant-pane-collapser-wrapper, 
.import-pane-collapser-wrapper, 
.variable-pane-collapser-wrapper {
    font-size: 12px;
=======
.constant-pane-collapser-wrapper, .import-pane-collapser-wrapper, .variable-pane-collapser-wrapper, .attachment-pane-collapser-wrapper {
    font-size: 14px;
>>>>>>> 15ea7eb6
    padding: 9px;
    background-color: #efefef;
    color: #fff;
    height: 28px;
    width: 23px;
    margin-left: 4px;
    position: absolute;
    right: -24px;
    top: -1px;
    border-left: none;
}

.constant-pane-collapser-wrapper { background-color: #9b59b6; }
.import-pane-collapser-wrapper { background-color: #f39c12; }
.variable-pane-collapser-wrapper {
    background-color: #3498db;
    top: 0;
    right: -21px;
}

.variable-pane-collapser-wrapper i {
    position: absolute;
    vertical-align: top;
    top: 8px;
    right: 7px;
}

.constant-pane-collapser-wrapper:hover {
    cursor: pointer;
    opacity: 1;
}

.constant-pane-collapser-wrapper i {
    position: absolute;
    vertical-align: top;
    top: 8px;
    right: 7px;
}

.constant-declaration-wrapper i, .import-declaration-wrapper i {
    padding:6px;
    font-size: 8px;
    background-color: #fff;
    color: #8e44ad;
    border-left-width: 0;
    float: left;
    opacity: 0.5;
}

.import-declaration-wrapper i{
    color: #ffa500;
}

.constant-declaration-type {
    background-color: #8e44ad;
    float: left;
    color: white;
    padding: 2px 8px;
}

.constant-declaration-wrapper {
    float: left;
    margin: 2px;
    border: 1px solid #8e44ad;
    font-size: 12px;
    height: 22px;
}

.constant-declaration-wrapper i:hover,
.import-declaration-wrapper i:hover{
    cursor: pointer;
    color: #000;
}

.constant-declaration-field {
    background-color: #FFF;
    float: left;
    padding: 1px 8px;
    margin-top: 1px;
}

.constant-declaration-equals {
    padding-left: 3px;
    padding-right: 3px;
    cursor: default;
}

.constants-definition-wrapper {
    padding-bottom: 10px;
    float: left;
    width: 89%;
}

/** End of Constants view **/

.hoverable {
    opacity: 0.4;
    cursor: pointer;
    height: 27px;
    padding-top: 6px;
}

.hoverable:hover {
    opacity: 0.9;
    background-color: #333;
    color:#fff;
}

.name-container-div {
    position: absolute;
    display: table;
}

.name-span {
    display: table-cell;
    vertical-align: middle;
    font-weight: 300;
    font-size: 14px;
}

.canvas-operations-wrapper {
    float: right;
}

.annotation-icon {
    margin-top: 8px;
    cursor: pointer;
}

.annotation-icon:hover {
    color: #000;
}

.canvas-operations-separator {
    -webkit-transform: scale(1, 2);
    -moz-transform: scale(1, 2);
    -ms-transform: scale(1, 2);
    -o-transform: scale(1, 2);
    transform: scale(1, 2);
    transform: scale(1, 2);
    margin-top: 6px;
    color: #d8d8d8;
    font-size: 14px;
    font-weight: 300;
}

.service-annotation-action-icon {
    top: 7px;
    right: 6px;
}

.service-annotation-action-icon-i {
    background-color: #818181;
}

.operations-annotation-icon {
    color: #FFF;
    opacity: 1;
    background-color: #2b2b2b;
    width: 30px;
}

.statement-title-rect {
    fill: #FFFFFF;
    stroke: #818181;
}

.statement-title-rect-error {
    fill: #FFFFFF;
    stroke: #ff0202;
}

.statement-title-polyline {
    fill: none;
    stroke: #000000;
}

.statement-title-polyline-error {
    fill: none;
    stroke: #ff0202;
}

.arguments-main-action-wrapper {
    width: 435px;
    overflow: auto;
    display: none;
    background: #fff;
}

.arguments-wrapper-heading {
    background-color: #3d3d3d
}

.arguments-wrapper-heading input[type=text] {
    width: 224px;
    margin-left: 5px;
}

.arguments-wrapper-heading select {
    width: 160px;
}

.arguments-action-icon {
    top: 7px;
    right: 6px;
}

.arguments-action-icon-i {
    background-color: #818181;
}

.arguments-details-wrapper {
    padding: 0px;
    overflow-y: scroll;
    width: 100%;
    border-left: 1px solid #555;
    border-bottom: 1px solid #555;
    max-height: 450px;
}

.arguments-details-wrapper hr {
    margin-left: 8px;
    margin-right: 5px;
}

.arguments-detail-wrapper {
    overflow: hidden;
    padding: 4px 5px 3px 12px;
    cursor: pointer;
}

.arguments-detail-wrapper:hover {
    background-color: #f5f5f5;
}

.arguments-detail-wrapper:hover .arguments-detail-close-wrapper {
    display: block;
}

.arguments-detail-close-wrapper {
    float: right;
    font-size: 10px;
    padding-top: 3px;
    color: #999;
    display: none;
}

.arguments-detail-type-wrapper {
    float: left;
    width: 120px;
    font-weight: bold;
}

.arguments-detail-identifier-wrapper {
    float: left;
}

.arguments-detail-identifier-wrapper input {
    padding-left: 8px;
    padding-right: 8px;
    width: 280px;
    height: 22px;
}

.operations-argument-icon {
    color: #FFF;
    opacity: 1;
    background-color: #2b2b2b;
    width: 30px;
}

#modalAbout a {
    color: #f47a1e;
}

#modalAbout .modal-dialog {
    width: 35%;
}

#modalAbout .modal-footer {
    text-align: left;
    padding-top: 5px;
}

#modalAbout .modal-footer .icon {
    font-size: 35px;
    vertical-align: middle;
}

#modalAbout .modal-footer a {
    text-decoration: none;
}

#modalSearch .modal-dialog {
    width: 60%;
}

#modalSearch input {
    color: black;
}

.modal-search-icon {
    position: absolute;
    right: 20px;
    top: 8px;
    color: #7b7b7b;
}

.search-results {
    overflow: auto;
    background-color: #2C2C2C;
    margin-top: 10px;
}

.search-results ul li {
    background-color: #2C2C2C;
    border: 0;
    cursor: pointer;
}

.search-results ul li:hover {
    background-color: #222;
    color: #ff7916;
}

.struct-title-text:hover {
    cursor: text;
}

.type-mapper-title-text:hover {
    cursor: text;
}

.type-struct-title-text:hover {
    cursor: text;
}

.canvas-title:hover {
    cursor: text;
}

.service-left-scroll {
    cursor: pointer;
    position: absolute;
    top: 0;
    left: 0;
    width: 50px;
    background-color: #CCC;
    opacity: 0.3;
}

.service-left-scroll:hover {
    opacity: 0.5;
}

.service-left-scroll i {
    font-size: 45px;
    padding-left: 13px;
}

.service-right-scroll {
    cursor: pointer;
    position: absolute;
    top: 0;
    right: 0;
    width: 50px;
    background-color: #CCC;
    opacity: 0.3;
}

.service-right-scroll:hover {
    opacity: 0.5;
}

.service-right-scroll i {
    font-size: 45px;
    padding-left: 13px;
}

/** Service container related styles | -> End **/
/*//////////////////////////////////////////////////*/

#breadcrumb-container > .breadcrumb {
    text-transform: none;
    background: transparent;
}

#breadcrumb-container > ol > li.breadcrumb-item {
    color: grey;
    cursor: pointer;
}

#breadcrumb-container > ol > li.breadcrumb-item.active {
    color: white;
    cursor: pointer;
}

footer > .container p, footer > .container-fluid p {
    line-height: 0;
    font-size: 12px;
    margin: 0;
}

header .brand span {
    font-size: 15px;
    font-weight: 400;
}

a {
    color: #333;
    text-decoration: none;
}

a:hover {
    text-decoration: none;
}

.panel-body {
    padding: 0;
}

.panel-default {
    border: 0;
}

.sidebar-left {
    background: #333;
}

.modal-dialog.file-dialog {
    margin: 100px auto 0;
}

.modal-dialog.file-dialog .jstree-anchor.jstree-clicked{
    color: inherit;
}

.delete-item-dialog .icon {
    float: left;
    margin-left: 25px;
    margin-top: 5px;
}

.delete-item-dialog .text {
    margin-left: 150px;
}

.tool-group-import-header > a.tool-group-header-title {
    color: #fff;
}

i.fw-lg.fw.fw-cancel.about-dialog-close {
    font-size: 12px;
}

i.fw.fw-cancel.about-dialog-close {
    font-size: 12px;
}

ul.list-group {
    margin-bottom: 0;
}

span.fw-stack.fw-lg {
    z-index: 10;
}

.import-img {
    height: 37px;
    width: 37px;
}

.constants-btn,
.package-name-btn,
.imports-btn,
.variable-btn {
    background: #eee;
    width: 69px;
    color: #000005;
    padding: 5px 10px;
    height: 28px;
    font-size: 12px;
    opacity: 1;
    border-left-width: 3px;
    border-left-style: solid;
}

<<<<<<< HEAD
.constants-btn { border-left-color: #9b59b6; }
.package-name-btn { border-left-color: #16a085; }
.imports-btn { border-left-color: #f39c12; }
.variable-btn { border-left-color: #3498db; }
=======
.attachments-btn {
    background: #333;
    width: 87px;
    color: #fff;
    padding: 5px 10px;
    border-radius: 5px 0 0 5px;
    height: 28px;
    font-size: 12px;
    opacity: 1;
}
>>>>>>> 15ea7eb6

.import-declaration-type{
    float: left;
    background: orange;
    width: 3px;
    height: 21px;
    margin-right: 4px;
}
.import-package-name{
    float: left;
    margin-top: 3px;
    font-size: 12px;
}

.package-name-btn{
    float: left;
}

.constants-btn:hover, .package-name-btn:hover {
    cursor: pointer;
    opacity: 1;
}

.constants-add-icon-wrapper,
.package-add-icon-wrapper,
.imports-add-icon-wrapper,
.variable-add-icon-wrapper {
    float: left;
    color: #fff;
    min-height: 28px;
    border-left: 2px solid #ddd;
    width: 25px;
    padding-top: 8px;
    text-align: center;
    font-size: 12px;
}

.package-add-icon-wrapper { background-color: #16a085; }
.variable-add-icon-wrapper {
    background-color: #989898;
    height: 16px;
    position: static;
    width: 28px;
    font-size: 11px;
    float: left;
}

.left-tool-bar .nav-tabs li.active a{
    background: #333 !important;
    border-left: 3px solid #f17b31 !important;
}

.panel-default .panel-title {
    font-weight: 300;
    font-size: 14px;
}
.orange{ color: #f17b31;}

.select2-container--default .select2-selection--single {
    border-radius: 0 !important;
}

<|MERGE_RESOLUTION|>--- conflicted
+++ resolved
@@ -248,16 +248,6 @@
 }
 
 .variable-pane {
-    background-color: #fff;
-    position: absolute;
-    top: 9px;
-    left: 28px;
-    margin: auto;
-    min-height: 28px;
-}
-
-.attachment-pane {
-    border: 1px solid #dddddd;
     background-color: #fff;
     position: absolute;
     top: 9px;
@@ -648,18 +638,7 @@
     opacity: 0.4;
 }
 
-.attachments-btn{
-    position: absolute;
-    z-index: 30;
-    opacity: 0.4;
-}
-
 .variable-btn:hover {
-    opacity: 1;
-    cursor: pointer;
-}
-
-.attachments-btn:hover{
     opacity: 1;
     cursor: pointer;
 }
@@ -864,28 +843,12 @@
     float: left;
 }
 
-.attachment-content-wrapper{
-    float: left;
-}
-
 .variables-action-wrapper {
     float: left;
 }
 
-<<<<<<< HEAD
-=======
 .attachment-action-wrapper {
     float: left;
-}
-
-.variable-add-icon-wrapper {
-    height: 16px;
-    position: static;
-    width: 15px;
-    font-size: 11px;
-    float: left;
-    margin: 7px 2px 0 7px;
-    opacity: 1;
 }
 
 .attachment-add-icon-wrapper {
@@ -898,7 +861,6 @@
     opacity: 1;
 }
 
->>>>>>> 15ea7eb6
 .variable-add-action-wrapper {
     display: none;
     width: 515px;
@@ -907,14 +869,6 @@
     padding: 2px 4px;
 }
 
-.attachment-add-action-wrapper{
-    display: none;
-    width: 517px;
-    background-color: #ddd;
-    height: 26px;
-    padding: 2px 4px;
-}
-
 .variable-add-action-wrapper input {
     width: 163px;
     margin-left: 2px;
@@ -923,38 +877,18 @@
     border: 1px solid #dfdfdf;
 }
 
-.attachment-add-action-wrapper input{
-    width: 88%;
-    margin-left: 4px;
-    height: 22px;
-    padding-left: 5px;
-    border: 1px solid #dfdfdf;
-}
-
 .variable-add-complete-action-wrapper {
     height: 22px;
     position: static;
     float: right;
 }
 
-.attachment-add-complete-action-wrapper {
-    height: 22px;
-    position: static;
-    float: right;
-}
-
 .variable-add-cancel-action-wrapper {
     height: 22px;
     position: static;
     float: right;
 }
 
-.attachment-add-cancel-action-wrapper {
-    height: 22px;
-    position: static;
-    float: right;
-}
-
 .variable-wrapper {
     float: left;
     border: 1px solid #19b89c;
@@ -963,37 +897,120 @@
     height: 22px;
 }
 
-<<<<<<< HEAD
-=======
-.variable-pane-collapser-wrapper {
-    font-size: 14px;
+/** Start of Constants view **/
+
+.constants-btn:hover {
+    opacity: 1;
+    cursor: pointer;
+}
+
+.constants-action-wrapper, .imports-action-wrapper{
+    display: none;
+}
+
+.constants-wrapper, .imports-wrapper {
+    border: 1px solid #ddd;
+    background-color: #fff;
+    margin: auto;
+    top: -28px;
+    left: 69px;
+    position: relative;
+    float: left;
+    min-height: 28px;
+}
+
+.constants-wrapper, .constants-content-wrapper, .constants-action-wrapper
+,.imports-wrapper, .imports-action-wrapper {
+    float: left;
+}
+
+.imports-content-wrapper {
+    float: none;
+}
+
+.constant-add-icon-wrapper,
+.import-add-icon-wrapper {
+    height: 28px;
+    position: static;
+    width: 26px;
+    font-size: 11px;
+    float: left;
+    text-align: center;
+    padding-top: 9px;
+    margin: -1px;
+    color: #fff;
+    background: #9e9e9e;
+    opacity: 1;
+}
+
+.constant-add-action-wrapper,
+.import-add-action-wrapper {
+    display: none;
+    width: 520px;
+    background-color: #ddd;
+    height: 26px;
+    padding: 2px 4px;
+}
+
+.constant-add-action-wrapper input {
+    width: 163px;
+    margin-left: 4px;
+    height: 22px;
+    padding-left: 5px;
+    border: 0;
+}
+
+.constant-add-complete-action-wrapper,
+.import-add-complete-action-wrapper {
+    height: 22px;
+    position: static;
+    float: right;
+}
+
+.constant-add-cancel-action-wrapper,
+.import-add-cancel-action-wrapper{
+    height: 22px;
+    position: static;
+    float: right;
+    margin-right: -3px;
+}
+
+.constant-wrapper {
+    float: left;
+    margin-left: 6px;
+    margin-bottom: 3px;
+}
+
+.constant-pane-collapser-wrapper, 
+.import-pane-collapser-wrapper, 
+.variable-pane-collapser-wrapper,
+.attachment-pane-collapser-wrapper {
+    font-size: 12px;
     padding: 9px;
     background-color: #efefef;
-    height: 27px;
+    color: #fff;
+    height: 28px;
     width: 23px;
     margin-left: 4px;
     position: absolute;
-    right: -23px;
+    right: -24px;
+    top: -1px;
+    border-left: none;
+}
+
+.constant-pane-collapser-wrapper { background-color: #9b59b6; }
+.import-pane-collapser-wrapper { background-color: #f39c12; }
+.variable-pane-collapser-wrapper {
+    background-color: #3498db;
     top: 0;
-}
-
-.variable-pane-collapser-wrapper:hover {
-    background-color: #333;
-    color: #fff;
-}
-
-.variable-pane-collapser-wrapper:hover {
-    cursor: pointer;
-    opacity: 1;
+    right: -21px;
 }
 
 .variable-pane-collapser-wrapper i {
-    font-size: 12px;
     position: absolute;
     vertical-align: top;
     top: 8px;
     right: 7px;
-    opacity: 0.5;
 }
 
 .attachment-pane-collapser-wrapper {
@@ -1025,127 +1042,6 @@
     top: 8px;
     right: 7px;
     opacity: 0.5;
-}
-
->>>>>>> 15ea7eb6
-/** Start of Constants view **/
-
-.constants-btn:hover {
-    opacity: 1;
-    cursor: pointer;
-}
-
-.constants-action-wrapper, .imports-action-wrapper{
-    display: none;
-}
-
-.constants-wrapper, .imports-wrapper {
-    border: 1px solid #ddd;
-    background-color: #fff;
-    margin: auto;
-    top: -28px;
-    left: 69px;
-    position: relative;
-    float: left;
-    min-height: 28px;
-}
-
-.constants-wrapper, .constants-content-wrapper, .constants-action-wrapper
-,.imports-wrapper, .imports-action-wrapper {
-    float: left;
-}
-
-.imports-content-wrapper {
-    float: none;
-}
-
-.constant-add-icon-wrapper,
-.import-add-icon-wrapper {
-    height: 28px;
-    position: static;
-    width: 26px;
-    font-size: 11px;
-    float: left;
-    text-align: center;
-    padding-top: 9px;
-    margin: -1px;
-    color: #fff;
-    background: #9e9e9e;
-    opacity: 1;
-}
-
-.constant-add-action-wrapper,
-.import-add-action-wrapper {
-    display: none;
-    width: 520px;
-    background-color: #ddd;
-    height: 26px;
-    padding: 2px 4px;
-}
-
-.constant-add-action-wrapper input {
-    width: 163px;
-    margin-left: 4px;
-    height: 22px;
-    padding-left: 5px;
-    border: 0;
-}
-
-.constant-add-complete-action-wrapper,
-.import-add-complete-action-wrapper {
-    height: 22px;
-    position: static;
-    float: right;
-}
-
-.constant-add-cancel-action-wrapper,
-.import-add-cancel-action-wrapper{
-    height: 22px;
-    position: static;
-    float: right;
-    margin-right: -3px;
-}
-
-.constant-wrapper {
-    float: left;
-    margin-left: 6px;
-    margin-bottom: 3px;
-}
-
-<<<<<<< HEAD
-.constant-pane-collapser-wrapper, 
-.import-pane-collapser-wrapper, 
-.variable-pane-collapser-wrapper {
-    font-size: 12px;
-=======
-.constant-pane-collapser-wrapper, .import-pane-collapser-wrapper, .variable-pane-collapser-wrapper, .attachment-pane-collapser-wrapper {
-    font-size: 14px;
->>>>>>> 15ea7eb6
-    padding: 9px;
-    background-color: #efefef;
-    color: #fff;
-    height: 28px;
-    width: 23px;
-    margin-left: 4px;
-    position: absolute;
-    right: -24px;
-    top: -1px;
-    border-left: none;
-}
-
-.constant-pane-collapser-wrapper { background-color: #9b59b6; }
-.import-pane-collapser-wrapper { background-color: #f39c12; }
-.variable-pane-collapser-wrapper {
-    background-color: #3498db;
-    top: 0;
-    right: -21px;
-}
-
-.variable-pane-collapser-wrapper i {
-    position: absolute;
-    vertical-align: top;
-    top: 8px;
-    right: 7px;
 }
 
 .constant-pane-collapser-wrapper:hover {
@@ -1596,7 +1492,8 @@
 .constants-btn,
 .package-name-btn,
 .imports-btn,
-.variable-btn {
+.variable-btn,
+.attachments-btn {
     background: #eee;
     width: 69px;
     color: #000005;
@@ -1608,23 +1505,10 @@
     border-left-style: solid;
 }
 
-<<<<<<< HEAD
 .constants-btn { border-left-color: #9b59b6; }
 .package-name-btn { border-left-color: #16a085; }
 .imports-btn { border-left-color: #f39c12; }
 .variable-btn { border-left-color: #3498db; }
-=======
-.attachments-btn {
-    background: #333;
-    width: 87px;
-    color: #fff;
-    padding: 5px 10px;
-    border-radius: 5px 0 0 5px;
-    height: 28px;
-    font-size: 12px;
-    opacity: 1;
-}
->>>>>>> 15ea7eb6
 
 .import-declaration-type{
     float: left;
@@ -1685,5 +1569,4 @@
 
 .select2-container--default .select2-selection--single {
     border-radius: 0 !important;
-}
-
+}