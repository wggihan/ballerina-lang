--- conflicted
+++ resolved
@@ -101,14 +101,9 @@
                 });
                 this.getTypeMapperFunctionRenderer().addFunction(schema, {
                     model: this.getModel(),
-<<<<<<< HEAD
-                    functionSchema: schema
-                });
-=======
                     functionSchema: schema,
                     functionInvocationExpression:functionInvocationExpression
                 },self.onFunctionDelete);
->>>>>>> 60b4bab6
                 //Handling left hand side
                 var functionReturns = self.getModel().getChildren()[0].getChildren();
                 var functionReturnIndex = 0;
