/**
 * Copyright (c) 2017, WSO2 Inc. (http://www.wso2.org) All Rights Reserved.
 *
 * WSO2 Inc. licenses this file to you under the Apache License,
 * Version 2.0 (the "License"); you may not use this file except
 * in compliance with the License.
 * You may obtain a copy of the License at
 *
 *     http://www.apache.org/licenses/LICENSE-2.0
 *
 * Unless required by applicable law or agreed to in writing,
 * software distributed under the License is distributed on an
 * "AS IS" BASIS, WITHOUT WARRANTIES OR CONDITIONS OF ANY
 * KIND, either express or implied. See the License for the
 * specific language governing permissions and limitations
 * under the License.
 */
define(['lodash', 'log', './ballerina-view', './variables-view', './type-struct-definition-view',
        'ballerina/ast/ballerina-ast-factory', './svg-canvas', 'typeMapper', './input-struct-view', './output-struct-view', './type-mapper-statement-view',
        './type-mapper-block-statement-view', 'constants', './../ast/module', 'select2'],
    function (_, log, BallerinaView, VariablesView, TypeStructDefinition, BallerinaASTFactory, SVGCanvas, TypeMapper,
              InputStructView, OutputStructView, TypeMapperStatement, TypeMapperBlockStatement, Constants, AST, select2) {
        var TypeMapperDefinitionView = function (args) {
            SVGCanvas.call(this, args);

            this._parentView = _.get(args, "parentView");
            //set panel icon for the type mapper
            this._viewOptions.panelIcon = _.get(args.viewOptions, "cssClass.type_mapper_icon");
            this._onConnectInstance = _.get(args, 'onConnectInstance', {});
            this._onDisconnectInstance = _.get(args, 'onDisconnectInstance', {});
            this._sourceInfo = _.get(args, 'sourceInfo', {});
            this._targetInfo = _.get(args, 'targetInfo', {});

            if (_.isNil(this._model) || !(BallerinaASTFactory.isTypeMapperDefinition(this._model))) {
                log.error("Type Mapper definition is undefined or is of different type." + this._model);
                throw "Type Mapper definition is undefined or is of different type." + this._model;
            }

            if (_.isNil(this._container)) {
                log.error("Container for Type Mapper definition is undefined." + this._container);
                throw "Container for Type Mapper definition is undefined." + this._container;
            }
            this._typeMapper = undefined;
            this._blockStatementView = undefined;

        };

        TypeMapperDefinitionView.prototype = Object.create(SVGCanvas.prototype);
        TypeMapperDefinitionView.prototype.constructor = TypeMapperDefinitionView;

        TypeMapperDefinitionView.prototype.canVisitTypeMapperDefinition = function (typeMapperDefinition) {
            return true;
        };

        TypeMapperDefinitionView.prototype.canVisitStatement = function (statement) {
            return true;
        };

        TypeMapperDefinitionView.prototype.canVisitBlockStatementView = function (blockStatementView) {
            return true;
        };

        /**
         * Rendering the view of the Type Mapper definition.
         * @param {Object} diagramRenderingContext - the object which is carrying data required for rendering
         */
        TypeMapperDefinitionView.prototype.render = function (diagramRenderingContext) {
            this.setDiagramRenderingContext(diagramRenderingContext);
            var selectedSourceStruct = TYPE_MAPPER_COMBOBOX_DEFAULT_SELECTION;
            var selectedTargetStruct = TYPE_MAPPER_COMBOBOX_DEFAULT_SELECTION;

            // Draws the outlying body of the function.
            this.drawAccordionCanvas(this._viewOptions, this.getModel().getID(), this.getModel().type.toLowerCase(),
                this.getModel().getTypeMapperName());

            // Setting the styles for the canvas icon.
            this.getPanelIcon().addClass(_.get(this._viewOptions, "cssClass.type_mapper_icon", ""));

            var currentContainer = $('#' + this.getModel().getID());
            this._container = currentContainer;

            this._package = diagramRenderingContext.getPackagedScopedEnvironment().getCurrentPackage();

            //Get all the structs which are defined for current package
            var predefinedStructs = this._package.getStructDefinitions();
            this.getSourceInfo()["predefinedStructs"] = predefinedStructs;
            this.getTargetInfo()["predefinedStructs"] = predefinedStructs;

            var self = this;

            $(this.getTitle()).text(this.getModel().getTypeMapperName())
                .on("change paste keyup", function () {
                    self.getModel().setTypeMapperName($(this).text());
                }).on("click", function (event) {
                event.stopPropagation();
            }).keypress(function (e) {
                var enteredKey = e.which || e.charCode || e.keyCode;
                // Disabling enter key
                if (enteredKey == 13) {
                    event.stopPropagation();
                    return false;
                }
                var newTypeMapperName = $(this).val() + String.fromCharCode(enteredKey);
                try {
                    self.getModel().setTypeMapperName(newTypeMapperName);
                } catch (error) {
                    event.stopPropagation();
                    return false;
                }
            });

            var dataMapperContainerId = "data-mapper-container___" + this._model.id;
            var sourceId = 'sourceStructs' + this.getModel().id;
            var targetId = 'targetStructs' + this.getModel().id;
            var selectorContainer = $('<div class="selector">' +
                '<div class="source-view">' +
                '<span>Source :</span>' +
                '<select id="' + sourceId + '" class="type-mapper-combo">' +
                '<option value="-1">--Select--</option>' +
                '</select>' +
                '</div>' +
                '<div class="target-view">' +
                '<span>Target :</span>' +
                '<select id="' + targetId + '" class="type-mapper-combo">' +
                '<option value="-1">--Select--</option>' +
                '</select>' +
                '</div>' +
                '</div>');

            var dataMapperContainer = $('<div id="' + dataMapperContainerId + '" class="data-mapper-container"></div>');

            currentContainer.find('svg').parent().append(selectorContainer).append(dataMapperContainer);
            currentContainer.find('svg').remove();

            this.loadSchemasToComboBox(currentContainer, "#" + sourceId, "#" + targetId, predefinedStructs);

            $(".type-mapper-combo").select2();
<<<<<<< HEAD
            $("#" + targetId).on("select2:open", function (e) {
=======
            $("#" + targetId).on("select2:open", function () {
>>>>>>> 60b4bab6
                var predefinedStructs = self._package.getStructDefinitions();
                if (predefinedStructs.length > 0) {
                    $("#" + targetId).empty().append('<option value="-1">--Select--</option>');
                    self.getTargetInfo()["predefinedStructs"] = predefinedStructs;
                    self.loadSchemaToComboBox(currentContainer, "#" + targetId, predefinedStructs);
                }
<<<<<<< HEAD
                ;
            });

            $("#" + sourceId).on("select2:open", function (e) {
=======
            });

            $("#" + sourceId).on("select2:open", function () {
>>>>>>> 60b4bab6
                var predefinedStructs = self._package.getStructDefinitions();
                if (predefinedStructs.length > 0) {
                    $("#" + sourceId).empty().append('<option value="-1">--Select--</option>');
                    self.getSourceInfo()["predefinedStructs"] = predefinedStructs;
                    self.loadSchemaToComboBox(currentContainer, "#" + sourceId, predefinedStructs);
                }
<<<<<<< HEAD
                ;
=======
>>>>>>> 60b4bab6
            });

            $(currentContainer).find("#" + sourceId).change(function () {
                var sourceDropDown = $("#" + sourceId + " option:selected");
                var selectedNewStructNameForSource = sourceDropDown.text();
                self.getSourceInfo()[TYPE_MAPPER_COMBOBOX_PREVIOUS_SELECTION] = selectedSourceStruct;

                if (selectedNewStructNameForSource != selectedTargetStruct) {
                    selectedSourceStruct = selectedNewStructNameForSource;
                    if (selectedNewStructNameForSource != "--Select--") {
                        self.getModel().removeResourceParameter();
                        self.getModel().addResourceParameterChild(selectedNewStructNameForSource, "y");
                    }
                } else {
                    self.setSourceSchemaNameToComboBox('#sourceStructs' + self.getModel().id, selectedSourceStruct);
                }
            });

            $(currentContainer).find("#" + targetId).change(function () {
                var targetDropDown = $("#" + targetId + " option:selected");
                var selectedStructNameForTarget = targetDropDown.text();
                self.getTargetInfo()[TYPE_MAPPER_COMBOBOX_PREVIOUS_SELECTION] = selectedTargetStruct;

                if (selectedStructNameForTarget != selectedSourceStruct) {
                    selectedTargetStruct = selectedStructNameForTarget;
                    if (selectedStructNameForTarget != "--Select--") {
                        self.getModel().removeReturnType();
                        self.getModel().addReturnTypeChild(selectedStructNameForTarget, "x");
                        self.getModel().fillReturnStatement("x");
                        self.getModel().fillVariableDefStatement(selectedStructNameForTarget, "x");
                    }
                } else {
                    self.setTargetSchemaNameToComboBox('#targetStructs' + self.getModel().id, selectedTargetStruct);
                }
            });
            this.getModel().accept(this);

            this.getModel().on('child-added', function (child) {
                self.visit(child);
            });

            var dropActiveClass = _.get(this._viewOptions, 'cssClass.design_view_drop');

            this._container.mouseover(function (event) {
                if (self.toolPalette.dragDropManager.isOnDrag()) {
                    if (_.isEqual(self.toolPalette.dragDropManager.getActivatedDropTarget(), self)) {
                        return;
                    }
                    // register this as a drop target and validate possible types of nodes to drop - second arg is a call back to validate
                    // tool view will use this to provide feedback on impossible drop zones
                    self.toolPalette.dragDropManager.setActivatedDropTarget(self.getModel().getBlockStatement(), function (nodeBeingDragged) {
                            if (self.getTypeMapperRenderer()) {
                                return nodeBeingDragged instanceof AST.AssignmentStatement;
                            } else {
                                return false;
                            }
                        },
                        function (nodeBeingDragged) {
                            var functionSchema = self.getFunctionSchema(nodeBeingDragged, self.getDiagramRenderingContext());
                            var leftOperand = nodeBeingDragged.getChildren()[0];
                            _.forEach(functionSchema.returnType, function (aReturnType) {
                                var structFieldAccessExp = BallerinaASTFactory.createStructFieldAccessExpression();
                                leftOperand.addChild(structFieldAccessExp);
                            });
                            leftOperand.setLeftOperandExpressionString('');
                            leftOperand.setLeftOperandType('');
                            var rightOperand = nodeBeingDragged.getChildren()[1];
                            _.forEach(functionSchema.parameters, function (params) {
                                var variableRefExp = BallerinaASTFactory.createVariableReferenceExpression();
                                variableRefExp.setVariableReferenceName('');
                                leftOperand.addChild(variableRefExp);
                            });
                            rightOperand.setRightOperandExpressionString('');
                            rightOperand.getChildren()[0].setParams('');
                            return _.findLastIndex(self.getModel().getBlockStatement().getChildren());
                        });


                    // indicate drop area
                    self._container.addClass(dropActiveClass);

                    // reset ui feed back on drop target change
                    self.toolPalette.dragDropManager.once("drop-target-changed", function () {
                        self._container.removeClass(dropActiveClass);
                    });
                }
                event.stopPropagation();
            }).mouseout(function (event) {
                // reset ui feed back on hover out
                if (self.toolPalette.dragDropManager.isOnDrag()) {
                    if (_.isEqual(self.toolPalette.dragDropManager.getActivatedDropTarget(), self.getModel().getBlockStatement())) {
                        self.toolPalette.dragDropManager.clearActivatedDropTarget();
                    }
                }
                event.stopPropagation();
            });
        };


        /**
         * return attributes list as a json object
         * @returns {Object} attributes array
         */
        TypeMapperDefinitionView.prototype.getFunctionSchema = function (assignmentStatement, diagramRenderingContext) {
            var children = assignmentStatement.getChildren();
            var functionInvocationExp = children[1].getChildren()[0];
            var schema;
            var packages = diagramRenderingContext.getPackagedScopedEnvironment().getPackages();
            var funcName = functionInvocationExp.getFunctionName();
            if (funcName.split(':').length > 1) {
                funcName = funcName.split(':')[1];
            }
            var functionPackage = _.find(packages, function (aPackage) {
                return aPackage.getFunctionDefinitionByName(funcName);
            });
            var functionDef = functionPackage.getFunctionDefinitionByName(funcName);
            if (functionDef) {
                schema = {};
                schema['name'] = funcName;
                schema['returnType'] = functionDef.getReturnParams();
                schema['parameters'] = functionDef.getParameters();
            }
            return schema;
        };

        TypeMapperDefinitionView.prototype.loadSchemasToComboBox = function (parentId, sourceComboboxId,
                                                                             targetComboboxId, schemaArray) {
            for (var i = 0; i < schemaArray.length; i++) {
                $(parentId).find(sourceComboboxId).append('<option value="' + schemaArray[i].getStructName() + '">'
                                                                        + schemaArray[i].getStructName() + '</option>');
                $(parentId).find(targetComboboxId).append('<option value="' + schemaArray[i].getStructName() + '">'
                                                                        + schemaArray[i].getStructName() + '</option>');
            }
        };

        TypeMapperDefinitionView.prototype.loadSchemaToComboBox = function (parentId, comboBoxId, schemaArray) {
            for (var i = 0; i < schemaArray.length; i++) {
                $(parentId).find(comboBoxId).append('<option value="' + schemaArray[i].getStructName() + '">'
                                                                        + schemaArray[i].getStructName() + '</option>');
            }
        };

        TypeMapperDefinitionView.prototype.setSourceSchemaNameToComboBox = function (sourceComboboxId, sourceName) {
<<<<<<< HEAD
            $(sourceComboboxId + " option:contains(" + sourceName + ")").attr('selected', 'selected');
=======
            $(sourceComboboxId).val(sourceName).trigger('change.select2');
>>>>>>> 60b4bab6
        };

        TypeMapperDefinitionView.prototype.setTargetSchemaNameToComboBox = function (targetComboboxId, targetName) {
            $(targetComboboxId).val(targetName).trigger('change.select2');
        };

        /**
         * Calls the render method for a resource parameter which represents source input
         * @param resourceParameter
         */
        TypeMapperDefinitionView.prototype.visitResourceParameter = function (resourceParameter) {
            log.debug("Visiting resource parameter");
            var self = this;
            var sourceStructName = resourceParameter.getType();

            if (!self.getBlockStatementView()) {
                self.setBlockStatementView(new TypeMapperBlockStatement({
                    model: null, parentView: this, sourceInfo: self.getSourceInfo(), targetInfo: self.getTargetInfo()
                }));
                self.getBlockStatementView().initializeConnections();
            }

            self.getSourceInfo()["sourceStructName"] = sourceStructName;
            var predefinedStructs = self.getSourceInfo().predefinedStructs;

            _.each(predefinedStructs, function (struct) {
                if (struct.getStructName() == sourceStructName) {
                    self.getSourceInfo()["sourceStruct"] = struct;
                    return false;
                }
            });

            self.setSourceSchemaNameToComboBox('#sourceStructs' + self.getModel().id, sourceStructName);
            var inputStructView = new InputStructView({
                model: resourceParameter, parentView: this, onConnectInstance: self.getOnConnectInstance(),
                onDisconnectInstance: self.getOnDisconnectInstance(), sourceInfo: self.getSourceInfo()
            });

            inputStructView.render(this.diagramRenderingContext, self.getTypeMapperRenderer());
        };

        /**
         * Calls the render method for a return type which represents target input
         * @param returnType
         */
        TypeMapperDefinitionView.prototype.visitReturnType = function (returnType) {
            log.debug("Visiting return type");
            var self = this;
            var targetStructName = returnType.getType();

            if (!self.getBlockStatementView()) {
                self.setBlockStatementView(new TypeMapperBlockStatement({
                    model: null, parentView: this, sourceInfo: self.getSourceInfo(), targetInfo: self.getTargetInfo()
                }));
                self.getBlockStatementView().initializeConnections();
            }

            self.getTargetInfo()["targetStructName"] = targetStructName;
            var predefinedStructs = self.getTargetInfo().predefinedStructs;

            _.each(predefinedStructs, function (struct) {
                if (struct.getStructName() == targetStructName) {
                    self.getTargetInfo()["targetStruct"] = struct;
                    return false;
                }
            });

            self.setTargetSchemaNameToComboBox('#targetStructs' + self.getModel().id, targetStructName);

            var outputStructView = new OutputStructView({
                model: returnType, parentView: this, onConnectInstance: self.getOnConnectInstance(),
                onDisconnectInstance: self.getOnDisconnectInstance(), targetInfo: self.getTargetInfo()
            });
            outputStructView.render(this.diagramRenderingContext, self.getTypeMapperRenderer());
        };

        /**
         * Calls the view of the Block statement
         * @param {blockStatement} blockStatement - The block statement model.
         */
        TypeMapperDefinitionView.prototype.visitBlockStatement = function (blockStatement) {
            var self = this;
            if (!self.getBlockStatementView()) {
                self.setBlockStatementView(new TypeMapperBlockStatement({
                    model: blockStatement,
                    parentView: this,
                    sourceInfo: self.getSourceInfo(),
                    targetInfo: self.getTargetInfo()
                }));
                self.getBlockStatementView().initializeConnections();
                self.getBlockStatementView().render(this.diagramRenderingContext);
            } else {
                self.getBlockStatementView().setModel(blockStatement);
                self.getBlockStatementView().setSourceInfo(self.getSourceInfo());
                self.getBlockStatementView().setTargetInfo(self.getTargetInfo());
                self.getBlockStatementView().render(this.diagramRenderingContext);
            }

        };

        /**
         * returns the call back function to be called when a connection is drawn
         * @returns {object}
         */
        TypeMapperDefinitionView.prototype.getOnConnectInstance = function () {
            return this._onConnectInstance;
        };

        /**
         * set the call back function for connecting a source and a target
         * @param onConnectInstance
         */
        TypeMapperDefinitionView.prototype.setOnConnectInstance = function (onConnectInstance, options) {
            var self = this;
            if (!_.isNil(onConnectInstance)) {
                self._onConnectInstance = onConnectInstance;
            } else {
                log.error('Invalid onConnectInstance [' + onConnectInstance + '] Provided');
                throw 'Invalid onConnectInstance [' + onConnectInstance + '] Provided';
            }
        };

        /**
         * returns the call back function to be called when a connection is removed
         * @returns {object}
         */
        TypeMapperDefinitionView.prototype.getOnDisconnectInstance = function () {
            return this._onDisconnectInstance;
        };

        /**
         * set the call back function for disconnecting a source and a target
         * @param onDisconnectInstance
         */
        TypeMapperDefinitionView.prototype.setOnDisconnectInstance = function (onDisconnectInstance, options) {
            var self = this;
            if (!_.isNil(onDisconnectInstance)) {
                self._onDisconnectInstance = onDisconnectInstance;
            } else {
                log.error('Invalid onDisconnectInstance [' + onDisconnectInstance + '] Provided');
                throw 'Invalid onDisconnectInstance [' + onDisconnectInstance + '] Provided';
            }
        };

        /**
         * returns the type mapper renderer
         * @returns {object}
         */
        TypeMapperDefinitionView.prototype.getTypeMapperRenderer = function () {
            return this._typeMapper;
        };

        /**
         * returns the block statement view
         * @returns {object}
         */
        TypeMapperDefinitionView.prototype.getBlockStatementView = function () {
            return this._blockStatementView;
        };

        /**
         * sets the block statement view
         * @returns {object}
         */
        TypeMapperDefinitionView.prototype.setBlockStatementView = function (blockStatementView) {
            this._blockStatementView = blockStatementView;
        };

        TypeMapperDefinitionView.prototype.getModel = function () {
            return this._model;
        };

        TypeMapperDefinitionView.prototype.getContainer = function () {
            return this._container;
        };

        TypeMapperDefinitionView.prototype.getPackage = function () {
            return this._package;
        };

        TypeMapperDefinitionView.prototype.getTypes = function () {
            return this.getDiagramRenderingContext().getEnvironment().getTypes();
        };

        TypeMapperDefinitionView.prototype.getParentView = function () {
            return this._parentView;
        };

        TypeMapperDefinitionView.prototype.getSourceInfo = function () {
            return this._sourceInfo;
        };

        TypeMapperDefinitionView.prototype.getTargetInfo = function () {
            return this._targetInfo;
        };

        return TypeMapperDefinitionView;
    });<|MERGE_RESOLUTION|>--- conflicted
+++ resolved
@@ -135,37 +135,22 @@
             this.loadSchemasToComboBox(currentContainer, "#" + sourceId, "#" + targetId, predefinedStructs);
 
             $(".type-mapper-combo").select2();
-<<<<<<< HEAD
-            $("#" + targetId).on("select2:open", function (e) {
-=======
             $("#" + targetId).on("select2:open", function () {
->>>>>>> 60b4bab6
                 var predefinedStructs = self._package.getStructDefinitions();
                 if (predefinedStructs.length > 0) {
                     $("#" + targetId).empty().append('<option value="-1">--Select--</option>');
                     self.getTargetInfo()["predefinedStructs"] = predefinedStructs;
                     self.loadSchemaToComboBox(currentContainer, "#" + targetId, predefinedStructs);
                 }
-<<<<<<< HEAD
-                ;
-            });
-
-            $("#" + sourceId).on("select2:open", function (e) {
-=======
             });
 
             $("#" + sourceId).on("select2:open", function () {
->>>>>>> 60b4bab6
                 var predefinedStructs = self._package.getStructDefinitions();
                 if (predefinedStructs.length > 0) {
                     $("#" + sourceId).empty().append('<option value="-1">--Select--</option>');
                     self.getSourceInfo()["predefinedStructs"] = predefinedStructs;
                     self.loadSchemaToComboBox(currentContainer, "#" + sourceId, predefinedStructs);
                 }
-<<<<<<< HEAD
-                ;
-=======
->>>>>>> 60b4bab6
             });
 
             $(currentContainer).find("#" + sourceId).change(function () {
@@ -309,11 +294,7 @@
         };
 
         TypeMapperDefinitionView.prototype.setSourceSchemaNameToComboBox = function (sourceComboboxId, sourceName) {
-<<<<<<< HEAD
-            $(sourceComboboxId + " option:contains(" + sourceName + ")").attr('selected', 'selected');
-=======
             $(sourceComboboxId).val(sourceName).trigger('change.select2');
->>>>>>> 60b4bab6
         };
 
         TypeMapperDefinitionView.prototype.setTargetSchemaNameToComboBox = function (targetComboboxId, targetName) {
