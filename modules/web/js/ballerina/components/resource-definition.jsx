--- conflicted
+++ resolved
@@ -19,7 +19,7 @@
 import React from 'react';
 import LifeLineDecorator from './lifeline.jsx';
 import StatementContainer from './statement-container';
-import PanelDecorator from './panel-decorator'
+import PanelDecorator from './panel-decorator';
 import Tag from './utils/tag';
 import {getComponentForNodeArray} from './utils';
 import {lifeLine} from './../configs/designer-defaults';
@@ -30,17 +30,11 @@
         const bBox = this.props.model.viewState.bBox;
         const name = this.props.model.getResourceName();
         const statementContainerBBox = this.props.model.getViewState().components.statementContainer;
-<<<<<<< HEAD
-        let annotations = this.props.model.getChildren().filter(function (child) {
-            return BallerinaASTFactory.isAnnotation(child);
-        });
-=======
->>>>>>> 8b6864ba
 
         //lets calculate function worker lifeline bounding box.
         let resource_worker_bBox = {};
-        resource_worker_bBox.x = statementContainerBBox.x + (statementContainerBBox.w - lifeLine.width) / 2;
-        resource_worker_bBox.y = statementContainerBBox.y - lifeLine.head.height;
+        resource_worker_bBox.x = statementContainerBBox.x + (statementContainerBBox.w - lifeLine.width)/2;
+        resource_worker_bBox.y = statementContainerBBox.y - lifeLine.head.height ;
         resource_worker_bBox.w = lifeLine.width;
         resource_worker_bBox.h = statementContainerBBox.h + lifeLine.head.height * 2;
 
@@ -59,40 +53,31 @@
             closingBracketClassName: 'parameter-closing-brack-text',
             prefixTextClassName: 'parameter-prefix-text',
             models: this.props.model.getArgumentParameterDefinitionHolder().getChildren(),
-            parent: this.props.model,
-
+            parent: this.props.model
         }];
 
-<<<<<<< HEAD
-        return (<PanelDecorator icon="tool-icons/resource" title={name} annotations={annotations} bBox={bBox}
-                                model={this.props.model}
-                                setter={this.props.model.getArgumentParameterDefinitionHolder()}
-                                dropTarget={this.props.model}
-                                dropSourceValidateCB={(node) => this.canDropToPanelBody(node)}
-                                titleComponentData={titleComponentData}>
-=======
         return (<PanelDecorator icon="tool-icons/resource" title={name} bBox={bBox}
                         model={this.props.model}
+                        setter={this.props.model.getArgumentParameterDefinitionHolder()}
                         dropTarget={this.props.model}
                         dropSourceValidateCB={(node) => this.canDropToPanelBody(node)}
                         titleComponentData={titleComponentData}>
->>>>>>> 8b6864ba
             <g>
                 <LifeLineDecorator title="ResourceWorker" bBox={resource_worker_bBox}/>
                 <StatementContainer dropTarget={this.props.model} bBox={statementContainerBBox}>
-                    {children}
+                  {children}
                 </StatementContainer>
             </g>
         </PanelDecorator>);
     }
 
-    canDropToPanelBody(nodeBeingDragged) {
-        let nodeFactory = this.props.model.getFactory();
-        // IMPORTANT: override default validation logic
-        // Panel's drop zone is for worker and connector declarations only.
-        // Statements should only be allowed on top of resource worker's dropzone.
-        return nodeFactory.isConnectorDeclaration(nodeBeingDragged)
-            || nodeFactory.isWorkerDeclaration(nodeBeingDragged);
+    canDropToPanelBody (nodeBeingDragged) {
+          let nodeFactory = this.props.model.getFactory();
+          // IMPORTANT: override default validation logic
+          // Panel's drop zone is for worker and connector declarations only.
+          // Statements should only be allowed on top of resource worker's dropzone.
+          return nodeFactory.isConnectorDeclaration(nodeBeingDragged)
+              || nodeFactory.isWorkerDeclaration(nodeBeingDragged);
     }
 }
 
