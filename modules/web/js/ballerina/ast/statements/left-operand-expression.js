--- conflicted
+++ resolved
@@ -27,66 +27,6 @@
 class LeftOperandExpression extends Expression {
     constructor(args) {
         super('LeftOperandExpression');
-<<<<<<< HEAD
-        this._operand_type = _.get(args, "operandType", "");
-        this._left_operand_expression_string = _.get(args, "variableName", "var1");
-    }
-
-    /**
-     * Get Variable Reference Name
-     * @returns {undefined|string}
-     */
-    getLeftOperandExpressionString() {
-        this.generateExpression();
-        return this._left_operand_expression_string;
-    }
-
-    /**
-     * Set Variable Reference Name
-     * @param {string} leftOperandExpStr left operand expression string
-     * @param {Object} options
-     */
-    setLeftOperandExpressionString(leftOperandExpStr, options) {
-        this.setAttribute('_left_operand_expression_string', leftOperandExpStr, options);
-    }
-
-    /**
-     * Get operand type
-     * @return {String} operand type
-     * */
-    getOperandType() {
-        return this._operand_type;
-    }
-
-    /**
-     * Set operandType
-     * @param {String} operandType
-     * @param {Object} options
-     * */
-    setOperandType(operandType, options) {
-        this.setAttribute('_operand_type', operandType, options);
-    }
-
-    setLeftOperandType(operandType, options) {
-        this.setAttribute('_operand_type', operandType.trim(), options);
-    }
-
-    // TODO: Remove
-    generateExpression() {
-        var exps = [];
-        _.forEach(this.getChildren(), child => {
-            exps.push(child.getExpressionString());
-        });
-        let expression = _.join(exps, ',');
-
-        // TODO: This is a temporary fix until the partial expression builder is completed
-        if (_.isEmpty(this.getChildren())) {
-            expression = this._left_operand_expression_string;
-        }
-        this._left_operand_expression_string = expression;
-        return expression;
-=======
->>>>>>> 44624bca
     }
 
     getExpressionString() {
