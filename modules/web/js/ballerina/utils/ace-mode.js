/**
 * Copyright (c) 2017, WSO2 Inc. (http://www.wso2.org) All Rights Reserved.
 *
 * WSO2 Inc. licenses this file to you under the Apache License,
 * Version 2.0 (the "License"); you may not use this file except
 * in compliance with the License.
 * You may obtain a copy of the License at
 *
 *     http://www.apache.org/licenses/LICENSE-2.0
 *
 * Unless required by applicable law or agreed to in writing,
 * software distributed under the License is distributed on an
 * "AS IS" BASIS, WITHOUT WARRANTIES OR CONDITIONS OF ANY
 * KIND, either express or implied. See the License for the
 * specific language governing permissions and limitations
 * under the License.
 */
ace.define('ace/mode/ballerina',
    ["require", "exports", "module"], function (acequire, exports, module) {
        require("ace/mode-javascript");
        require("./ace-styles.css");

        acequire("ace/config").set("workerPath", "dist");

        var oop = acequire("ace/lib/oop");
        var JavaScriptMode = acequire("ace/mode/javascript").Mode;
        var TextHighlightRules = acequire("ace/mode/text_highlight_rules").TextHighlightRules;
        var WorkerClient = acequire("ace/worker/worker_client").UIWorkerClient;

        var BallerinaHighlightRules = function () {

            var keywordMapper = this.createKeywordMapper({
                "ballerina-keyword-control": "if|else|iterator|try|catch|fork|join|while|throw|throws|return|break|timeout",
                "ballerina-keyword-other": "import|version|public|attach",
                "ballerina-keyword-primitive-type": "boolean|int|long|float|double|string",
                "ballerina-keyword-non-primitive-type": "message|map|exception|json|xml|xmlDocument",
<<<<<<< HEAD
                "ballerina-keyword-definition": "package|type|typemapper|connector|function|resource|service|action|worker|struct|annotation|parameter",
=======
                "ballerina-keyword-definition": "annotation|package|type|typemapper|connector|function|resource|service|action|worker|struct",
>>>>>>> 08d4c345
                "ballerina-keyword-language": "const|true|false|reply|create"
            }, "ballerina-identifier");

            this.$rules = {
                "start": [
                    {token: "comment", regex: "//"},
                    {token: "ballerina-xml-json", regex: '[`](?:(?:\\\\.)|(?:[^`\\\\]))*?[`]'},
                    {token: "ballerina-strings", regex: '["](?:(?:\\\\.)|(?:[^"\\\\]))*?["]'},
                    {token: "ballerina-numeric", regex: "0[xX][0-9a-fA-F]+\\b"},
                    {token: "ballerina-numeric", regex: "[+-]?\\d+(?:(?:\\.\\d*)?(?:[eE][+-]?\\d+)?)?\\b"},
                    {token: "ballerina-operator", regex: "!|%|\\\\|/|\\*|\\-|\\+|~=|==|=|<>|!=|<=|>=|<|>|&&|\\|\\|"},
                    {token: "punctuation.operator", regex: "\\?|\\:|\\,|\\;|\\."},
                    {token: "paren.lparen", regex: "[[({]"},
                    {token: "paren.rparen", regex: "[\\])}]"},
                    {token: "whitespace", regex: "(?:\\s+)"},
                    {token: "ballerina-annotation", regex: "@[a-zA-Z_$][a-zA-Z0-9_$]*"},
                    {token: "ballerina-package-reference", regex: "[a-zA-Z_$][a-zA-Z0-9_$]*:"},
                    {token: "ballerina-import-package-name-part", regex: "(?:(?:\\w+\\.)+\\w+\\s*;)"},
                    {token: keywordMapper, regex: "[a-zA-Z_$][a-zA-Z0-9_$]*\\b"}
                ]
            };
        };
        oop.inherits(BallerinaHighlightRules, TextHighlightRules);

        var BallerinaMode = function () {
            JavaScriptMode.call(this);
            this.HighlightRules = BallerinaHighlightRules;

            this.createWorker = function(session) {
                var worker = new WorkerClient(["ace/ace", "bal_utils", "bal_configs"], "ace/worker/ballerina", "WorkerModule");
                worker.attachToDocument(session.getDocument());

                worker.on("lint", function(results) {
                    if(!_.isNil(results.data) && _.isArray(results.data))
                    {
                        results.data.forEach(function(syntaxError){
                            // ace's rows start from zero, but parser begins from 1
                            syntaxError.row = syntaxError.row - 1;
                        });
                        session.setAnnotations(results.data);
                    } else {
                        // no new errors or something wrong with validator. clear up current errors
                        session.clearAnnotations();
                    }
                });

                worker.on("terminate", function() {
                    session.clearAnnotations();
                });

                return worker;
            };
        };

        // inherit from javascript mode
        oop.inherits(BallerinaMode, JavaScriptMode);

        (function () {

            this.createWorker = function(session) {
                return null;
            };
            this.$id = "ace/mode/ballerina";

        }).call(BallerinaMode.prototype);

        exports.Mode = BallerinaMode;
});<|MERGE_RESOLUTION|>--- conflicted
+++ resolved
@@ -34,11 +34,7 @@
                 "ballerina-keyword-other": "import|version|public|attach",
                 "ballerina-keyword-primitive-type": "boolean|int|long|float|double|string",
                 "ballerina-keyword-non-primitive-type": "message|map|exception|json|xml|xmlDocument",
-<<<<<<< HEAD
                 "ballerina-keyword-definition": "package|type|typemapper|connector|function|resource|service|action|worker|struct|annotation|parameter",
-=======
-                "ballerina-keyword-definition": "annotation|package|type|typemapper|connector|function|resource|service|action|worker|struct",
->>>>>>> 08d4c345
                 "ballerina-keyword-language": "const|true|false|reply|create"
             }, "ballerina-identifier");
 
