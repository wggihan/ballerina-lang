--- conflicted
+++ resolved
@@ -41,28 +41,24 @@
 
     createHTTPServiceDef() {
         const node = getNodeForFragment(
-            FragmentUtils.createTopLevelNodeFragment(`
+            FragmentUtils.createTopLevelNodeFragment(
+`
     service<http> service1 {
         resource echo1 (http:Request req, http:Response res) {
 
         }
     }
-<<<<<<< HEAD
-`),
-            );
-        node.viewState.showOverlayContainer = true;
-=======
 `,
             ));
         node.viewState.shouldShowConnectorPropertyWindow = true;
->>>>>>> 4802e9e3
         node.setFullPackageName('ballerina.net.http');
         return node;
     }
 
     createWSServiceDef() {
         const node = getNodeForFragment(
-            FragmentUtils.createTopLevelNodeFragment(`
+            FragmentUtils.createTopLevelNodeFragment(
+`
     service<ws> service1 {
         resource onOpen(ws:Connection conn) {
 
@@ -74,15 +70,9 @@
 
         }
     }
-<<<<<<< HEAD
-`),
-        );
-        node.viewState.showOverlayContainer = true;
-=======
 `,
             ));
         node.viewState.shouldShowConnectorPropertyWindow = true;
->>>>>>> 4802e9e3
         node.setFullPackageName('ballerina.net.ws');
         return node;
     }
@@ -213,7 +203,7 @@
             } else if(false) {
             
             } else {
-            
+
             }
         `));
     }
