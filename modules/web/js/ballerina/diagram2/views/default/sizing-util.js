--- conflicted
+++ resolved
@@ -251,25 +251,12 @@
         /* Define the sub components */
         cmp.heading = new SimpleBBox();
         cmp.defaultWorker = new SimpleBBox();
-<<<<<<< HEAD
         cmp.panelBody = new SimpleBBox();
         cmp.argParameters = new SimpleBBox();
         cmp.returnParameters = new SimpleBBox();
         cmp.annotation = new SimpleBBox();
         cmp.argParameterHolder = {};
         cmp.returnParameterHolder = {};
-=======
-        cmp.body = new SimpleBBox();
-        cmp.annotation = new SimpleBBox();
-        cmp.argParameterHolder = {};
-        cmp.returnParameterHolder = {};
-        // calculate statement container
-        cmp.statementContainer.w = this.config.statement.width;
-        cmp.statementContainer.h = this.config.statementContainer.height;
-        if (node.getBody().getStatements().length > 0) {
-            cmp.statementContainer.h = this.getStatementHeight(node.getBody().getStatements()) + 30;
-        }
->>>>>>> 4b587cd1
         // calculate defult worker
         cmp.defaultWorker.w = this.config.lifeLine.width;
         cmp.defaultWorker.h = functionBodyViewState.bBox.h + (this.config.lifeLine.head.height * 2);
