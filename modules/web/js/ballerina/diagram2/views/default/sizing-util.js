/**
 * Copyright (c) 2016, WSO2 Inc. (http://www.wso2.org) All Rights Reserved.
 *
 * WSO2 Inc. licenses this file to you under the Apache License,
 * Version 2.0 (the "License"); you may not use this file except
 * in compliance with the License.
 * You may obtain a copy of the License at
 *
 *     http://www.apache.org/licenses/LICENSE-2.0
 *
 * Unless required by applicable law or agreed to in writing,
 * software distributed under the License is distributed on an
 * "AS IS" BASIS, WITHOUT WARRANTIES OR CONDITIONS OF ANY
 * KIND, either express or implied. See the License for the
 * specific language governing permissions and limitations
 * under the License.
 */

import _ from 'lodash';
import SimpleBBox from './../../../model/view/simple-bounding-box';
import TreeUtil from './../../../model/tree-util';
import { getWorkerMaxHeight } from './../../diagram-util';

class SizingUtil {

    constructor() {
        const svg = document.createElementNS('http://www.w3.org/2000/svg', 'svg');
        svg.setAttribute('style', 'border: 0px');
        svg.setAttribute('width', '600');
        svg.setAttribute('height', '50');
        svg.setAttributeNS('http://www.w3.org/2000/xmlns/', 'xmlns:xlink', 'http://www.w3.org/1999/xlink');
        this.textElement = document.createElementNS('http://www.w3.org/2000/svg', 'text');
        svg.appendChild(this.textElement);
        document.body.appendChild(svg);
    }

    setConfig(config) {
        this.config = config;
    }

    /**
     * Get width of a given text and processed text
     * considering provided min and max widths.
     * @param {string} text
     * @param {number} minWidth
     * @param {number} maxWidth
     * @return {object} {width,text}
     * */
    getTextWidth(text, minWidth = this.config.statement.width, maxWidth = this.config.statement.maxWidth) {
        this.textElement.innerHTML = _.escape(text);
        let width = this.config.statement.padding.left +
            this.textElement.getComputedTextLength() + this.config.statement.padding.right;
        // if the width is more then max width crop the text
        if (width <= minWidth) {
            // set the width to minimam width
            width = minWidth;
        } else if (width > minWidth && width <= maxWidth) {
            // do nothing
        } else {
            // We need to truncate displayText and show an ellipses at the end.
            const ellipses = '...';
            let possibleCharactersCount = 0;
            for (let i = (text.length - 1); i > 1; i--) {
                if ((this.config.statement.padding.left + this.textElement.getSubStringLength(0, i)
                    + this.config.statement.padding.right) < maxWidth) {
                    possibleCharactersCount = i;
                    break;
                }
            }
            // We need room for the ellipses as well, hence removing 'ellipses.length' no. of characters.
            text = text.substring(0, (possibleCharactersCount - ellipses.length)) + ellipses; // Appending ellipses.

            width = maxWidth;
        }
        return {
            w: width,
            text,
        };
    }

    /**
    * Returns the width of a given string when rendered as svg text according to given options
    * Unlike `getTextWidth` this method does not try to to truncate the given text depending on its length.
    * @param {string} text - The string of which the length is measured
    * @param {Object} options - Options to be used for the rendering
    * @param {number} options.fontSize - Font size the text should be rendered for measuring width
    * @return {number} Width of the text in pixels
    * */
    getOnlyTextWidth(text, options = {}) {
        const { fontSize } = options;
        this.textElement.innerHTML = _.escape(text);
        const currentFZ = this.textElement.style.fontSize;
        this.textElement.style.fontSize = fontSize;
        const tl = this.textElement.getComputedTextLength();
        this.textElement.style.fontSize = currentFZ;
        return tl;
    }

    sizeStatement(expression, viewState) {
        const textViewState = this.getTextWidth(expression);
        const dropZoneHeight = this.config.statement.gutter.v;
        viewState.components['drop-zone'] = new SimpleBBox();
        viewState.components['statement-box'] = new SimpleBBox();
        viewState.components.text = new SimpleBBox();

        viewState.components['drop-zone'].h = dropZoneHeight + (viewState.offSet || 0);
        viewState.components['drop-zone'].w = textViewState.w;
        viewState.components['statement-box'].h = this.config.statement.height;
        viewState.components['statement-box'].w = textViewState.w;
        viewState.components['statement-box'].w = textViewState.w;

        // set the component as a vertical block.
        // the following value will be used by arrow conflict resolver.
        // Set statement box as an opaque element to prevent conflicts with arrows.
        viewState.components['statement-box'].setOpaque(true);

        viewState.bBox.w = textViewState.w;
        viewState.bBox.h = this.config.statement.height + viewState.components['drop-zone'].h;

        viewState.expression = textViewState.text;
        viewState.fullExpression = expression;
    }

    /**
     * Set the container size of a particular node
     * @param {Array} nodes child nodes of the node
     * @param {object} viewState - view state of the node
     * @param {number} width - default width
     * @param {number} height - default height
     */
    setContainerSize(nodes, viewState, width = 0, height = 0) {
        // Set the default block node height
        height = this.config.blockNode.height;
        width = this.config.blockNode.width;
        let stH = this.config.statement.gutter.v;
        nodes.forEach((element) => {
            // if the statement is a connector declaration we will not count the height.
            if (!TreeUtil.isConnectorDeclaration(element)) {
                stH += element.viewState.bBox.h;
            }
        });
        if (stH >= height) {
            height = stH;
        }
        viewState.bBox.w = width + (this.config.statement.gutter.h * 2);
        viewState.bBox.h = height;
    }

    /**
     * Calculate dimention of Action nodes.
     *
     * @param {object} node
     *
     */
    sizeActionNode(node) {
        // Skip the init action
        if (node.id !== node.parent.initAction.id) {
            // Use the same sizing logic used for the functions.
            // TODO: need to isolate the common logic and plug them out
            this.sizeFunctionNode(node);
        }
    }


    /**
     * Calculate dimention of Annotation nodes.
     *
     * @param {object} node
     *
     */
    sizeAnnotationNode(node) {
        // Not implemented.
    }


    /**
     * Calculate dimention of AnnotationAttachment nodes.
     *
     * @param {object} node
     *
     */
    sizeAnnotationAttachmentNode(node) {
        // Not implemented.
    }


    /**
     * Calculate dimention of AnnotationAttribute nodes.
     *
     * @param {object} node
     */
    sizeAnnotationAttributeNode(node) {
        // Not implemented.
    }

    /**
     * Calculate dimention of Catch nodes.
     *
     * @param {object} node
     */
    sizeCatchNode(node) {
        this.sizeCompoundNode(node);
    }

    /**
     * Calculate dimension of Finally nodes.
     *
     * @param {object} node - finally node
     */
    sizeFinallyNode(node) {
        this.sizeCompoundNode(node);
    }

    /**
     * Calculate dimention of CompilationUnit nodes.
     *
     * @param {object} node
     *
     */
    sizeCompilationUnitNode(node) {
        // Not implemented.
    }


    /**
     * Calculate dimention of Connector nodes.
     *
     * @param {object} node
     *
     */
    sizeConnectorNode(node) {
        // We use the same logic used for sizing the service nodes
        this.sizeServiceNode(node);
    }


    /**
     * Calculate dimention of Enum nodes.
     *
     * @param {object} node
     *
     */
    sizeEnumNode(node) {
        // Not implemented.
    }


    /**
     * Calculate dimention of Function nodes.
     *
     * @param {object} node function node
     */
    sizeFunctionNode(node) {
        const viewState = node.viewState;
        const functionBodyViewState = node.body.viewState;
        const cmp = viewState.components;
        const workers = node.workers;
        const defaultWorkerHeight = functionBodyViewState.bBox.h + (this.config.lifeLine.head.height * 2);
        let maxWorkerHeight = workers.length > 0 ? getWorkerMaxHeight(workers) : -1;
        maxWorkerHeight = Math.max(maxWorkerHeight, defaultWorkerHeight);

        /* Define the sub components */
        cmp.heading = new SimpleBBox();
        cmp.defaultWorker = new SimpleBBox();
        cmp.panelBody = new SimpleBBox();
        cmp.argParameters = new SimpleBBox();
        cmp.returnParameters = new SimpleBBox();
        cmp.annotation = new SimpleBBox();
        cmp.argParameterHolder = {};
        cmp.returnParameterHolder = {};
        // calculate default worker
        cmp.defaultWorker.w = this.config.lifeLine.width;
        cmp.defaultWorker.h = maxWorkerHeight;
        // calculate panel body
        cmp.panelBody.h = cmp.defaultWorker.h + this.config.panel.body.padding.top
            + this.config.panel.body.padding.bottom;
        // calculate parameters
        cmp.heading.h = this.config.panel.heading.height;
        // calculate annotations

        viewState.bBox.h = cmp.heading.h + cmp.panelBody.h + cmp.annotation.h;

        const textWidth = this.getTextWidth(node.getName().value);
        viewState.titleWidth = textWidth.w + this.config.panel.heading.title.margin.right
            + this.config.panelHeading.iconSize.width;

        cmp.parametersPrefixContainer = {};
        cmp.parametersPrefixContainer.w = this.getTextWidth('Parameters: ').w;

        // Creating components for argument parameters
        if (node.getParameters()) {
            // Creating component for opening bracket of the parameters view.
            cmp.argParameterHolder.openingParameter = {};
            cmp.argParameterHolder.openingParameter.w = this.getTextWidth('(', 0).w;

            // Creating component for closing bracket of the parameters view.
            cmp.argParameterHolder.closingParameter = {};
            cmp.argParameterHolder.closingParameter.w = this.getTextWidth(')', 0).w;

            cmp.heading.w += cmp.argParameterHolder.openingParameter.w
                + cmp.argParameterHolder.closingParameter.w
                + this.getParameterTypeWidth(node.getParameters()) + 120;
        }

        // Creating components for return types
        if (node.getReturnParameters()) {
            // Creating component for the Return type text.
            cmp.returnParameterHolder.returnTypesIcon = {};
            cmp.returnParameterHolder.returnTypesIcon.w = this.getTextWidth('returns', 0).w;

            // Creating component for opening bracket of the return types view.
            cmp.returnParameterHolder.openingReturnType = {};
            cmp.returnParameterHolder.openingReturnType.w = this.getTextWidth('(', 0).w;

            // Creating component for closing bracket of the return types view.
            cmp.returnParameterHolder.closingReturnType = {};
            cmp.returnParameterHolder.closingReturnType.w = this.getTextWidth(')', 0).w;

            cmp.heading.w += cmp.returnParameterHolder.returnTypesIcon.w
                + cmp.returnParameterHolder.openingReturnType.w
                + cmp.returnParameterHolder.closingReturnType.w
                + this.getParameterTypeWidth(node.getReturnParameters()) + 120;
        }
        cmp.heading.w += viewState.titleWidth + 100;

        // Get the largest among component heading width and component body width.
        const componentWidth = cmp.heading.w > cmp.panelBody.w ? cmp.heading.w : cmp.panelBody.w;

        viewState.bBox.w = componentWidth + (this.config.panel.wrapper.gutter.h * 2) + 30;

        // Set the size of the connector declarations
        const statements = node.body.statements;
        if (statements instanceof Array) {
            statements.forEach((statement) => {
                statement.viewState.bBox.w = node.viewState.components.defaultWorker.w;
                statement.viewState.bBox.h = node.viewState.components.defaultWorker.h;
            });
        }
    }

    /**
     * Calculate Parameters' text width for the node.
     * width - return sum of widths of parameter texts.
     * */
    getParameterTypeWidth(parameters) {
        let width = 0;
        if (parameters.length > 0) {
            for (let i = 0; i < parameters.length; i++) {
                width += this.getTextWidth(parameters[i].getSource(), 0).w + 21;
            }
        }

        return width;
    }

    /**
     * Calculate parameters' height for the node.
     * height - return sum of height of parameters.
     * */
    getStatementHeight(statements) {
        let height = 0;
        if (statements.length > 0) {
            for (let i = 0; i < statements.length; i++) {
                height += statements[i].viewState.bBox.h;
            }
        }

        return height;
    }

    /**
     * Calculate dimention of Identifier nodes.
     *
     * @param {object} node
     *
     */
    sizeIdentifierNode(node) {
        // Not implemented.
    }


    /**
     * Calculate dimention of Import nodes.
     *
     * @param {object} node
     *
     */
    sizeImportNode(node) {
        // Not implemented.
    }


    /**
     * Calculate dimention of Package nodes.
     *
     * @param {object} node
     *
     */
    sizePackageNode(node) {
        // Not implemented.
    }


    /**
     * Calculate dimention of PackageDeclaration nodes.
     *
     * @param {object} node
     *
     */
    sizePackageDeclarationNode(node) {
        const viewState = node.viewState;
        const topGutter = 10;
        const topBarHeight = 25;
        const importInputHeight = 40;

        let height = 0;
        const astRoot = node.parent;

        if (viewState.importsExpanded) {
            const imports = astRoot.filterTopLevelNodes({ kind: 'Import' });

            height += topGutter + topBarHeight + importInputHeight +
                (imports.length * this.config.packageDefinition.importDeclaration.itemHeight);
        }

        if (viewState.globalsExpanded) {
            const globals = astRoot.filterTopLevelNodes({ kind: 'Variable' });

            height += topGutter + topBarHeight + importInputHeight +
                (globals.length * this.config.packageDefinition.importDeclaration.itemHeight);
        }

        viewState.bBox.h = height;
        viewState.bBox.w = 0;

        viewState.components = viewState.components || {};
        viewState.components.importDeclaration = this._getImportDeclarationBadgeViewState(node);
        viewState.components.importsExpanded = this._getImportDeclarationExpandedViewState(node);
    }

    _getImportDeclarationExpandedViewState() {
        return {
            importDeclarationHeight: 30,
            importInputHeight: 40,
            topBarHeight: 25,
        };
    }

    _getImportDeclarationBadgeViewState(node) {
        const headerHeight = 35;
        const leftPadding = 10;
        const iconSize = 20;
        const importNoFontSize = 13;
        const noOfImportsLeftPadding = 12;
        const iconLeftPadding = 12;
        const noOfImportsBGHeight = 18;
        const importLabelWidth = 48.37;
        const noOfImportsTextPadding = 10;
        const importDecDecoratorWidth = 3;

        const imports = node.parent.filterTopLevelNodes({ kind: 'Import' });
        const noOfImports = imports.length;

        const noOfImportsTextWidth = this.getOnlyTextWidth(noOfImports, { fontSize: importNoFontSize });
        const noOfImportsBGWidth = Math.max(noOfImportsTextWidth + noOfImportsTextPadding, noOfImportsBGHeight);

        const badgeWidth = leftPadding + importLabelWidth + noOfImportsLeftPadding + noOfImportsTextWidth +
            iconLeftPadding + iconSize + leftPadding;

        return {
            headerHeight,
            leftPadding,
            iconSize,
            importNoFontSize,
            noOfImportsLeftPadding,
            iconLeftPadding,
            noOfImportsBGHeight,
            importLabelWidth,
            noOfImportsTextPadding,
            noOfImportsTextWidth,
            noOfImportsBGWidth,
            badgeWidth,
            importDecDecoratorWidth,
        };
    }


    /**
     * Calculate dimention of RecordLiteralKeyValue nodes.
     *
     * @param {object} node
     *
     */
    sizeRecordLiteralKeyValueNode(node) {
        // Not implemented.
    }


    /**
     * Calculate dimention of Resource nodes.
     *
     * @param {object} node
     *
     */
    sizeResourceNode(node) {
        this.sizeFunctionNode(node);
    }


    /**
     * Calculate dimention of Retry nodes.
     *
     * @param {object} node
     *
     */
    sizeRetryNode(node) {
        const viewState = node.viewState;
        this.sizeStatement(node.getSource(), viewState);
    }


    /**
     * Calculate dimention of Service nodes.
     *
     * @param {object} node
     *
     */
    sizeServiceNode(node) {
        const viewState = node.viewState;
        const components = viewState.components;
        const totalResourceHeight = 0;
        // Set the width initial value to the padding left and right
        const bodyWidth = this.config.panel.body.padding.left + this.config.panel.body.padding.right;

        let textWidth = this.getTextWidth(name);
        viewState.titleWidth = textWidth.w + this.config.panel.heading.title.margin.right
            + this.config.panelHeading.iconSize.width;
        viewState.trimmedTitle = textWidth.text;
        // There are no connectors as well as resources, since we set the default height
        const bodyHeight = this.config.innerPanel.body.height;
        components.heading = new SimpleBBox();
        components.defaultWorker = new SimpleBBox();
        components.body = new SimpleBBox();
        components.annotation = new SimpleBBox();
        components.transportLine = new SimpleBBox();
        components.heading.h = this.config.panel.heading.height;
        if (node.viewState.collapsed) {
            components.body.h = 0;
        } else {
            components.body.h = bodyHeight;
        }

        if (_.isUndefined(node.viewState.showAnnotationContainer)) {
            node.viewState.showAnnotationContainer = true;
        }

        if (!node.viewState.showAnnotationContainer) {
            components.annotation.h = 0;
        }
        components.body.w = bodyWidth;
        components.annotation.w = bodyWidth;
        components.transportLine.h = totalResourceHeight;
        // Set initial height to the body
        viewState.bBox.h = components.heading.h + components.body.h + components.annotation.h - 30;
        viewState.components = components;
        viewState.components.heading.w += viewState.titleWidth + 100;
        viewState.bBox.w = 600 + (this.config.panel.wrapper.gutter.h * 2);
        textWidth = this.getTextWidth(node.getName().value);
        viewState.titleWidth = textWidth.w;
        viewState.trimmedTitle = textWidth.text;
        // calculate defult worker
        components.defaultWorker.w = this.config.lifeLine.width;
        components.defaultWorker.h = (this.config.lifeLine.head.height * 2);

        // Set the height if globals inside the service node is expanded
        if (viewState.globalsExpanded) {
            const topGutter = 10;
            const topBarHeight = 25;
            const importInputHeight = 40;
            const globals = node.getVariables();
            viewState.bBox.h += topGutter + topBarHeight + importInputHeight +
                (globals.length * this.config.packageDefinition.importDeclaration.itemHeight);
        }
        // Set the service/connector definition height according to the resources/connector definitions
        // This is due to the logic re-use by the connector nodes as well
        if (!node.viewState.collapsed) {
<<<<<<< HEAD
            const resources = node.getResources();
            if (resources.length > 0) {
                resources.map((resource, index) => {
                    const resourcebBox = resources[index].viewState.bBox;
                    if (!resource.viewState.collapsed) {
                        viewState.bBox.h += resourcebBox.h + 40;
                    }
                });
            } else {
                viewState.bBox.h -= 110;
            }
=======
            let innerPanelItems;
            if (TreeUtil.isService(node)) {
                innerPanelItems = node.getResources();
            } else if (TreeUtil.isConnector(node)) {
                innerPanelItems = node.getActions();
            }
            innerPanelItems.map((innerPanelItem, index) => {
                const innerPanelItemBBox = innerPanelItems[index].viewState.bBox;
                if (!innerPanelItem.viewState.collapsed) {
                    viewState.bBox.h += innerPanelItemBBox.h;
                }
            });
>>>>>>> 7c49d9d8
        }
    }

    _calculateChildrenDimensions(children = [], components, bBox, collapsed) {
        children.forEach(() => {
            if (!collapsed) {
                bBox.h += this.config.structDefinitionStatement.height;
            }
        });
    }
    /**
     * Calculate dimention of Struct nodes.
     *
     * @param {object} node
     *
     */
    sizeStructNode(node) {
        const viewState = node.viewState;
        const components = {};
        const totalResourceHeight = 0;
        // Initial statement height include panel heading and panel padding.
        let bodyHeight = this.config.panel.body.padding.top + this.config.panel.body.padding.bottom;
        // Set the width initial value to the padding left and right
        const bodyWidth = this.config.panel.body.padding.left + this.config.panel.body.padding.right;

        let textWidth = this.getTextWidth(name);
        viewState.titleWidth = textWidth.w + this.config.panel.heading.title.margin.right
            + this.config.panelHeading.iconSize.width;
        viewState.trimmedTitle = textWidth.text;
        // There are no connectors as well as resources, since we set the default height
        bodyHeight = this.config.innerPanel.body.height;
        components.heading = new SimpleBBox();
        components.body = new SimpleBBox();
        components.annotation = new SimpleBBox();
        components.variablesPane = new SimpleBBox();
        components.transportLine = new SimpleBBox();
        components.heading.h = this.config.panel.heading.height;
        if (node.viewState.collapsed) {
            components.body.h = 0;
        } else {
            components.body.h = bodyHeight;
        }

        if (_.isUndefined(node.viewState.showAnnotationContainer)) {
            node.viewState.showAnnotationContainer = true;
        }

        if (!node.viewState.showAnnotationContainer) {
            components.annotation.h = 0;
        } else {
            // components.annotation.h = this.getAnnotationHeight(node, 20);
        }

        components.variablesPane.h = 0;
        components.body.w = bodyWidth;
        components.annotation.w = bodyWidth;
        components.transportLine.h = totalResourceHeight;
        viewState.bBox.h = components.heading.h + components.body.h + components.annotation.h;
        viewState.components = components;
        viewState.components.heading.w += viewState.titleWidth + 100;
        viewState.bBox.w = 600 + (this.config.panel.wrapper.gutter.h * 2);
        viewState.bBox.h -= 190;
        textWidth = this.getTextWidth(node.getName().value);
        viewState.titleWidth = textWidth.w;
        viewState.trimmedTitle = textWidth.text;
        if (!node.viewState.collapsed) {
            viewState.bBox.h += this.config.panel.body.padding.top;
        }
        this._calculateChildrenDimensions(node.getFields(), components, viewState.bBox, node.viewState.collapsed);
    }


    /**
     * Calculate dimention of Variable nodes.
     *
     * @param {object} node
     *
     */
    sizeVariableNode(node) {
        // For argument parameters and return types in the panel decorator
        /* if (TreeUtil.isFunction(node.parent) || TreeUtil.isResource(node.parent)) {*/
        const paramViewState = node.viewState;
        paramViewState.w = this.getTextWidth(node.getSource(), 0).w;
        paramViewState.h = this.config.panelHeading.heading.height - 7;

            // Creating component for delete icon.
        paramViewState.components.deleteIcon = {};
        paramViewState.components.deleteIcon.w = this.config.panelHeading.heading.height - 7;
        paramViewState.components.deleteIcon.h = this.config.panelHeading.heading.height - 7;
    }


    /**
     * Calculate dimension of Worker nodes.
     * @param {object} node - worker node
     */
    sizeWorkerNode(node) {
        const bBox = node.viewState.bBox;
        const workerBody = node.body;
        bBox.h = workerBody.viewState.bBox.h + this.config.lifeLine.head.height + this.config.lifeLine.footer.height;
        bBox.w = this.config.lifeLine.width;
    }


    /**
     * Calculate dimention of Xmlns nodes.
     *
     * @param {object} node
     *
     */
    sizeXmlnsNode(node) {
        // Not implemented.
    }


    /**
     * Calculate dimention of AnnotationAttachmentAttributeValue nodes.
     *
     * @param {object} node
     *
     */
    sizeAnnotationAttachmentAttributeValueNode(node) {
        // Not implemented.
    }


    /**
     * Calculate dimention of ArrayLiteralExpr nodes.
     *
     * @param {object} node
     *
     */
    sizeArrayLiteralExprNode(node) {
        // Not implemented.
    }


    /**
     * Calculate dimention of BinaryExpr nodes.
     *
     * @param {object} node
     *
     */
    sizeBinaryExprNode(node) {
        // Not implemented.
    }


    /**
     * Calculate dimention of ConnectorInitExpr nodes.
     *
     * @param {object} node
     *
     */
    sizeConnectorInitExprNode(node) {
        // const viewState = node.viewState;
        // const bBox = viewState.bBox;
        // const components = viewState.components;
        //
        // components.header = new SimpleBBox();
        // components.footer = new SimpleBBox();
        // components.body = new SimpleBBox();
        //
        // components.header.w = this.config.lifeLine.width;
        // components.header.h = this.config.lifeLine.head.height;
        //
        // components.footer.w = this.config.lifeLine.width;
        // components.footer.h = this.config.lifeLine.footer.height;
        //
        // components.body.w = this.config.lifeLine.width;
        // components.body.h = this.config.lifeLine.line.height;
        //
        // bBox.w = this.config.lifeLine.width;
        // bBox.h = components.header.h + components.footer.h + components.body.h;
        // components.header.h = this.config.lifeLine.head.height;
    }


    /**
     * Calculate dimention of FieldBasedAccessExpr nodes.
     *
     * @param {object} node
     *
     */
    sizeFieldBasedAccessExprNode(node) {
        // Not implemented.
    }


    /**
     * Calculate dimention of IndexBasedAccessExpr nodes.
     *
     * @param {object} node
     *
     */
    sizeIndexBasedAccessExprNode(node) {
        // Not implemented.
    }


    /**
     * Calculate dimention of Invocation nodes.
     *
     * @param {object} node
     *
     */
    sizeInvocationNode(node) {
        // Not implemented.
    }


    /**
     * Calculate dimention of Lambda nodes.
     *
     * @param {object} node
     *
     */
    sizeLambdaNode(node) {
        // Not implemented.
    }


    /**
     * Calculate dimention of Literal nodes.
     *
     * @param {object} node
     *
     */
    sizeLiteralNode(node) {
        // Not implemented.
    }


    /**
     * Calculate dimention of RecordLiteralExpr nodes.
     *
     * @param {object} node
     *
     */
    sizeRecordLiteralExprNode(node) {
        // Not implemented.
    }


    /**
     * Calculate dimention of SimpleVariableRef nodes.
     *
     * @param {object} node
     *
     */
    sizeSimpleVariableRefNode(node) {
        // Not implemented.
    }


    /**
     * Calculate dimention of StringTemplateLiteral nodes.
     *
     * @param {object} node
     *
     */
    sizeStringTemplateLiteralNode(node) {
        // Not implemented.
    }


    /**
     * Calculate dimention of TernaryExpr nodes.
     *
     * @param {object} node
     *
     */
    sizeTernaryExprNode(node) {
        // Not implemented.
    }


    /**
     * Calculate dimention of TypeCastExpr nodes.
     *
     * @param {object} node
     *
     */
    sizeTypeCastExprNode(node) {
        // Not implemented.
    }


    /**
     * Calculate dimention of TypeConversionExpr nodes.
     *
     * @param {object} node
     *
     */
    sizeTypeConversionExprNode(node) {
        // Not implemented.
    }


    /**
     * Calculate dimention of UnaryExpr nodes.
     *
     * @param {object} node
     *
     */
    sizeUnaryExprNode(node) {
        // Not implemented.
    }


    /**
     * Calculate dimention of XmlQname nodes.
     *
     * @param {object} node
     *
     */
    sizeXmlQnameNode(node) {
        // Not implemented.
    }


    /**
     * Calculate dimention of XmlAttribute nodes.
     *
     * @param {object} node
     *
     */
    sizeXmlAttributeNode(node) {
        // Not implemented.
    }


    /**
     * Calculate dimention of XmlQuotedString nodes.
     *
     * @param {object} node
     *
     */
    sizeXmlQuotedStringNode(node) {
        // Not implemented.
    }


    /**
     * Calculate dimention of XmlElementLiteral nodes.
     *
     * @param {object} node
     *
     */
    sizeXmlElementLiteralNode(node) {
        // Not implemented.
    }


    /**
     * Calculate dimention of XmlTextLiteral nodes.
     *
     * @param {object} node
     *
     */
    sizeXmlTextLiteralNode(node) {
        // Not implemented.
    }


    /**
     * Calculate dimention of XmlCommentLiteral nodes.
     *
     * @param {object} node
     *
     */
    sizeXmlCommentLiteralNode(node) {
        // Not implemented.
    }


    /**
     * Calculate dimention of XmlPiLiteral nodes.
     *
     * @param {object} node
     *
     */
    sizeXmlPiLiteralNode(node) {
        // Not implemented.
    }


    /**
     * Calculate dimention of Abort nodes.
     *
     * @param {object} node
     *
     */
    sizeAbortNode(node) {
        const viewState = node.viewState;
        this.sizeStatement(node.getSource(), viewState);
    }


    /**
     * Calculate dimention of Assignment nodes.
     *
     * @param {object} node
     *
     */
    sizeAssignmentNode(node) {
        const viewState = node.viewState;
        this.sizeStatement(node.getSource(), viewState);
    }


    /**
     * Calculate dimention of Block nodes.
     *
     * @param {object} node
     *
     */
    sizeBlockNode(node) {
        const viewState = node.viewState;
        const statements = node.getStatements();
        this.setContainerSize(statements, viewState, this.config.statement.width);
        if (viewState.alias) {
            this.sizeCompoundNode(node);
        }
    }

    /**
     * Calculate dimention of Break nodes.
     *
     * @param {object} node
     */
    sizeBreakNode(node) {
        const viewState = node.viewState;
        this.sizeStatement(node.getSource(), viewState);
    }

    /**
     * Calculate dimention of Continue nodes.
     *
     * @param {object} node
     *
     */
    sizeContinueNode(node) {
        const viewState = node.viewState;
        this.sizeStatement(node.getSource(), viewState);
    }


    /**
     * Calculate dimention of ExpressionStatement nodes.
     *
     * @param {object} node
     *
     */
    sizeExpressionStatementNode(node) {
        // Not implemented.
    }


    /**
     * Calculate dimention of ForkJoin nodes.
     *
     * @param {object} node
     *
     */
    sizeForkJoinNode(node) {
        // Not implemented.
    }

    /**
     * Calculate dimension of If nodes.
     *
     * @param {object} node If Object
     */
    sizeIfNode(node) {
        this.sizeCompoundNode(node);
        // If the parent of the if node is a block node, then it is only a if statement. Otherwise it is an else-if
        let nodeHeight = node.viewState.bBox.h;
        let elseStmt = node.elseStatement;
        let proceed = true;

        // If the else statement's width is greater than the node's width, we increase the node width
        // Eventually the top most if node ends up with the max width. During the positioning, increase the width to the
        // bottom most node
        if (elseStmt.viewState.bBox.w > node.viewState.bBox.w) {
            node.viewState.bBox.w = elseStmt.viewState.bBox.w;
        }
        if (TreeUtil.isBlock(node.parent)) {
            while (elseStmt && proceed) {
                nodeHeight += elseStmt.viewState.bBox.h;
                // If the current else statement is for an else if only, we proceed
                if (TreeUtil.isBlock(elseStmt)) {
                    proceed = false;
                } else {
                    elseStmt = elseStmt.elseStatement;
                }
            }
        }

        // Need to make the width of all the components (if, else, else if) equal
        node.viewState.bBox.h = nodeHeight;
    }

    /**
     * Calculate dimention of Reply nodes.
     *
     * @param {object} node
     */
    sizeReplyNode(node) {
        // Not implemented.
    }

    /**
     * Calculate dimention of Return nodes.
     *
     * @param {object} node
     *
     */
    sizeReturnNode(node) {
        const viewState = node.viewState;
        this.sizeStatement(node.getSource(), viewState);
    }


    /**
     * Calculate dimention of Comment nodes.
     *
     * @param {object} node
     *
     */
    sizeCommentNode(node) {
        // Not implemented.
    }


    /**
     * Calculate dimention of Throw nodes.
     *
     * @param {object} node
     *
     */
    sizeThrowNode(node) {
        const viewState = node.viewState;
        this.sizeStatement(node.getSource(), viewState);
    }


    /**
     * Calculate dimention of Transaction nodes.
     *
     * @param {object} node
     *
     */
    sizeTransactionNode(node) {
        this.sizeCompoundNode(node);
        node.viewState.components['statement-box'].h = 0;

        // We ignore the previously calculated node height and re calculate it based on the component heights
        if (node.transactionBody) {
            node.viewState.components['statement-box'].h
                += node.transactionBody.viewState.components['statement-box'].h;
            node.viewState.bBox.w = Math.max(node.viewState.bBox.w, node.transactionBody.viewState.bBox.w);
        }
        if (node.failedBody) {
            node.viewState.components['statement-box'].h += node.failedBody.viewState.components['statement-box'].h;
            node.viewState.bBox.w = Math.max(node.viewState.bBox.w, node.failedBody.viewState.bBox.w);
        }
        if (node.abortedBody) {
            node.viewState.components['statement-box'].h += node.abortedBody.viewState.components['statement-box'].h;
            node.viewState.bBox.w = Math.max(node.viewState.bBox.w, node.abortedBody.viewState.bBox.w);
        }
        if (node.committedBody) {
            node.viewState.components['statement-box'].h += node.committedBody.viewState.components['statement-box'].h;
            node.viewState.bBox.w = Math.max(node.viewState.bBox.w, node.committedBody.viewState.bBox.w);
        }
        node.viewState.bBox.h = node.viewState.components['statement-box'].h + node.viewState.components['drop-zone'].h;
    }

    /**
     * Calculate dimention of Transform nodes.
     *
     * @param {object} node
     *
     */
    sizeTransformNode(node) {
        const viewState = node.viewState;
        this.sizeStatement('Transform', viewState);
    }


    /**
     * Calculate dimension of Try nodes.
     *
     * @param {object} node - try node
     */
    sizeTryNode(node) {
        this.sizeCompoundNode(node);
        const catchBlocks = node.catchBlocks || [];
        let height = node.viewState.bBox.h;
        const finallyBody = node.finallyBody;
        let maxWidth = node.body.viewState.bBox.w;

        // Here we check for the max width. Consider each block's body and set the max width to the try node's width
        // During the position calculation iteration, we increase the each corresponding component's width accordingly
        catchBlocks.forEach((catchBlock) => {
            height += catchBlock.viewState.bBox.h;
            maxWidth = Math.max(maxWidth, catchBlock.body.viewState.bBox.w);
        });

        height += finallyBody ? finallyBody.viewState.bBox.h : 0;
        maxWidth = Math.max(maxWidth, finallyBody.viewState.bBox.w);

        node.viewState.bBox.h = height;
        node.viewState.bBox.w = maxWidth;
    }

    /**
     * Calculate dimention of VariableDef nodes.
     *
     * @param {object} node
     *
     */
    sizeVariableDefNode(node) {
        const viewState = node.viewState;
        this.sizeStatement(node.getSource(), viewState);
    }


    /**
     * Calculate dimention of While nodes.
     *
     * @param {object} node
     *
     */
    sizeWhileNode(node) {
        this.sizeCompoundNode(node);
    }


    /**
     * Calculate dimention of WorkerReceive nodes.
     *
     * @param {object} node
     *
     */
    sizeWorkerReceiveNode(node) {
        const viewState = node.viewState;
        this.sizeStatement(node.getSource(), viewState);
    }


    /**
     * Calculate dimention of WorkerSend nodes.
     *
     * @param {object} node
     *
     */
    sizeWorkerSendNode(node) {
        const viewState = node.viewState;
        this.sizeStatement(node.getSource(), viewState);
    }


    /**
     * Calculate dimention of ArrayType nodes.
     *
     * @param {object} node
     *
     */
    sizeArrayTypeNode(node) {
        // Not implemented.
    }


    /**
     * Calculate dimention of BuiltInRefType nodes.
     *
     * @param {object} node
     *
     */
    sizeBuiltInRefTypeNode(node) {
        // Not implemented.
    }


    /**
     * Calculate dimention of ConstrainedType nodes.
     *
     * @param {object} node
     *
     */
    sizeConstrainedTypeNode(node) {
        // Not implemented.
    }


    /**
     * Calculate dimention of FunctionType nodes.
     *
     * @param {object} node
     *
     */
    sizeFunctionTypeNode(node) {
        // Not implemented.
    }


    /**
     * Calculate dimention of UserDefinedType nodes.
     *
     * @param {object} node
     *
     */
    sizeUserDefinedTypeNode(node) {
        // Not implemented.
    }


    /**
     * Calculate dimention of ValueType nodes.
     *
     * @param {object} node
     *
     */
    sizeValueTypeNode(node) {
        // Not implemented.
    }

    /**
     * Set the sizing of the compound statement node (eg: IF, ElseIF, Try, Catch, etc.)
     * @param {object} node compound statement node
     */
    sizeCompoundNode(node) {
        const expression = '';
        const viewState = node.viewState;
        const components = viewState.components;
        const dropZoneHeight = TreeUtil.isBlock(node.parent) ? this.config.statement.gutter.v : 0;
        const nodeBodyViewState = TreeUtil.isBlock(node) ? node.viewState :
            (TreeUtil.isTransaction(node) ? node.transactionBody.viewState : node.body.viewState);
        components.body = new SimpleBBox();

        viewState.components['drop-zone'] = new SimpleBBox();
        viewState.components['statement-box'] = new SimpleBBox();
        // Set the block header as an opaque box to prevent conflicts with arrows.
        components['block-header'] = new SimpleBBox();
        viewState.components.text = new SimpleBBox();

        const bodyWidth = nodeBodyViewState.bBox.w;
        const bodyHeight = nodeBodyViewState.bBox.h;

        components['block-header'].h = this.config.blockStatement.heading.height;

        viewState.components['drop-zone'].h = dropZoneHeight + (viewState.offSet || 0);
        viewState.components['drop-zone'].w = bodyWidth;
        viewState.components['statement-box'].h = bodyHeight + this.config.blockStatement.heading.height;
        viewState.components['statement-box'].w = bodyWidth;
        viewState.bBox.h = viewState.components['statement-box'].h + viewState.components['drop-zone'].h;
        viewState.bBox.w = bodyWidth;
        components.body.w = bodyWidth;

        components['block-header'].setOpaque(true);

        // for compound statement like if , while we need to render condition expression
        // we will calculate the width of the expression and adjust the block statement
        if (expression !== undefined) {
            // see how much space we have to draw the condition
            const available = bodyWidth - this.config.blockStatement.heading.width - 10;
            components.expression = this.getTextWidth(expression, 0, available);
        }
    }
}

export default SizingUtil;<|MERGE_RESOLUTION|>--- conflicted
+++ resolved
@@ -561,7 +561,7 @@
         components.annotation.w = bodyWidth;
         components.transportLine.h = totalResourceHeight;
         // Set initial height to the body
-        viewState.bBox.h = components.heading.h + components.body.h + components.annotation.h - 30;
+        viewState.bBox.h = components.heading.h + components.body.h + components.annotation.h;
         viewState.components = components;
         viewState.components.heading.w += viewState.titleWidth + 100;
         viewState.bBox.w = 600 + (this.config.panel.wrapper.gutter.h * 2);
@@ -584,19 +584,6 @@
         // Set the service/connector definition height according to the resources/connector definitions
         // This is due to the logic re-use by the connector nodes as well
         if (!node.viewState.collapsed) {
-<<<<<<< HEAD
-            const resources = node.getResources();
-            if (resources.length > 0) {
-                resources.map((resource, index) => {
-                    const resourcebBox = resources[index].viewState.bBox;
-                    if (!resource.viewState.collapsed) {
-                        viewState.bBox.h += resourcebBox.h + 40;
-                    }
-                });
-            } else {
-                viewState.bBox.h -= 110;
-            }
-=======
             let innerPanelItems;
             if (TreeUtil.isService(node)) {
                 innerPanelItems = node.getResources();
@@ -609,7 +596,6 @@
                     viewState.bBox.h += innerPanelItemBBox.h;
                 }
             });
->>>>>>> 7c49d9d8
         }
     }
 
