--- conflicted
+++ resolved
@@ -17,6 +17,7 @@
  */
 
 import React from 'react';
+import PropTypes from 'prop-types';
 import _ from 'lodash';
 import CSSTransitionGroup from 'react-transition-group/CSSTransitionGroup';
 import { panel } from './../../designer-defaults';
@@ -25,12 +26,9 @@
 import PanelDecoratorButton from './panel-decorator-button';
 import EditableText from './editable-text';
 import { util } from '../../sizing-util_bk';
-<<<<<<< HEAD
 import { getComponentForNodeArray } from './../../../../diagram-util';
 import Node from '../../../../../model/tree/node';
 import DropZone from '../../../../../drag-drop/DropZone';
-=======
->>>>>>> 7652fbd1
 import './panel-decorator.css';
 import ArgumentParameterDefinitionHolder from './../nodes/argument-parameter-definition-holder';
 import ReturnParameterDefinitionHolder from './../nodes/return-parameter-definition-holder';
@@ -183,10 +181,6 @@
         const annotationBodyClassName = 'annotation-body';
         let annotationBodyHeight = 0;
 
-<<<<<<< HEAD
-=======
-
->>>>>>> 7652fbd1
         // TODO: Fix Me
         if (!_.isNil(this.props.model.viewState.components.annotation)) {
             annotationBodyHeight = this.props.model.viewState.components.annotation.h;
@@ -314,16 +308,7 @@
                         y={panelBBox.y}
                         width={panelBBox.w}
                         height={panelBBox.h}
-<<<<<<< HEAD
                         className="panel-body-rect"
-=======
-                        rx="0"
-                        ry="0"
-                        fill="#fff"
-                        className={dropZoneClassName}
-                        onMouseOver={e => this.onDropZoneActivate(e)}
-                        onMouseOut={e => this.onDropZoneDeactivate(e)}
->>>>>>> 7652fbd1
                         style={panelRectStyles}
                         baseComponent="rect"
                         dropTarget={this.props.dropTarget}
@@ -336,8 +321,7 @@
             </g>
         </g>);
     }
-
-<<<<<<< HEAD
+    
     getTitleComponents(titleComponentData) {
         const components = [];
         if (!_.isUndefined(titleComponentData)) {
@@ -350,60 +334,6 @@
             }
         }
         return components;
-=======
-    onDropZoneActivate(e) {
-        const dragDropManager = this.context.dragDropManager;
-        const dropTarget = this.props.dropTarget;
-        const dropSourceValidateCB = this.props.dropSourceValidateCB;
-        const droppedNodeIndexCallBack = function () {
-            /* if (ASTFactory.isConnectorDeclaration(dragDropManager.getNodeBeingDragged())) {
-                const nodes = _.filter(dropTarget.getChildren(), (child) => {
-                    return ASTFactory.isConnectorDeclaration(child)
-                       || ASTFactory.isStatement(child) || ASTFactory.isWorkerDeclaration(child);
-                });
-
-                if (nodes.length > 0) {
-                    return _.indexOf(dropTarget.getChildren(), nodes[0]);
-                } else {
-                    return undefined;
-                }
-            } else {*/
-            return undefined;
-            // }
-        };
-
-        if (!_.isNil(dropTarget) && dragDropManager.isOnDrag()) {
-            if (_.isEqual(dragDropManager.getActivatedDropTarget(), dropTarget)) {
-                return;
-            }
-            if (_.isNil(dropSourceValidateCB)) {
-                dragDropManager.setActivatedDropTarget(dropTarget, droppedNodeIndexCallBack);
-            } else if (_.isFunction(dropSourceValidateCB)) {
-                dragDropManager.setActivatedDropTarget(dropTarget, dropSourceValidateCB, droppedNodeIndexCallBack);
-            }
-
-            this.setState({
-                dropZoneActivated: true,
-                dropZoneDropNotAllowed: !dragDropManager.isAtValidDropTarget(),
-            });
-            dragDropManager.once('drop-target-changed', () => {
-                this.setState({ dropZoneActivated: false, dropZoneDropNotAllowed: false });
-            });
-        }
-        e.stopPropagation();
-    }
-
-    onDropZoneDeactivate(e) {
-        const dragDropManager = this.context.dragDropManager,
-            dropTarget = this.props.model;
-        /* if (!_.isNil(dropTarget) && dragDropManager.isOnDrag()) {
-            if (_.isEqual(dragDropManager.getActivatedDropTarget(), dropTarget)) {
-                dragDropManager.clearActivatedDropTarget();
-                this.setState({ dropZoneActivated: false, dropZoneDropNotAllowed: false });
-            }
-        } */
-        e.stopPropagation();
->>>>>>> 7652fbd1
     }
 
     getAnnotationComponents(annotationComponentData, bBox, titleHeight) {
