/**
 * Copyright (c) 2017, WSO2 Inc. (http://www.wso2.org) All Rights Reserved.
 *
 * WSO2 Inc. licenses this file to you under the Apache License,
 * Version 2.0 (the "License"); you may not use this file except
 * in compliance with the License.
 * You may obtain a copy of the License at
 *
 *     http://www.apache.org/licenses/LICENSE-2.0
 *
 * Unless required by applicable law or agreed to in writing,
 * software distributed under the License is distributed on an
 * "AS IS" BASIS, WITHOUT WARRANTIES OR CONDITIONS OF ANY
 * KIND, either express or implied. See the License for the
 * specific language governing permissions and limitations
 * under the License.
 */

define(['require', 'jquery', 'backbone', 'lodash', 'event_channel', './channel', './debug-point', 'mousetrap', 'log'],
    function (require, $, Backbone, _ ,EventChannel, Channel, DebugPoint, Mousetrap, log) {
	var instance;

    var DebugManager = function(args) {
        var self = this;
    	this.debugPoints = [];
        this.enable = false;
        this.channel = undefined;
        this.active = false;

    	this.on("breakpoint-added",_.bind(this.publishBreakPoints, this));
        this.on("breakpoint-removed",_.bind(this.publishBreakPoints, this));

        Mousetrap.bind('alt+o', _.bindKey(this, 'stepOver'));
        Mousetrap.bind('alt+r', _.bindKey(this, 'resume'));
        Mousetrap.bind('alt+i', _.bindKey(this, 'stepIn'));
        Mousetrap.bind('alt+u', _.bindKey(this, 'stepOut'));
        Mousetrap.bind('alt+p', _.bindKey(this, 'stop'));
    };

    DebugManager.prototype = Object.create(EventChannel.prototype);
    DebugManager.prototype.constructor = DebugManager;

    DebugManager.prototype.stepIn = function(){
        var message = { "command": "STEP_IN" };
        this.channel.sendMessage(message);
        this.trigger("resume-execution");
    };

    DebugManager.prototype.stepOut = function(){
        var message = { "command": "STEP_OUT" };
        this.channel.sendMessage(message);
        this.trigger("resume-execution");
    };

    DebugManager.prototype.stop = function(){
        var message = { "command": "STOP" };
        this.channel.sendMessage(message);
        this.trigger("resume-execution");
    };

    DebugManager.prototype.stepOver = function(){
        var message = { "command": "STEP_OVER" };
        this.channel.sendMessage(message);
        this.trigger("resume-execution");
    };

    DebugManager.prototype.resume = function(){
        var message = { "command": "RESUME" };
        this.channel.sendMessage(message);
        this.trigger("resume-execution");
    };

    DebugManager.prototype.startDebug = function(){
        var message = { "command": "START" };
        this.channel.sendMessage(message);
        this.trigger("resume-execution");
    };

    DebugManager.prototype.processMesssage = function(message){
        if(message.code == "DEBUG_HIT"){
            this.trigger("debug-hit", message);
        }
        if(message.code == "EXIT"){
            this.active = false;
            this.trigger("session-ended");            
        }
    };

    DebugManager.prototype.connect = function(url){        
        if(url != undefined || url != ""){
            this.channel = new Channel({ endpoint: "ws://" + url + "/debug" , debugger: this});
            this.channel.connect();
        }
    };

    DebugManager.prototype.startDebugger = function(port){ 
        var url =  "localhost:" + port;
        this.connect(url);
    };    

    DebugManager.prototype.init = function(options){
        this.enable = true;    
        this.launchManager = options.launchManager;
        this.launchManager.on("debug-active", _.bindKey(this, 'startDebugger'))
    }; 

    DebugManager.prototype.addBreakPoint = function(lineNumber, fileName){
        log.debug('debug point added', lineNumber, fileName);
        var point = new DebugPoint({ "fileName": fileName , "lineNumber": lineNumber});
    	this.debugPoints.push(point);
    	this.trigger("breakpoint-added");
    };

    DebugManager.prototype.removeBreakPoint = function(lineNumber, fileName){
        log.debug('debug point removed', lineNumber, fileName);
        var point = new DebugPoint({ "fileName": fileName , "lineNumber": lineNumber});
        _.remove(this.debugPoints, function(item) {
            return item.fileName == point.fileName && item.lineNumber == point.lineNumber ;
        });
        this.trigger("breakpoint-removed", point);
    };    

    DebugManager.prototype.publishBreakPoints = function(){
        try{
            var message = { "command": "SET_POINTS", points: this.debugPoints };
            this.channel.sendMessage(message);
        }catch(e){
            //@todo log
        }
    };

    DebugManager.prototype.hasBreakPoint = function (lineNumber, fileName) {
        return !!_.find(this.debugPoints, {lineNumber: lineNumber, fileName: fileName});
    };

    DebugManager.prototype.isEnabled = function(){
        return this.enable;
    };

    DebugManager.prototype.getDebugPoints = function (fileName) {
        var breakpoints = _.map(this.debugPoints, function(breakpoint) {
            if(breakpoint.fileName === fileName)  {
                return breakpoint.line;
            }
        });
        return breakpoints;
    };

<<<<<<< HEAD
    DebugManager.prototype.removeAllBreakpoints = function(fileName) {
        _.remove(this.debugPoints, function(item) {
            return item.fileName == fileName;
        });
        log.debug('removed all debugpoints for fileName', fileName);
        this.publishBreakPoints();
    }

    DebugManager.prototype.createDebugPoint = function(line, fileName){
        return new DebugPoint({ "fileName": fileName , "line": line});
    };
=======
    DebugManager.prototype.createDebugPoint = function(lineNumber, fileName){
        return new DebugPoint({ "fileName": fileName , "lineNumber": lineNumber});
    };    
>>>>>>> 5da358b8

    return (instance = (instance || new DebugManager()));
});<|MERGE_RESOLUTION|>--- conflicted
+++ resolved
@@ -140,29 +140,24 @@
     DebugManager.prototype.getDebugPoints = function (fileName) {
         var breakpoints = _.map(this.debugPoints, function(breakpoint) {
             if(breakpoint.fileName === fileName)  {
-                return breakpoint.line;
+                return breakpoint.lineNumber;
             }
         });
         return breakpoints;
     };
 
-<<<<<<< HEAD
     DebugManager.prototype.removeAllBreakpoints = function(fileName) {
         _.remove(this.debugPoints, function(item) {
             return item.fileName == fileName;
         });
+        debugger;
         log.debug('removed all debugpoints for fileName', fileName);
         this.publishBreakPoints();
     }
 
-    DebugManager.prototype.createDebugPoint = function(line, fileName){
-        return new DebugPoint({ "fileName": fileName , "line": line});
-    };
-=======
     DebugManager.prototype.createDebugPoint = function(lineNumber, fileName){
         return new DebugPoint({ "fileName": fileName , "lineNumber": lineNumber});
-    };    
->>>>>>> 5da358b8
+    };
 
     return (instance = (instance || new DebugManager()));
 });