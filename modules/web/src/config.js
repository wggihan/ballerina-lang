--- conflicted
+++ resolved
@@ -38,11 +38,8 @@
             TryItPlugin,
             WelcomeTabPlugin,
             ImportSwaggerPlugin,
-<<<<<<< HEAD
+            ImportStructPlugin,
             ExportDiagramPlugin,
-=======
-            ImportStructPlugin,
->>>>>>> be4f497f
         ],
     },
     // provide plugin specific configs - if any.
