--- conflicted
+++ resolved
@@ -116,7 +116,7 @@
             buttonY={0}
             showAlways
             buttonRadius={12}
-        >                                          <Menu>
+        >                                                    <Menu>
             {items}
         </Menu>
         </Button>);
@@ -187,11 +187,7 @@
      *
      */
     positionFunctionNodeControllers(node) {
-<<<<<<< HEAD
-        const y = node.viewState.components.defaultWorker.y;
-=======
         const y = node.viewState.components.defaultWorker.y - 20;
->>>>>>> bafb70ae
         let x = node.viewState.components.defaultWorker.x + node.viewState.components.defaultWorker.w +
             this.config.lifeLine.gutter.h;
         let workerButton = <span />;
