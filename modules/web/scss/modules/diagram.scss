.panel {
    .panel-header {
        & > rect {
            fill: $panel-header-bgcolor;
            stroke: $panel-header-border-color;
            stroke-width: 2px;
        }

        & > text {
            fill: $panel-header-color;
        }
    }

    .panel-body {
        & .panel-body-rect {
            fill: $panel-body-bgcolor;
            fill-opacity: 0.4;
            stroke-width: 2px;
            //shape-rendering: crispEdges;
            stroke: $panel-body-border-color;

            &.rect.drop-zone {
               fill: $panel-body-dropzone-bgcolor;
               fill-opacity: 0;
            }
        }
    }
}

.default-worker-life-line line {
    stroke: $worker-life-line-color;
}

.import-badge {
    fill: #ffffff;
}

.package-definition-header {
    fill: $package-configs-bgcolor;
    cursor: pointer;
}

.package-definition-label {
    dominant-baseline: central;
    fill: $package-definition-color;
}
<<<<<<< HEAD

.annotation-container {
    background: #EFEFEF;
    overflow: auto;
    padding: 8px;
}

.annotation-table td {
    height: 20px;
    line-height: 20px;
}

.annotation-key .package-name {
    font-weight: 300;
    color: #f39c12;
}

.react-autosuggest__suggestion .react-autosuggest__suggestion--highlighted,
.react-autosuggest__suggestion:hover {
    background: #333;
    color: #eee;
    cursor: pointer;
=======
.annotationRect {
    fill: $annotation-wrapper-bgcolor;
    shape-rendering: crispEdges;
    stroke: #ccc;
    stroke-width: 0.5;
}

.annotation-text {
    font-size: 0.90em;
    fill: $annotation-wrapper-text-color;
>>>>>>> 65afc484
}<|MERGE_RESOLUTION|>--- conflicted
+++ resolved
@@ -44,12 +44,11 @@
     dominant-baseline: central;
     fill: $package-definition-color;
 }
-<<<<<<< HEAD
 
 .annotation-container {
     background: #EFEFEF;
     overflow: auto;
-    padding: 8px;
+    padding: 7px;
 }
 
 .annotation-table td {
@@ -67,7 +66,8 @@
     background: #333;
     color: #eee;
     cursor: pointer;
-=======
+}
+
 .annotationRect {
     fill: $annotation-wrapper-bgcolor;
     shape-rendering: crispEdges;
@@ -78,5 +78,4 @@
 .annotation-text {
     font-size: 0.90em;
     fill: $annotation-wrapper-text-color;
->>>>>>> 65afc484
 }