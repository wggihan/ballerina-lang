--- conflicted
+++ resolved
@@ -29,40 +29,40 @@
                 },
             ],
         },
-            {
-                test: /\.html$/,
+        {
+            test: /\.html$/,
+            use: [{
+                loader: 'html-loader',
+            }],
+        },
+        {
+            test: /\.css$/,
+            use: extractCSSBundle.extract({
+                fallback: 'style-loader',
                 use: [{
-                    loader: 'html-loader',
+                    loader: 'css-loader',
+                    options: {
+                        sourceMap: true,
+                    },
                 }],
-            },
-            {
-                test: /\.css$/,
-                use: extractCSSBundle.extract({
-                    fallback: 'style-loader',
-                    use: [{
-                        loader: 'css-loader',
-                        options: {
-                            sourceMap: true,
-                        },
-                    }],
-                }),
-            },
-            {
-                test: /\.(png|jpg|svg|cur|gif|eot|svg|ttf|woff|woff2)$/,
-                use: ['url-loader'],
-            },
-            {
-                test: /\.jsx$/,
-                exclude: /(node_modules|modules\/web\/lib\/scss)/,
-                use: [
-                    {
-                        loader: 'babel-loader',
-                        query: {
-                            presets: ['es2015', 'react'],
-                        },
+            }),
+        },
+        {
+            test: /\.(png|jpg|svg|cur|gif|eot|svg|ttf|woff|woff2)$/,
+            use: ['url-loader'],
+        },
+        {
+            test: /\.jsx$/,
+            exclude: /(node_modules|modules\/web\/lib\/scss)/,
+            use: [
+                {
+                    loader: 'babel-loader',
+                    query: {
+                        presets: ['es2015', 'react'],
                     },
-                ],
-            },
+                },
+            ],
+        },
         ],
     },
     plugins: [
@@ -73,20 +73,17 @@
                 ignore: 'js/tests/**/*.*',
             },
         }),
-<<<<<<< HEAD
+        // https://github.com/fronteed/icheck/issues/322
+        new webpack.ProvidePlugin({
+            $: 'jquery',
+            jQuery: 'jquery',
+        }),
         /*
         new CircularDependencyPlugin({
             exclude: /a\.css|node_modules/,
             failOnError: true,
         }),
         */
-=======
-        // https://github.com/fronteed/icheck/issues/322
-        new webpack.ProvidePlugin({
-            $: 'jquery',
-            jQuery: 'jquery',
-        }),
->>>>>>> ba9cc6f8
     ],
     devServer: {
         publicPath: '/dist/',
@@ -192,14 +189,14 @@
     config[0].plugins.push(new webpack.DefinePlugin({
         PRODUCTION: JSON.stringify(true),
 
-        // React does some optimizations to it if NODE_ENV is set to 'production'
+      // React does some optimizations to it if NODE_ENV is set to 'production'
         'process.env': {
             NODE_ENV: JSON.stringify('production'),
         },
     }));
 
-    // Add UglifyJsPlugin only when we build for production.
-    // uglyfying slows down webpack build so we avoid in when in development
+  // Add UglifyJsPlugin only when we build for production.
+  // uglyfying slows down webpack build so we avoid in when in development
     config[0].plugins.push(new webpack.optimize.UglifyJsPlugin({
         sourceMap: true,
         mangle: {
@@ -213,16 +210,16 @@
 }
 
 if (process.env.NODE_ENV === 'test') {
-    // we run tests on nodejs. So compile for nodejs
+  // we run tests on nodejs. So compile for nodejs
     config[0].target = 'node';
     exportConfig = config[0];
 }
 
 if (process.env.NODE_ENV === 'electron-dev' || process.env.NODE_ENV === 'electron') {
-    // we run tests on nodejs. So compile for nodejs
+  // we run tests on nodejs. So compile for nodejs
     config[0].target = 'electron-renderer';
 
-    // reassign entry so it uses the entry point for the electron app
+  // reassign entry so it uses the entry point for the electron app
     config[0].entry = {
         bundle: './electron-index.js',
     };
