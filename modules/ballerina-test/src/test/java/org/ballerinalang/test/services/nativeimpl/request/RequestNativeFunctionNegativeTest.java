/*
 * Copyright (c) 2017, WSO2 Inc. (http://www.wso2.org) All Rights Reserved.
 *
 * WSO2 Inc. licenses this file to you under the Apache License,
 * Version 2.0 (the "License"); you may not use this file except
 * in compliance with the License.
 * You may obtain a copy of the License at
 *
 * http://www.apache.org/licenses/LICENSE-2.0
 *
 * Unless required by applicable law or agreed to in writing,
 * software distributed under the License is distributed on an
 * "AS IS" BASIS, WITHOUT WARRANTIES OR CONDITIONS OF ANY
 * KIND, either express or implied. See the License for the
 * specific language governing permissions and limitations
 * under the License.
 */
package org.ballerinalang.test.services.nativeimpl.request;

import org.ballerinalang.launcher.util.BAssertUtil;
import org.ballerinalang.launcher.util.BCompileUtil;
import org.ballerinalang.launcher.util.BRunUtil;
import org.ballerinalang.launcher.util.CompileResult;
import org.ballerinalang.mime.util.MimeUtil;
import org.ballerinalang.model.values.BJSON;
import org.ballerinalang.model.values.BString;
import org.ballerinalang.model.values.BStruct;
import org.ballerinalang.model.values.BValue;
import org.ballerinalang.net.http.Constants;
import org.ballerinalang.net.http.HttpUtil;
import org.ballerinalang.runtime.message.BallerinaMessageDataSource;
import org.ballerinalang.runtime.message.StringDataSource;
import org.testng.Assert;
import org.testng.annotations.BeforeClass;
import org.testng.annotations.Test;
import org.wso2.transport.http.netty.message.HTTPCarbonMessage;

import static org.ballerinalang.mime.util.Constants.APPLICATION_JSON;
import static org.ballerinalang.mime.util.Constants.CONTENT_TYPE;
import static org.ballerinalang.mime.util.Constants.IS_ENTITY_BODY_PRESENT;
import static org.ballerinalang.mime.util.Constants.IS_IN_MEMORY_INDEX;
import static org.ballerinalang.mime.util.Constants.JSON_DATA_INDEX;
import static org.ballerinalang.mime.util.Constants.MEDIA_TYPE;
import static org.ballerinalang.mime.util.Constants.MESSAGE_ENTITY;
import static org.ballerinalang.mime.util.Constants.PROTOCOL_PACKAGE_MIME;

/**
 * Test cases for ballerina.net.http.request negative native functions.
 */
public class RequestNativeFunctionNegativeTest {

    private CompileResult result, resultNegative;
    private final String requestStruct = Constants.REQUEST;
    private final String entityStruct = Constants.ENTITY;
    private final String mediaTypeStruct = MEDIA_TYPE;
    private final String protocolPackageHttp = Constants.PROTOCOL_PACKAGE_HTTP;
    private final String protocolPackageMime = PROTOCOL_PACKAGE_MIME;
    private String filePath = "test-src/statements/services/nativeimpl/request/request-native-function-negative.bal";
    private String filePathNeg = "test-src/statements/services/nativeimpl/request/request-compile-negative.bal";

    @BeforeClass
    public void setup() {
        result = BCompileUtil.compile(filePath);
        resultNegative = BCompileUtil.compile(filePathNeg);
    }

    @Test(description = "Test when the content length header is not set")
    public void testGetContentLength() {
        BStruct request = BCompileUtil.createAndGetStruct(result.getProgFile(), protocolPackageHttp, requestStruct);
        HTTPCarbonMessage cMsg = HttpUtil.createHttpCarbonMessage(true);
        HttpUtil.addCarbonMsg(request, cMsg);
        BValue[] inputArg = { request };
        BValue[] returnVals = BRunUtil.invoke(result, "testGetContentLength", inputArg);
        Assert.assertEquals(Integer.parseInt(returnVals[0].stringValue()), -1);
    }

    @Test
    public void testGetHeader() {
        BStruct request = BCompileUtil.createAndGetStruct(result.getProgFile(), protocolPackageHttp, requestStruct);
        HTTPCarbonMessage cMsg = HttpUtil.createHttpCarbonMessage(true);
        HttpUtil.addCarbonMsg(request, cMsg);
        BString key = new BString(CONTENT_TYPE);
        BValue[] inputArg = { request, key };
        BValue[] returnVals = BRunUtil.invoke(result, "testGetHeader", inputArg);
        Assert.assertNotNull(returnVals[0]);
        Assert.assertNull(((BString) returnVals[0]).value());
    }

    @Test(description = "Test method without json payload")
    public void testGetJsonPayloadWithoutPayload() {
        BStruct request = BCompileUtil.createAndGetStruct(result.getProgFile(), protocolPackageHttp, requestStruct);
        HTTPCarbonMessage cMsg = HttpUtil.createHttpCarbonMessage(true);
        HttpUtil.addCarbonMsg(request, cMsg);
<<<<<<< HEAD
        BValue[] inputArg = { request };
        BValue[] returnVals = BRunUtil.invoke(result, "testGetJsonPayload", inputArg);
        Assert.assertNull(returnVals[0]);
=======
        BValue[] inputArg = {request};
        String error = null;
        try {
            BRunUtil.invoke(result, "testGetJsonPayload", inputArg);
        } catch (Throwable e) {
            error = e.getMessage();
        }
        Assert.assertTrue(error.contains("empty JSON document"));
>>>>>>> af35be58
    }

    @Test(description = "Test method with string payload")
    public void testGetJsonPayloadWithStringPayload() {
        BStruct request = BCompileUtil.createAndGetStruct(result.getProgFile(), protocolPackageHttp, requestStruct);
        HTTPCarbonMessage cMsg = HttpUtil.createHttpCarbonMessage(true);

        String payload = "ballerina";
        BallerinaMessageDataSource dataSource = new StringDataSource(payload);
<<<<<<< HEAD
        dataSource.setOutputStream(new HttpMessageDataStreamer(cMsg).getOutputStream());
=======
        HttpUtil.addMessageDataSource(request, dataSource);
>>>>>>> af35be58

        HttpUtil.addCarbonMsg(request, cMsg);
        BValue[] inputArg = { request };
        BValue[] returnVals = BRunUtil.invoke(result, "testGetJsonPayload", inputArg);
        Assert.assertNull(returnVals[0]);
    }

    @Test
    public void testGetProperty() {
        BStruct request = BCompileUtil.createAndGetStruct(result.getProgFile(), protocolPackageHttp, requestStruct);
        HTTPCarbonMessage cMsg = HttpUtil.createHttpCarbonMessage(true);
        HttpUtil.addCarbonMsg(request, cMsg);
        BString propertyName = new BString("wso2");
        BValue[] inputArg = { request, propertyName };
        BValue[] returnVals = BRunUtil.invoke(result, "testGetProperty", inputArg);
        Assert.assertFalse(returnVals == null || returnVals.length == 0 || returnVals[0] == null,
                "Invalid Return Values.");
        Assert.assertNull(returnVals[0].stringValue());
    }

    @Test(description = "Test getEntity method on a request without a entity")
    public void testGetEntityNegative() {
        BStruct request = BCompileUtil.createAndGetStruct(result.getProgFile(), protocolPackageHttp, requestStruct);
        HTTPCarbonMessage cMsg = HttpUtil.createHttpCarbonMessage(true);
        HttpUtil.addCarbonMsg(request, cMsg);
        BValue[] inputArg = { request };
        BValue[] returnVals = BRunUtil.invoke(result, "testGetEntity", inputArg);
        Assert.assertFalse(returnVals == null || returnVals.length == 0 || returnVals[0] == null,
                "Invalid Return Values.");
        Assert.assertNotNull(returnVals[0]);
    }

    @Test(description = "Test getStringPayload method without a paylaod")
    public void testGetStringPayloadNegative() {
        BStruct request = BCompileUtil.createAndGetStruct(result.getProgFile(), protocolPackageHttp, requestStruct);
        HTTPCarbonMessage cMsg = HttpUtil.createHttpCarbonMessage(true);
        HttpUtil.addCarbonMsg(request, cMsg);
        BValue[] inputArg = { request };
        BValue[] returnVals = BRunUtil.invoke(result, "testGetStringPayload", inputArg);
        Assert.assertFalse(returnVals == null || returnVals.length == 0 || returnVals[0] == null,
                "Invalid Return Values.");
        Assert.assertNull(returnVals[0].stringValue());
    }

    @Test(description = "Test getStringPayload method with JSON payload")
    public void testGetStringPayloadMethodWithJsonPayload() {
        BStruct request = BCompileUtil.createAndGetStruct(result.getProgFile(), protocolPackageHttp, requestStruct);
        BStruct entity = BCompileUtil.createAndGetStruct(result.getProgFile(), protocolPackageMime, entityStruct);
        BStruct mediaType = BCompileUtil.createAndGetStruct(result.getProgFile(), protocolPackageMime, mediaTypeStruct);
        HTTPCarbonMessage cMsg = HttpUtil.createHttpCarbonMessage(true);

        String payload = "{\"code\":\"123\"}";
<<<<<<< HEAD
        MimeUtil.setContentType(mediaType, entity, APPLICATION_JSON);
        entity.setRefField(JSON_DATA_INDEX, new BJSON(payload));
        entity.setBooleanField(IS_IN_MEMORY_INDEX, 1);
        request.addNativeData(MESSAGE_ENTITY, entity);
        request.addNativeData(IS_ENTITY_BODY_PRESENT, true);
=======
        BallerinaMessageDataSource dataSource = new BJSON(payload);
        HttpUtil.addMessageDataSource(request, dataSource);
>>>>>>> af35be58

        HttpUtil.addCarbonMsg(request, cMsg);
        BValue[] inputArg = { request };
        BValue[] returnVals = BRunUtil.invoke(result, "testGetStringPayload", inputArg);
        Assert.assertFalse(returnVals == null || returnVals.length == 0 || returnVals[0] == null,
                "Invalid Return Values.");
        Assert.assertEquals(returnVals[0].stringValue(), "");
    }

    @Test
    public void testGetXmlPayloadNegative() {
        BStruct request = BCompileUtil.createAndGetStruct(result.getProgFile(), protocolPackageHttp, requestStruct);
        HTTPCarbonMessage cMsg = HttpUtil.createHttpCarbonMessage(true);
        HttpUtil.addCarbonMsg(request, cMsg);
        BValue[] inputArg = { request };
        BValue[] returnVals = BRunUtil.invoke(result, "testGetXmlPayload", inputArg);
        Assert.assertNull(returnVals[0]);
    }

    @Test
    public void testRemoveHeaderNegative() {
        BStruct request = BCompileUtil.createAndGetStruct(result.getProgFile(), protocolPackageHttp, requestStruct);
        HTTPCarbonMessage cMsg = HttpUtil.createHttpCarbonMessage(true);
        String expect = "Expect";
        cMsg.setHeader(expect, "100-continue");
        HttpUtil.addCarbonMsg(request, cMsg);
        BString key = new BString("Range");
        BValue[] inputArg = { request, key };
        BValue[] returnVals = BRunUtil.invoke(result, "testRemoveHeader", inputArg);
        Assert.assertFalse(returnVals == null || returnVals.length == 0 || returnVals[0] == null,
                "Invalid Return Values.");
        Assert.assertTrue(returnVals[0] instanceof BStruct);
        HTTPCarbonMessage response = HttpUtil.getCarbonMsg((BStruct) returnVals[0], null);
        Assert.assertNotNull(response.getHeader(expect));
    }

    @Test
    public void testRemoveAllHeadersNegative() {
        BStruct request = BCompileUtil.createAndGetStruct(result.getProgFile(), protocolPackageHttp, requestStruct);
        HTTPCarbonMessage cMsg = HttpUtil.createHttpCarbonMessage(true);
        HttpUtil.addCarbonMsg(request, cMsg);
        BValue[] inputArg = { request };
        BValue[] returnVals = BRunUtil.invoke(result, "testRemoveAllHeaders", inputArg);
        Assert.assertFalse(returnVals == null || returnVals.length == 0 || returnVals[0] == null,
                "Invalid Return Values.");
        Assert.assertTrue(returnVals[0] instanceof BStruct);
        HTTPCarbonMessage response = HttpUtil.getCarbonMsg((BStruct) returnVals[0], null);
        Assert.assertNull(response.getHeader("Expect"));
    }

    @Test
    public void testGetMethodNegative() {
        BStruct request = BCompileUtil.createAndGetStruct(result.getProgFile(), protocolPackageHttp, requestStruct);
        HTTPCarbonMessage cMsg = HttpUtil.createHttpCarbonMessage(true);
        HttpUtil.addCarbonMsg(request, cMsg);
        BValue[] inputArg = { request };
        BValue[] returnVals = BRunUtil.invoke(result, "testGetMethod", inputArg);
        Assert.assertFalse(returnVals == null || returnVals.length == 0 || returnVals[0] == null,
                "Invalid Return Values.");
        Assert.assertEquals(returnVals[0].stringValue(), "");
    }

    @Test
    public void testGetRequestURLNegative() {
        BStruct request = BCompileUtil.createAndGetStruct(result.getProgFile(), protocolPackageHttp, requestStruct);
        HTTPCarbonMessage cMsg = HttpUtil.createHttpCarbonMessage(true);
        HttpUtil.addCarbonMsg(request, cMsg);

        BValue[] inputArg = { request };
        BValue[] returnVals = BRunUtil.invoke(result, "testGetRequestURL", inputArg);
        Assert.assertFalse(returnVals == null || returnVals.length == 0 || returnVals[0] == null,
                "Invalid Return Values.");
        Assert.assertEquals(returnVals[0].stringValue(), "no url");
    }

    @Test
    public void testGetBinaryPayloadMethod() {
        //TODO Test this with multipart support, not needed for now
    }

    @Test
    public void testCompilationErrorTestCases() {
        Assert.assertEquals(resultNegative.getErrorCount(), 1);
        //testRequestSetStatusCode
        BAssertUtil.validateError(resultNegative, 0,
                "undefined function 'setStatusCode' in struct 'ballerina.net.http:Request'", 4, 5);
    }
}<|MERGE_RESOLUTION|>--- conflicted
+++ resolved
@@ -91,35 +91,17 @@
         BStruct request = BCompileUtil.createAndGetStruct(result.getProgFile(), protocolPackageHttp, requestStruct);
         HTTPCarbonMessage cMsg = HttpUtil.createHttpCarbonMessage(true);
         HttpUtil.addCarbonMsg(request, cMsg);
-<<<<<<< HEAD
         BValue[] inputArg = { request };
         BValue[] returnVals = BRunUtil.invoke(result, "testGetJsonPayload", inputArg);
         Assert.assertNull(returnVals[0]);
-=======
-        BValue[] inputArg = {request};
-        String error = null;
-        try {
-            BRunUtil.invoke(result, "testGetJsonPayload", inputArg);
-        } catch (Throwable e) {
-            error = e.getMessage();
-        }
-        Assert.assertTrue(error.contains("empty JSON document"));
->>>>>>> af35be58
     }
 
     @Test(description = "Test method with string payload")
     public void testGetJsonPayloadWithStringPayload() {
         BStruct request = BCompileUtil.createAndGetStruct(result.getProgFile(), protocolPackageHttp, requestStruct);
         HTTPCarbonMessage cMsg = HttpUtil.createHttpCarbonMessage(true);
-
         String payload = "ballerina";
         BallerinaMessageDataSource dataSource = new StringDataSource(payload);
-<<<<<<< HEAD
-        dataSource.setOutputStream(new HttpMessageDataStreamer(cMsg).getOutputStream());
-=======
-        HttpUtil.addMessageDataSource(request, dataSource);
->>>>>>> af35be58
-
         HttpUtil.addCarbonMsg(request, cMsg);
         BValue[] inputArg = { request };
         BValue[] returnVals = BRunUtil.invoke(result, "testGetJsonPayload", inputArg);
@@ -171,16 +153,11 @@
         HTTPCarbonMessage cMsg = HttpUtil.createHttpCarbonMessage(true);
 
         String payload = "{\"code\":\"123\"}";
-<<<<<<< HEAD
         MimeUtil.setContentType(mediaType, entity, APPLICATION_JSON);
         entity.setRefField(JSON_DATA_INDEX, new BJSON(payload));
         entity.setBooleanField(IS_IN_MEMORY_INDEX, 1);
         request.addNativeData(MESSAGE_ENTITY, entity);
         request.addNativeData(IS_ENTITY_BODY_PRESENT, true);
-=======
-        BallerinaMessageDataSource dataSource = new BJSON(payload);
-        HttpUtil.addMessageDataSource(request, dataSource);
->>>>>>> af35be58
 
         HttpUtil.addCarbonMsg(request, cMsg);
         BValue[] inputArg = { request };
