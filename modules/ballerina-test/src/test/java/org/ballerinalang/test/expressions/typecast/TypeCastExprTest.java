/*
 * Copyright (c) 2017, WSO2 Inc. (http://wso2.com) All Rights Reserved.
 * <p>
 * WSO2 Inc. licenses this file to you under the Apache License,
 * Version 2.0 (the "License"); you may not use this file except
 * in compliance with the License.
 * You may obtain a copy of the License at
 * <p>
 * http://www.apache.org/licenses/LICENSE-2.0
 * <p>
 * Unless required by applicable law or agreed to in writing,
 * software distributed under the License is distributed on an
 * "AS IS" BASIS, WITHOUT WARRANTIES OR CONDITIONS OF ANY
 * KIND, either express or implied.  See the License for the
 * specific language governing permissions and limitations
 * under the License.
 */
package org.ballerinalang.test.expressions.typecast;


import org.ballerinalang.model.values.BBoolean;
import org.ballerinalang.model.values.BFloat;
import org.ballerinalang.model.values.BFloatArray;
import org.ballerinalang.model.values.BIntArray;
import org.ballerinalang.model.values.BInteger;
import org.ballerinalang.model.values.BJSON;
import org.ballerinalang.model.values.BMap;
import org.ballerinalang.model.values.BString;
import org.ballerinalang.model.values.BStruct;
import org.ballerinalang.model.values.BValue;
import org.ballerinalang.test.utils.BTestUtils;
import org.ballerinalang.test.utils.CompileResult;
import org.ballerinalang.util.exceptions.BLangRuntimeException;
import org.testng.Assert;
import org.testng.annotations.BeforeClass;
import org.testng.annotations.Test;

/**
 * Test Cases for type casting.
 */
public class TypeCastExprTest {
    private static final double DELTA = 0.01;
    private CompileResult result;


    @BeforeClass
    public void setup() {
        result = BTestUtils.compile("test-src/expressions/typecast/type-casting.bal");
    }

//    @Test
//    public void testXMLToJSON() {
//        BValue[] args = {new BXML("<name>chanaka</name>")};
//        BValue[] returns = Functions.invoke(bLangProgram, "xmltojson", args);
//        Assert.assertTrue(returns[0] instanceof BJSON);
//        final String expected = "{\"name\":\"chanaka\"}";
//        Assert.assertEquals(returns[0].stringValue(), expected);
//    }
//
//    @Test
//    public void testJSONToXML() {
//        BValue[] args = {new BJSON("{\"name\":\"chanaka\"}")};
//        BValue[] returns = BTestUtils.invoke(result, "jsontoxml", args);
//        Assert.assertTrue(returns[0] instanceof BXML);
//        final String expected = "<name>chanaka</name>";
//        Assert.assertEquals(returns[0].stringValue(), expected);
//    }

    @Test
    public void testFloatToInt() {
        BValue[] args = {new BFloat(222222.44444f)};
        BValue[] returns = BTestUtils.invoke(result, "floattoint", args);
        Assert.assertTrue(returns[0] instanceof BInteger);
        final String expected = "222222";
        Assert.assertEquals(returns[0].stringValue(), expected);
    }

    @Test
    public void testIntToFloat() {
        BValue[] args = {new BInteger(55555555)};
        BValue[] returns = BTestUtils.invoke(result, "inttofloat", args);
        Assert.assertTrue(returns[0] instanceof BFloat);
        double expected = 5.5555555E7;
        Assert.assertEquals(((BFloat) returns[0]).floatValue(), expected, DELTA);
    }

    @Test
    public void testStringToInt() {
        BValue[] args = {new BString("100")};
        BValue[] returns = BTestUtils.invoke(result, "stringtoint", args);
        Assert.assertTrue(returns[0] instanceof BInteger);
        final String expected = "100";
        Assert.assertEquals(returns[0].stringValue(), expected);
    }

    @Test
    public void testStringToFloat() {
        BValue[] args = {new BString("2222.333f")};
        BValue[] returns = BTestUtils.invoke(result, "stringtofloat", args);
        Assert.assertTrue(returns[0] instanceof BFloat);
        double expected = 2222.333;
        Assert.assertEquals(((BFloat) returns[0]).floatValue(), expected, DELTA);
    }

    @Test
    public void testStringToJSON() {
        BValue[] args = {new BString("{\"name\":\"chanaka\"}")};
        BValue[] returns = BTestUtils.invoke(result, "testStringToJson", args);
        Assert.assertTrue(returns[0] instanceof BJSON);
        final String expected = "{\"name\":\"chanaka\"}";
        Assert.assertEquals(returns[0].stringValue(), expected);
    }

    /*@Test
    public void testStringToXML() {
        BValue[] args = {new BString("<name>chanaka</name>")};
        BValue[] returns = BTestUtils.invoke(result, "stringtoxml", args);
        Assert.assertTrue(returns[0] instanceof BXML);
        final String expected = "<name>chanaka</name>";
        Assert.assertEquals(returns[0].stringValue(), expected);
    }*/

    @Test
    public void testIntToString() {
        BValue[] args = {new BInteger(111)};
        BValue[] returns = BTestUtils.invoke(result, "inttostring", args);
        Assert.assertTrue(returns[0] instanceof BString);
        final String expected = "111";
        Assert.assertEquals(returns[0].stringValue(), expected);
    }

    @Test
    public void testFloatToString() {
        BValue[] args = {new BFloat(111.333f)};
        BValue[] returns = BTestUtils.invoke(result, "floattostring", args);
        Assert.assertTrue(returns[0] instanceof BString);
        final String expected = "111.333";
        Assert.assertEquals(returns[0].stringValue().substring(0, 7), expected);
    }

    @Test
    public void testBooleanToString() {
        BValue[] args = {new BBoolean(true)};
        BValue[] returns = BTestUtils.invoke(result, "booleantostring", args);
        Assert.assertTrue(returns[0] instanceof BString);
        final String expected = "true";
        Assert.assertEquals(returns[0].stringValue(), expected);
    }


    @Test
    public void testBooleanAppendToString() {
        BValue[] args = {new BBoolean(true)};
        BValue[] returns = BTestUtils.invoke(result, "booleanappendtostring", args);
        Assert.assertTrue(returns[0] instanceof BString);
        final String expected = "true-append-true";
        Assert.assertEquals(returns[0].stringValue(), expected);
    }


    //    @Test
//    public void testXMLToString() {
//        BValue[] args = {new BXML("<name>chanaka</name>")};
//        BValue[] returns = Functions.invoke(bLangProgram, "xmltostring", args);
//        Assert.assertTrue(returns[0] instanceof BString);
//        final String expected = "<name>chanaka</name>";
//        Assert.assertEquals(returns[0].stringValue(), expected);
//    }
//

    @Test
    public void testJSONToString() {
        BValue[] returns = BTestUtils.invoke(result, "testJsonToStringCast", new BValue[]{});
        Assert.assertTrue(returns[0] instanceof BString);
        Assert.assertEquals(returns[0].stringValue(), "hello");
    }

    @Test
    public void testJSONObjectToStringCast() {
        BValue[] returns = BTestUtils.invoke(result, "testJSONObjectToStringCast", new BValue[]{});
        Assert.assertTrue(returns[0] instanceof BString);
        Assert.assertEquals(returns[0].stringValue(), "");

        Assert.assertTrue(returns[1] instanceof BStruct);
        Assert.assertEquals(((BStruct) returns[1]).getStringField(0),
                            "'json-object' cannot be converted to 'string'");
    }

    @Test
    public void testJsonToInt() {
        BValue[] returns = BTestUtils.invoke(result, "testJsonToInt", new BValue[]{});
        Assert.assertTrue(returns[0] instanceof BInteger);
        Assert.assertEquals(((BInteger) returns[0]).intValue(), 5);
    }

    @Test
    public void testJsonToFloat() {
        BValue[] returns = BTestUtils.invoke(result, "testJsonToFloat", new BValue[]{});
        Assert.assertTrue(returns[0] instanceof BFloat);
        Assert.assertEquals(((BFloat) returns[0]).floatValue(), 7.65);
    }

    @Test
    public void testJsonToBoolean() {
        BValue[] returns = BTestUtils.invoke(result, "testJsonToBoolean", new BValue[]{});
        Assert.assertTrue(returns[0] instanceof BBoolean);
        Assert.assertEquals(((BBoolean) returns[0]).booleanValue(), true);
    }

    @Test
    public void testIntArrayToLongArray() {
        BValue[] returns = BTestUtils.invoke(result, "intarrtofloatarr", new BValue[]{});
        Assert.assertTrue(returns[0] instanceof BFloatArray);
        BFloatArray result = (BFloatArray) returns[0];
        Assert.assertEquals(result.get(0), 999.0, DELTA);
        Assert.assertEquals(result.get(1), 95.0, DELTA);
        Assert.assertEquals(result.get(2), 889.0, DELTA);
    }


    /*@Test
    public void testSimpleJsonToMap() {
        BValue[] returns = BTestUtils.invoke(result, "testSimpleJsonToMap", new BValue[]{});
        Assert.assertTrue(returns[0] instanceof BMap<?, ?>);
        BMap map = (BMap) returns[0];

        BValue value1 = map.get(new BString("fname"));
        Assert.assertTrue(value1 instanceof BString);
        Assert.assertEquals(value1.stringValue(), "Supun");

        BValue value2 = map.get(new BString("lname"));
        Assert.assertTrue(value2 instanceof BString);
        Assert.assertEquals(value2.stringValue(), "Setunga");
    }*/

    /*@Test
    public void testComplexJsonToMap() {
        BValue[] returns = BTestUtils.invoke(result, "testComplexJsonToMap");
        Assert.assertTrue(returns[0] instanceof BMap<?, ?>);
        BMap map = (BMap) returns[0];

        BValue value1 = map.get(new BString("name"));
        Assert.assertTrue(value1 instanceof BString);
        Assert.assertEquals(value1.stringValue(), "Supun");

        BValue value2 = map.get(new BString("age"));
        Assert.assertTrue(value2 instanceof BInteger);
        Assert.assertEquals(((BInteger) value2).intValue(), 25);

        BValue value3 = map.get(new BString("gpa"));
        Assert.assertTrue(value3 instanceof BFloat);
        Assert.assertEquals(((BFloat) value3).floatValue(), 2.81);

        BValue value4 = map.get(new BString("status"));
        Assert.assertTrue(value4 instanceof BBoolean);
        Assert.assertEquals(((BBoolean) value4).booleanValue(), true);

        BValue value5 = map.get(new BString("info"));
        Assert.assertEquals(value5, null);

        BValue value6 = map.get(new BString("address"));
        Assert.assertTrue(value6 instanceof BJSON);
        Assert.assertEquals(value6.stringValue(), "{\"city\":\"Colombo\",\"country\":\"SriLanka\"}");

        BValue value7 = map.get(new BString("marks"));
        Assert.assertTrue(value7 instanceof BJSON);
        Assert.assertEquals(value7.stringValue(), "[1,5,7]");
    }*/

    /*@Test
    public void testSimpleMapToJson() {
        BValue[] returns = BTestUtils.invoke(result, "testSimpleMapToJson");
        Assert.assertTrue(returns[0] instanceof BJSON);
        JsonNode jsonNode = ((BJSON) returns[0]).value();
        Assert.assertEquals(jsonNode.get("fname").textValue(), "Supun");
        Assert.assertEquals(jsonNode.get("lname").textValue(), "Setunga");
    }*/

    /*@Test
    public void testComplexMapToJson() {
        BValue[] returns = BTestUtils.invoke(result, "testComplexMapToJson");
        Assert.assertTrue(returns[0] instanceof BJSON);
        JsonNode jsonNode = ((BJSON) returns[0]).value();
        Assert.assertEquals(jsonNode.get("name").textValue(), "Supun");
        Assert.assertEquals(jsonNode.get("age").intValue(), 25);
        Assert.assertEquals(jsonNode.get("status").booleanValue(), true);
        Assert.assertTrue(jsonNode.get("info").isNull());
        Assert.assertEquals(jsonNode.get("intArray").toString(), "[7,8,9]");

        JsonNode addressNode = jsonNode.get("address");
        Assert.assertEquals(addressNode.get("country").textValue(), "USA");
        Assert.assertEquals(addressNode.get("city").textValue(), "CA");
    }*/

    @Test
    public void testStructToStruct() {
        BValue[] returns = BTestUtils.invoke(result, "testStructToStruct", new BValue[]{});
        Assert.assertTrue(returns[0] instanceof BStruct);
        BStruct student = (BStruct) returns[0];

        Assert.assertEquals(student.getStringField(0), "Supun");

        Assert.assertEquals(student.getIntField(0), 25);

        BValue address = student.getRefField(0);
        Assert.assertTrue(address instanceof BMap<?, ?>);
        BMap<String, ?> addressMap = (BMap<String, ?>) address;
        Assert.assertEquals(addressMap.get("city").stringValue(), "Kandy");
        Assert.assertEquals(addressMap.get("country").stringValue(), "SriLanka");

        BIntArray marksArray = (BIntArray) student.getRefField(1);
        Assert.assertTrue(marksArray instanceof BIntArray);
        Assert.assertEquals(marksArray.size(), 2);
        Assert.assertEquals(marksArray.get(0), 24);
        Assert.assertEquals(marksArray.get(1), 81);
    }

    @Test
    public void testIncompatibleStructToStructCast() {
        CompileResult res = BTestUtils.compile("test-src/expressions/typecast/incompatible-struct-cast-negative.bal");
        Assert.assertEquals(res.getErrorCount(), 1);
        BTestUtils.validateError(res, 0, "incompatible types: expected 'Person', found 'Student'", 24, 16);
    }

    @Test(description = "Test casting a JSON integer to a string")
    public void testJsonIntToString() {
        BValue[] returns = BTestUtils.invoke(result, "testJsonIntToString", new BValue[]{});
        Assert.assertTrue(returns[0] instanceof BString);
        Assert.assertEquals(returns[0].stringValue(), "5");
    }

    @Test(description = "Test casting an incomatible JSON to integer",
            expectedExceptions = {BLangRuntimeException.class},
            expectedExceptionsMessageRegExp = "error: TypeConversionError, message: " +
                    "'string' cannot be converted to 'int'.*")
    public void testIncompatibleJsonToInt() {
        BTestUtils.invoke(result, "testIncompatibleJsonToInt", new BValue[]{});
    }

    @Test(description = "Test casting an incomatible JSON to float",
            expectedExceptions = {BLangRuntimeException.class},
            expectedExceptionsMessageRegExp = "error: TypeConversionError, message: " +
                    "'string' cannot be converted to 'float'.*")
    public void testIncompatibleJsonToFloat() {
        BTestUtils.invoke(result, "testIncompatibleJsonToFloat", new BValue[]{});
    }

    @Test(description = "Test casting an incomatible JSON to boolean",
            expectedExceptions = {BLangRuntimeException.class},
            expectedExceptionsMessageRegExp = "error: TypeConversionError, message: " +
                    "'string' cannot be converted to 'boolean'.*")
    public void testIncompatibleJsonToBoolean() {
        BTestUtils.invoke(result, "testIncompatibleJsonToBoolean", new BValue[]{});
    }

    @Test(description = "Test casting a boolean in JSON to int",
            expectedExceptions = {BLangRuntimeException.class},
            expectedExceptionsMessageRegExp = "error: TypeConversionError, message: 'boolean' " +
                    "cannot be converted to 'int'.*")
    public void testBooleanInJsonToInt() {
        BTestUtils.invoke(result, "testBooleanInJsonToInt", new BValue[]{});
    }

    @Test(description = "Test casting an integer in JSON to float",
            expectedExceptions = {BLangRuntimeException.class},
            expectedExceptionsMessageRegExp = "error: TypeConversionError, message: 'int' " +
                    "cannot be converted to 'float'.*")
    public void testIntInJsonToFloat() {
        BTestUtils.invoke(result, "testIntInJsonToFloat", new BValue[]{});
    }

    @Test(description = "Test casting a null JSON to string",
            expectedExceptions = {BLangRuntimeException.class},
            expectedExceptionsMessageRegExp = "error: NullReferenceException.*")
    public void testNullJsonToString() {
        BTestUtils.invoke(result, "testNullJsonToString" , new BValue[]{});
    }

    @Test(description = "Test casting a null JSON to int",
            expectedExceptions = {BLangRuntimeException.class},
            expectedExceptionsMessageRegExp = "error: NullReferenceException.*")
    public void testNullJsonToInt() {
        BTestUtils.invoke(result, "testNullJsonToInt", new BValue[]{});
    }

    @Test(description = "Test casting a null JSON to float",
            expectedExceptions = {BLangRuntimeException.class},
            expectedExceptionsMessageRegExp = "error: NullReferenceException.*")
    public void testNullJsonToFloat() {
        BTestUtils.invoke(result, "testNullJsonToFloat", new BValue[]{});
    }

    @Test(description = "Test casting a null JSON to boolean",
            expectedExceptions = {BLangRuntimeException.class},
            expectedExceptionsMessageRegExp = "error: NullReferenceException.*")
    public void testNullJsonToBoolean() {
        BTestUtils.invoke(result, "testNullJsonToBoolean", new BValue[]{});
    }

    @Test(description = "Test casting a null Struct to Struct")
    public void testNullStructToStruct() {
        BValue[] returns = BTestUtils.invoke(result, "testNullStructToStruct", new BValue[]{});
        Assert.assertEquals(returns[0], null);
    }

    @Test(description = "Test casting an int as any type to json",
            expectedExceptions = {BLangRuntimeException.class},
            expectedExceptionsMessageRegExp = "error: TypeCastError, message: 'int' cannot be cast to 'json'.*")
    public void testAnyIntToJson() {
        BTestUtils.invoke(result, "testAnyIntToJson", new BValue[]{});
    }

    @Test(description = "Test casting a string as any type to json",
            expectedExceptions = {BLangRuntimeException.class},
            expectedExceptionsMessageRegExp = "error: TypeCastError, message: 'string' cannot be cast to 'json'.*")
    public void testAnyStringToJson() {
        BTestUtils.invoke(result, "testAnyStringToJson", new BValue[]{});
    }

    @Test(description = "Test casting a boolean as any type to json",
            expectedExceptions = {BLangRuntimeException.class},
            expectedExceptionsMessageRegExp = "error: TypeCastError, message: 'boolean' cannot be cast to 'json'.*")
    public void testAnyBooleanToJson() {
        BTestUtils.invoke(result, "testAnyBooleanToJson", new BValue[]{});
    }

    @Test(description = "Test casting a float as any type to json",
            expectedExceptions = {BLangRuntimeException.class},
            expectedExceptionsMessageRegExp = "error: TypeCastError, message: 'float' cannot be cast to 'json'.*")
    public void testAnyFloatToJson() {
        BTestUtils.invoke(result, "testAnyFloatToJson", new BValue[]{});
    }

    @Test(description = "Test casting a map as any type to json",
            expectedExceptions = {BLangRuntimeException.class},
            expectedExceptionsMessageRegExp = "error: TypeCastError, message: 'map' cannot be cast to 'json'.*")
    public void testAnyMapToJson() {
        BTestUtils.invoke(result, "testAnyMapToJson", new BValue[]{});
    }

    @Test(description = "Test casting a struct as any type to json",
            expectedExceptions = {BLangRuntimeException.class},
            expectedExceptionsMessageRegExp = "error: TypeCastError, message: 'Address' cannot be cast to 'json'.*")
    public void testAnyStructToJson() {
        BTestUtils.invoke(result, "testAnyStructToJson", new BValue[]{});
    }

    @Test(description = "Test casting a json as any type to json")
    public void testAnyJsonToJson() {
        BValue[] returns = BTestUtils.invoke(result, "testAnyJsonToJson" , new BValue[]{});
        Assert.assertTrue(returns[0] instanceof BJSON);
        Assert.assertEquals(((BJSON) returns[0]).value().toString(), "{\"home\":\"SriLanka\"}");
    }

    @Test(description = "Test casting a null as any type to json")
    public void testAnyNullToJson() {
        BValue[] returns = BTestUtils.invoke(result, "testAnyNullToJson", new BValue[]{});
        Assert.assertEquals(returns[0], null);
    }

    @Test(description = "Test casting an array as any type to json",
            expectedExceptions = {BLangRuntimeException.class},
            expectedExceptionsMessageRegExp = "error: TypeCastError, message: 'any' cannot be cast to 'json'.*")
    public void testAnyArrayToJson() {
        BTestUtils.invoke(result, "testAnyArrayToJson", new BValue[]{});
    }

    @Test(description = "Test casting a struct to map")
    public void testStructToMap() {
<<<<<<< HEAD
        CompileResult res = BTestUtils.compile("test-src/expressions/typecast/struct-to-map-negative.bal");
        BTestUtils.validateError(res, 0, "incompatible types:" +
                " 'Person' cannot be cast to 'map', use conversion expression", 22, 13);
=======
        CompileResult result = BTestUtils.compile("test-src/expressions/typecast/struct-to-map-negative.bal");
        Assert.assertEquals(result.getErrorCount(), 1);
        result.getDiagnostics()[0].getMessage().equals("incompatible types: 'Person' cannot be cast to 'map'");
>>>>>>> d17f30e5
    }

    @Test(description = "Test casting a map to struct")
    public void testMapToStruct() {
<<<<<<< HEAD
        CompileResult res = BTestUtils.compile("test-src/expressions/typecast/map-to-struct-negative.bal");
        BTestUtils.validateError(res, 0, "incompatible types: 'map' cannot be" +
                " cast to 'Person', use conversion expression", 36, 16);
=======
        CompileResult result = BTestUtils.compile("test-src/expressions/typecast/map-to-struct-negative.bal");
        Assert.assertEquals(result.getErrorCount(), 1);
        result.getDiagnostics()[0].getMessage().equals("incompatible types: 'map' cannot be cast to 'Person'");
>>>>>>> d17f30e5
    }

    @Test
    public void testJsonToMap() {
        CompileResult res = BTestUtils.compile("test-src/expressions/typecast/json-to-map-negative.bal");
        Assert.assertEquals(res.getErrorCount(), 1);
        BTestUtils.validateError(res, 0, "incompatible types: 'json' cannot be cast to 'map'", 9, 13);
    }

    @Test(description = "Test casting a json to struct")
    public void testJsonToStruct() {
<<<<<<< HEAD
        CompileResult res = BTestUtils.compile("test-src/expressions/typecast/json-to-struct-negative.bal");
        BTestUtils.validateError(res, 0, "incompatible types: 'json' cannot be cast to 'Person'," +
                " use conversion expression", 34, 16);
=======
        CompileResult result = BTestUtils.compile("test-src/expressions/typecast/json-to-struct--negative.bal");
        Assert.assertEquals(result.getErrorCount(), 1);
        result.getDiagnostics()[0].getMessage().equals("incompatible types: 'json' cannot be cast to 'struct'");
>>>>>>> d17f30e5
    }

    @Test
    public void testMapToJsonCastingError() {
        CompileResult res = BTestUtils.compile("test-src/expressions/typecast/map-to-json-negative.bal");
        Assert.assertEquals(res.getErrorCount(), 1);
        BTestUtils.validateError(res, 0, "incompatible types: 'map' cannot be cast to 'json'", 7, 15);
    }

    @Test(description = "Test casting struct stored as any to struct")
    public void testStructAsAnyToStruct() {
        BValue[] returns = BTestUtils.invoke(result, "testStructAsAnyToStruct", new BValue[]{});
        Assert.assertTrue(returns[0] instanceof BStruct);
        Assert.assertTrue(returns[0] instanceof BStruct);
        BStruct student = (BStruct) returns[0];

        String name = student.getStringField(0);
        Assert.assertEquals(name, "Supun");

        int age = (int) student.getIntField(0);
        Assert.assertEquals(age, 25);

        BValue address = student.getRefField(0);
        Assert.assertTrue(address instanceof BMap<?, ?>);
        BMap<String, ?> addressMap = (BMap<String, ?>) address;
        Assert.assertEquals(addressMap.get("city").stringValue(), "Kandy");
        Assert.assertEquals(addressMap.get("country").stringValue(), "SriLanka");

        BIntArray marks = (BIntArray) student.getRefField(1);
        Assert.assertTrue(marks instanceof BIntArray);
        Assert.assertEquals(marks.size(), 2);
        Assert.assertEquals(marks.get(0), 24);
        Assert.assertEquals(marks.get(1), 81);

        double score = student.getFloatField(0);
        Assert.assertEquals(score, 0.0);
    }

    @Test(description = "Test casting any to struct",
            expectedExceptions = {BLangRuntimeException.class},
            expectedExceptionsMessageRegExp = ".*'map' cannot be cast to 'Person'.*")
    public void testAnyToStruct() {
        BTestUtils.invoke(result, "testAnyToStruct" , new BValue[]{});
    }

    @Test(description = "Test casting a null stored as any to struct")
    public void testAnyNullToStruct() {
        BValue[] returns = BTestUtils.invoke(result, "testAnyNullToStruct", new BValue[]{});
        Assert.assertNull(returns[0]);
    }

    @Test(description = "Test casting a null stored as any to map")
    public void testAnyNullToMap() {
        BValue[] returns = BTestUtils.invoke(result, "testAnyNullToMap", new BValue[]{});
        Assert.assertNull(returns[0]);
    }

    @Test(description = "Test casting a null stored as any to xml")
    public void testAnyNullToXml() {
        BValue[] returns = BTestUtils.invoke(result, "testAnyNullToXml", new BValue[]{});
        Assert.assertNull(returns[0]);
    }

    @Test(description = "Test explicit casting struct to any")
    public void testStructToAnyExplicit() {
        BValue[] returns = BTestUtils.invoke(result, "testStructToAnyExplicit", new BValue[]{});
        Assert.assertTrue(returns[0] instanceof BStruct);
        BStruct student = (BStruct) returns[0];

        Assert.assertEquals(student.getStringField(0), "Supun");

        Assert.assertEquals(student.getIntField(0), 25);

        BValue address = student.getRefField(0);
        Assert.assertTrue(address instanceof BMap<?, ?>);
        BMap<String, BString> addressMap = (BMap<String, BString>) address;
        Assert.assertEquals(addressMap.get("city").stringValue(), "Kandy");
        Assert.assertEquals(addressMap.get("country").stringValue(), "SriLanka");

        BIntArray marksArray = (BIntArray) student.getRefField(1);
        Assert.assertTrue(marksArray instanceof BIntArray);
        Assert.assertEquals(marksArray.size(), 2);
        Assert.assertEquals(marksArray.get(0), 24);
        Assert.assertEquals(marksArray.get(1), 81);

        Assert.assertEquals(student.getFloatField(0), 0.0);
    }

    @Test(description = "Test explicit casting struct to any")
    public void testMapToAnyExplicit() {
        BValue[] returns = BTestUtils.invoke(result, "testMapToAnyExplicit", new BValue[]{});
        Assert.assertTrue(returns[0] instanceof BMap<?, ?>);
        BMap<String, BString> map = (BMap<String, BString>) returns[0];
        Assert.assertEquals(map.get("name").stringValue(), "supun");
    }

    @Test(description = "Test casting a struct to another struct in a different package")
    public void testCastToStructInDifferentPkg() {
        CompileResult res = BTestUtils.compile("test-src", "expressions/typecast/foo");
        BValue[] returns = BTestUtils.invoke(res, "testCastToStructInDifferentPkg", new BValue[]{});
    }

    @Test
    public void testCompatibleStructForceCasting() {
        BValue[] returns = BTestUtils.invoke(result, "testCompatibleStructForceCasting", new BValue[]{});
        Assert.assertTrue(returns[0] instanceof BStruct);
        BStruct structC = (BStruct) returns[0];

        Assert.assertEquals(structC.getStringField(0), "updated-x-valueof-a");

        Assert.assertEquals(structC.getIntField(0), 4);

        // check whether error is null
        Assert.assertNull(returns[1]);
    }

    @Test
    public void testInCompatibleStructForceCasting() {
        BValue[] returns = BTestUtils.invoke(result, "testInCompatibleStructForceCasting", new BValue[]{});

        // check whether struct is null
        Assert.assertNull(returns[0]);

        // check the error
        Assert.assertTrue(returns[1] instanceof BStruct);
        BStruct error = (BStruct) returns[1];
        String errorMsg = error.getStringField(0);
        Assert.assertEquals(errorMsg, "'B' cannot be cast to 'A'");

        String sourceType = error.getStringField(1);
        Assert.assertEquals(sourceType, "B");

        String targetType = error.getStringField(2);
        Assert.assertEquals(targetType, "A");
    }

    @Test(description = "Test returning a mismatching error when casting")
    public void testMistmatchErrorInMultiReturnCasting() {
        CompileResult res = BTestUtils.compile("test-src/expressions/typecast/multi-return-casting-negative.bal");
        Assert.assertEquals(res.getErrorCount(), 1);
        BTestUtils.validateError(res, 0, "incompatible types: expected 'Error', found 'TypeCastError'", 18, 14);
    }

    @Test(description = "Test casting with too many returns")
    public void testCastingWithTooManyReturns() {
        CompileResult res = BTestUtils.compile("test-src/expressions/typecast/cast-too-many-returns-negative.bal");
        Assert.assertEquals(res.getErrorCount(), 1);
        BTestUtils.validateError(res, 0, "assignment count mismatch: 3 != 2", 15, 17);
    }


    @Test
    public void testAnyToStringWithErrors() {
        BValue[] returns = BTestUtils.invoke(result, "testAnyToStringWithErrors", new BValue[]{});

        // check whether string is empty
        //TODO : Check with VM string registry maintain empty as null
        Assert.assertEquals(returns[0].stringValue(), "");

        // check the error
        Assert.assertTrue(returns[1] instanceof BStruct);
        BStruct error = (BStruct) returns[1];
        String errorMsg = error.getStringField(0);
        Assert.assertEquals(errorMsg, "'int' cannot be cast to 'string'");
    }

    @Test (description = "Test any to string casting happens without errors, error struct should be null")
    public void testAnyToStringWithoutErrors() {
        BValue[] returns = BTestUtils.invoke(result, "testAnyToStringWithoutErrors", new BValue[]{});

        Assert.assertEquals(returns.length, 2);
        Assert.assertSame(returns[0].getClass(), BString.class);
        Assert.assertEquals(returns[0].stringValue(), "value");

        // check the error
        Assert.assertNull(returns[1]);
    }

    @Test (description = "Test any to int casting happens without errors, error struct should be null")
    public void testAnyToIntWithoutErrors() {
        BValue[] returns = BTestUtils.invoke(result, "testAnyToIntWithoutErrors", new BValue[]{});

        Assert.assertEquals(returns.length, 2);
        Assert.assertSame(returns[0].getClass(), BInteger.class);
        Assert.assertEquals(((BInteger) returns[0]).intValue(), 6);

        // check the error
        Assert.assertNull(returns[1]);
    }

    @Test (description = "Test any to float casting happens without errors, error struct should be null")
    public void testAnyToFloatWithoutErrors() {
        BValue[] returns = BTestUtils.invoke(result, "testAnyToFloatWithoutErrors", new BValue[]{});

        Assert.assertEquals(returns.length, 2);
        Assert.assertSame(returns[0].getClass(), BFloat.class);
        Assert.assertEquals(((BFloat) returns[0]).floatValue(), 6.99);

        // check the error
        Assert.assertNull(returns[1]);
    }

    @Test (description = "Test any to boolean casting happens without errors, error struct should be null")
    public void testAnyToBooleanWithoutErrors() {
        BValue[] returns = BTestUtils.invoke(result, "testAnyToBooleanWithoutErrors", new BValue[]{});

        Assert.assertEquals(returns.length, 2);
        Assert.assertSame(returns[0].getClass(), BBoolean.class);
        Assert.assertEquals(((BBoolean) returns[0]).booleanValue(), true);

        // check the error
        Assert.assertNull(returns[1]);
    }

    @Test
    public void testAnyNullToStringWithErrors() {
        BValue[] returns = BTestUtils.invoke(result, "testAnyNullToStringWithErrors", new BValue[]{});

        // check whether string is empty
        //TODO : Check with VM string registry maintain empty as null
        Assert.assertEquals(returns[0].stringValue(), "");

        // check the error
        Assert.assertTrue(returns[1] instanceof BStruct);
        BStruct error = (BStruct) returns[1];
        String errorMsg = error.getStringField(0);
        Assert.assertEquals(errorMsg, "'null' cannot be cast to 'string'");
    }

    @Test
    public void testAnyToBooleanWithErrors() {
        BValue[] returns = BTestUtils.invoke(result, "testAnyToBooleanWithErrors", new BValue[]{});

        // check whether string is empty
        Assert.assertEquals(((BBoolean) returns[0]).booleanValue(), false);

        // check the error
        Assert.assertTrue(returns[1] instanceof BStruct);
        BStruct error = (BStruct) returns[1];
        String errorMsg = error.getStringField(0);
        Assert.assertEquals(errorMsg, "'int' cannot be cast to 'boolean'");
    }

    @Test
    public void testAnyNullToBooleanWithErrors() {
        BValue[] returns = BTestUtils.invoke(result, "testAnyNullToBooleanWithErrors", new BValue[]{});

        // check whether string is empty
        Assert.assertEquals(((BBoolean) returns[0]).booleanValue(), false);

        // check the error
        Assert.assertTrue(returns[1] instanceof BStruct);
        BStruct error = (BStruct) returns[1];
        String errorMsg = error.getStringField(0);
        Assert.assertEquals(errorMsg, "'null' cannot be cast to 'boolean'");
    }

    @Test
    public void testAnyToIntWithErrors() {
        BValue[] returns = BTestUtils.invoke(result, "testAnyToIntWithErrors", new BValue[]{});

        // check whether int is zero
        Assert.assertEquals(((BInteger) returns[0]).intValue(), 0);

        // check the error
        Assert.assertTrue(returns[1] instanceof BStruct);
        BStruct error = (BStruct) returns[1];
        String errorMsg = error.getStringField(0);
        Assert.assertEquals(errorMsg, "'string' cannot be cast to 'int'");
    }

    @Test
    public void testAnyNullToIntWithErrors() {
        BValue[] returns = BTestUtils.invoke(result, "testAnyNullToIntWithErrors", new BValue[]{});

        // check whether int is zero
        Assert.assertEquals(((BInteger) returns[0]).intValue(), 0);

        // check the error
        Assert.assertTrue(returns[1] instanceof BStruct);
        BStruct error = (BStruct) returns[1];
        String errorMsg = error.getStringField(0);
        Assert.assertEquals(errorMsg, "'null' cannot be cast to 'int'");
    }

    @Test
    public void testAnyToFloatWithErrors() {
        BValue[] returns = BTestUtils.invoke(result, "testAnyToFloatWithErrors", new BValue[]{});

        // check whether float is zero
        Assert.assertEquals(((BFloat) returns[0]).floatValue(), 0.0);

        // check the error
        Assert.assertTrue(returns[1] instanceof BStruct);
        BStruct error = (BStruct) returns[1];
        String errorMsg = error.getStringField(0);
        Assert.assertEquals(errorMsg, "'string' cannot be cast to 'float'");
    }

    @Test
    public void testAnyNullToFloatWithErrors() {
        BValue[] returns = BTestUtils.invoke(result, "testAnyNullToFloatWithErrors", new BValue[]{});

        // check whether float is zero
        Assert.assertEquals(((BFloat) returns[0]).floatValue(), 0.0);

        // check the error
        Assert.assertTrue(returns[1] instanceof BStruct);
        BStruct error = (BStruct) returns[1];
        String errorMsg = error.getStringField(0);
        Assert.assertEquals(errorMsg, "'null' cannot be cast to 'float'");
    }

    @Test
    public void testAnyToMapWithErrors() {
        BValue[] returns = BTestUtils.invoke(result, "testAnyToMapWithErrors", new BValue[]{});

        // check whether map is null
        Assert.assertNull(returns[0]);

        // check the error
        Assert.assertTrue(returns[1] instanceof BStruct);
        BStruct error = (BStruct) returns[1];
        String errorMsg = error.getStringField(0);
        Assert.assertEquals(errorMsg, "'string' cannot be cast to 'map'");
    }

    // TODO:
/*    @Test
    public void testErrorInForceCasting() {
        BValue[] returns = BLangFunctions.invoke(bLangProgram, "testErrorInForceCasting", new BValue[]{});

        // check whether float is zero
        Assert.assertNull(returns[0]);

        // check the error
        Assert.assertTrue(returns[1] instanceof BStruct);
        BStruct error = (BStruct) returns[1];
        BValue errorMsg = error.getValue(0);
        Assert.assertTrue(errorMsg instanceof BString);
        Assert.assertEquals(errorMsg.stringValue(), "incompatible types: expected 'A', found 'B'");
    }*/
}<|MERGE_RESOLUTION|>--- conflicted
+++ resolved
@@ -467,28 +467,16 @@
 
     @Test(description = "Test casting a struct to map")
     public void testStructToMap() {
-<<<<<<< HEAD
-        CompileResult res = BTestUtils.compile("test-src/expressions/typecast/struct-to-map-negative.bal");
-        BTestUtils.validateError(res, 0, "incompatible types:" +
-                " 'Person' cannot be cast to 'map', use conversion expression", 22, 13);
-=======
         CompileResult result = BTestUtils.compile("test-src/expressions/typecast/struct-to-map-negative.bal");
         Assert.assertEquals(result.getErrorCount(), 1);
         result.getDiagnostics()[0].getMessage().equals("incompatible types: 'Person' cannot be cast to 'map'");
->>>>>>> d17f30e5
     }
 
     @Test(description = "Test casting a map to struct")
     public void testMapToStruct() {
-<<<<<<< HEAD
-        CompileResult res = BTestUtils.compile("test-src/expressions/typecast/map-to-struct-negative.bal");
-        BTestUtils.validateError(res, 0, "incompatible types: 'map' cannot be" +
-                " cast to 'Person', use conversion expression", 36, 16);
-=======
         CompileResult result = BTestUtils.compile("test-src/expressions/typecast/map-to-struct-negative.bal");
         Assert.assertEquals(result.getErrorCount(), 1);
         result.getDiagnostics()[0].getMessage().equals("incompatible types: 'map' cannot be cast to 'Person'");
->>>>>>> d17f30e5
     }
 
     @Test
@@ -500,15 +488,9 @@
 
     @Test(description = "Test casting a json to struct")
     public void testJsonToStruct() {
-<<<<<<< HEAD
-        CompileResult res = BTestUtils.compile("test-src/expressions/typecast/json-to-struct-negative.bal");
-        BTestUtils.validateError(res, 0, "incompatible types: 'json' cannot be cast to 'Person'," +
-                " use conversion expression", 34, 16);
-=======
         CompileResult result = BTestUtils.compile("test-src/expressions/typecast/json-to-struct--negative.bal");
         Assert.assertEquals(result.getErrorCount(), 1);
         result.getDiagnostics()[0].getMessage().equals("incompatible types: 'json' cannot be cast to 'struct'");
->>>>>>> d17f30e5
     }
 
     @Test
