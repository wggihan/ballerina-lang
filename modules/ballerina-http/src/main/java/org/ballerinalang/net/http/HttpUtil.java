--- conflicted
+++ resolved
@@ -81,7 +81,6 @@
 import java.util.Set;
 import java.util.stream.Collectors;
 
-<<<<<<< HEAD
 import static org.ballerinalang.mime.util.Constants.CONTENT_TYPE;
 import static org.ballerinalang.mime.util.Constants.ENTITY_HEADERS_INDEX;
 import static org.ballerinalang.mime.util.Constants.HEADER_VALUE_STRUCT;
@@ -94,10 +93,6 @@
 import static org.ballerinalang.mime.util.Constants.SUBTYPE_INDEX;
 import static org.ballerinalang.net.http.Constants.ENTITY_INDEX;
 import static org.ballerinalang.net.http.Constants.HTTP_MESSAGE_INDEX;
-import static org.ballerinalang.net.http.Constants.MESSAGE_OUTPUT_STREAM;
-=======
-import static org.ballerinalang.net.http.Constants.MESSAGE_DATA_SOURCE;
->>>>>>> af35be58
 
 /**
  * Utility class providing utility methods.
@@ -213,7 +208,6 @@
         return AbstractNativeFunction.VOID_RETURN;
     }
 
-<<<<<<< HEAD
     /**
      * Set the given entity to request or response message.
      *
@@ -223,47 +217,13 @@
      * @return void return
      */
     public static BValue[] setEntity(Context context, AbstractNativeFunction abstractNativeFunction,
-            boolean isRequest) {
+                                     boolean isRequest) {
         BStruct httpMessageStruct = (BStruct) abstractNativeFunction.getRefArgument(context, HTTP_MESSAGE_INDEX);
-=======
-    public static BValue[] setBinaryPayload(Context context, AbstractNativeFunction nativeFunction, boolean isRequest) {
-        BStruct httpMessageStruct = (BStruct) nativeFunction.getRefArgument(context, 0);
-        HTTPCarbonMessage httpCarbonMessage = HttpUtil.getCarbonMsg(httpMessageStruct,
-                HttpUtil.createHttpCarbonMessage(isRequest));
-
-        httpCarbonMessage.waitAndReleaseAllEntities();
-
-        byte[] payload = nativeFunction.getBlobArgument(context, 0);
-        BlobDataSource blobDataSource = new BlobDataSource(payload);
-        addMessageDataSource(httpMessageStruct, blobDataSource);
-
-        httpCarbonMessage.setHeader(Constants.CONTENT_TYPE, Constants.APPLICATION_JSON);
-
-        return AbstractNativeFunction.VOID_RETURN;
-    }
-
-    public static BValue[] setJsonPayload(Context context,
-            AbstractNativeFunction abstractNativeFunction, boolean isRequest) {
-        BStruct httpMessageStruct = (BStruct) abstractNativeFunction.getRefArgument(context, 0);
-        HTTPCarbonMessage httpCarbonMessage = HttpUtil
-                .getCarbonMsg(httpMessageStruct, HttpUtil.createHttpCarbonMessage(isRequest));
-
-        httpCarbonMessage.waitAndReleaseAllEntities();
-
-        BJSON payload = (BJSON) abstractNativeFunction.getRefArgument(context, 1);
-        addMessageDataSource(httpMessageStruct, payload);
-
-        HttpUtil.setHeaderToStruct(context, httpMessageStruct, Constants.CONTENT_TYPE, Constants.APPLICATION_JSON);
-
-        return AbstractNativeFunction.VOID_RETURN;
-    }
->>>>>>> af35be58
 
         HTTPCarbonMessage httpCarbonMessage = HttpUtil
                 .getCarbonMsg(httpMessageStruct, HttpUtil.createHttpCarbonMessage(isRequest));
         httpCarbonMessage.waitAndReleaseAllEntities();
 
-<<<<<<< HEAD
         OutputStream messageOutputStream = new HttpMessageDataStreamer(httpCarbonMessage).getOutputStream();
         BStruct entity = (BStruct) abstractNativeFunction.getRefArgument(context, ENTITY_INDEX);
         String baseType = getContentType(entity);
@@ -293,7 +253,6 @@
         if (isBodyAvailable) {
             httpMessageStruct.addNativeData(IS_ENTITY_BODY_PRESENT, true);
         }
-        addMessageOutputStream(httpMessageStruct, messageOutputStream);
         return AbstractNativeFunction.VOID_RETURN;
     }
 
@@ -307,7 +266,7 @@
      * @return Entity of the request or response
      */
     public static BValue[] getEntity(Context context, AbstractNativeFunction abstractNativeFunction, boolean isRequest,
-            boolean isEntityBodyRequired) {
+                                     boolean isEntityBodyRequired) {
         BStruct httpMessageStruct = (BStruct) abstractNativeFunction.getRefArgument(context, HTTP_MESSAGE_INDEX);
         BStruct entity = (BStruct) httpMessageStruct.getNativeData(MESSAGE_ENTITY);
         boolean isEntityBodyAvailable = false;
@@ -324,119 +283,10 @@
             entity.setRefField(ENTITY_HEADERS_INDEX, new BMap<>());
             httpMessageStruct.addNativeData(MESSAGE_ENTITY, entity);
             httpMessageStruct.addNativeData(IS_ENTITY_BODY_PRESENT, false);
-=======
-        String payload = abstractNativeFunction.getStringArgument(context, 0);
-        StringDataSource stringDataSource = new StringDataSource(payload);
-        addMessageDataSource(httpMessageStruct, stringDataSource);
-
-        HttpUtil.setHeaderToStruct(context, httpMessageStruct, Constants.CONTENT_TYPE, Constants.TEXT_PLAIN);
-        if (log.isDebugEnabled()) {
-            log.debug("Setting new payload: " + payload);
-        }
-        return AbstractNativeFunction.VOID_RETURN;
-    }
-
-    public static BValue[] setXMLPayload(Context context,
-            AbstractNativeFunction abstractNativeFunction, boolean isRequest) {
-        BStruct httpMessageStruct = (BStruct) abstractNativeFunction.getRefArgument(context, 0);
-
-        HTTPCarbonMessage httpCarbonMessage = HttpUtil
-                .getCarbonMsg(httpMessageStruct, HttpUtil.createHttpCarbonMessage(isRequest));
-
-        httpCarbonMessage.waitAndReleaseAllEntities();
-
-        BXML payload = (BXML) abstractNativeFunction.getRefArgument(context, 1);
-        addMessageDataSource(httpMessageStruct, payload);
-
-        HttpUtil.setHeaderToStruct(context, httpMessageStruct, Constants.CONTENT_TYPE, Constants.APPLICATION_XML);
-
-        return AbstractNativeFunction.VOID_RETURN;
-    }
-
-    public static BValue[] getBinaryPayload(Context context,
-            AbstractNativeFunction abstractNativeFunction, boolean isRequest) {
-        BlobDataSource result;
-        try {
-            BStruct httpMessageStruct = (BStruct) abstractNativeFunction.getRefArgument(context, 0);
-            HTTPCarbonMessage httpCarbonMessage = HttpUtil
-                    .getCarbonMsg(httpMessageStruct, HttpUtil.createHttpCarbonMessage(isRequest));
-
-            if (httpMessageStruct.getNativeData(MESSAGE_DATA_SOURCE) != null) {
-                result = (BlobDataSource) httpMessageStruct.getNativeData(MESSAGE_DATA_SOURCE);
-            } else {
-                HttpMessageDataStreamer httpMessageDataStreamer = new HttpMessageDataStreamer(httpCarbonMessage);
-                result = new BlobDataSource(toByteArray(httpMessageDataStreamer.getInputStream()));
-                HttpUtil.addMessageDataSource(httpMessageStruct, result);
-            }
-            if (log.isDebugEnabled()) {
-                log.debug("String representation of the payload:" + result.getMessageAsString());
-            }
-        } catch (Throwable e) {
-            throw new BallerinaException("Error while retrieving string payload from message: " + e.getMessage());
-        }
-        return abstractNativeFunction.getBValues(new BBlob(result.getValue()));
-    }
-
-    public static BValue[] getJsonPayload(Context context,
-            AbstractNativeFunction abstractNativeFunction, boolean isRequest) {
-        BJSON result = null;
-        try {
-            // Accessing First Parameter Value.
-            BStruct httpMessageStruct = (BStruct) abstractNativeFunction.getRefArgument(context, 0);
-            HTTPCarbonMessage httpCarbonMessage = HttpUtil
-                    .getCarbonMsg(httpMessageStruct, HttpUtil.createHttpCarbonMessage(isRequest));
-
-            MessageDataSource payload = HttpUtil.getMessageDataSource(httpMessageStruct);
-            if (payload != null) {
-                if (payload instanceof BJSON) {
-                    result = (BJSON) payload;
-                } else {
-                    // else, build the JSON from the string representation of the payload.
-                    result = new BJSON(payload.getMessageAsString());
-                }
-            } else {
-                HttpMessageDataStreamer httpMessageDataStreamer = new HttpMessageDataStreamer(httpCarbonMessage);
-                result = new BJSON(httpMessageDataStreamer.getInputStream());
-                addMessageDataSource(httpMessageStruct, result);
-            }
-        } catch (Throwable e) {
-            throw new BallerinaException("Error while retrieving json payload from message: " + e.getMessage());
-        }
-        // Setting output value.
-        return abstractNativeFunction.getBValues(result);
-    }
-
-    public static BValue[] getStringPayload(Context context,
-            AbstractNativeFunction abstractNativeFunction, boolean isRequest) {
-        BString result;
-        try {
-            BStruct httpMessageStruct = (BStruct) abstractNativeFunction.getRefArgument(context, 0);
-            MessageDataSource messageDataSource = HttpUtil.getMessageDataSource(httpMessageStruct);
-            if (messageDataSource != null) {
-                result = new BString(messageDataSource.getMessageAsString());
-            } else {
-                HTTPCarbonMessage httpCarbonMessage = HttpUtil
-                        .getCarbonMsg(httpMessageStruct, HttpUtil.createHttpCarbonMessage(isRequest));
-                if (httpCarbonMessage.isEmpty() && httpCarbonMessage.isEndOfMsgAdded()) {
-                    return abstractNativeFunction.getBValues(new BString(""));
-                }
-                HttpMessageDataStreamer httpMessageDataStreamer = new HttpMessageDataStreamer(httpCarbonMessage);
-                String payload = StringUtils.getStringFromInputStream(httpMessageDataStreamer.getInputStream());
-                result = new BString(payload);
-
-                addMessageDataSource(httpMessageStruct, new StringDataSource(payload));
-            }
-            if (log.isDebugEnabled()) {
-                log.debug("Payload in String:" + result.stringValue());
-            }
-        } catch (Throwable e) {
-            throw new BallerinaException("Error while retrieving string payload from message: " + e.getMessage());
->>>>>>> af35be58
         }
         return abstractNativeFunction.getBValues(entity);
     }
 
-<<<<<<< HEAD
     /**
      * Populate the entity with the entity body.
      *
@@ -446,7 +296,7 @@
      * @param isRequest         boolean representing whether the message is a request or a response
      */
     private static void populateEntityBody(Context context, BStruct httpMessageStruct, BStruct entity,
-            boolean isRequest) {
+                                           boolean isRequest) {
         HTTPCarbonMessage httpCarbonMessage = HttpUtil
                 .getCarbonMsg(httpMessageStruct, HttpUtil.createHttpCarbonMessage(isRequest));
         HttpMessageDataStreamer httpMessageDataStreamer = new HttpMessageDataStreamer(httpCarbonMessage);
@@ -468,37 +318,12 @@
                 default:
                     MimeUtil.readAndSetBinaryPayload(context, entity, inputStream, contentLength);
                     break;
-=======
-    public static BValue[] getXMLPayload(Context context,
-            AbstractNativeFunction abstractNativeFunction, boolean isRequest) {
-        BXML result;
-        try {
-            BStruct httpMessageStruct = (BStruct) abstractNativeFunction.getRefArgument(context, 0);
-
-            MessageDataSource messageDataSource = HttpUtil.getMessageDataSource(httpMessageStruct);
-            if (messageDataSource != null) {
-                if (messageDataSource instanceof BXML) {
-                    // if the payload is already xml, return it as it is.
-                    result = (BXML) messageDataSource;
-                } else {
-                    // else, build the xml from the string representation of the payload.
-                    result = XMLUtils.parse(messageDataSource.getMessageAsString());
-                }
-            } else {
-                HTTPCarbonMessage httpCarbonMessage = HttpUtil
-                        .getCarbonMsg(httpMessageStruct, HttpUtil.createHttpCarbonMessage(isRequest));
-                HttpMessageDataStreamer httpMessageDataStreamer = new HttpMessageDataStreamer(httpCarbonMessage);
-                result = XMLUtils.parse(httpMessageDataStreamer.getInputStream());
-                addMessageDataSource(httpMessageStruct, result);
->>>>>>> af35be58
             }
         } else {
             MimeUtil.readAndSetBinaryPayload(context, entity, inputStream, contentLength);
         }
         httpMessageStruct.addNativeData(MESSAGE_ENTITY, entity);
         httpMessageStruct.addNativeData(IS_ENTITY_BODY_PRESENT, true);
-        OutputStream messageOutputStream = httpMessageDataStreamer.getOutputStream();
-        HttpUtil.addMessageOutputStream(httpMessageStruct, messageOutputStream);
     }
 
     private static String getContentType(BStruct entity) {
@@ -511,20 +336,7 @@
         return null;
     }
 
-<<<<<<< HEAD
-    public static void addMessageOutputStream(BStruct struct, OutputStream messageOutputStream) {
-        struct.addNativeData(MESSAGE_OUTPUT_STREAM, messageOutputStream);
-    }
-
-    public static void closeMessageOutputStream(BStruct httpMsgStruct) {
-        OutputStream messageOutputStream = (OutputStream) httpMsgStruct.getNativeData(MESSAGE_OUTPUT_STREAM);
-=======
-    public static MessageDataSource getMessageDataSource(BStruct httpMsgStruct) {
-        return (MessageDataSource) httpMsgStruct.getNativeData(MESSAGE_DATA_SOURCE);
-    }
-
     public static void closeMessageOutputStream(OutputStream messageOutputStream) {
->>>>>>> af35be58
         try {
             if (messageOutputStream != null) {
                 messageOutputStream.close();
@@ -599,37 +411,33 @@
      */
     public static MessageDataSource readMessageDataSource(BStruct httpMessageStruct) {
         boolean isEntityBodyAvailable = (Boolean) httpMessageStruct.getNativeData(IS_ENTITY_BODY_PRESENT);
-
         if (isEntityBodyAvailable) {
             BStruct entity = (BStruct) httpMessageStruct.getNativeData(MESSAGE_ENTITY);
-            OutputStream messageOutputStream = (OutputStream) httpMessageStruct.getNativeData(MESSAGE_OUTPUT_STREAM);
             String baseType = getContentType(entity);
             if (baseType != null) {
                 switch (baseType) {
                     case org.ballerinalang.mime.util.Constants.TEXT_PLAIN:
                         String textPayload = MimeUtil.getTextPayload(entity);
-                        return new StringDataSource(textPayload, messageOutputStream);
+                        return new StringDataSource(textPayload);
                     case org.ballerinalang.mime.util.Constants.APPLICATION_JSON:
                         BJSON jsonPayload = MimeUtil.getJsonPayload(entity);
                         if (jsonPayload != null) {
-                            jsonPayload.setOutputStream(messageOutputStream);
                             return jsonPayload;
                         }
                         break;
                     case org.ballerinalang.mime.util.Constants.APPLICATION_XML:
                         BXML xmlPayload = MimeUtil.getXmlPayload(entity);
                         if (xmlPayload != null) {
-                            xmlPayload.setOutputStream(messageOutputStream);
                             return xmlPayload;
                         }
                         break;
                     default:
                         byte[] binaryPayload = MimeUtil.getBinaryPayload(entity);
-                        return new BlobDataSource(binaryPayload, messageOutputStream);
+                        return new BlobDataSource(binaryPayload);
                 }
             } else {
                 byte[] binaryPayload = MimeUtil.getBinaryPayload(entity);
-                return new BlobDataSource(binaryPayload, messageOutputStream);
+                return new BlobDataSource(binaryPayload);
             }
         }
         return null;
@@ -736,34 +544,15 @@
         headerValueStructType = struct.getType();
     }
 
-    public static void populateInboundRequest(BStruct inboundRequestStruct, HTTPCarbonMessage inboundRequestMsg) {
+    public static void populateInboundRequest(BStruct inboundRequestStruct, BStruct entity, BStruct mediaType,
+                                              HTTPCarbonMessage inboundRequestMsg) {
         inboundRequestStruct.addNativeData(Constants.TRANSPORT_MESSAGE, inboundRequestMsg);
         inboundRequestStruct.addNativeData(Constants.INBOUND_REQUEST, true);
 
-        enrichWithInboundRequestInfo(inboundRequestStruct, inboundRequestMsg);
+        enrichWithInboundRequestInfo(inboundRequestStruct, entity, mediaType, inboundRequestMsg);
         enrichWithInboundRequestHeaders(inboundRequestStruct, inboundRequestMsg);
     }
 
-<<<<<<< HEAD
-    public static void populateInboundRequest(BStruct request, BStruct entity, BStruct mediaType,
-            HTTPCarbonMessage cMsg) {
-        request.addNativeData(Constants.TRANSPORT_MESSAGE, cMsg);
-        request.addNativeData(Constants.INBOUND_REQUEST, true);
-        request.setStringField(Constants.REQUEST_PATH_INDEX, (String) cMsg.getProperty(Constants.REQUEST_URL));
-        request.setStringField(Constants.REQUEST_METHOD_INDEX, (String) cMsg.getProperty(Constants.HTTP_METHOD));
-        request.setStringField(Constants.REQUEST_VERSION_INDEX, (String) cMsg.getProperty(Constants.HTTP_VERSION));
-        Map<String, String> resourceArgValues = (Map<String, String>) cMsg.getProperty(Constants.RESOURCE_ARGS);
-        request.setStringField(Constants.REQUEST_REST_URI_POSTFIX_INDEX,
-                                resourceArgValues.get(Constants.REST_URI_POSTFIX));
-
-        if (cMsg.getHeader(Constants.USER_AGENT_HEADER) != null) {
-            request.setStringField(Constants.REQUEST_USER_AGENT_INDEX, cMsg.getHeader(Constants.USER_AGENT_HEADER));
-            cMsg.removeHeader(Constants.USER_AGENT_HEADER);
-        }
-        populateEntity(entity, mediaType, cMsg);
-        request.addNativeData(MESSAGE_ENTITY, entity);
-        request.addNativeData(IS_ENTITY_BODY_PRESENT, false);
-=======
     private static void enrichWithInboundRequestHeaders(BStruct inboundRequestStruct,
             HTTPCarbonMessage inboundRequestMsg) {
         if (inboundRequestMsg.getHeader(Constants.USER_AGENT_HEADER) != null) {
@@ -771,11 +560,9 @@
                     inboundRequestMsg.getHeader(Constants.USER_AGENT_HEADER));
             inboundRequestMsg.removeHeader(Constants.USER_AGENT_HEADER);
         }
-        inboundRequestStruct.setRefField(Constants.REQUEST_HEADERS_INDEX,
-                prepareHeaderMap(inboundRequestMsg.getHeaders(), new BMap<>()));
-    }
-
-    private static void enrichWithInboundRequestInfo(BStruct inboundRequestStruct,
+    }
+
+    private static void enrichWithInboundRequestInfo(BStruct inboundRequestStruct, BStruct entity, BStruct mediaType,
             HTTPCarbonMessage inboundRequestMsg) {
         inboundRequestStruct.setStringField(Constants.REQUEST_PATH_INDEX,
                 (String) inboundRequestMsg.getProperty(Constants.REQUEST_URL));
@@ -787,6 +574,10 @@
                 (Map<String, String>) inboundRequestMsg.getProperty(Constants.RESOURCE_ARGS);
         inboundRequestStruct.setStringField(Constants.REQUEST_REST_URI_POSTFIX_INDEX,
                 resourceArgValues.get(Constants.REST_URI_POSTFIX));
+
+        populateEntity(entity, mediaType, inboundRequestMsg);
+        inboundRequestStruct.addNativeData(MESSAGE_ENTITY, entity);
+        inboundRequestStruct.addNativeData(IS_ENTITY_BODY_PRESENT, false);
     }
 
     public static void enrichConnectionInfo(BStruct connection, HTTPCarbonMessage cMsg) {
@@ -794,7 +585,6 @@
         connection.setStringField(Constants.CONNECTION_HOST_INDEX,
                 ((InetSocketAddress) cMsg.getProperty(Constants.LOCAL_ADDRESS)).getHostName());
         connection.setIntField(Constants.CONNECTION_PORT_INDEX, (Integer) cMsg.getProperty(Constants.LISTENER_PORT));
->>>>>>> af35be58
     }
 
     /**
