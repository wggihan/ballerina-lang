package org.ballerinalang.launcher;

import com.beust.jcommander.JCommander;
import com.beust.jcommander.MissingCommandException;
import com.beust.jcommander.Parameter;
import com.beust.jcommander.ParameterDescription;
import com.beust.jcommander.ParameterException;
import com.beust.jcommander.Parameters;
import org.ballerinalang.BLangProgramArchiveBuilder;
import org.ballerinalang.BLangProgramLoader;
import org.ballerinalang.util.exceptions.BLangRuntimeException;
import org.ballerinalang.util.program.BLangPrograms;
import org.wso2.ballerina.core.model.BLangProgram;

import java.io.IOException;
import java.io.PrintStream;
import java.nio.file.Files;
import java.nio.file.LinkOption;
import java.nio.file.NoSuchFileException;
import java.nio.file.NotDirectoryException;
import java.nio.file.Path;
import java.nio.file.Paths;
import java.util.ArrayList;
import java.util.Arrays;
import java.util.List;
import java.util.Map;
import java.util.Optional;
import java.util.ServiceLoader;

import static org.wso2.ballerina.core.runtime.Constants.SYSTEM_PROP_BAL_DEBUG;

/**
 * This class executes a Ballerina program.
 *
 * @since 0.8.0
 */
public class Main {
    private static final String JC_UNKNOWN_OPTION_PREFIX = "Unknown option:";
    private static final String JC_EXPECTED_A_VALUE_AFTER_PARAMETER_PREFIX = "Expected a value after parameter";

    private static PrintStream outStream = System.err;

    public static void main(String... args) {
        try {
            Optional<BLauncherCmd> optionalInvokedCmd = getInvokedCmd(args);

            LauncherUtils.writePID(System.getProperty("ballerina.home"));
            optionalInvokedCmd.ifPresent(BLauncherCmd::execute);
        } catch (BLauncherException e) {
            LauncherUtils.printLauncherException(e, outStream);
            Runtime.getRuntime().exit(1);
        } catch (BLangRuntimeException e) {
            outStream.println(e.getMessage());
            Runtime.getRuntime().exit(1);
        } catch (Throwable e) {
            String msg = e.getMessage();
            if (msg == null) {
                outStream.println("ballerina: unexpected error occurred");
            } else {
                outStream.println("ballerina: " + LauncherUtils.makeFirstLetterUpperCase(msg));
            }
            Runtime.getRuntime().exit(1);
        }
    }

    private static JCommander addSubCommand(JCommander parentCmd, String commandName, Object commandObject) {
        parentCmd.addCommand(commandName, commandObject);
        return parentCmd.getCommands().get(commandName);
    }

    private static Optional<BLauncherCmd> getInvokedCmd(String... args) {
        try {
            DefaultCmd defaultCmd = new DefaultCmd();
            JCommander cmdParser = new JCommander(defaultCmd);
            defaultCmd.setParentCmdParser(cmdParser);


            // Run command
            RunCmd runCmd = new RunCmd();
            JCommander jcRunCmd = addSubCommand(cmdParser, "run", runCmd);
            runCmd.setParentCmdParser(cmdParser);
            runCmd.setSelfCmdParser(jcRunCmd);

            // Run main command
            RunMainCmd runMainCmd = new RunMainCmd();
            addSubCommand(jcRunCmd, "main", runMainCmd);
            runMainCmd.setParentCmdParser(jcRunCmd);

            // Run service command
            RunServiceCmd runServiceCmd = new RunServiceCmd();
            addSubCommand(jcRunCmd, "service", runServiceCmd);
            runServiceCmd.setParentCmdParser(jcRunCmd);


            // Build command
            BuildCmd buildCmd = new BuildCmd();
            JCommander jcBuildCmd = addSubCommand(cmdParser, "build", buildCmd);
            buildCmd.setParentCmdParser(cmdParser);
            buildCmd.setSelfCmdParser(jcBuildCmd);

            // Build main command
            BuildMainCmd buildMainCmd = new BuildMainCmd();
            addSubCommand(jcBuildCmd, "main", buildMainCmd);
            buildMainCmd.setParentCmdParser(jcBuildCmd);

            // Build service command
            BuildServiceCmd buildServiceCmd = new BuildServiceCmd();
            addSubCommand(jcBuildCmd, "service", buildServiceCmd);
            buildServiceCmd.setParentCmdParser(jcBuildCmd);


            HelpCmd helpCmd = new HelpCmd();
            cmdParser.addCommand("help", helpCmd);
            helpCmd.setParentCmdParser(cmdParser);

            // loading additional commands via SPI
            ServiceLoader<BLauncherCmd> bCmds = ServiceLoader.load(BLauncherCmd.class);
            for (BLauncherCmd bCmd : bCmds) {
                cmdParser.addCommand(bCmd.getName(), bCmd);
            }

            cmdParser.setProgramName("ballerina");
            cmdParser.parse(args);
            String parsedCmdName = cmdParser.getParsedCommand();

            // User has not specified a command. Therefore returning the main command
            // which simply prints usage information.
            if (parsedCmdName == null) {
                return Optional.of(defaultCmd);
            }

            Map<String, JCommander> commanderMap = cmdParser.getCommands();
            return Optional.of((BLauncherCmd) commanderMap.get(parsedCmdName).getObjects().get(0));

        } catch (MissingCommandException e) {
            String errorMsg = "unknown command '" + e.getUnknownCommand() + "'";
            throw LauncherUtils.createUsageException(errorMsg);

        } catch (ParameterException e) {
            String msg = e.getMessage();
            if (msg == null) {
                throw LauncherUtils.createUsageException("unexpected error occurred");

            } else if (msg.startsWith(JC_UNKNOWN_OPTION_PREFIX)) {
                String flag = msg.substring(JC_UNKNOWN_OPTION_PREFIX.length());
                throw LauncherUtils.createUsageException("unknown flag '" + flag.trim() + "'");

            } else if (msg.startsWith(JC_EXPECTED_A_VALUE_AFTER_PARAMETER_PREFIX)) {
                String flag = msg.substring(JC_EXPECTED_A_VALUE_AFTER_PARAMETER_PREFIX.length());
                throw LauncherUtils.createUsageException("flag '" + flag.trim() + "' needs an argument");

            } else {
                // Make the first character of the error message lower case
                throw LauncherUtils.createUsageException(LauncherUtils.makeFirstLetterUpperCase(msg));
            }
        }
    }

    private static void printUsageInfo(JCommander cmdParser) {
        StringBuilder out = new StringBuilder();
        out.append("Ballerina is a flexible, powerful and beautiful programming language designed for integration.\n");
        out.append("\n");
        out.append("* Find more information at http://ballerinalang.org\n");
        out.append("\n");
        out.append("Usage:\n");
        out.append("  ballerina [command] [options]\n");
        out.append("\n");

        out.append("Available Commands:\n");
        printCommandList(cmdParser, out);

        out.append("\n");
        printFlags(cmdParser.getParameters(), out);

        out.append("\n");
        out.append("Use \"ballerina help [command]\" for more information about a command.");
        outStream.println(out.toString());
    }

    private static void printFlags(List<ParameterDescription> paramDescs, StringBuilder out) {
        int longestNameLen = 0;
        int count = 0;
        for (ParameterDescription parameterDesc : paramDescs) {
            if (parameterDesc.getParameter().hidden()) {
                continue;
            }

            String names = parameterDesc.getNames();
            int length = names.length() + 2;
            if (length > longestNameLen) {
                longestNameLen = length;
            }
            count++;
        }

        if (count == 0) {
            return;
        }
        out.append("Flags:\n");
        for (ParameterDescription parameterDesc : paramDescs) {
            if (parameterDesc.getParameter().hidden()) {
                continue;
            }
            String names = parameterDesc.getNames();
            String desc = parameterDesc.getDescription();
            int noOfSpaces = longestNameLen - (names.length() + 2);
            char[] charArray = new char[noOfSpaces + 4];
            Arrays.fill(charArray, ' ');
            out.append("  ").append(names).append(new String(charArray)).append(desc).append("\n");
        }
    }

    private static void printCommandList(JCommander cmdParser, StringBuilder out) {
        int longestNameLen = 0;
        for (JCommander commander : cmdParser.getCommands().values()) {
            BLauncherCmd cmd = (BLauncherCmd) commander.getObjects().get(0);
            if (cmd.getName().equals("main") || cmd.getName().equals("help")) {
                continue;
            }

            int length = cmd.getName().length() + 2;
            if (length > longestNameLen) {
                longestNameLen = length;
            }
        }

        for (JCommander commander : cmdParser.getCommands().values()) {
            BLauncherCmd cmd = (BLauncherCmd) commander.getObjects().get(0);
            if (cmd.getName().equals("main") || cmd.getName().equals("help")) {
                continue;
            }

            String cmdName = cmd.getName();
            String cmdDesc = cmdParser.getCommandDescription(cmdName);

            int noOfSpaces = longestNameLen - (cmd.getName().length() + 2);
            char[] charArray = new char[noOfSpaces + 4];
            Arrays.fill(charArray, ' ');
            out.append("  ").append(cmdName).append(new String(charArray)).append(cmdDesc).append("\n");
        }
    }

    private static void printCommandUsageInfo(JCommander cmdParser, String commandName) {
        StringBuilder out = new StringBuilder();
        JCommander jCommander = cmdParser.getCommands().get(commandName);
        BLauncherCmd bLauncherCmd = (BLauncherCmd) jCommander.getObjects().get(0);

        out.append(cmdParser.getCommandDescription(commandName)).append("\n");
        out.append("\n");
        out.append("Usage:\n");
        bLauncherCmd.printUsage(out);
        out.append("\n");

        if (cmdParser.getCommands().values().size() != 0) {
            out.append("Available Commands:\n");
            printCommandList(cmdParser, out);
            out.append("\n");
        }

        printFlags(jCommander.getParameters(), out);
        outStream.println(out.toString());
    }

    /**
     * This class represents the "run" command and it holds arguments and flags specified by the user
     *
     * @since 0.8.0
     */
    @Parameters(commandNames = "run", commandDescription = "run Ballerina main/service programs")
    private static class RunCmd implements BLauncherCmd {

        private JCommander parentCmdParser;
        private JCommander selfCmdParser;

        @Parameter(names = {"--help", "-h"}, hidden = true)
        private boolean helpFlag;

        @Parameter(names = "--debug", hidden = true)
        private String debugPort;

        public void execute() {
            if (helpFlag) {
                printCommandUsageInfo(parentCmdParser, "run");
                return;
            }

            String parsedCmdName = selfCmdParser.getParsedCommand();
            if (parsedCmdName == null || parsedCmdName.isEmpty()) {
                throw LauncherUtils.createUsageException("unknown command ''");
            }

            Map<String, JCommander> commanderMap = selfCmdParser.getCommands();
            BLauncherCmd bLauncherCmd = (BLauncherCmd) commanderMap.get(parsedCmdName).getObjects().get(0);
            bLauncherCmd.execute();
        }

        @Override
        public String getName() {
            return "run";
        }

        @Override
        public void printUsage(StringBuilder out) {
            out.append("  ballerina run main  <filename | packagename | archive>\n")
                    .append("  ballerina run service  <filename | packagename | archive>...\n");
        }

        @Override
        public void setParentCmdParser(JCommander parentCmdParser) {
            this.parentCmdParser = parentCmdParser;
        }

        @Override
        public void setSelfCmdParser(JCommander selfCmdParser) {
            this.selfCmdParser = selfCmdParser;
        }
    }

    /**
     * This class represents the "run" command and it holds arguments and flags specified by the user
     *
     * @since 0.8.0
     */
    @Parameters(commandNames = "main", commandDescription = "run Ballerina main program")
    private static class RunMainCmd implements BLauncherCmd {

        private JCommander parentCmdParser;

        @Parameter(arity = 1, description = "arguments")
        private List<String> argList;

        @Parameter(names = {"--help", "-h"}, hidden = true)
        private boolean helpFlag;

        @Parameter(names = "--debug", hidden = true)
        private String debugPort;

        @Parameter(names = "--ballerina.debug", hidden = true, description = "remote debugging port")
        private String ballerinaDebugPort;

        public void execute() {
            if (helpFlag) {
                printCommandUsageInfo(parentCmdParser, "main");
                return;
            }

            if (argList == null || argList.size() == 0) {
                throw LauncherUtils.createUsageException("no ballerina program given");
            }

            List<String> programArgs;
            if (argList.size() > 1) {
                programArgs = argList.subList(1, argList.size());
            } else {
                programArgs = new ArrayList<>(0);
            }

<<<<<<< HEAD
            Path sourcePath = Paths.get(argList.get(0));
            BProgramRunner.runMain(sourcePath, programArgs);
=======
            if (null != ballerinaDebugPort) {
                System.setProperty(SYSTEM_PROP_BAL_DEBUG, ballerinaDebugPort);
            }

            Path p = Paths.get(argList.get(0));
            p = p.toAbsolutePath();
            BMainRunner.runMain(p, programArgs);
>>>>>>> 107cc1f0
        }

        @Override
        public String getName() {
            return "run";
        }

        @Override
        public void printUsage(StringBuilder out) {
            out.append("ballerina run <filename>\n");
        }

        @Override
        public void setParentCmdParser(JCommander parentCmdParser) {
            this.parentCmdParser = parentCmdParser;
        }

        @Override
        public void setSelfCmdParser(JCommander selfCmdParser) {
        }
    }

    /**
     * This class represents the "service" command and it holds arguments and flags specified by the user
     *
     * @since 0.8.0
     */
    @Parameters(commandNames = "service", commandDescription = "run Ballerina service programs")
    private static class RunServiceCmd implements BLauncherCmd {

        private JCommander parentCmdParser;

        @Parameter(description = "The list of files to commit")
        private List<String> sourceFileList;

        @Parameter(names = {"--help", "-h"}, hidden = true)
        private boolean helpFlag;

        @Parameter(names = "--debug", hidden = true)
        private String debugPort;

        @Parameter(names = {"--service-root", "-sr"}, description = "directory which contains ballerina services")
        private String serviceRootPath;

        @Parameter(names = "--ballerina.debug", hidden = true, description = "remote debugging port")
        private String ballerinaDebugPort;

        public void execute() {
            if (helpFlag) {
                printCommandUsageInfo(parentCmdParser, "service");
                return;
            }

            if (serviceRootPath != null && !serviceRootPath.isEmpty()) {
                if (sourceFileList != null && sourceFileList.size() != 0) {
                    throw LauncherUtils.createUsageException("too many arguments");
                }

                Path currentDir = Paths.get(System.getProperty("user.dir"));
                Path serviceRoot = Paths.get(serviceRootPath);
                try {
                    Path serviceRootRealPath = serviceRoot.toRealPath(LinkOption.NOFOLLOW_LINKS);
                    Path[] paths =
                            Files.list(serviceRootRealPath)
                                    .filter(path -> !Files.isDirectory(path, LinkOption.NOFOLLOW_LINKS))
                                    .filter(path -> path.getFileName().toString()
                                            .endsWith(BLangProgram.Category.SERVICE_PROGRAM.getExtension()))
                                    .map(currentDir::relativize).toArray(Path[]::new);
                    BProgramRunner.runServices(paths);
                    return;
                } catch (NoSuchFileException e) {
                    throw new IllegalArgumentException("no such file or directory: " + serviceRootPath);
                } catch (NotDirectoryException e) {
                    throw new IllegalArgumentException("given file is not a directory: " + serviceRootPath);
                } catch (IOException e) {
                    throw new RuntimeException("error reading from file: " + serviceRootPath + " reason: " +
                            e.getMessage(), e);
                }
            }

            if (sourceFileList == null || sourceFileList.size() == 0) {
                throw LauncherUtils.createUsageException("no ballerina programs given");
            }

            Path[] paths = new Path[sourceFileList.size()];
            for (int i = 0; i < sourceFileList.size(); i++) {
                paths[i] = Paths.get(sourceFileList.get(i));
            }

<<<<<<< HEAD
            BProgramRunner.runServices(paths);
=======
            if (null != ballerinaDebugPort) {
                System.setProperty(SYSTEM_PROP_BAL_DEBUG, ballerinaDebugPort);
            }

            BServiceRunner.start(paths);
>>>>>>> 107cc1f0
        }

        @Override
        public String getName() {
            return "service";
        }

        @Override
        public void printUsage(StringBuilder out) {
            out.append("ballerina service <filename>... [flags]\n");
        }

        @Override
        public void setParentCmdParser(JCommander parentCmdParser) {
            this.parentCmdParser = parentCmdParser;
        }

        @Override
        public void setSelfCmdParser(JCommander selfCmdParser) {
        }
    }

    /**
     * This class represents the "build" command and it holds arguments and flags specified by the user
     *
     * @since 0.8.0
     */
    @Parameters(commandNames = "build", commandDescription = "build Ballerina program with dependencies")
    private static class BuildCmd implements BLauncherCmd {

        private JCommander parentCmdParser;
        private JCommander selfCmdParser;

        @Parameter(arity = 1, description = "builds the given package with all the dependencies")
        private List<String> argList;

        @Parameter(names = {"--help", "-h"}, hidden = true)
        private boolean helpFlag;

        @Parameter(names = "--debug", hidden = true)
        private String debugPort;

        public void execute() {
            if (helpFlag) {
                printCommandUsageInfo(parentCmdParser, "run");
                return;
            }

            String parsedCmdName = selfCmdParser.getParsedCommand();
            if (parsedCmdName == null || parsedCmdName.isEmpty()) {
                throw LauncherUtils.createUsageException("unknown command ''");
            }

            Map<String, JCommander> commanderMap = selfCmdParser.getCommands();
            BLauncherCmd bLauncherCmd = (BLauncherCmd) commanderMap.get(parsedCmdName).getObjects().get(0);
            bLauncherCmd.execute();
        }

        @Override
        public String getName() {
            return "build";
        }

        @Override
        public void printUsage(StringBuilder out) {
            out.append("  ballerina build main  <packagename> [-o filename]\n")
                    .append("  ballerina build service <packagename>... [-o filename]\n");
        }

        @Override
        public void setParentCmdParser(JCommander parentCmdParser) {
            this.parentCmdParser = parentCmdParser;
        }

        @Override
        public void setSelfCmdParser(JCommander selfCmdParser) {
            this.selfCmdParser = selfCmdParser;
        }
    }

    /**
     * This class represents the "build main" command and it holds arguments and flags specified by the user
     *
     * @since 0.8.0
     */
    @Parameters(commandNames = "main", commandDescription = "build main program ")
    private static class BuildMainCmd implements BLauncherCmd {

        private JCommander parentCmdParser;

        @Parameter(arity = 1, description = "The package to be added to the Ballerina repository ")
        private List<String> argList;

        @Parameter(names = {"--help", "-h"}, hidden = true)
        private boolean helpFlag;

        @Parameter(names = {"-o"}, description = "output filename")
        private String outputFileName;

        @Parameter(names = "--debug", hidden = true)
        private String debugPort;

        public void execute() {
            if (helpFlag) {
                printCommandUsageInfo(parentCmdParser, "main");
                return;
            }

            if (argList == null || argList.size() == 0) {
                throw LauncherUtils.createUsageException("no ballerina program given");
            }

            if (argList.size() > 1) {
                throw LauncherUtils.createUsageException("too many arguments");
            }

            Path sourcePath = Paths.get(argList.get(0));
            try {
                Path realPath = sourcePath.toRealPath(LinkOption.NOFOLLOW_LINKS);
                if (!Files.isDirectory(realPath, LinkOption.NOFOLLOW_LINKS)
                        && !realPath.toString().endsWith(BLangPrograms.BSOURCE_FILE_EXT)) {
                    throw new IllegalArgumentException("invalid file or package '" + sourcePath + "'");

                }
            } catch (NoSuchFileException x) {
                throw new IllegalArgumentException("no such file or directory: " + sourcePath);
            } catch (IOException e) {
                throw new RuntimeException("error reading from file: " + sourcePath +
                        " reason: " + e.getMessage(), e);
            }

            Path programDirPath = Paths.get(System.getProperty("user.dir"));
            BLangProgram bLangProgram = new BLangProgramLoader()
                    .loadMain(programDirPath, sourcePath);

            // TODO Delete existing file  or WARNING
            if (outputFileName == null || outputFileName.isEmpty()) {
                new BLangProgramArchiveBuilder().build(bLangProgram);
            } else {
                new BLangProgramArchiveBuilder().build(bLangProgram, outputFileName.trim());
            }
        }

        @Override
        public String getName() {
            return "add";
        }

        @Override
        public void printUsage(StringBuilder out) {
            out.append("ballerina add <package>...\n");
        }

        @Override
        public void setParentCmdParser(JCommander parentCmdParser) {
            this.parentCmdParser = parentCmdParser;
        }

        @Override
        public void setSelfCmdParser(JCommander selfCmdParser) {
        }
    }

    /**
     * This class represents the "build service" command and it holds arguments and flags specified by the user
     *
     * @since 0.8.0
     */
    @Parameters(commandNames = "service", commandDescription = "build service program ")
    private static class BuildServiceCmd implements BLauncherCmd {

        private JCommander parentCmdParser;

        @Parameter(arity = 1, description = "The package to be added to the Ballerina repository ")
        private List<String> argList;

        @Parameter(names = {"--help", "-h"}, hidden = true)
        private boolean helpFlag;

        @Parameter(names = {"-o"}, description = "output filename")
        private String outputFileName;

        @Parameter(names = "--debug", hidden = true)
        private String debugPort;

        public void execute() {
            if (helpFlag) {
                printCommandUsageInfo(parentCmdParser, "service");
                return;
            }

            if (argList == null || argList.size() == 0) {
                throw LauncherUtils.createUsageException("no ballerina program given");
            }

            if (argList.size() > 1) {
                throw LauncherUtils.createUsageException("too many arguments");
            }

            Path sourcePath = Paths.get(argList.get(0));
            try {
                Path realPath = sourcePath.toRealPath(LinkOption.NOFOLLOW_LINKS);
                if (!Files.isDirectory(realPath, LinkOption.NOFOLLOW_LINKS)
                        && !realPath.toString().endsWith(BLangPrograms.BSOURCE_FILE_EXT)) {
                    throw new IllegalArgumentException("invalid file or package '" + sourcePath + "'");

                }
            } catch (NoSuchFileException x) {
                throw new IllegalArgumentException("no such file or directory: " + sourcePath);
            } catch (IOException e) {
                throw new RuntimeException("error reading from file: " + sourcePath +
                        " reason: " + e.getMessage(), e);
            }

            Path programDirPath = Paths.get(System.getProperty("user.dir"));
            BLangProgram bLangProgram = new BLangProgramLoader()
                    .loadService(programDirPath, sourcePath);

            // TODO Delete existing file  or WARNING
            if (outputFileName == null || outputFileName.isEmpty()) {
                new BLangProgramArchiveBuilder().build(bLangProgram);
            } else {
                new BLangProgramArchiveBuilder().build(bLangProgram, outputFileName.trim());
            }
        }

        @Override
        public String getName() {
            return "add";
        }

        @Override
        public void printUsage(StringBuilder out) {
            out.append("ballerina add <package>...\n");
        }

        @Override
        public void setParentCmdParser(JCommander parentCmdParser) {
            this.parentCmdParser = parentCmdParser;
        }

        @Override
        public void setSelfCmdParser(JCommander selfCmdParser) {
        }
    }

    /**
     * This class represents the "help" command and it holds arguments and flags specified by the user
     *
     * @since 0.8.0
     */
    @Parameters(commandNames = "help", commandDescription = "print usage information")
    private static class HelpCmd implements BLauncherCmd {

        @Parameter(description = "Command name")
        private List<String> helpCommands;

        @Parameter(names = "--debug", hidden = true)
        private String debugPort;

        private JCommander parentCmdParser;

        public void execute() {
            if (helpCommands == null) {
                printUsageInfo(parentCmdParser);
                return;

            } else if (helpCommands.size() > 1) {
                throw LauncherUtils.createUsageException("too many arguments given");
            }

            String userCommand = helpCommands.get(0);
            if (parentCmdParser.getCommands().get(userCommand) == null) {
                throw LauncherUtils.createUsageException("unknown help topic `" + userCommand + "`");
            }

            printCommandUsageInfo(parentCmdParser, userCommand);
        }

        @Override
        public String getName() {
            return "help";
        }

        @Override
        public void printUsage(StringBuilder out) {
        }

        @Override
        public void setParentCmdParser(JCommander parentCmdParser) {
            this.parentCmdParser = parentCmdParser;
        }

        @Override
        public void setSelfCmdParser(JCommander selfCmdParser) {
        }
    }

    /**
     * This class represents the "main" command required by the JCommander
     *
     * @since 0.8.0
     */
    private static class DefaultCmd implements BLauncherCmd {

        @Parameter(names = {"--help", "-h"}, description = "for more information")
        private boolean helpFlag;

        @Parameter(names = "--debug", hidden = true)
        private String debugPort;

        private JCommander parentCmdParser;

        @Override
        public void execute() {
            printUsageInfo(parentCmdParser);
        }

        @Override
        public String getName() {
            return "main";
        }

        @Override
        public void printUsage(StringBuilder out) {
        }

        @Override
        public void setParentCmdParser(JCommander parentCmdParser) {
            this.parentCmdParser = parentCmdParser;
        }

        @Override
        public void setSelfCmdParser(JCommander selfCmdParser) {
        }
    }
}
<|MERGE_RESOLUTION|>--- conflicted
+++ resolved
@@ -355,18 +355,11 @@
                 programArgs = new ArrayList<>(0);
             }
 
-<<<<<<< HEAD
+            if (null != ballerinaDebugPort) {
+                System.setProperty(SYSTEM_PROP_BAL_DEBUG, ballerinaDebugPort);
+            }
             Path sourcePath = Paths.get(argList.get(0));
             BProgramRunner.runMain(sourcePath, programArgs);
-=======
-            if (null != ballerinaDebugPort) {
-                System.setProperty(SYSTEM_PROP_BAL_DEBUG, ballerinaDebugPort);
-            }
-
-            Path p = Paths.get(argList.get(0));
-            p = p.toAbsolutePath();
-            BMainRunner.runMain(p, programArgs);
->>>>>>> 107cc1f0
         }
 
         @Override
@@ -456,15 +449,10 @@
                 paths[i] = Paths.get(sourceFileList.get(i));
             }
 
-<<<<<<< HEAD
-            BProgramRunner.runServices(paths);
-=======
             if (null != ballerinaDebugPort) {
                 System.setProperty(SYSTEM_PROP_BAL_DEBUG, ballerinaDebugPort);
             }
-
-            BServiceRunner.start(paths);
->>>>>>> 107cc1f0
+            BProgramRunner.runServices(paths);
         }
 
         @Override
