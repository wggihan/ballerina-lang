/*
*  Copyright (c) 2017, WSO2 Inc. (http://www.wso2.org) All Rights Reserved.
*
*  WSO2 Inc. licenses this file to you under the Apache License,
*  Version 2.0 (the "License"); you may not use this file except
*  in compliance with the License.
*  You may obtain a copy of the License at
*
*    http://www.apache.org/licenses/LICENSE-2.0
*
*  Unless required by applicable law or agreed to in writing,
*  software distributed under the License is distributed on an
*  "AS IS" BASIS, WITHOUT WARRANTIES OR CONDITIONS OF ANY
*  KIND, either express or implied.  See the License for the
*  specific language governing permissions and limitations
*  under the License.
*/
package org.wso2.ballerinalang.compiler.tree;

import org.ballerinalang.model.tree.IdentifierNode;
import org.ballerinalang.model.tree.NodeKind;

/**
 * @since 0.94
 */
public class BLangIdentifier extends BLangNode implements IdentifierNode {

    public String value;
    public boolean isLiteral;

    @Override
    public String getValue() {
        return value;
    }

    @Override
    public void setValue(String value) {
        this.value = value;
    }

    @Override
    public boolean isLiteral() {
        return isLiteral;
    }

    public void setLiteral(boolean isLiteral) {
        this.isLiteral = isLiteral;
    }

    @Override
    public void accept(BLangNodeVisitor visitor) {
        visitor.visit(this);
    }

    @Override
    public NodeKind getKind() {
        return NodeKind.IDENTIFIER;
    }
<<<<<<< HEAD

    @Override
    public boolean equals(Object o) {
        if (this == o) {
            return true;
        }

        if (o == null || getClass() != o.getClass()) {
            return false;
        }

        BLangIdentifier that = (BLangIdentifier) o;
        return value.equals(that.value);
    }

    @Override
    public int hashCode() {
        return value.hashCode();
    }
=======
    
    @Override
    public String toString() {
        return this.getValue();
    }
    
>>>>>>> d7539049
}<|MERGE_RESOLUTION|>--- conflicted
+++ resolved
@@ -56,7 +56,6 @@
     public NodeKind getKind() {
         return NodeKind.IDENTIFIER;
     }
-<<<<<<< HEAD
 
     @Override
     public boolean equals(Object o) {
@@ -76,12 +75,9 @@
     public int hashCode() {
         return value.hashCode();
     }
-=======
-    
+
     @Override
     public String toString() {
         return this.getValue();
     }
-    
->>>>>>> d7539049
 }