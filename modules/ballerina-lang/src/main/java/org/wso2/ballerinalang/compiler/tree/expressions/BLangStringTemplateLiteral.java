--- conflicted
+++ resolved
@@ -30,35 +30,20 @@
  */
 public class BLangStringTemplateLiteral extends BLangExpression implements StringTemplateLiteralNode {
 
-<<<<<<< HEAD
-    public List<BLangExpression> expressions;
-    
-    public BLangStringTemplateLiteral() {
-        expressions = new ArrayList<BLangExpression>();
-=======
     public List<BLangExpression> exprs;
 
     public BLangStringTemplateLiteral() {
         exprs = new ArrayList<BLangExpression>();
->>>>>>> e6bd00f1
     }
 
     @Override
     public List<BLangExpression> getExpressions() {
-<<<<<<< HEAD
-        return expressions;
-=======
         return exprs;
->>>>>>> e6bd00f1
     }
 
     @Override
     public void addExpressions(ExpressionNode expression) {
-<<<<<<< HEAD
-        this.expressions.add((BLangExpression) expression);
-=======
         this.exprs.add((BLangExpression) expression);
->>>>>>> e6bd00f1
     }
 
     @Override
