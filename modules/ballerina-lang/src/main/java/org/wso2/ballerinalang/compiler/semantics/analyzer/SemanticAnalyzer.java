/*
*  Copyright (c) 2017, WSO2 Inc. (http://www.wso2.org) All Rights Reserved.
*
*  WSO2 Inc. licenses this file to you under the Apache License,
*  Version 2.0 (the "License"); you may not use this file except
*  in compliance with the License.
*  You may obtain a copy of the License at
*
*    http://www.apache.org/licenses/LICENSE-2.0
*
*  Unless required by applicable law or agreed to in writing,
*  software distributed under the License is distributed on an
*  "AS IS" BASIS, WITHOUT WARRANTIES OR CONDITIONS OF ANY
*  KIND, either express or implied.  See the License for the
*  specific language governing permissions and limitations
*  under the License.
*/
package org.wso2.ballerinalang.compiler.semantics.analyzer;

import org.ballerinalang.compiler.CompilerPhase;
import org.ballerinalang.model.tree.NodeKind;
import org.ballerinalang.model.tree.statements.StatementNode;
import org.ballerinalang.model.tree.types.BuiltInReferenceTypeNode;
import org.ballerinalang.model.types.TypeKind;
import org.ballerinalang.util.diagnostic.DiagnosticCode;
import org.wso2.ballerinalang.compiler.semantics.model.SymbolEnv;
import org.wso2.ballerinalang.compiler.semantics.model.SymbolTable;
import org.wso2.ballerinalang.compiler.semantics.model.symbols.BAnnotationAttributeSymbol;
import org.wso2.ballerinalang.compiler.semantics.model.symbols.BAnnotationSymbol;
import org.wso2.ballerinalang.compiler.semantics.model.symbols.BPackageSymbol;
import org.wso2.ballerinalang.compiler.semantics.model.symbols.BSymbol;
import org.wso2.ballerinalang.compiler.semantics.model.symbols.SymTag;
import org.wso2.ballerinalang.compiler.semantics.model.symbols.Symbols;
import org.wso2.ballerinalang.compiler.semantics.model.types.BArrayType;
import org.wso2.ballerinalang.compiler.semantics.model.types.BType;
import org.wso2.ballerinalang.compiler.tree.BLangAction;
import org.wso2.ballerinalang.compiler.tree.BLangAnnotAttribute;
import org.wso2.ballerinalang.compiler.tree.BLangAnnotation;
import org.wso2.ballerinalang.compiler.tree.BLangAnnotationAttachment;
import org.wso2.ballerinalang.compiler.tree.BLangAnnotationAttachmentPoint;
import org.wso2.ballerinalang.compiler.tree.BLangConnector;
import org.wso2.ballerinalang.compiler.tree.BLangFunction;
import org.wso2.ballerinalang.compiler.tree.BLangImportPackage;
import org.wso2.ballerinalang.compiler.tree.BLangNode;
import org.wso2.ballerinalang.compiler.tree.BLangNodeVisitor;
import org.wso2.ballerinalang.compiler.tree.BLangPackage;
import org.wso2.ballerinalang.compiler.tree.BLangResource;
import org.wso2.ballerinalang.compiler.tree.BLangService;
import org.wso2.ballerinalang.compiler.tree.BLangStruct;
import org.wso2.ballerinalang.compiler.tree.BLangVariable;
import org.wso2.ballerinalang.compiler.tree.BLangWorker;
import org.wso2.ballerinalang.compiler.tree.BLangXMLNS;
import org.wso2.ballerinalang.compiler.tree.expressions.BLangAnnotAttachmentAttribute;
import org.wso2.ballerinalang.compiler.tree.expressions.BLangAnnotAttachmentAttributeValue;
import org.wso2.ballerinalang.compiler.tree.expressions.BLangExpression;
import org.wso2.ballerinalang.compiler.tree.expressions.BLangSimpleVarRef;
import org.wso2.ballerinalang.compiler.tree.expressions.BLangVariableReference;
import org.wso2.ballerinalang.compiler.tree.statements.BLangAbort;
import org.wso2.ballerinalang.compiler.tree.statements.BLangAssignment;
import org.wso2.ballerinalang.compiler.tree.statements.BLangBlockStmt;
import org.wso2.ballerinalang.compiler.tree.statements.BLangBreak;
import org.wso2.ballerinalang.compiler.tree.statements.BLangCatch;
import org.wso2.ballerinalang.compiler.tree.statements.BLangContinue;
import org.wso2.ballerinalang.compiler.tree.statements.BLangExpressionStmt;
import org.wso2.ballerinalang.compiler.tree.statements.BLangForkJoin;
import org.wso2.ballerinalang.compiler.tree.statements.BLangIf;
import org.wso2.ballerinalang.compiler.tree.statements.BLangRetry;
import org.wso2.ballerinalang.compiler.tree.statements.BLangReturn;
import org.wso2.ballerinalang.compiler.tree.statements.BLangStatement;
import org.wso2.ballerinalang.compiler.tree.statements.BLangTransaction;
import org.wso2.ballerinalang.compiler.tree.statements.BLangTransform;
import org.wso2.ballerinalang.compiler.tree.statements.BLangTryCatchFinally;
import org.wso2.ballerinalang.compiler.tree.statements.BLangVariableDef;
import org.wso2.ballerinalang.compiler.tree.statements.BLangWhile;
import org.wso2.ballerinalang.compiler.tree.statements.BLangWorkerReceive;
import org.wso2.ballerinalang.compiler.tree.statements.BLangWorkerSend;
import org.wso2.ballerinalang.compiler.tree.statements.BLangXMLNSStatement;
import org.wso2.ballerinalang.compiler.tree.types.BLangType;
import org.wso2.ballerinalang.compiler.util.CompilerContext;
import org.wso2.ballerinalang.compiler.util.Name;
import org.wso2.ballerinalang.compiler.util.Names;
import org.wso2.ballerinalang.compiler.util.TypeTags;
import org.wso2.ballerinalang.compiler.util.diagnotic.DiagnosticLog;
import org.wso2.ballerinalang.compiler.util.diagnotic.DiagnosticPos;
import org.wso2.ballerinalang.util.Lists;

import java.util.ArrayList;
import java.util.Arrays;
import java.util.Collections;
import java.util.HashMap;
import java.util.List;
import java.util.Map;
<<<<<<< HEAD
import java.util.Optional;
=======
import java.util.Stack;
>>>>>>> c8cec9eb
import java.util.stream.Collectors;

/**
 * @since 0.94
 */
public class SemanticAnalyzer extends BLangNodeVisitor {

    private static final CompilerContext.Key<SemanticAnalyzer> SYMBOL_ANALYZER_KEY =
            new CompilerContext.Key<>();

    private SymbolTable symTable;
    private SymbolEnter symbolEnter;
    private Names names;
    private SymbolResolver symResolver;
    private TypeChecker typeChecker;
    private Types types;
    private DiagnosticLog dlog;

    private SymbolEnv env;
    private BType expType;
    private DiagnosticCode diagCode;
    private BType resType;

    public static SemanticAnalyzer getInstance(CompilerContext context) {
        SemanticAnalyzer semAnalyzer = context.get(SYMBOL_ANALYZER_KEY);
        if (semAnalyzer == null) {
            semAnalyzer = new SemanticAnalyzer(context);
        }

        return semAnalyzer;
    }

    public SemanticAnalyzer(CompilerContext context) {
        context.put(SYMBOL_ANALYZER_KEY, this);

        this.symTable = SymbolTable.getInstance(context);
        this.symbolEnter = SymbolEnter.getInstance(context);
        this.names = Names.getInstance(context);
        this.symResolver = SymbolResolver.getInstance(context);
        this.typeChecker = TypeChecker.getInstance(context);
        this.types = Types.getInstance(context);
        this.dlog = DiagnosticLog.getInstance(context);
    }

    public BLangPackage analyze(BLangPackage pkgNode) {
        pkgNode.accept(this);
        return pkgNode;
    }


    // Visitor methods

    public void visit(BLangPackage pkgNode) {
        if (pkgNode.completedPhases.contains(CompilerPhase.TYPE_CHECK)) {
            return;
        }
        SymbolEnv pkgEnv = symbolEnter.packageEnvs.get(pkgNode.symbol);

        // Visit all the imported packages
        pkgNode.imports.forEach(importNode -> analyzeDef(importNode, pkgEnv));

        // Then visit each top-level element sorted using the compilation unit
        pkgNode.topLevelNodes.forEach(topLevelNode -> analyzeDef((BLangNode) topLevelNode, pkgEnv));

        pkgNode.completedPhases.add(CompilerPhase.TYPE_CHECK);
    }

    public void visit(BLangImportPackage importPkgNode) {
        BPackageSymbol pkgSymbol = importPkgNode.symbol;
        SymbolEnv pkgEnv = symbolEnter.packageEnvs.get(pkgSymbol);
        analyzeDef(pkgEnv.node, pkgEnv);
    }

    public void visit(BLangXMLNS xmlnsNode) {
        xmlnsNode.type = symTable.stringType;
        symbolEnter.defineNode(xmlnsNode, env);
        typeChecker.checkExpr(xmlnsNode.namespaceURI, env, Lists.of(symTable.stringType));
    }

    public void visit(BLangXMLNSStatement xmlnsStmtNode) {
        analyzeNode(xmlnsStmtNode.xmlnsDecl, env);
    }

    public void visit(BLangFunction funcNode) {
        // Check for native functions
        if (Symbols.isNative(funcNode.symbol)) {
            return;
        }
        
        SymbolEnv funcEnv = SymbolEnv.createFunctionEnv(funcNode, funcNode.symbol.scope, env);
        analyzeStmt(funcNode.body, funcEnv);

        // Process workers
        funcNode.workers.forEach(e -> this.symbolEnter.defineNode(e, funcEnv));
        funcNode.workers.forEach(e -> analyzeNode(e, funcEnv));

        funcNode.annAttachments.forEach(annotationAttachment -> {
            annotationAttachment.attachmentPoint =
                    new BLangAnnotationAttachmentPoint(BLangAnnotationAttachmentPoint.AttachmentPoint.FUNCTION, null);
            annotationAttachment.accept(this);
        });
    }

    public void visit(BLangStruct structNode) {
        BSymbol structSymbol = structNode.symbol;
        SymbolEnv structEnv = SymbolEnv.createPkgLevelSymbolEnv(structNode, structSymbol.scope, env);
        structNode.fields.forEach(field -> analyzeDef(field, structEnv));

        structNode.annAttachments.forEach(annotationAttachment -> {
            annotationAttachment.attachmentPoint =
                    new BLangAnnotationAttachmentPoint(BLangAnnotationAttachmentPoint.AttachmentPoint.STRUCT, null);
            annotationAttachment.accept(this);
        });
    }

    public void visit(BLangAnnotation annotationNode) {
        SymbolEnv annotationEnv = SymbolEnv.createAnnotationEnv(annotationNode, annotationNode.symbol.scope, env);
        annotationNode.attributes.forEach(attribute -> {
            analyzeNode(attribute, annotationEnv);
        });

        annotationNode.annAttachments.forEach(annotationAttachment -> {
            annotationAttachment.attachmentPoint =
                    new BLangAnnotationAttachmentPoint(BLangAnnotationAttachmentPoint.AttachmentPoint.ANNOTATION, null);
            annotationAttachment.accept(this);
        });
    }

    public void visit(BLangAnnotAttribute annotationAttribute) {
        if (annotationAttribute.expr != null) {
            // Default value exists case, default value should be of simpleLiteral
            BType actualType = this.typeChecker.checkExpr(annotationAttribute.expr, env,
                    Lists.of(annotationAttribute.symbol.type),
                    DiagnosticCode.INVALID_OPERATION_INCOMPATIBLE_TYPES).get(0);

            if (!(this.types.isValueType(annotationAttribute.symbol.type) && this.types.isValueType(actualType))) {
                this.dlog.error(annotationAttribute.pos, DiagnosticCode.INVALID_DEFAULT_VALUE);
            }
        } else {
            if (!this.types.isAnnotationFieldType(annotationAttribute.symbol.type)) {
                this.dlog.error(annotationAttribute.pos, DiagnosticCode.INVALID_ATTRIBUTE_TYPE,
                        annotationAttribute.symbol.type);
            }
        }
    }

    public void visit(BLangAnnotationAttachment annAttachmentNode) {
        BSymbol symbol = this.symResolver.lookupSymbol(env,
                new Name(annAttachmentNode.getAnnotationName().getValue()), SymTag.ANNOTATION);
        if (symbol == this.symTable.notFoundSymbol) {
            this.dlog.error(annAttachmentNode.pos, DiagnosticCode.UNDEFINED_ANNOTATION,
                    annAttachmentNode.getAnnotationName().getValue());
            return;
        }
        // Validate Attachment Point against the Annotation Definition.
        BAnnotationSymbol annotationSymbol = (BAnnotationSymbol) symbol;
        if (annotationSymbol.getAttachmentPoints() != null && annotationSymbol.getAttachmentPoints().size() > 0) {
            BLangAnnotationAttachmentPoint[] attachmentPointsArrray =
                    new BLangAnnotationAttachmentPoint[annotationSymbol.getAttachmentPoints().size()];
            Optional<BLangAnnotationAttachmentPoint> matchingAttachmentPoint = Arrays
                    .stream(annotationSymbol.getAttachmentPoints().toArray(attachmentPointsArrray))
                    .filter(attachmentPoint -> attachmentPoint.equals(annAttachmentNode.attachmentPoint))
                    .findAny();
            if (!matchingAttachmentPoint.isPresent()) {
                String msg = annAttachmentNode.attachmentPoint.getAttachmentPoint().getValue();
                if (annAttachmentNode.attachmentPoint.getPkgPath() != null) {
                    msg = annAttachmentNode.attachmentPoint.getAttachmentPoint().getValue() +
                            "<" + annAttachmentNode.attachmentPoint.getPkgPath() + ">";
                }
                this.dlog.error(annAttachmentNode.pos, DiagnosticCode.ANNOTATION_NOT_ALLOWED,
                        annAttachmentNode.attachmentPoint.getAttachmentPoint(), annotationSymbol.name, msg);
            }
        }
        // Validate Annotation Attachment Attributes against Annotation Definition.
        validateAttributes(annAttachmentNode, annotationSymbol);
        // Populate default values for Annotation Attachment from Annotation Definition.
        populateDefaultValues(annAttachmentNode, annotationSymbol);
    }

    private void validateAttributes(BLangAnnotationAttachment annAttachmentNode, BAnnotationSymbol annotationSymbol) {
        annAttachmentNode.attributes.forEach(annotAttachmentAttribute -> {
            BAnnotationAttributeSymbol attributeSymbol = (BAnnotationAttributeSymbol)
                    annotationSymbol.scope.lookup(new Name(annotAttachmentAttribute.getName())).symbol;
            // Resolve Attribute against the Annotation Definition
            if (attributeSymbol == null) {
                this.dlog.error(annAttachmentNode.pos, DiagnosticCode.NO_SUCH_ATTRIBUTE,
                        annotAttachmentAttribute.getName(), annotationSymbol.name);
                return;
            }

            if (annotAttachmentAttribute.value.value != null
                    && annotAttachmentAttribute.value.value instanceof BLangExpression) {
                //TODO : ADD check for ATTRIBUTE_VAL_CANNOT_REFER_NON_CONST
                this.typeChecker.checkExpr((BLangExpression) annotAttachmentAttribute.value.value,
                        env, Lists.of(attributeSymbol.type), DiagnosticCode.INCOMPATIBLE_TYPES);
                return;
            } else {
                if (attributeSymbol.type.tag == TypeTags.ARRAY) {
                    // Attachment Attribute is Non Array Type as opposed to
                    // Annotation Definition Attribute is of Array Type
                    if (annotAttachmentAttribute.value.value != null) {
                        this.types.checkType(annotAttachmentAttribute.pos, annotAttachmentAttribute.type,
                                attributeSymbol.type, DiagnosticCode.INCOMPATIBLE_TYPES);
                    }
                    annotAttachmentAttribute.value.arrayValues.forEach(value -> {
                        if (value.value instanceof BLangAnnotationAttachment) {
                            BLangAnnotationAttachment childAttachment =
                                    (BLangAnnotationAttachment) value.value;
                            if (childAttachment != null) {
                                BSymbol symbol = this.symResolver.lookupSymbol(env,
                                        new Name(childAttachment.getAnnotationName().getValue()), SymTag.ANNOTATION);
                                childAttachment.type = symbol.type;
                                this.types.checkType(childAttachment.pos, childAttachment.type,
                                        ((BArrayType) attributeSymbol.type).eType, DiagnosticCode.INCOMPATIBLE_TYPES);
                                if (symbol == this.symTable.notFoundSymbol) {
                                    this.dlog.error(annAttachmentNode.pos, DiagnosticCode.UNDEFINED_ANNOTATION,
                                            childAttachment.getAnnotationName().getValue());
                                    return;
                                }
                                validateAttributes(childAttachment, (BAnnotationSymbol) symbol);
                            }
                        } else {
                            this.typeChecker.checkExpr((BLangExpression) value.value,
                                    env, Lists.of(((BArrayType) attributeSymbol.type).eType),
                                    DiagnosticCode.INCOMPATIBLE_TYPES);
                        }
                    });
                } else {
                    // Attachment Attribute is Array Type as opposed to
                    // Annotation Definition Attribute is Non Array Type
                    if (annotAttachmentAttribute.value.value == null) {
                        this.dlog.error(annAttachmentNode.pos, DiagnosticCode.INCOMPATIBLE_TYPES_ARRAY_FOUND,
                                annotAttachmentAttribute.getName(), attributeSymbol.type);
                    }

                    BLangAnnotationAttachment childAttachment =
                            (BLangAnnotationAttachment) annotAttachmentAttribute.value.value;
                    if (childAttachment != null) {
                        BSymbol symbol = this.symResolver.lookupSymbol(env,
                                new Name(childAttachment.getAnnotationName().getValue()), SymTag.ANNOTATION);
                        childAttachment.type = symbol.type;
                        this.types.checkType(childAttachment.pos, childAttachment.type,
                                attributeSymbol.type, DiagnosticCode.INCOMPATIBLE_TYPES);
                        if (symbol == this.symTable.notFoundSymbol) {
                            this.dlog.error(annAttachmentNode.pos, DiagnosticCode.UNDEFINED_ANNOTATION,
                                    childAttachment.getAnnotationName().getValue());
                            return;
                        }
                        validateAttributes(childAttachment, (BAnnotationSymbol) symbol);
                    }
                }
            }
        });
    }

    private void populateDefaultValues(BLangAnnotationAttachment annAttachmentNode,
                                       BAnnotationSymbol annotationSymbol) {
        for (BAnnotationAttributeSymbol defAttribute : annotationSymbol.attributes) {
            BLangAnnotAttachmentAttribute[] attributeArrray =
                    new BLangAnnotAttachmentAttribute[annAttachmentNode.geAttributes().size()];
            // Traverse through Annotation Attachment attributes and find whether current
            // Annotation Definition attribute is present
            Optional<BLangAnnotAttachmentAttribute> matchingAttribute = Arrays
                    .stream(annAttachmentNode.geAttributes().toArray(attributeArrray))
                    .filter(attribute -> attribute.name.equals(defAttribute.name.getValue()))
                    .findAny();
            // If no matching attribute is present populate with default value
            if (!matchingAttribute.isPresent()) {
                if (defAttribute.expr != null) {
                    BLangAnnotAttachmentAttributeValue value = new BLangAnnotAttachmentAttributeValue();
                    value.value = defAttribute.expr;
                    annAttachmentNode.addAttribute(defAttribute.name.getValue(), value);
                }
                continue;
            }

            // Annotation Definition attribute is basic literal and it is included in current
            // Annotation Attachment attribute, so continue to next Annotation Definition attribute
            if (matchingAttribute.get().value.value != null &&
                    !(matchingAttribute.get().value.value instanceof BLangAnnotationAttachment)) {
                continue;
            }

            // Annotation Definition attribute is an Array of Annotation Attachments and it is included in current
            // Annotation Attachment attribute,
            // Recursively populate default values for this Array of Annotation Attachments
            if (matchingAttribute.get().value.arrayValues.size() > 0) {
                for (BLangAnnotAttachmentAttributeValue attr : matchingAttribute.get().value.arrayValues) {
                    // Default values are not populated for BLangLiteral arrays
                    if (attr.value != null &&
                            !(attr.value instanceof BLangAnnotationAttachment)) {
                        continue;
                    }
                    BLangAnnotationAttachment attachment =
                            (BLangAnnotationAttachment) attr.value;
                    if (attachment != null) {
                        BSymbol symbol = this.symResolver.lookupSymbol(env,
                                new Name(attachment.getAnnotationName().getValue()), SymTag.ANNOTATION);
                        if (symbol == this.symTable.notFoundSymbol) {
                            this.dlog.error(annAttachmentNode.pos, DiagnosticCode.UNDEFINED_ANNOTATION,
                                    attachment.getAnnotationName().getValue());
                            return;
                        }
                        populateDefaultValues(attachment, (BAnnotationSymbol) symbol);
                    }
                }
            } else {
                // Annotation Definition attribute it self is Annotation Attachment and it is included in current
                // Annotation Attachment attribute,
                // Recursively populate default values for this Annotation Attachment
                BLangAnnotationAttachment attachment =
                        (BLangAnnotationAttachment) matchingAttribute.get().value.value;
                if (attachment != null) {
                    BSymbol symbol = this.symResolver.lookupSymbol(env,
                            new Name(attachment.getAnnotationName().getValue()), SymTag.ANNOTATION);
                    if (symbol == this.symTable.notFoundSymbol) {
                        this.dlog.error(annAttachmentNode.pos, DiagnosticCode.UNDEFINED_ANNOTATION,
                                attachment.getAnnotationName().getValue());
                        return;
                    }
                    populateDefaultValues(attachment, (BAnnotationSymbol) symbol);
                }
            }
        }
    }

    public void visit(BLangVariable varNode) {
        int ownerSymTag = env.scope.owner.tag;
        if ((ownerSymTag & SymTag.INVOKABLE) == SymTag.INVOKABLE) {
            // This is a variable declared in a function, an action or a resource
            // If the variable is parameter then the variable symbol is already defined
            if (varNode.symbol == null) {
                symbolEnter.defineNode(varNode, env);
            }
        }

        // Analyze the init expression
        if (varNode.expr != null) {
            // Here we create a new symbol environment to catch self references by keep the current
            // variable symbol in the symbol environment
            // e.g. int a = x + a;
            SymbolEnv varInitEnv = SymbolEnv.createVarInitEnv(varNode, env, varNode.symbol);
            typeChecker.checkExpr(varNode.expr, varInitEnv, Lists.of(varNode.symbol.type));
        }
        varNode.type = varNode.symbol.type;
    }


    // Statements

    public void visit(BLangBlockStmt blockNode) {
        SymbolEnv blockEnv = SymbolEnv.createBlockEnv(blockNode, env);
        blockNode.stmts.forEach(stmt -> analyzeStmt(stmt, blockEnv));
    }

    public void visit(BLangVariableDef varDefNode) {
        analyzeDef(varDefNode.var, env);
    }

    public void visit(BLangAssignment assignNode) {
        if (assignNode.isDeclaredWithVar()) {
            handleAssignNodeWithVar(assignNode);
            return;
        }
        List<BType> expTypes = new ArrayList<>();
        // Check each LHS expression.
        for (int i = 0; i < assignNode.varRefs.size(); i++) {
            BLangExpression varRef = assignNode.varRefs.get(i);
            // In assignment, lhs supports only simpleVarRef, indexBasedAccess, filedBasedAccess only.
            if (varRef.getKind() == NodeKind.INVOCATION) {
                dlog.error(varRef.pos, DiagnosticCode.INVALID_VARIABLE_ASSIGNMENT, varRef);
                expTypes.add(symTable.errType);
                continue;
            }
            ((BLangVariableReference) varRef).lhsVar = true;
            expTypes.add(typeChecker.checkExpr(varRef, env).get(0));
        }
        typeChecker.checkExpr(assignNode.expr, this.env, expTypes);
    }

    public void visit(BLangExpressionStmt exprStmtNode) {
        // Creates a new environment here.
        SymbolEnv stmtEnv = new SymbolEnv(exprStmtNode, this.env.scope);
        this.env.copyTo(stmtEnv);
        typeChecker.checkExpr(exprStmtNode.expr, stmtEnv, new ArrayList<>());
    }

    public void visit(BLangIf ifNode) {
        typeChecker.checkExpr(ifNode.expr, env, Lists.of(symTable.booleanType));
        analyzeStmt(ifNode.body, env);

        if (ifNode.elseStmt != null) {
            analyzeStmt(ifNode.elseStmt, env);
        }
    }

    public void visit(BLangWhile whileNode) {
        typeChecker.checkExpr(whileNode.expr, env, Lists.of(symTable.booleanType));
        analyzeStmt(whileNode.body, env);
    }

    public void visit(BLangTransform transformNode) {
        analyzeStmt(transformNode.body, env);
    }

    public void visit(BLangConnector connectorNode) {
        BSymbol connectorSymbol = connectorNode.symbol;
        SymbolEnv connectorEnv = SymbolEnv.createConnectorEnv(connectorNode, connectorSymbol.scope, env);
        connectorNode.params.forEach(param -> this.analyzeDef(param, connectorEnv));
        connectorNode.varDefs.forEach(varDef -> this.analyzeDef(varDef, connectorEnv));
        connectorNode.annAttachments.forEach(annotation -> this.analyzeDef(annotation, connectorEnv));
        this.analyzeDef(connectorNode.initFunction, connectorEnv);
        connectorNode.actions.forEach(action -> this.analyzeDef(action, connectorEnv));

        connectorNode.annAttachments.forEach(annotationAttachment -> {
            annotationAttachment.attachmentPoint =
                    new BLangAnnotationAttachmentPoint(BLangAnnotationAttachmentPoint.AttachmentPoint.CONNECTOR, null);
            annotationAttachment.accept(this);
        });
    }

    public void visit(BLangAction actionNode) {
        BSymbol actionSymbol = actionNode.symbol;
        if (Symbols.isNative(actionSymbol)) {
            return;
        }
        SymbolEnv actionEnv = SymbolEnv.createResourceActionSymbolEnv(actionNode, actionSymbol.scope, env);
        actionNode.annAttachments.forEach(a -> this.analyzeDef(a, actionEnv));
        actionNode.params.forEach(p -> this.analyzeDef(p, actionEnv));
        analyzeStmt(actionNode.body, actionEnv);
        // Process workers
        actionNode.workers.forEach(e -> this.symbolEnter.defineNode(e, actionEnv));
        actionNode.workers.forEach(e -> analyzeNode(e, actionEnv));

        actionNode.annAttachments.forEach(annotationAttachment -> {
            annotationAttachment.attachmentPoint =
                    new BLangAnnotationAttachmentPoint(BLangAnnotationAttachmentPoint.AttachmentPoint.ACTION, null);
            annotationAttachment.accept(this);
        });
    }

    public void visit(BLangService serviceNode) {
        BSymbol serviceSymbol = serviceNode.symbol;
        SymbolEnv serviceEnv = SymbolEnv.createPkgLevelSymbolEnv(serviceNode, serviceSymbol.scope, env);
        serviceNode.vars.forEach(v -> this.analyzeDef(v, serviceEnv));
        serviceNode.annAttachments.forEach(a -> this.analyzeDef(a, serviceEnv));
        this.analyzeDef(serviceNode.initFunction, serviceEnv);
        serviceNode.resources.forEach(r -> this.analyzeDef(r, serviceEnv));

        serviceNode.annAttachments.forEach(annotationAttachment -> {
            annotationAttachment.attachmentPoint =
                    new BLangAnnotationAttachmentPoint(BLangAnnotationAttachmentPoint.AttachmentPoint.SERVICE, null);
            annotationAttachment.accept(this);
        });
    }

    public void visit(BLangResource resourceNode) {
        BSymbol resourceSymbol = resourceNode.symbol;
        SymbolEnv resourceEnv = SymbolEnv.createResourceActionSymbolEnv(resourceNode, resourceSymbol.scope, env);
        resourceNode.annAttachments.forEach(a -> this.analyzeDef(a, resourceEnv));
        resourceNode.params.forEach(p -> this.analyzeDef(p, resourceEnv));
        resourceNode.workers.forEach(w -> this.analyzeDef(w, resourceEnv));
        analyzeStmt(resourceNode.body, resourceEnv);

        resourceNode.annAttachments.forEach(annotationAttachment -> {
            annotationAttachment.attachmentPoint =
                    new BLangAnnotationAttachmentPoint(BLangAnnotationAttachmentPoint.AttachmentPoint.RESOURCE, null);
            annotationAttachment.accept(this);
        });
    }

    public void visit(BLangTryCatchFinally tryCatchFinally) {
        analyzeStmt(tryCatchFinally.tryBody, env);
        tryCatchFinally.catchBlocks.forEach(c -> analyzeNode(c, env));
        if (tryCatchFinally.finallyBody != null) {
            analyzeStmt(tryCatchFinally.finallyBody, env);
        }
    }

    public void visit(BLangCatch bLangCatch) {
        SymbolEnv catchBlockEnv = SymbolEnv.createBlockEnv(bLangCatch.body, env);
        analyzeNode(bLangCatch.param, catchBlockEnv);
        this.types.checkType(bLangCatch.param.pos, bLangCatch.param.type, symTable.errStructType,
                DiagnosticCode.INCOMPATIBLE_TYPES);
        analyzeStmt(bLangCatch.body, catchBlockEnv);
    }

    @Override
    public void visit(BLangTransaction transactionNode) {
        analyzeStmt(transactionNode.transactionBody, env);
        if (transactionNode.failedBody != null) {
            analyzeStmt(transactionNode.failedBody, env);
        }
        if (transactionNode.committedBody != null) {
            analyzeStmt(transactionNode.committedBody, env);
        }
        if (transactionNode.abortedBody != null) {
            analyzeStmt(transactionNode.abortedBody, env);
        }
        if (transactionNode.retryCount != null) {
            typeChecker.checkExpr(transactionNode.retryCount, env, Lists.of(symTable.intType));
        }
    }

    @Override
    public void visit(BLangAbort abortNode) {
    }

    @Override
    public void visit(BLangRetry retryNode) {
    }

    private boolean isJoinResultType(BLangVariable var) {
        BLangType type = var.typeNode;
        if (type instanceof BuiltInReferenceTypeNode) {
            return ((BuiltInReferenceTypeNode) type).getTypeKind() == TypeKind.MAP;
        }
        return false;
    }

    private BLangVariableDef createVarDef(BLangVariable var) {
        BLangVariableDef varDefNode = new BLangVariableDef();
        varDefNode.var = var;
        varDefNode.pos = var.pos;
        return varDefNode;
    }

    private BLangBlockStmt generateCodeBlock(StatementNode... statements) {
        BLangBlockStmt block = new BLangBlockStmt();
        for (StatementNode stmt : statements) {
            block.addStatement(stmt);
        }
        return block;
    }

    @Override
    public void visit(BLangForkJoin forkJoin) {
        SymbolEnv folkJoinEnv = SymbolEnv.createFolkJoinEnv(forkJoin, this.env);
        forkJoin.workers.forEach(e -> this.symbolEnter.defineNode(e, folkJoinEnv));
        forkJoin.workers.forEach(e -> this.analyzeDef(e, folkJoinEnv));
        if (!this.isJoinResultType(forkJoin.joinResultVar)) {
            this.dlog.error(forkJoin.joinResultVar.pos, DiagnosticCode.INVALID_WORKER_JOIN_RESULT_TYPE);
        }
        /* create code black and environment for join result section, i.e. (map results) */
        BLangBlockStmt joinResultsBlock = this.generateCodeBlock(this.createVarDef(forkJoin.joinResultVar));
        SymbolEnv joinResultsEnv = SymbolEnv.createBlockEnv(joinResultsBlock, this.env);
        this.analyzeNode(joinResultsBlock, joinResultsEnv);
        /* create an environment for the join body, making the enclosing environment the earlier 
         * join result's environment */
        SymbolEnv joinBodyEnv = SymbolEnv.createBlockEnv(forkJoin.joinedBody, joinResultsEnv);
        this.analyzeNode(forkJoin.joinedBody, joinBodyEnv);

        if (forkJoin.timeoutExpression != null) {
            if (!this.isJoinResultType(forkJoin.timeoutVariable)) {
                this.dlog.error(forkJoin.timeoutVariable.pos, DiagnosticCode.INVALID_WORKER_TIMEOUT_RESULT_TYPE);
            }
            /* create code black and environment for timeout section */
            BLangBlockStmt timeoutVarBlock = this.generateCodeBlock(this.createVarDef(forkJoin.timeoutVariable));
            SymbolEnv timeoutVarEnv = SymbolEnv.createBlockEnv(timeoutVarBlock, this.env);
            this.typeChecker.checkExpr(forkJoin.timeoutExpression,
                    timeoutVarEnv, Arrays.asList(symTable.intType));
            this.analyzeNode(timeoutVarBlock, timeoutVarEnv);
            /* create an environment for the timeout body, making the enclosing environment the earlier 
             * timeout var's environment */
            SymbolEnv timeoutBodyEnv = SymbolEnv.createBlockEnv(forkJoin.timeoutBody, timeoutVarEnv);
            this.analyzeNode(forkJoin.timeoutBody, timeoutBodyEnv);
        }
    }

    @Override
    public void visit(BLangWorker workerNode) {
        SymbolEnv workerEnv = SymbolEnv.createWorkerEnv(workerNode, this.env);
        this.analyzeNode(workerNode.body, workerEnv);
    }

    private boolean isInTopLevelWorkerEnv() {
        return this.env.enclEnv.node.getKind() == NodeKind.WORKER;
    }

    private boolean workerExists(SymbolEnv env, String workerName) {
        BSymbol symbol = this.symResolver.lookupSymbol(env, new Name(workerName), SymTag.WORKER);
        return (symbol != this.symTable.notFoundSymbol);
    }

    @Override
    public void visit(BLangWorkerSend workerSendNode) {
        workerSendNode.env = this.env;
        workerSendNode.exprs.forEach(e -> this.typeChecker.checkExpr(e, this.env));
        if (!this.isInTopLevelWorkerEnv()) {
            this.dlog.error(workerSendNode.pos, DiagnosticCode.INVALID_WORKER_SEND_POSITION);
        }
        if (!workerSendNode.isForkJoinSend) {
            String workerName = workerSendNode.workerIdentifier.getValue();
            if (!this.workerExists(this.env, workerName)) {
                this.dlog.error(workerSendNode.pos, DiagnosticCode.UNDEFINED_WORKER, workerName);
            }
        }
    }

    @Override
    public void visit(BLangWorkerReceive workerReceiveNode) {
        workerReceiveNode.exprs.forEach(e -> this.typeChecker.checkExpr(e, this.env));
        if (!this.isInTopLevelWorkerEnv()) {
            this.dlog.error(workerReceiveNode.pos, DiagnosticCode.INVALID_WORKER_RECEIVE_POSITION);
        }
        String workerName = workerReceiveNode.workerIdentifier.getValue();
        if (!this.workerExists(this.env, workerName)) {
            this.dlog.error(workerReceiveNode.pos, DiagnosticCode.UNDEFINED_WORKER, workerName);
        }
    }

    private boolean checkReturnValueCounts(BLangReturn returnNode) {
        boolean success = false;
        int expRetCount = this.env.enclInvokable.getReturnParameters().size();
        int actualRetCount = returnNode.exprs.size();
        if (expRetCount > 1 && actualRetCount <= 1) {
            this.dlog.error(returnNode.pos, DiagnosticCode.MULTI_VALUE_RETURN_EXPECTED);
        } else if (expRetCount == 1 && actualRetCount > 1) {
            this.dlog.error(returnNode.pos, DiagnosticCode.SINGLE_VALUE_RETURN_EXPECTED);
        } else if (expRetCount == 0 && actualRetCount >= 1) {
            this.dlog.error(returnNode.pos, DiagnosticCode.RETURN_VALUE_NOT_EXPECTED);
        } else if (expRetCount > actualRetCount) {
            this.dlog.error(returnNode.pos, DiagnosticCode.NOT_ENOUGH_RETURN_VALUES);
        } else if (expRetCount < actualRetCount) {
            this.dlog.error(returnNode.pos, DiagnosticCode.TOO_MANY_RETURN_VALUES);
        } else {
            success = true;
        }
        return success;
    }

    private boolean isInvocationExpr(BLangExpression expr) {
        return expr.getKind() == NodeKind.INVOCATION;
    }

    @Override
    public void visit(BLangReturn returnNode) {
        if (returnNode.exprs.size() == 1 && this.isInvocationExpr(returnNode.exprs.get(0))) {
            /* a single return expression can be expanded to match a multi-value return */
            this.typeChecker.checkExpr(returnNode.exprs.get(0), this.env,
                    this.env.enclInvokable.getReturnParameters().stream()
                            .map(e -> e.getTypeNode().type)
                            .collect(Collectors.toList()));
        } else {
            if (returnNode.exprs.size() == 0 && this.env.enclInvokable.getReturnParameters().size() > 0
                    && !this.env.enclInvokable.getReturnParameters().get(0).name.value.isEmpty()) {
                // Return stmt has no expressions, but function/action has returns and they are named returns.
                // Rewrite tree at desuger phase.
                returnNode.namedReturnVariables = this.env.enclInvokable.getReturnParameters();
                return;
            }
            if (this.checkReturnValueCounts(returnNode)) {
                for (int i = 0; i < returnNode.exprs.size(); i++) {
                    this.typeChecker.checkExpr(returnNode.exprs.get(i), this.env,
                            Arrays.asList(this.env.enclInvokable.getReturnParameters().get(i).getTypeNode().type));
                }
            }
        }
    }

    BType analyzeDef(BLangNode node, SymbolEnv env) {
        return analyzeNode(node, env);
    }

    BType analyzeStmt(BLangStatement stmtNode, SymbolEnv env) {
        return analyzeNode(stmtNode, env);
    }

    BType analyzeNode(BLangNode node, SymbolEnv env) {
        return analyzeNode(node, env, symTable.noType, null);
    }

    public void visit(BLangContinue continueNode) {
        /* ignore */
    }

    public void visit(BLangBreak breakNode) {
        /* ignore */
    }

    BType analyzeNode(BLangNode node, SymbolEnv env, BType expType, DiagnosticCode diagCode) {
        SymbolEnv prevEnv = this.env;
        BType preExpType = this.expType;
        DiagnosticCode preDiagCode = this.diagCode;

        // TODO Check the possibility of using a try/finally here
        this.env = env;
        this.expType = expType;
        this.diagCode = diagCode;
        node.accept(this);
        this.env = prevEnv;
        this.expType = preExpType;
        this.diagCode = preDiagCode;

        return resType;
    }

    // Private methods

    private void handleAssignNodeWithVar(BLangAssignment assignNode) {
        int ignoredCount = 0;
        int createdSymbolCount = 0;

        Map<Integer, BLangSimpleVarRef> newVariablesMap = new HashMap<>();

        List<BType> expTypes = new ArrayList<>();
        // Check each LHS expression.
        for (int i = 0; i < assignNode.varRefs.size(); i++) {
            BLangExpression varRef = assignNode.varRefs.get(i);
            // If the assignment is declared with "var", then lhs supports only simpleVarRef expressions only.
            if (varRef.getKind() != NodeKind.SIMPLE_VARIABLE_REF) {
                dlog.error(varRef.pos, DiagnosticCode.INVALID_VARIABLE_ASSIGNMENT, varRef);
                expTypes.add(symTable.errType);
                continue;
            }
            ((BLangVariableReference) varRef).lhsVar = true;
            // Check variable symbol if exists.
            BLangSimpleVarRef simpleVarRef = (BLangSimpleVarRef) varRef;
            Name varName = names.fromIdNode(simpleVarRef.variableName);
            if (varName == Names.IGNORE) {
                ignoredCount++;
                simpleVarRef.type = this.symTable.noType;
                expTypes.add(symTable.noType);
                continue;
            }
            BSymbol symbol = symResolver.lookupSymbol(env, varName, SymTag.VARIABLE);
            if (symbol == symTable.notFoundSymbol) {
                createdSymbolCount++;
                newVariablesMap.put(i, simpleVarRef);
                expTypes.add(symTable.noType);
            } else {
                expTypes.add(symbol.type);
            }
        }

        if (ignoredCount == assignNode.varRefs.size() || createdSymbolCount == 0) {
            dlog.error(assignNode.pos, DiagnosticCode.NO_NEW_VARIABLES_VAR_ASSIGNMENT);
        }
        // Check RHS expressions with expected type list.
        final List<BType> rhsTypes = typeChecker.checkExpr(assignNode.expr, this.env, expTypes);

        // define new variables
        newVariablesMap.keySet().forEach(i -> {
            BType actualType = rhsTypes.get(i);
            BLangSimpleVarRef simpleVarRef = newVariablesMap.get(i);
            Name varName = names.fromIdNode(simpleVarRef.variableName);
            this.symbolEnter.defineVarSymbol(simpleVarRef.pos, Collections.emptySet(), actualType, varName, env);
            typeChecker.checkExpr(simpleVarRef, env);
        });
    }

}<|MERGE_RESOLUTION|>--- conflicted
+++ resolved
@@ -90,11 +90,8 @@
 import java.util.HashMap;
 import java.util.List;
 import java.util.Map;
-<<<<<<< HEAD
 import java.util.Optional;
-=======
 import java.util.Stack;
->>>>>>> c8cec9eb
 import java.util.stream.Collectors;
 
 /**
@@ -183,7 +180,7 @@
         if (Symbols.isNative(funcNode.symbol)) {
             return;
         }
-        
+
         SymbolEnv funcEnv = SymbolEnv.createFunctionEnv(funcNode, funcNode.symbol.scope, env);
         analyzeStmt(funcNode.body, funcEnv);
 
