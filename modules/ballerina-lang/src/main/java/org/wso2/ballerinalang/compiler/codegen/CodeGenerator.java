--- conflicted
+++ resolved
@@ -221,12 +221,7 @@
     private int rhsExprRegIndex = -1;
     private boolean varAssignment = false;
 
-<<<<<<< HEAD
-    private boolean arrayMapAssignment;
-    private boolean structAssignment;
-=======
     private int transactionIndex = 0;
->>>>>>> ddd77040
 
     private Stack<Instruction> loopResetInstructionStack = new Stack<>();
     private Stack<Instruction> loopExitInstructionStack = new Stack<>();
@@ -1317,7 +1312,7 @@
         invInfo.signatureCPIndex = addUTF8CPEntry(this.currentPkgInfo, generateSignature(invInfo));
         this.currentPkgInfo.functionInfoMap.put(funcSymbol.name.value, invInfo);
     }
-    
+
     private void addWorkerInfoEntries(CallableUnitInfo callableUnitInfo, List<BLangWorker> workers) {
         UTF8CPEntry workerNameCPEntry = new UTF8CPEntry("default");
         int workerNameCPIndex = this.currentPkgInfo.addCPEntry(workerNameCPEntry);
