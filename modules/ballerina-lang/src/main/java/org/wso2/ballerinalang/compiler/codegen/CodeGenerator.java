/*
*  Copyright (c) 2017, WSO2 Inc. (http://www.wso2.org) All Rights Reserved.
*
*  WSO2 Inc. licenses this file to you under the Apache License,
*  Version 2.0 (the "License"); you may not use this file except
*  in compliance with the License.
*  You may obtain a copy of the License at
*
*    http://www.apache.org/licenses/LICENSE-2.0
*
*  Unless required by applicable law or agreed to in writing,
*  software distributed under the License is distributed on an
*  "AS IS" BASIS, WITHOUT WARRANTIES OR CONDITIONS OF ANY
*  KIND, either express or implied.  See the License for the
*  specific language governing permissions and limitations
*  under the License.
*/
package org.wso2.ballerinalang.compiler.codegen;

import org.ballerinalang.model.tree.TopLevelNode;
import org.wso2.ballerinalang.compiler.semantics.analyzer.SymbolEnter;
import org.wso2.ballerinalang.compiler.semantics.model.SymbolEnv;
import org.wso2.ballerinalang.compiler.semantics.model.SymbolTable;
import org.wso2.ballerinalang.compiler.semantics.model.symbols.BInvokableSymbol;
import org.wso2.ballerinalang.compiler.semantics.model.symbols.BPackageSymbol;
import org.wso2.ballerinalang.compiler.semantics.model.symbols.BSymbol;
import org.wso2.ballerinalang.compiler.semantics.model.symbols.BTypeSymbol;
import org.wso2.ballerinalang.compiler.semantics.model.symbols.BVarSymbol;
import org.wso2.ballerinalang.compiler.semantics.model.symbols.SymTag;
import org.wso2.ballerinalang.compiler.semantics.model.symbols.Symbols;
import org.wso2.ballerinalang.compiler.semantics.model.types.BArrayType;
import org.wso2.ballerinalang.compiler.semantics.model.types.BInvokableType;
import org.wso2.ballerinalang.compiler.semantics.model.types.BStructType;
import org.wso2.ballerinalang.compiler.semantics.model.types.BType;
import org.wso2.ballerinalang.compiler.tree.BLangAction;
import org.wso2.ballerinalang.compiler.tree.BLangAnnotAttribute;
import org.wso2.ballerinalang.compiler.tree.BLangAnnotation;
import org.wso2.ballerinalang.compiler.tree.BLangAnnotationAttachment;
import org.wso2.ballerinalang.compiler.tree.BLangConnector;
import org.wso2.ballerinalang.compiler.tree.BLangEnum;
import org.wso2.ballerinalang.compiler.tree.BLangFunction;
import org.wso2.ballerinalang.compiler.tree.BLangIdentifier;
import org.wso2.ballerinalang.compiler.tree.BLangImportPackage;
import org.wso2.ballerinalang.compiler.tree.BLangInvokableNode;
import org.wso2.ballerinalang.compiler.tree.BLangNode;
import org.wso2.ballerinalang.compiler.tree.BLangNodeVisitor;
import org.wso2.ballerinalang.compiler.tree.BLangPackage;
import org.wso2.ballerinalang.compiler.tree.BLangResource;
import org.wso2.ballerinalang.compiler.tree.BLangService;
import org.wso2.ballerinalang.compiler.tree.BLangStruct;
import org.wso2.ballerinalang.compiler.tree.BLangVariable;
import org.wso2.ballerinalang.compiler.tree.BLangWorker;
import org.wso2.ballerinalang.compiler.tree.BLangXMLNS;
import org.wso2.ballerinalang.compiler.tree.expressions.BLangAnnotAttachmentAttribute;
import org.wso2.ballerinalang.compiler.tree.expressions.BLangAnnotAttachmentAttributeValue;
import org.wso2.ballerinalang.compiler.tree.expressions.BLangArrayLiteral;
import org.wso2.ballerinalang.compiler.tree.expressions.BLangBinaryExpr;
import org.wso2.ballerinalang.compiler.tree.expressions.BLangExpression;
import org.wso2.ballerinalang.compiler.tree.expressions.BLangFieldBasedAccess.BLangStructFieldAccessExpr;
import org.wso2.ballerinalang.compiler.tree.expressions.BLangIndexBasedAccess.BLangArrayAccessExpr;
import org.wso2.ballerinalang.compiler.tree.expressions.BLangIndexBasedAccess.BLangMapAccessExpr;
import org.wso2.ballerinalang.compiler.tree.expressions.BLangInvocation;
import org.wso2.ballerinalang.compiler.tree.expressions.BLangInvocation.BFunctionPointerInvocation;
import org.wso2.ballerinalang.compiler.tree.expressions.BLangLambdaFunction;
import org.wso2.ballerinalang.compiler.tree.expressions.BLangLiteral;
import org.wso2.ballerinalang.compiler.tree.expressions.BLangRecordLiteral;
import org.wso2.ballerinalang.compiler.tree.expressions.BLangRecordLiteral.BLangJSONLiteral;
import org.wso2.ballerinalang.compiler.tree.expressions.BLangRecordLiteral.BLangMapLiteral;
import org.wso2.ballerinalang.compiler.tree.expressions.BLangRecordLiteral.BLangRecordKey;
import org.wso2.ballerinalang.compiler.tree.expressions.BLangRecordLiteral.BLangRecordKeyValue;
import org.wso2.ballerinalang.compiler.tree.expressions.BLangRecordLiteral.BLangStructLiteral;
import org.wso2.ballerinalang.compiler.tree.expressions.BLangSimpleVarRef.BLangFieldVarRef;
import org.wso2.ballerinalang.compiler.tree.expressions.BLangSimpleVarRef.BLangFunctionVarRef;
import org.wso2.ballerinalang.compiler.tree.expressions.BLangSimpleVarRef.BLangLocalVarRef;
import org.wso2.ballerinalang.compiler.tree.expressions.BLangSimpleVarRef.BLangPackageVarRef;
import org.wso2.ballerinalang.compiler.tree.expressions.BLangStringTemplateLiteral;
import org.wso2.ballerinalang.compiler.tree.expressions.BLangTernaryExpr;
import org.wso2.ballerinalang.compiler.tree.expressions.BLangTypeCastExpr;
import org.wso2.ballerinalang.compiler.tree.expressions.BLangTypeConversionExpr;
import org.wso2.ballerinalang.compiler.tree.expressions.BLangUnaryExpr;
import org.wso2.ballerinalang.compiler.tree.expressions.BLangVariableReference;
import org.wso2.ballerinalang.compiler.tree.expressions.BLangXMLAttribute;
import org.wso2.ballerinalang.compiler.tree.expressions.BLangXMLCommentLiteral;
import org.wso2.ballerinalang.compiler.tree.expressions.BLangXMLElementLiteral;
import org.wso2.ballerinalang.compiler.tree.expressions.BLangXMLProcInsLiteral;
import org.wso2.ballerinalang.compiler.tree.expressions.BLangXMLQName;
import org.wso2.ballerinalang.compiler.tree.expressions.BLangXMLQuotedString;
import org.wso2.ballerinalang.compiler.tree.expressions.BLangXMLTextLiteral;
import org.wso2.ballerinalang.compiler.tree.expressions.MultiReturnExpr;
import org.wso2.ballerinalang.compiler.tree.statements.BLanXMLNSStatement;
import org.wso2.ballerinalang.compiler.tree.statements.BLangAbort;
import org.wso2.ballerinalang.compiler.tree.statements.BLangAssignment;
import org.wso2.ballerinalang.compiler.tree.statements.BLangBlockStmt;
import org.wso2.ballerinalang.compiler.tree.statements.BLangBreak;
import org.wso2.ballerinalang.compiler.tree.statements.BLangCatch;
import org.wso2.ballerinalang.compiler.tree.statements.BLangComment;
import org.wso2.ballerinalang.compiler.tree.statements.BLangContinue;
import org.wso2.ballerinalang.compiler.tree.statements.BLangExpressionStmt;
import org.wso2.ballerinalang.compiler.tree.statements.BLangForkJoin;
import org.wso2.ballerinalang.compiler.tree.statements.BLangIf;
import org.wso2.ballerinalang.compiler.tree.statements.BLangReply;
import org.wso2.ballerinalang.compiler.tree.statements.BLangReturn;
import org.wso2.ballerinalang.compiler.tree.statements.BLangStatement;
import org.wso2.ballerinalang.compiler.tree.statements.BLangThrow;
import org.wso2.ballerinalang.compiler.tree.statements.BLangTransaction;
import org.wso2.ballerinalang.compiler.tree.statements.BLangTransform;
import org.wso2.ballerinalang.compiler.tree.statements.BLangTryCatchFinally;
import org.wso2.ballerinalang.compiler.tree.statements.BLangVariableDef;
import org.wso2.ballerinalang.compiler.tree.statements.BLangWhile;
import org.wso2.ballerinalang.compiler.tree.statements.BLangWorkerReceive;
import org.wso2.ballerinalang.compiler.tree.statements.BLangWorkerSend;
import org.wso2.ballerinalang.compiler.util.CompilerContext;
import org.wso2.ballerinalang.compiler.util.TypeTags;
import org.wso2.ballerinalang.programfile.CallableUnitInfo;
import org.wso2.ballerinalang.programfile.ForkjoinInfo;
import org.wso2.ballerinalang.programfile.FunctionInfo;
import org.wso2.ballerinalang.programfile.Instruction;
import org.wso2.ballerinalang.programfile.InstructionCodes;
import org.wso2.ballerinalang.programfile.InstructionFactory;
import org.wso2.ballerinalang.programfile.LocalVariableInfo;
import org.wso2.ballerinalang.programfile.PackageInfo;
import org.wso2.ballerinalang.programfile.PackageVarInfo;
import org.wso2.ballerinalang.programfile.ProgramFile;
import org.wso2.ballerinalang.programfile.StructFieldDefaultValue;
import org.wso2.ballerinalang.programfile.StructFieldInfo;
import org.wso2.ballerinalang.programfile.StructInfo;
import org.wso2.ballerinalang.programfile.WorkerDataChannelInfo;
import org.wso2.ballerinalang.programfile.WorkerInfo;
import org.wso2.ballerinalang.programfile.attributes.AttributeInfo;
import org.wso2.ballerinalang.programfile.attributes.AttributeInfoPool;
import org.wso2.ballerinalang.programfile.attributes.CodeAttributeInfo;
import org.wso2.ballerinalang.programfile.attributes.DefaultValueAttributeInfo;
import org.wso2.ballerinalang.programfile.attributes.LineNumberTableAttributeInfo;
import org.wso2.ballerinalang.programfile.attributes.LocalVariableAttributeInfo;
import org.wso2.ballerinalang.programfile.attributes.VarTypeCountAttributeInfo;
import org.wso2.ballerinalang.programfile.cpentries.ConstantPool;
import org.wso2.ballerinalang.programfile.cpentries.FloatCPEntry;
import org.wso2.ballerinalang.programfile.cpentries.ForkJoinCPEntry;
import org.wso2.ballerinalang.programfile.cpentries.FunctionCallCPEntry;
import org.wso2.ballerinalang.programfile.cpentries.FunctionRefCPEntry;
import org.wso2.ballerinalang.programfile.cpentries.IntegerCPEntry;
import org.wso2.ballerinalang.programfile.cpentries.PackageRefCPEntry;
import org.wso2.ballerinalang.programfile.cpentries.StringCPEntry;
import org.wso2.ballerinalang.programfile.cpentries.StructureRefCPEntry;
import org.wso2.ballerinalang.programfile.cpentries.TypeRefCPEntry;
import org.wso2.ballerinalang.programfile.cpentries.UTF8CPEntry;
import org.wso2.ballerinalang.programfile.cpentries.WorkerDataChannelRefCPEntry;
import org.wso2.ballerinalang.programfile.cpentries.WrkrInteractionArgsCPEntry;

import java.util.ArrayList;
import java.util.Arrays;
import java.util.List;
import java.util.Stack;
import java.util.stream.Collectors;

import static org.wso2.ballerinalang.programfile.ProgramFileConstants.BLOB_OFFSET;
import static org.wso2.ballerinalang.programfile.ProgramFileConstants.BOOL_OFFSET;
import static org.wso2.ballerinalang.programfile.ProgramFileConstants.FLOAT_OFFSET;
import static org.wso2.ballerinalang.programfile.ProgramFileConstants.INT_OFFSET;
import static org.wso2.ballerinalang.programfile.ProgramFileConstants.REF_OFFSET;
import static org.wso2.ballerinalang.programfile.ProgramFileConstants.STRING_OFFSET;

/**
 * @since 0.94
 */
public class CodeGenerator extends BLangNodeVisitor {

    private static final CompilerContext.Key<CodeGenerator> CODE_GENERATOR_KEY =
            new CompilerContext.Key<>();
    /**
     * This structure holds current package-level variable indexes.
     */
    private VariableIndex pvIndexes = new VariableIndex();

    /**
     * This structure holds current local variable indexes.
     */
    private VariableIndex lvIndexes = new VariableIndex();

    /**
     * This structure holds current field indexes.
     */
    private VariableIndex fieldIndexes = new VariableIndex();

    /**
     * This structure holds current register indexes.
     */
    private VariableIndex regIndexes = new VariableIndex();

    /**
     * This structure holds the maximum register count per type.
     * This structure is updated for every statement.
     */
    private VariableIndex maxRegIndexes = new VariableIndex();

    private SymbolEnv env;
    // TODO Remove this dependency from the code generator
    private SymbolEnter symEnter;
    private SymbolTable symTable;

    private ProgramFile programFile;

    private PackageInfo currentPkgInfo;
    private String currentPkgName;
    private int currentPackageRefCPIndex;

    private LineNumberTableAttributeInfo lineNoAttrInfo;
    private CallableUnitInfo currentCallableUnitInfo;
    private LocalVariableAttributeInfo localVarAttrInfo;
    private WorkerInfo currentWorkerInfo;

    // Required variables to generate code for assignment statements
    private int rhsExprRegIndex = -1;
    private boolean varAssignment = false;
<<<<<<< HEAD
    private boolean arrayMapAssignment;
    private boolean structAssignment;
=======
>>>>>>> e02a45ae

    private Stack<Instruction> loopResetInstructionStack = new Stack<>();
    private Stack<Instruction> loopExitInstructionStack = new Stack<>();

    private int workerChannelCount = 0;

    public static CodeGenerator getInstance(CompilerContext context) {
        CodeGenerator codeGenerator = context.get(CODE_GENERATOR_KEY);
        if (codeGenerator == null) {
            codeGenerator = new CodeGenerator(context);
        }

        return codeGenerator;
    }

    public CodeGenerator(CompilerContext context) {
        context.put(CODE_GENERATOR_KEY, this);

        this.symEnter = SymbolEnter.getInstance(context);
        this.symTable = SymbolTable.getInstance(context);
    }

    public ProgramFile generate(BLangPackage pkgNode) {
        programFile = new ProgramFile();
        BPackageSymbol pkgSymbol = pkgNode.symbol;
        genPackage(pkgSymbol);

        programFile.entryPkgCPIndex = addPackageRefCPEntry(programFile, pkgSymbol.name.value,
                pkgSymbol.version.value);

        // TODO Setting this program as a main program. Remove this ASAP
        programFile.setMainEPAvailable(true);

        // Add global variable indexes to the ProgramFile
        prepareIndexes(pvIndexes);

        // Create Global variable attribute info
        addVarCountAttrInfo(programFile, programFile, pvIndexes);

        return programFile;
    }

    public void visit(BLangPackage pkgNode) {
        // first visit all the imports
        pkgNode.imports.forEach(impPkgNode -> genNode(impPkgNode, this.env));

        // Add the current package to the program file
        BPackageSymbol pkgSymbol = pkgNode.symbol;
        currentPkgName = pkgSymbol.name.getValue();
        int pkgNameCPIndex = addUTF8CPEntry(programFile, currentPkgName);
        int pkgVersionCPIndex = addUTF8CPEntry(programFile, pkgSymbol.version.getValue());
        currentPkgInfo = new PackageInfo(pkgNameCPIndex, pkgVersionCPIndex);

        // TODO We need to create identifier for both name and the version
        programFile.packageInfoMap.put(currentPkgName, currentPkgInfo);

        // Insert the package reference to the constant pool of the Ballerina program
        addPackageRefCPEntry(programFile, currentPkgName, pkgSymbol.version.value);

        // Insert the package reference to the constant pool of the current package
        currentPackageRefCPIndex = addPackageRefCPEntry(currentPkgInfo, currentPkgName, pkgSymbol.version.value);

        // This attribute keep track of line numbers
        int lineNoAttrNameIndex = addUTF8CPEntry(currentPkgInfo,
                AttributeInfo.Kind.LINE_NUMBER_TABLE_ATTRIBUTE.value());
        lineNoAttrInfo = new LineNumberTableAttributeInfo(lineNoAttrNameIndex);

        // This attribute keep package-level variable information
        int pkgVarAttrNameIndex = addUTF8CPEntry(currentPkgInfo,
                AttributeInfo.Kind.LOCAL_VARIABLES_ATTRIBUTE.value());
        currentPkgInfo.addAttributeInfo(AttributeInfo.Kind.LOCAL_VARIABLES_ATTRIBUTE,
                new LocalVariableAttributeInfo(pkgVarAttrNameIndex));

        pkgNode.globalVars.forEach(this::createPackageVarInfo);
        pkgNode.structs.forEach(this::createStructInfoEntry);
//        createConnectorInfoEntries(bLangPackage.getConnectors());
//        createServiceInfoEntries(bLangPackage.getServices());
        pkgNode.functions.forEach(this::createFunctionInfoEntry);

        // Create function info for the package function
        BLangFunction pkgInitFunc = pkgNode.initFunction;
        createFunctionInfoEntry(pkgInitFunc);

        for (TopLevelNode pkgLevelNode : pkgNode.topLevelNodes) {
            genNode((BLangNode) pkgLevelNode, this.env);
        }

        // Visit package init function
        genNode(pkgInitFunc, this.env);

        currentPkgInfo.addAttributeInfo(AttributeInfo.Kind.LINE_NUMBER_TABLE_ATTRIBUTE, lineNoAttrInfo);
        currentPackageRefCPIndex = -1;
        currentPkgName = null;
    }

    public void visit(BLangImportPackage importPkgNode) {
        BPackageSymbol pkgSymbol = importPkgNode.symbol;
        genPackage(pkgSymbol);
    }

    public void visit(BLangFunction funcNode) {
        SymbolEnv funcEnv = SymbolEnv.createFunctionEnv(funcNode, funcNode.symbol.scope, this.env);
        currentCallableUnitInfo = currentPkgInfo.functionInfoMap.get(funcNode.symbol.name.value);
        visitInvokableNode(funcNode, currentCallableUnitInfo, funcEnv);
    }

    public void visit(BLangBlockStmt blockNode) {
        SymbolEnv blockEnv = SymbolEnv.createBlockEnv(blockNode, this.env);

        for (BLangStatement stmt : blockNode.stmts) {
//            if (stmt instanceof CommentStmt) {
//                continue;
//            }
//
//            if (!(stmt instanceof TryCatchStmt)) {
//                addLineNumberInfo(stmt.getNodeLocation());
//            }

            genNode(stmt, blockEnv);

            // Update the maxRegIndexes structure
            setMaxRegIndexes();

            // Reset the regIndexes structure for every statement
            regIndexes = new VariableIndex();
        }
    }

    public void visit(BLangVariable varNode) {
        int opcode;
        int lvIndex;
        BVarSymbol varSymbol = varNode.symbol;

        BLangExpression rhsExpr = varNode.expr;
        if (rhsExpr != null) {
            genNode(rhsExpr, this.env);
            rhsExprRegIndex = rhsExpr.regIndex;
        }

        int ownerSymTag = env.scope.owner.tag;
        if ((ownerSymTag & SymTag.INVOKABLE) == SymTag.INVOKABLE) {
            OpcodeAndIndex opcodeAndIndex = getOpcodeAndIndex(varSymbol.type.tag,
                    InstructionCodes.ISTORE, lvIndexes);
            opcode = opcodeAndIndex.opcode;
            lvIndex = opcodeAndIndex.index;
            varSymbol.varIndex = lvIndex;
            if (rhsExpr != null) {
                emit(opcode, rhsExprRegIndex, lvIndex);
            }

            LocalVariableInfo localVarInfo = getLocalVarAttributeInfo(varSymbol);
            localVarAttrInfo.localVars.add(localVarInfo);
        } else {
            // TODO Support other variable nodes
        }
    }


    // Statements

    public void visit(BLangVariableDef varDefNode) {
        genNode(varDefNode.var, this.env);
    }

    public void visit(BLangReturn returnNode) {
        BLangExpression expr;
        int i = 0;
        while (i < returnNode.exprs.size()) {
            expr = returnNode.exprs.get(i);
            this.genNode(expr, this.env);
            if (expr.isMultiReturnExpr()) {
                BLangInvocation invExpr = (BLangInvocation) expr;
                for (int j = 0; j < invExpr.regIndexes.length; j++) {
                    emit(this.typeTagToInstr(invExpr.types.get(j).tag), i, invExpr.regIndexes[j]);
                    i++;
                }
            } else {
                emit(this.typeTagToInstr(expr.type.tag), i, expr.regIndex);
                i++;
            }
        }
        emit(InstructionCodes.RET);
    }


    public void visit(BLangTransform transformNode) {
        this.genNode(transformNode.body, this.env);
    }

    private int typeTagToInstr(int typeTag) {
        switch (typeTag) {
            case TypeTags.INT:
                return InstructionCodes.IRET;
            case TypeTags.FLOAT:
                return InstructionCodes.FRET;
            case TypeTags.STRING:
                return InstructionCodes.SRET;
            case TypeTags.BOOLEAN:
                return InstructionCodes.BRET;
            case TypeTags.BLOB:
                return InstructionCodes.LRET;
            default:
                return InstructionCodes.RRET;
        }
    }


    // Expressions

    @Override
    public void visit(BLangLiteral literalExpr) {
        int opcode;
        int regIndex = -1;
        int typeTag = literalExpr.type.tag;

        switch (typeTag) {
            case TypeTags.INT:
                regIndex = ++regIndexes.tInt;
                long longVal = (Long) literalExpr.value;
                if (longVal >= 0 && longVal <= 5) {
                    opcode = InstructionCodes.ICONST_0 + (int) longVal;
                    emit(opcode, regIndex);
                } else {
                    int intCPEntryIndex = currentPkgInfo.addCPEntry(new IntegerCPEntry(longVal));
                    emit(InstructionCodes.ICONST, intCPEntryIndex, regIndex);
                }
                break;

            case TypeTags.FLOAT:
                regIndex = ++regIndexes.tFloat;
                double doubleVal = (Double) literalExpr.value;
                if (doubleVal == 0 || doubleVal == 1 || doubleVal == 2 ||
                        doubleVal == 3 || doubleVal == 4 || doubleVal == 5) {
                    opcode = InstructionCodes.FCONST_0 + (int) doubleVal;
                    emit(opcode, regIndex);
                } else {
                    int floatCPEntryIndex = currentPkgInfo.addCPEntry(new FloatCPEntry(doubleVal));
                    emit(InstructionCodes.FCONST, floatCPEntryIndex, regIndex);
                }
                break;

            case TypeTags.STRING:
                regIndex = ++regIndexes.tString;
                String strValue = (String) literalExpr.value;
                StringCPEntry stringCPEntry = new StringCPEntry(addUTF8CPEntry(currentPkgInfo, strValue), strValue);
                int strCPIndex = currentPkgInfo.addCPEntry(stringCPEntry);
                emit(InstructionCodes.SCONST, strCPIndex, regIndex);
                break;

            case TypeTags.BOOLEAN:
                regIndex = ++regIndexes.tBoolean;
                boolean booleanVal = (Boolean) literalExpr.value;
                if (!booleanVal) {
                    opcode = InstructionCodes.BCONST_0;
                } else {
                    opcode = InstructionCodes.BCONST_1;
                }
                emit(opcode, regIndex);
                break;
        }

        literalExpr.regIndex = regIndex;
    }

    @Override
    public void visit(BLangArrayLiteral arrayLiteral) {
        BType etype = ((BArrayType) arrayLiteral.type).eType;

        int typeSigCPIndex = addUTF8CPEntry(currentPkgInfo, arrayLiteral.type.getDesc());
        TypeRefCPEntry typeRefCPEntry = new TypeRefCPEntry(typeSigCPIndex);
        int typeCPindex = currentPkgInfo.addCPEntry(typeRefCPEntry);

        // Emit create array instruction
        int opcode = getOpcode(etype.tag, InstructionCodes.INEWARRAY);
        int arrayVarRegIndex = ++regIndexes.tRef;
        arrayLiteral.regIndex = arrayVarRegIndex;
        emit(opcode, arrayVarRegIndex, typeCPindex);

        // Emit instructions populate initial array values;
        for (int i = 0; i < arrayLiteral.exprs.size(); i++) {
            BLangExpression argExpr = arrayLiteral.exprs.get(i);
            genNode(argExpr, this.env);

            BLangLiteral indexLiteral = new BLangLiteral();
            indexLiteral.pos = arrayLiteral.pos;
            indexLiteral.value = new Long(i);
            indexLiteral.type = symTable.intType;
            genNode(indexLiteral, this.env);

            opcode = getOpcode(argExpr.type.tag, InstructionCodes.IASTORE);
            emit(opcode, arrayVarRegIndex, indexLiteral.regIndex, argExpr.regIndex);
        }
    }

    @Override
    public void visit(BLangJSONLiteral jsonLiteral) {

    }

    @Override
    public void visit(BLangMapLiteral mapLiteral) {

    }

    @Override
    public void visit(BLangStructLiteral structLiteral) {
        BSymbol structSymbol = structLiteral.type.tsymbol;
        BPackageSymbol pkgSymbol = (BPackageSymbol) structSymbol.owner;
        int pkgCPIndex = addPackageRefCPEntry(currentPkgInfo, pkgSymbol.name.value,
                pkgSymbol.version.value);
        int structNameCPIndex = addUTF8CPEntry(currentPkgInfo, structSymbol.name.value);
        StructureRefCPEntry structureRefCPEntry = new StructureRefCPEntry(pkgCPIndex, structNameCPIndex);
        int structCPIndex = currentPkgInfo.addCPEntry(structureRefCPEntry);

        //Emit an instruction to create a new struct.
        int structRegIndex = ++regIndexes.tRef;
        emit(InstructionCodes.NEWSTRUCT, structCPIndex, structRegIndex);
        structLiteral.regIndex = structRegIndex;

        for (BLangRecordKeyValue keyValue : structLiteral.keyValuePairs) {
            BLangRecordKey key = keyValue.key;
            int fieldIndex = key.fieldSymbol.varIndex;

            genNode(keyValue.valueExpr, this.env);

            int opcode = getOpcode(key.fieldSymbol.type.tag, InstructionCodes.IFIELDSTORE);
            emit(opcode, structRegIndex, fieldIndex, keyValue.valueExpr.regIndex);
        }
    }

    @Override
    public void visit(BLangLocalVarRef localVarRef) {
        int lvIndex = localVarRef.symbol.varIndex;
        if (varAssignment) {
            int opcode = getOpcode(localVarRef.type.tag, InstructionCodes.ISTORE);
            emit(opcode, rhsExprRegIndex, lvIndex);
            return;
        }

        OpcodeAndIndex opcodeAndIndex = getOpcodeAndIndex(localVarRef.type.tag,
                InstructionCodes.ILOAD, regIndexes);
        int opcode = opcodeAndIndex.opcode;
        int exprRegIndex = opcodeAndIndex.index;
        emit(opcode, lvIndex, exprRegIndex);
        localVarRef.regIndex = exprRegIndex;
    }

    @Override
    public void visit(BLangFieldVarRef fieldVarRef) {
        int varRegIndex;
        int fieldIndex = fieldVarRef.symbol.varIndex;
        if (fieldVarRef.type.tag == TypeTags.STRUCT) {
            // This is a struct field.
            // the struct reference must be stored in the current reference register index.
            varRegIndex = regIndexes.tRef;
        } else {
            // This is a connector field.
            // the connector reference must be stored in the current reference register index.
            varRegIndex = ++regIndexes.tRef;

            // The connector is always the first parameter of the action
            emit(InstructionCodes.RLOAD, 0, varRegIndex);
        }

        if (varAssignment) {
            int opcode = getOpcode(fieldVarRef.type.tag,
                    InstructionCodes.IFIELDSTORE);
            emit(opcode, varRegIndex, fieldIndex, rhsExprRegIndex);
            return;
        }

        OpcodeAndIndex opcodeAndIndex = getOpcodeAndIndex(fieldVarRef.type.tag,
                InstructionCodes.IFIELDLOAD, regIndexes);
        int opcode = opcodeAndIndex.opcode;
        int exprRegIndex = opcodeAndIndex.index;
        emit(opcode, varRegIndex, fieldIndex, exprRegIndex);
        fieldVarRef.regIndex = exprRegIndex;
    }

    @Override
    public void visit(BLangPackageVarRef packageVarRef) {
        int gvIndex = packageVarRef.symbol.varIndex;
        if (varAssignment) {
            int opcode = getOpcode(packageVarRef.type.tag,
                    InstructionCodes.IGSTORE);
            emit(opcode, rhsExprRegIndex, gvIndex);
            return;
        }

        OpcodeAndIndex opcodeAndIndex = getOpcodeAndIndex(packageVarRef.type.tag,
                InstructionCodes.IGLOAD, regIndexes);
        int opcode = opcodeAndIndex.opcode;
        int exprRegIndex = opcodeAndIndex.index;
        emit(opcode, gvIndex, exprRegIndex);
        packageVarRef.regIndex = exprRegIndex;
    }

    @Override
    public void visit(BLangFunctionVarRef functionVarRef) {
        visitFunctionPointerLoad((BInvokableSymbol) functionVarRef.symbol);
    }

    @Override
    public void visit(BLangStructFieldAccessExpr fieldAccessExpr) {
        boolean variableStore = this.varAssignment;
        this.varAssignment = false;

        genNode(fieldAccessExpr.expr, this.env);
        int varRefRegIndex = fieldAccessExpr.expr.regIndex;

        int opcode;
        int fieldRegIndex;
        int fieldIndex = fieldAccessExpr.symbol.varIndex;
        if (variableStore) {
            opcode = getOpcode(fieldAccessExpr.symbol.type.tag, InstructionCodes.IFIELDSTORE);
            emit(opcode, varRefRegIndex, fieldIndex, rhsExprRegIndex);
        } else {
            OpcodeAndIndex opcodeAndIndex = getOpcodeAndIndex(fieldAccessExpr.symbol.type.tag,
                    InstructionCodes.IFIELDLOAD, regIndexes);
            opcode = opcodeAndIndex.opcode;
            fieldRegIndex = opcodeAndIndex.index;

            emit(opcode, varRefRegIndex, fieldIndex, fieldRegIndex);
            fieldAccessExpr.regIndex = fieldRegIndex;
        }

        this.varAssignment = variableStore;
    }

    @Override
    public void visit(BLangMapAccessExpr mapKeyAccessExpr) {
        boolean variableStore = this.varAssignment;
        this.varAssignment = false;

        genNode(mapKeyAccessExpr.expr, this.env);
        int varRefRegIndex = mapKeyAccessExpr.expr.regIndex;

        genNode(mapKeyAccessExpr.indexExpr, this.env);
        int keyRegIndex = mapKeyAccessExpr.indexExpr.regIndex;

        if (variableStore) {
            emit(InstructionCodes.MAPSTORE, varRefRegIndex, keyRegIndex, rhsExprRegIndex);
        } else {
            int mapValueRegIndex = ++regIndexes.tRef;
            emit(InstructionCodes.MAPLOAD, varRefRegIndex, keyRegIndex, mapValueRegIndex);
            mapKeyAccessExpr.regIndex = mapValueRegIndex;
        }

        this.varAssignment = variableStore;
    }

    @Override
    public void visit(BLangArrayAccessExpr arrayIndexAccessExpr) {
        boolean variableStore = this.varAssignment;
        this.varAssignment = false;

        genNode(arrayIndexAccessExpr.expr, this.env);
        int varRefRegIndex = arrayIndexAccessExpr.expr.regIndex;

        genNode(arrayIndexAccessExpr.indexExpr, this.env);
        int indexRegIndex = arrayIndexAccessExpr.indexExpr.regIndex;

        BArrayType arrayType = (BArrayType) arrayIndexAccessExpr.expr.type;
        if (variableStore) {
            int opcode = getOpcode(arrayType.eType.tag, InstructionCodes.IASTORE);
            emit(opcode, varRefRegIndex, indexRegIndex, rhsExprRegIndex);
        } else {
            OpcodeAndIndex opcodeAndIndex = getOpcodeAndIndex(arrayType.eType.tag,
                    InstructionCodes.IALOAD, regIndexes);
            emit(opcodeAndIndex.opcode, varRefRegIndex, indexRegIndex, opcodeAndIndex.index);
            arrayIndexAccessExpr.regIndex = opcodeAndIndex.index;
        }

        this.varAssignment = variableStore;
    }

    public void visit(BLangBinaryExpr binaryExpr) {
        genNode(binaryExpr.lhsExpr, this.env);
        genNode(binaryExpr.rhsExpr, this.env);

        int opcode = binaryExpr.opSymbol.opcode;
        int exprIndex = getNextIndex(binaryExpr.type.tag, regIndexes);

        binaryExpr.regIndex = exprIndex;
        emit(opcode, binaryExpr.lhsExpr.regIndex, binaryExpr.rhsExpr.regIndex, exprIndex);
    }

    public void visit(BLangInvocation iExpr) {
        if (iExpr.expr == null) {
            BInvokableSymbol funcSymbol = (BInvokableSymbol) iExpr.symbol;
            BPackageSymbol pkgSymbol = (BPackageSymbol) funcSymbol.owner;
            int pkgRefCPIndex = addPackageRefCPEntry(currentPkgInfo, pkgSymbol.name.value, pkgSymbol.version.value);
            int funcNameCPIndex = addUTF8CPEntry(currentPkgInfo, funcSymbol.name.value);
            FunctionRefCPEntry funcRefCPEntry = new FunctionRefCPEntry(pkgRefCPIndex, funcNameCPIndex);

            int funcCallCPIndex = getFunctionCallCPIndex(iExpr);
            int funcRefCPIndex = currentPkgInfo.addCPEntry(funcRefCPEntry);

            if (Symbols.isNative(funcSymbol)) {
                emit(InstructionCodes.NCALL, funcRefCPIndex, funcCallCPIndex);
            } else {
                emit(InstructionCodes.CALL, funcRefCPIndex, funcCallCPIndex);
            }
        }
    }

    public void visit(BFunctionPointerInvocation iExpr) {
        int funcCallCPIndex = getFunctionCallCPIndex(iExpr);
        genNode(iExpr.expr, env);
        emit(InstructionCodes.FPCALL, regIndexes.tRef, funcCallCPIndex);
    }

    public void visit(BLangTypeCastExpr castExpr) {
        BLangExpression rExpr = castExpr.expr;
        genNode(rExpr, this.env);

        // TODO Improve following logic
        int opCode = castExpr.castSymbol.opcode;
        int errorRegIndex = ++regIndexes.tRef;

        if (opCode == InstructionCodes.CHECKCAST) {
            int typeSigCPIndex = addUTF8CPEntry(currentPkgInfo, castExpr.type.getDesc());
            TypeRefCPEntry typeRefCPEntry = new TypeRefCPEntry(typeSigCPIndex);
            int typeCPIndex = currentPkgInfo.addCPEntry(typeRefCPEntry);
            int targetRegIndex = getNextIndex(castExpr.type.tag, regIndexes);

            castExpr.regIndexes = new int[]{targetRegIndex, errorRegIndex};
            emit(opCode, rExpr.regIndex, typeCPIndex, targetRegIndex, errorRegIndex);

        } else if (opCode == InstructionCodes.ANY2T || opCode == InstructionCodes.ANY2C) {
            int typeSigCPIndex = addUTF8CPEntry(currentPkgInfo, castExpr.type.getDesc());
            TypeRefCPEntry typeRefCPEntry = new TypeRefCPEntry(typeSigCPIndex);
            int typeCPIndex = currentPkgInfo.addCPEntry(typeRefCPEntry);
            int targetRegIndex = getNextIndex(castExpr.type.tag, regIndexes);

            castExpr.regIndexes = new int[]{targetRegIndex, errorRegIndex};
            emit(opCode, rExpr.regIndex, typeCPIndex, targetRegIndex, errorRegIndex);

        } else if (opCode != 0) {
            int targetRegIndex = getNextIndex(castExpr.type.tag, regIndexes);
            castExpr.regIndexes = new int[]{targetRegIndex, errorRegIndex};
            emit(opCode, rExpr.regIndex, targetRegIndex, errorRegIndex);

        } else {
            // Ignore NOP opcode
            castExpr.regIndexes = new int[]{rExpr.regIndex, errorRegIndex};
        }

        castExpr.regIndex = castExpr.regIndexes[0];
    }

    public void visit(BLangTypeConversionExpr conversionExpr) {
        BLangExpression rExpr = conversionExpr.expr;
        genNode(rExpr, this.env);

        int opCode = conversionExpr.conversionSymbol.opcode;
        int errorRegIndex = ++regIndexes.tRef;

        if (opCode == InstructionCodes.MAP2T || opCode == InstructionCodes.JSON2T) {
            int typeSigCPIndex = addUTF8CPEntry(currentPkgInfo, conversionExpr.type.getDesc());
            TypeRefCPEntry typeRefCPEntry = new TypeRefCPEntry(typeSigCPIndex);
            int typeCPIndex = currentPkgInfo.addCPEntry(typeRefCPEntry);
            int targetRegIndex = getNextIndex(conversionExpr.type.tag, regIndexes);

            conversionExpr.regIndexes = new int[]{targetRegIndex, errorRegIndex};
            emit(opCode, rExpr.regIndex, typeCPIndex, targetRegIndex, errorRegIndex);

        } else if (opCode != 0) {
            int targetRegIndex = getNextIndex(conversionExpr.type.tag, regIndexes);
            conversionExpr.regIndexes = new int[]{targetRegIndex, errorRegIndex};
            emit(opCode, rExpr.regIndex, targetRegIndex, errorRegIndex);

        } else {
            // Ignore  NOP opcode
            conversionExpr.regIndexes = new int[]{rExpr.regIndex, errorRegIndex};
        }

        conversionExpr.regIndex = conversionExpr.regIndexes[0];
    }

    public void visit(BLangRecordLiteral recordLiteral) {
        /* ignore */
    }

    public void visit(BLangTernaryExpr ternaryExpr) {
        this.genNode(ternaryExpr.expr, this.env);
        Instruction ifCondJumpInstr = InstructionFactory.get(InstructionCodes.BR_FALSE, ternaryExpr.expr.regIndex, -1);
        this.emit(ifCondJumpInstr);
        this.genNode(ternaryExpr.thenExpr, this.env);
        Instruction endJumpInstr = InstructionFactory.get(InstructionCodes.GOTO, -1);
        this.emit(endJumpInstr);
        ifCondJumpInstr.setOperand(1, this.nextIP());
        this.genNode(ternaryExpr.elseExpr, this.env);
        endJumpInstr.setOperand(0, this.nextIP());
    }

    public void visit(BLangUnaryExpr unaryExpr) {
        /* ignore */
    }

    public void visit(BLangXMLQName xmlQName) {
        /* ignore */
    }

    public void visit(BLangXMLAttribute xmlAttribute) {
        /* ignore */
    }

    public void visit(BLangXMLElementLiteral xmlElementLiteral) {
        /* ignore */
    }

    public void visit(BLangXMLTextLiteral xmlTextLiteral) {
        /* ignore */
    }

    public void visit(BLangXMLCommentLiteral xmlCommentLiteral) {
        /* ignore */
    }

    public void visit(BLangXMLProcInsLiteral xmlProcInsLiteral) {
        /* ignore */
    }

    public void visit(BLangXMLQuotedString xmlQuotedString) {
        /* ignore */
    }

    public void visit(BLangStringTemplateLiteral stringTemplateLiteral) {
        /* ignore */
    }

    public void visit(BLangLambdaFunction bLangLambdaFunction) {
        visitFunctionPointerLoad(((BLangFunction) bLangLambdaFunction.getFunctionNode()).symbol);
    }


    // private methods

    private void genNode(BLangNode node, SymbolEnv env) {
        SymbolEnv prevEnv = this.env;
        this.env = env;
        node.accept(this);
        this.env = prevEnv;
    }

    private void genPackage(BPackageSymbol pkgSymbol) {
        // TODO First check whether this symbol is from a BALO file.
        SymbolEnv pkgEnv = symEnter.packageEnvs.get(pkgSymbol);
        genNode(pkgEnv.node, pkgEnv);
    }

    private String generateSignature(CallableUnitInfo callableUnitInfo) {
        StringBuilder strBuilder = new StringBuilder("(");
        for (BType paramType : callableUnitInfo.paramTypes) {
            strBuilder.append(paramType.getDesc());
        }
        strBuilder.append(")(");

        for (BType retType : callableUnitInfo.retParamTypes) {
            strBuilder.append(retType.getDesc());
        }
        strBuilder.append(")");

        return strBuilder.toString();
    }

    private OpcodeAndIndex getOpcodeAndIndex(int typeTag, int baseOpcode, VariableIndex indexes) {
        int index;
        int opcode;
        switch (typeTag) {
            case TypeTags.INT:
                opcode = baseOpcode;
                index = ++indexes.tInt;
                break;
            case TypeTags.FLOAT:
                opcode = baseOpcode + FLOAT_OFFSET;
                index = ++indexes.tFloat;
                break;
            case TypeTags.STRING:
                opcode = baseOpcode + STRING_OFFSET;
                index = ++indexes.tString;
                break;
            case TypeTags.BOOLEAN:
                opcode = baseOpcode + BOOL_OFFSET;
                index = ++indexes.tBoolean;
                break;
            case TypeTags.BLOB:
                opcode = baseOpcode + BLOB_OFFSET;
                index = ++indexes.tBlob;
                break;
            default:
                opcode = baseOpcode + REF_OFFSET;
                index = ++indexes.tRef;
                break;
        }

        return new OpcodeAndIndex(opcode, index);
    }

    private int getNextIndex(int typeTag, VariableIndex indexes) {
        return getOpcodeAndIndex(typeTag, -1, indexes).index;
    }

    private int getOpcode(int typeTag, int baseOpcode) {
        int opcode;
        switch (typeTag) {
            case TypeTags.INT:
                opcode = baseOpcode;
                break;
            case TypeTags.FLOAT:
                opcode = baseOpcode + FLOAT_OFFSET;
                break;
            case TypeTags.STRING:
                opcode = baseOpcode + STRING_OFFSET;
                break;
            case TypeTags.BOOLEAN:
                opcode = baseOpcode + BOOL_OFFSET;
                break;
            case TypeTags.BLOB:
                opcode = baseOpcode + BLOB_OFFSET;
                break;
            default:
                opcode = baseOpcode + REF_OFFSET;
                break;
        }

        return opcode;
    }

    private LocalVariableInfo getLocalVarAttributeInfo(BVarSymbol varSymbol) {
        int varNameCPIndex = addUTF8CPEntry(currentPkgInfo, varSymbol.name.value);
        int varIndex = varSymbol.varIndex;
        int sigCPIndex = addUTF8CPEntry(currentPkgInfo, varSymbol.type.getDesc());
        return new LocalVariableInfo(varNameCPIndex, sigCPIndex, varIndex);
    }

    private void visitInvokableNode(BLangInvokableNode invokableNode,
                                    CallableUnitInfo callableUnitInfo,
                                    SymbolEnv invokableSymbolEnv) {
        int localVarAttrNameIndex = addUTF8CPEntry(currentPkgInfo,
                AttributeInfo.Kind.LOCAL_VARIABLES_ATTRIBUTE.value());
        LocalVariableAttributeInfo localVarAttributeInfo = new LocalVariableAttributeInfo(localVarAttrNameIndex);

        // TODO Read annotations attached to this callableUnit

        // Add local variable indexes to the parameters and return parameters
        visitInvokableNodeParams(invokableNode.symbol, callableUnitInfo, localVarAttributeInfo);

        if (Symbols.isNative(invokableNode.symbol)) {
            this.processWorker(invokableNode, callableUnitInfo.defaultWorkerInfo, null,
                    localVarAttributeInfo, invokableSymbolEnv, true, null);
        } else {
            // Clone lvIndex structure here. This structure contain local variable indexes of the input and
            // out parameters and they are common for all the workers.
            VariableIndex lvIndexCopy = this.copyVarIndex(lvIndexes);
            this.processWorker(invokableNode, callableUnitInfo.defaultWorkerInfo, invokableNode.body,
                    localVarAttributeInfo, invokableSymbolEnv, true, lvIndexCopy);
            for (BLangWorker worker : invokableNode.getWorkers()) {
                this.processWorker(invokableNode, callableUnitInfo.getWorkerInfo(worker.name.value),
                        worker.body, localVarAttributeInfo, invokableSymbolEnv, false, lvIndexCopy);
            }
        }
    }

    private void processWorker(BLangInvokableNode invokableNode, WorkerInfo workerInfo, BLangBlockStmt body,
<<<<<<< HEAD
            LocalVariableAttributeInfo localVarAttributeInfo, SymbolEnv invokableSymbolEnv,
            boolean defaultWorker, VariableIndex lvIndexCopy) {
=======
                               LocalVariableAttributeInfo localVarAttributeInfo, SymbolEnv invokableSymbolEnv,
                               boolean defaultWorker, VariableIndex lvIndexCopy) {
>>>>>>> e02a45ae
        int codeAttrNameCPIndex = this.addUTF8CPEntry(this.currentPkgInfo, AttributeInfo.Kind.CODE_ATTRIBUTE.value());
        workerInfo.codeAttributeInfo.attributeNameIndex = codeAttrNameCPIndex;
        workerInfo.addAttributeInfo(AttributeInfo.Kind.LOCAL_VARIABLES_ATTRIBUTE, localVarAttributeInfo);
        if (body != null) {
            localVarAttrInfo = new LocalVariableAttributeInfo(localVarAttributeInfo.attributeNameIndex);
            localVarAttrInfo.localVars = new ArrayList<>(localVarAttributeInfo.localVars);
            workerInfo.codeAttributeInfo.codeAddrs = nextIP();
            this.lvIndexes = this.copyVarIndex(lvIndexCopy);
            this.currentWorkerInfo = workerInfo;
            this.genNode(body, invokableSymbolEnv);
            if (invokableNode.retParams.isEmpty() && defaultWorker) {
                /* for functions that has no return values, we must provide a default
                 * return statement to stop the execution and jump to the caller */
                this.emit(InstructionCodes.RET);
            }
        }
        this.endWorkerInfoUnit(workerInfo.codeAttributeInfo);
        if (!defaultWorker) {
            this.emit(InstructionCodes.HALT);
        }
    }

    private void visitInvokableNodeParams(BInvokableSymbol invokableSymbol, CallableUnitInfo callableUnitInfo,
                                          LocalVariableAttributeInfo localVarAttrInfo) {

        // TODO Read param and return param annotations
        invokableSymbol.params.forEach(param -> visitInvokableNodeParam(param, localVarAttrInfo));
        invokableSymbol.retParams.forEach(param -> visitInvokableNodeParam(param, localVarAttrInfo));
        callableUnitInfo.addAttributeInfo(AttributeInfo.Kind.LOCAL_VARIABLES_ATTRIBUTE, localVarAttrInfo);
    }

    private void visitInvokableNodeParam(BVarSymbol paramSymbol, LocalVariableAttributeInfo localVarAttrInfo) {
        paramSymbol.varIndex = getNextIndex(paramSymbol.type.tag, lvIndexes);
        LocalVariableInfo localVarInfo = getLocalVarAttributeInfo(paramSymbol);
        localVarAttrInfo.localVars.add(localVarInfo);
        // TODO read parameter annotations
    }

    private VariableIndex copyVarIndex(VariableIndex that) {
        VariableIndex vIndexes = new VariableIndex();
        vIndexes.tInt = that.tInt;
        vIndexes.tFloat = that.tFloat;
        vIndexes.tString = that.tString;
        vIndexes.tBoolean = that.tBoolean;
        vIndexes.tBlob = that.tBlob;
        vIndexes.tRef = that.tRef;
        return vIndexes;
    }

    private int nextIP() {
        return currentPkgInfo.instructionList.size();
    }

    private void endWorkerInfoUnit(CodeAttributeInfo codeAttributeInfo) {
        codeAttributeInfo.maxLongLocalVars = lvIndexes.tInt + 1;
        codeAttributeInfo.maxDoubleLocalVars = lvIndexes.tFloat + 1;
        codeAttributeInfo.maxStringLocalVars = lvIndexes.tString + 1;
        codeAttributeInfo.maxIntLocalVars = lvIndexes.tBoolean + 1;
        codeAttributeInfo.maxByteLocalVars = lvIndexes.tBlob + 1;
        codeAttributeInfo.maxRefLocalVars = lvIndexes.tRef + 1;

        codeAttributeInfo.maxLongRegs = maxRegIndexes.tInt + 1;
        codeAttributeInfo.maxDoubleRegs = maxRegIndexes.tFloat + 1;
        codeAttributeInfo.maxStringRegs = maxRegIndexes.tString + 1;
        codeAttributeInfo.maxIntRegs = maxRegIndexes.tBoolean + 1;
        codeAttributeInfo.maxByteRegs = maxRegIndexes.tBlob + 1;
        codeAttributeInfo.maxRefRegs = maxRegIndexes.tRef + 1;

        lvIndexes = new VariableIndex();
        regIndexes = new VariableIndex();
        maxRegIndexes = new VariableIndex();
    }

    private void setMaxRegIndexes() {
        maxRegIndexes.tInt = (maxRegIndexes.tInt > regIndexes.tInt) ?
                maxRegIndexes.tInt : regIndexes.tInt;
        maxRegIndexes.tFloat = (maxRegIndexes.tFloat > regIndexes.tFloat) ?
                maxRegIndexes.tFloat : regIndexes.tFloat;
        maxRegIndexes.tString = (maxRegIndexes.tString > regIndexes.tString) ?
                maxRegIndexes.tString : regIndexes.tString;
        maxRegIndexes.tBoolean = (maxRegIndexes.tBoolean > regIndexes.tBoolean) ?
                maxRegIndexes.tBoolean : regIndexes.tBoolean;
        maxRegIndexes.tBlob = (maxRegIndexes.tBlob > regIndexes.tBlob) ?
                maxRegIndexes.tBlob : regIndexes.tBlob;
        maxRegIndexes.tRef = (maxRegIndexes.tRef > regIndexes.tRef) ?
                maxRegIndexes.tRef : regIndexes.tRef;
    }

    private void prepareIndexes(VariableIndex indexes) {
        indexes.tInt++;
        indexes.tFloat++;
        indexes.tString++;
        indexes.tBoolean++;
        indexes.tBlob++;
        indexes.tRef++;
    }

    private int emit(int opcode, int... operands) {
        currentPkgInfo.instructionList.add(InstructionFactory.get(opcode, operands));
        return currentPkgInfo.instructionList.size();
    }

    private int emit(Instruction instr) {
        currentPkgInfo.instructionList.add(instr);
        return currentPkgInfo.instructionList.size();
    }

    private void addVarCountAttrInfo(ConstantPool constantPool,
                                     AttributeInfoPool attributeInfoPool,
                                     VariableIndex fieldCount) {
        int attrNameCPIndex = addUTF8CPEntry(constantPool,
                AttributeInfo.Kind.VARIABLE_TYPE_COUNT_ATTRIBUTE.value());
        VarTypeCountAttributeInfo varCountAttribInfo = new VarTypeCountAttributeInfo(attrNameCPIndex);
        varCountAttribInfo.setMaxLongVars(fieldCount.tInt);
        varCountAttribInfo.setMaxDoubleVars(fieldCount.tFloat);
        varCountAttribInfo.setMaxStringVars(fieldCount.tString);
        varCountAttribInfo.setMaxIntVars(fieldCount.tBoolean);
        varCountAttribInfo.setMaxByteVars(fieldCount.tBlob);
        varCountAttribInfo.setMaxRefVars(fieldCount.tRef);
        attributeInfoPool.addAttributeInfo(AttributeInfo.Kind.VARIABLE_TYPE_COUNT_ATTRIBUTE, varCountAttribInfo);
    }

    private int getFunctionCallCPIndex(BLangInvocation iExpr) {
        int[] argRegs = new int[iExpr.argExprs.size()];
        for (int i = 0; i < iExpr.argExprs.size(); i++) {
            BLangExpression argExpr = iExpr.argExprs.get(i);
            genNode(argExpr, this.env);
            argRegs[i] = argExpr.regIndex;
        }

        // Calculate registers to store return values
        int[] retRegs = new int[iExpr.types.size()];
        for (int i = 0; i < iExpr.types.size(); i++) {
            BType retType = iExpr.types.get(i);
            retRegs[i] = getNextIndex(retType.tag, regIndexes);
        }

        iExpr.regIndexes = retRegs;
        if (retRegs.length > 0) {
            iExpr.regIndex = retRegs[0];
        }

        FunctionCallCPEntry funcCallCPEntry = new FunctionCallCPEntry(argRegs, retRegs);
        return currentPkgInfo.addCPEntry(funcCallCPEntry);
    }

    private void addVariableCountAttributeInfo(ConstantPool constantPool,
                                               AttributeInfoPool attributeInfoPool,
                                               int[] fieldCount) {
        UTF8CPEntry attribNameCPEntry = new UTF8CPEntry(AttributeInfo.Kind.VARIABLE_TYPE_COUNT_ATTRIBUTE.toString());
        int attribNameCPIndex = constantPool.addCPEntry(attribNameCPEntry);
        VarTypeCountAttributeInfo varCountAttribInfo = new VarTypeCountAttributeInfo(attribNameCPIndex);
        varCountAttribInfo.setMaxLongVars(fieldCount[INT_OFFSET]);
        varCountAttribInfo.setMaxDoubleVars(fieldCount[FLOAT_OFFSET]);
        varCountAttribInfo.setMaxStringVars(fieldCount[STRING_OFFSET]);
        varCountAttribInfo.setMaxIntVars(fieldCount[BOOL_OFFSET]);
        varCountAttribInfo.setMaxByteVars(fieldCount[BLOB_OFFSET]);
        varCountAttribInfo.setMaxRefVars(fieldCount[REF_OFFSET]);
        attributeInfoPool.addAttributeInfo(AttributeInfo.Kind.VARIABLE_TYPE_COUNT_ATTRIBUTE, varCountAttribInfo);
    }

    private DefaultValueAttributeInfo getStructFieldDefaultValue(BLangLiteral literalExpr) {
        String desc = literalExpr.type.getDesc();
        int typeDescCPIndex = addUTF8CPEntry(currentPkgInfo, desc);
        StructFieldDefaultValue defaultValue = new StructFieldDefaultValue(typeDescCPIndex, desc);

        int typeTag = literalExpr.type.tag;
        switch (typeTag) {
            case TypeTags.INT:
                defaultValue.intValue = (Long) literalExpr.value;
                defaultValue.valueCPIndex = currentPkgInfo.addCPEntry(new IntegerCPEntry(defaultValue.intValue));
                break;
            case TypeTags.FLOAT:
                defaultValue.floatValue = (Double) literalExpr.value;
                defaultValue.valueCPIndex = currentPkgInfo.addCPEntry(new FloatCPEntry(defaultValue.floatValue));
                break;
            case TypeTags.STRING:
                defaultValue.stringValue = (String) literalExpr.value;
                defaultValue.valueCPIndex = currentPkgInfo.addCPEntry(new UTF8CPEntry(defaultValue.stringValue));
                break;
            case TypeTags.BOOLEAN:
                defaultValue.booleanValue = (Boolean) literalExpr.value;
                break;
        }

        UTF8CPEntry defaultValueAttribUTF8CPEntry =
                new UTF8CPEntry(AttributeInfo.Kind.DEFAULT_VALUE_ATTRIBUTE.toString());
        int defaultValueAttribNameIndex = currentPkgInfo.addCPEntry(defaultValueAttribUTF8CPEntry);

        return new DefaultValueAttributeInfo(defaultValueAttribNameIndex, defaultValue);
    }


    // Create info entries

    private void createPackageVarInfo(BLangVariable varNode) {
        BVarSymbol varSymbol = varNode.symbol;
        BType varType = varSymbol.type;
        varSymbol.varIndex = getNextIndex(varType.tag, pvIndexes);

        int varNameCPIndex = addUTF8CPEntry(currentPkgInfo, varSymbol.name.value);
        int typeSigCPIndex = addUTF8CPEntry(currentPkgInfo, varType.getDesc());
        PackageVarInfo pkgVarInfo = new PackageVarInfo(varNameCPIndex, typeSigCPIndex, varSymbol.flags);
        currentPkgInfo.pkgVarInfoMap.put(varSymbol.name.value, pkgVarInfo);

        LocalVariableInfo localVarInfo = getLocalVarAttributeInfo(varSymbol);
        LocalVariableAttributeInfo pkgVarAttrInfo = (LocalVariableAttributeInfo)
                currentPkgInfo.getAttributeInfo(AttributeInfo.Kind.LOCAL_VARIABLES_ATTRIBUTE);
        pkgVarAttrInfo.localVars.add(localVarInfo);

        // TODO Populate annotation attribute
    }

    private void createStructInfoEntry(BLangStruct structNode) {
        BTypeSymbol structSymbol = (BTypeSymbol) structNode.symbol;
        // Add Struct name as an UTFCPEntry to the constant pool
        int structNameCPIndex = addUTF8CPEntry(currentPkgInfo, structSymbol.name.value);
        StructInfo structInfo = new StructInfo(currentPackageRefCPIndex, structNameCPIndex);
        currentPkgInfo.addStructInfo(structSymbol.name.value, structInfo);
        structInfo.structType = (BStructType) structSymbol.type;

        List<BLangVariable> structFields = structNode.fields;
        for (BLangVariable structField : structFields) {
            // Create StructFieldInfo Entry
            int fieldNameCPIndex = addUTF8CPEntry(currentPkgInfo, structField.name.value);
            int sigCPIndex = addUTF8CPEntry(currentPkgInfo, structField.type.getDesc());

            StructFieldInfo structFieldInfo = new StructFieldInfo(fieldNameCPIndex, sigCPIndex);
            structFieldInfo.fieldType = structField.type;

            // Populate default values
            if (structField.expr != null) {
                DefaultValueAttributeInfo defaultVal = getStructFieldDefaultValue((BLangLiteral) structField.expr);
                structFieldInfo.addAttributeInfo(AttributeInfo.Kind.DEFAULT_VALUE_ATTRIBUTE, defaultVal);
            }

            structInfo.fieldInfoEntries.add(structFieldInfo);
            structField.symbol.varIndex = getNextIndex(structFieldInfo.fieldType.tag, fieldIndexes);
        }

        // Create variable count attribute info
        prepareIndexes(fieldIndexes);
        int[] fieldCount = new int[]{fieldIndexes.tInt, fieldIndexes.tFloat,
                fieldIndexes.tString, fieldIndexes.tBoolean, fieldIndexes.tBlob, fieldIndexes.tRef};
        addVariableCountAttributeInfo(currentPkgInfo, structInfo, fieldCount);
//        structInfo.getType().setFieldTypeCount(fieldCount);
//        structInfo.getType().setStructFields(structFields);
        fieldIndexes = new VariableIndex();
    }

    private void createFunctionInfoEntry(BLangInvokableNode invokable) {
        BInvokableSymbol funcSymbol = invokable.symbol;
        BInvokableType funcType = (BInvokableType) funcSymbol.type;

        // Add function name as an UTFCPEntry to the constant pool
        int funcNameCPIndex = this.addUTF8CPEntry(currentPkgInfo, funcSymbol.name.value);

        FunctionInfo invInfo = new FunctionInfo(currentPackageRefCPIndex, funcNameCPIndex);
        invInfo.paramTypes = funcType.paramTypes.toArray(new BType[0]);
        invInfo.retParamTypes = funcType.retTypes.toArray(new BType[0]);
        invInfo.flags = funcSymbol.flags;

        this.addWorkerInfoEntries(invInfo, invokable.getWorkers());

        invInfo.signatureCPIndex = addUTF8CPEntry(this.currentPkgInfo, generateSignature(invInfo));
        this.currentPkgInfo.functionInfoMap.put(funcSymbol.name.value, invInfo);
    }

    private void addWorkerInfoEntries(CallableUnitInfo callableUnitInfo, List<BLangWorker> workers) {
        UTF8CPEntry workerNameCPEntry = new UTF8CPEntry("default");
        int workerNameCPIndex = this.currentPkgInfo.addCPEntry(workerNameCPEntry);
        WorkerInfo defaultWorkerInfo = new WorkerInfo(workerNameCPIndex, "default");
        callableUnitInfo.defaultWorkerInfo = defaultWorkerInfo;
        for (BLangWorker worker : workers) {
            workerNameCPEntry = new UTF8CPEntry(worker.name.value);
            workerNameCPIndex = currentPkgInfo.addCPEntry(workerNameCPEntry);
            WorkerInfo workerInfo = new WorkerInfo(workerNameCPIndex, worker.getName().value);
            callableUnitInfo.addWorkerInfo(worker.getName().value, workerInfo);
        }
    }

    private WorkerDataChannelInfo getWorkerDataChannelInfo(CallableUnitInfo callableUnit,
<<<<<<< HEAD
            String source, String target) {
=======
                                                           String source, String target) {
>>>>>>> e02a45ae
        WorkerDataChannelInfo workerDataChannelInfo = callableUnit.getWorkerDataChannelInfo(
                WorkerDataChannelInfo.generateChannelName(source, target));
        if (workerDataChannelInfo == null) {
            UTF8CPEntry sourceCPEntry = new UTF8CPEntry(source);
            int sourceCPIndex = this.currentPkgInfo.addCPEntry(sourceCPEntry);
            UTF8CPEntry targetCPEntry = new UTF8CPEntry(target);
            int targetCPIndex = this.currentPkgInfo.addCPEntry(targetCPEntry);
            workerDataChannelInfo = new WorkerDataChannelInfo(sourceCPIndex, source, targetCPIndex, target);
            workerDataChannelInfo.setUniqueName(workerDataChannelInfo.getChannelName() + this.workerChannelCount);
            String uniqueName = workerDataChannelInfo.getUniqueName();
            UTF8CPEntry uniqueNameCPEntry = new UTF8CPEntry(uniqueName);
            int uniqueNameCPIndex = this.currentPkgInfo.addCPEntry(uniqueNameCPEntry);
            workerDataChannelInfo.setUniqueNameCPIndex(uniqueNameCPIndex);
            callableUnit.addWorkerDataChannelInfo(workerDataChannelInfo);
            this.workerChannelCount++;
        }
        return workerDataChannelInfo;
    }

    // Constant pool related utility classes

    private int addUTF8CPEntry(ConstantPool pool, String value) {
        UTF8CPEntry pkgPathCPEntry = new UTF8CPEntry(value);
        return pool.addCPEntry(pkgPathCPEntry);
    }

    private int addPackageRefCPEntry(ConstantPool pool, String name, String version) {
        int nameCPIndex = addUTF8CPEntry(pool, name);
        int versionCPIndex = addUTF8CPEntry(pool, version);
        PackageRefCPEntry packageRefCPEntry = new PackageRefCPEntry(nameCPIndex, versionCPIndex);
        return pool.addCPEntry(packageRefCPEntry);
    }

    /**
     * Holds the variable index per type.
     *
     * @since 0.94
     */
    private static class VariableIndex {
        int tInt = -1;
        int tFloat = -1;
        int tString = -1;
        int tBoolean = -1;
        int tBlob = -1;
        int tRef = -1;

        public int[] toArray() {
            int[] result = new int[6];
            result[0] = this.tInt;
            result[1] = this.tFloat;
            result[2] = this.tString;
            result[3] = this.tBoolean;
            result[4] = this.tBlob;
            result[5] = this.tRef;
            return result;
        }

    }

    /**
     * Bean class which keep both opcode and the current variable index.
     *
     * @since 0.94
     */
    public static class OpcodeAndIndex {
        int opcode;
        int index;

        public OpcodeAndIndex(int opcode, int index) {
            this.opcode = opcode;
            this.index = index;
        }
    }

    public void visit(BLangXMLNS xmlnsNode) {
        /* ignore */
    }

    public void visit(BLangWorker workerNode) {
        this.genNode(workerNode.body, this.env);
    }

    /* visit the workers within fork-join block */
    private void processJoinWorkers(BLangForkJoin forkJoin, ForkjoinInfo forkjoinInfo, VariableIndex lvIndexesCopy) {
        UTF8CPEntry codeUTF8CPEntry = new UTF8CPEntry(AttributeInfo.Kind.CODE_ATTRIBUTE.toString());
        int codeAttribNameIndex = this.currentPkgInfo.addCPEntry(codeUTF8CPEntry);
        for (BLangWorker worker : forkJoin.workers) {
            WorkerInfo workerInfo = forkjoinInfo.getWorkerInfo(worker.name.value);
            workerInfo.codeAttributeInfo.attributeNameIndex = codeAttribNameIndex;
            workerInfo.codeAttributeInfo.codeAddrs = this.nextIP();
            this.currentWorkerInfo = workerInfo;
            this.lvIndexes = this.copyVarIndex(lvIndexesCopy);
            this.genNode(worker.body, this.env);
            this.endWorkerInfoUnit(workerInfo.codeAttributeInfo);
            this.emit(InstructionCodes.HALT);
        }
    }

    private ForkjoinInfo processForkJoinTimeout(BLangForkJoin forkJoin) {
        BLangExpression argExpr = forkJoin.timeoutExpression;
        int[] retRegs;
        if (argExpr != null) {
            retRegs = new int[1];
            this.genNode(argExpr, this.env);
            retRegs[0] = argExpr.regIndex;
        } else {
            retRegs = new int[0];
        }
        VariableIndex argRegs = this.lvIndexes;
        ForkjoinInfo forkjoinInfo = new ForkjoinInfo(argRegs.toArray(), retRegs);
        if (argExpr != null) {
            forkjoinInfo.setTimeoutAvailable(true);
        }
        return forkjoinInfo;
    }

    private void populatForkJoinWorkerInfo(BLangForkJoin forkJoin, ForkjoinInfo forkjoinInfo) {
        for (BLangWorker worker : forkJoin.workers) {
            UTF8CPEntry workerNameCPEntry = new UTF8CPEntry(worker.name.value);
            int workerNameCPIndex = this.currentPkgInfo.addCPEntry(workerNameCPEntry);
            WorkerInfo workerInfo = new WorkerInfo(workerNameCPIndex, worker.name.value);
            forkjoinInfo.addWorkerInfo(worker.name.value, workerInfo);
        }
    }

    /* generate code for Join block */
    private void processJoinBlock(BLangForkJoin forkJoin, ForkjoinInfo forkjoinInfo) {
        UTF8CPEntry joinType = new UTF8CPEntry(forkJoin.joinType.name());
        int joinTypeCPIndex = this.currentPkgInfo.addCPEntry(joinType);
        forkjoinInfo.setJoinType(forkJoin.joinType.name());
        forkjoinInfo.setJoinTypeCPIndex(joinTypeCPIndex);
        forkjoinInfo.setJoinIp(nextIP());
        if (forkJoin.joinResultVar != null) {
            visitForkJoinParameterDefs(forkJoin.joinResultVar);
        }
        int joinMemOffset = forkJoin.joinResultVar.symbol.varIndex;
        forkjoinInfo.setJoinMemOffset(joinMemOffset);
        if (forkJoin.joinedBody != null) {
            this.genNode(forkJoin.joinedBody, this.env);
        }
    }

    /* generate code for timeout block */
    private void processTimeoutBlock(BLangForkJoin forkJoin, ForkjoinInfo forkjoinInfo) {
        /* emit a GOTO instruction to jump out of the timeout block */
        Instruction gotoInstruction = InstructionFactory.get(InstructionCodes.GOTO, -1);
        this.emit(gotoInstruction);
        forkjoinInfo.setTimeoutIp(nextIP());
        if (forkJoin.timeoutExpression != null) {
            this.genNode(forkJoin.timeoutExpression, this.env);
        }
        if (forkJoin.timeoutVariable != null) {
            visitForkJoinParameterDefs(forkJoin.timeoutVariable);
        }
        int timeoutMemOffset = forkJoin.joinResultVar.symbol.varIndex;
        forkjoinInfo.setTimeoutMemOffset(timeoutMemOffset);
        if (forkJoin.timeoutBody != null) {
            this.genNode(forkJoin.timeoutBody, this.env);
        }
        gotoInstruction.setOperand(0, nextIP());
    }

    public void visit(BLangForkJoin forkJoin) {
        ForkjoinInfo forkjoinInfo = this.processForkJoinTimeout(forkJoin);
        this.populatForkJoinWorkerInfo(forkJoin, forkjoinInfo);
        int forkJoinIndex;
        if (this.currentWorkerInfo != null) {
            forkJoinIndex = this.currentWorkerInfo.addForkJoinInfo(forkjoinInfo);
        } else {
            forkJoinIndex = this.currentCallableUnitInfo.defaultWorkerInfo.addForkJoinInfo(forkjoinInfo);
        }
        ForkJoinCPEntry forkJoinIndexCPEntry = new ForkJoinCPEntry(forkJoinIndex);
        forkJoinIndexCPEntry.setForkjoinInfo(forkjoinInfo);
        int forkJoinIndexCPEntryIndex = this.currentPkgInfo.addCPEntry(forkJoinIndexCPEntry);
        forkjoinInfo.setIndexCPIndex(forkJoinIndexCPEntryIndex);
        this.emit(InstructionCodes.FORKJOIN, forkJoinIndexCPEntryIndex);
        VariableIndex lvIndexesCopy = this.copyVarIndex(this.lvIndexes);
        VariableIndex regIndexesCopy = this.copyVarIndex(this.regIndexes);
        VariableIndex maxRegIndexesCopy = this.copyVarIndex(this.maxRegIndexes);
        this.processJoinWorkers(forkJoin, forkjoinInfo, lvIndexesCopy);
        this.lvIndexes = lvIndexesCopy;
        this.regIndexes = regIndexesCopy;
        this.maxRegIndexes = maxRegIndexesCopy;
        int i = 0;
        int[] joinWrkrNameCPIndexes = new int[forkJoin.joinedWorkers.size()];
        String[] joinWrkrNames = new String[joinWrkrNameCPIndexes.length];
        for (BLangIdentifier workerName : forkJoin.joinedWorkers) {
            UTF8CPEntry workerNameCPEntry = new UTF8CPEntry(workerName.value);
            int workerNameCPIndex = this.currentPkgInfo.addCPEntry(workerNameCPEntry);
            joinWrkrNameCPIndexes[i] = workerNameCPIndex;
            joinWrkrNames[i] = workerName.value;
            i++;
        }
        forkjoinInfo.setJoinWrkrNameIndexes(joinWrkrNameCPIndexes);
        forkjoinInfo.setJoinWorkerNames(joinWrkrNames);
        this.processJoinBlock(forkJoin, forkjoinInfo);
        this.processTimeoutBlock(forkJoin, forkjoinInfo);
    }

    private void visitForkJoinParameterDefs(BLangVariable parameterDef) {
        LocalVariableAttributeInfo localVariableAttributeInfo = new LocalVariableAttributeInfo(1);
        int lvIndex = this.getNextIndex(parameterDef.type.tag, this.lvIndexes);
        parameterDef.symbol.varIndex = lvIndex;
        parameterDef.accept(this);
        this.genNode(parameterDef, this.env);
        LocalVariableInfo localVariableDetails = this.getLocalVarAttributeInfo(parameterDef.symbol);
        localVariableAttributeInfo.localVars.add(localVariableDetails);
    }

    public void visit(BLangWorkerSend workerSendNode) {
        WorkerDataChannelInfo workerDataChannelInfo = this.getWorkerDataChannelInfo(this.currentCallableUnitInfo,
                this.currentWorkerInfo.getWorkerName(), workerSendNode.workerIdentifier.value);
        WorkerDataChannelRefCPEntry wrkrInvRefCPEntry = new WorkerDataChannelRefCPEntry(workerDataChannelInfo
                .getUniqueNameCPIndex(), workerDataChannelInfo.getUniqueName());
        wrkrInvRefCPEntry.setWorkerDataChannelInfo(workerDataChannelInfo);
        int wrkrInvRefCPIndex = currentPkgInfo.addCPEntry(wrkrInvRefCPEntry);
        this.currentWorkerInfo.setWrkrDtChnlRefCPIndex(wrkrInvRefCPIndex);
        this.currentWorkerInfo.setWorkerDataChannelInfoForForkJoin(workerDataChannelInfo);
        workerDataChannelInfo.setDataChannelRefIndex(wrkrInvRefCPIndex);
        int workerInvocationIndex = this.getWorkerSendCPIndex(workerSendNode);
        this.emit(InstructionCodes.WRKINVOKE, wrkrInvRefCPIndex, workerInvocationIndex);
    }

    private void genNodeList(List<BLangExpression> exprs, SymbolEnv env) {
        exprs.forEach(e -> this.genNode(e, env));
    }

    private int[] extractsRegisters(List<BLangExpression> exprs) {
        int[] regs = new int[exprs.size()];
        for (int i = 0; i < regs.length; i++) {
            regs[i] = exprs.get(i).regIndex;
        }
        return regs;
    }

    private BType[] extractTypes(List<BLangExpression> exprs) {
        return exprs.stream().map(e -> e.type).collect(Collectors.toList()).toArray(new BType[0]);
    }

    private String generateSig(BType[] types) {
        StringBuilder builder = new StringBuilder();
        Arrays.stream(types).forEach(e -> builder.append(e.getDesc()));
        return builder.toString();
    }

    private int getWorkerSendCPIndex(BLangWorkerSend workerSendStmt) {
        List<BLangExpression> argExprs = workerSendStmt.exprs;
        this.genNodeList(argExprs, this.env);
        int[] argRegs = this.extractsRegisters(argExprs);
        BType[] bTypes = this.extractTypes(argExprs);
        WrkrInteractionArgsCPEntry workerInvokeCPEntry = new WrkrInteractionArgsCPEntry(argRegs, bTypes);
        UTF8CPEntry sigCPEntry = new UTF8CPEntry(this.generateSig(bTypes));
        int sigCPIndex = this.currentPkgInfo.addCPEntry(sigCPEntry);
        workerInvokeCPEntry.setTypesSignatureCPIndex(sigCPIndex);
        return this.currentPkgInfo.addCPEntry(workerInvokeCPEntry);
    }

    public void visit(BLangWorkerReceive workerReceiveNode) {
        WorkerDataChannelInfo workerDataChannelInfo = this.getWorkerDataChannelInfo(this.currentCallableUnitInfo,
                workerReceiveNode.workerIdentifier.value, this.currentWorkerInfo.getWorkerName());
        WorkerDataChannelRefCPEntry wrkrChnlRefCPEntry = new WorkerDataChannelRefCPEntry(workerDataChannelInfo
                .getUniqueNameCPIndex(), workerDataChannelInfo.getUniqueName());
        wrkrChnlRefCPEntry.setWorkerDataChannelInfo(workerDataChannelInfo);
        int wrkrRplyRefCPIndex = currentPkgInfo.addCPEntry(wrkrChnlRefCPEntry);
        workerDataChannelInfo.setDataChannelRefIndex(wrkrRplyRefCPIndex);
        int workerReplyIndex = getWorkerReplyCPIndex(workerReceiveNode);
        WrkrInteractionArgsCPEntry wrkrRplyCPEntry = (WrkrInteractionArgsCPEntry) this.currentPkgInfo.getCPEntry(
                workerReplyIndex);
        emit(InstructionCodes.WRKREPLY, wrkrRplyRefCPIndex, workerReplyIndex);
        /* generate store instructions to store the values */
        int[] rhsExprRegIndexes = wrkrRplyCPEntry.getArgRegs();
        List<BLangExpression> lhsExprs = workerReceiveNode.exprs;
        for (int i = 0; i < lhsExprs.size(); i++) {
<<<<<<< HEAD
            this.genRHSExpr(lhsExprs.get(i), rhsExprRegIndexes[i]);
        }
    }

    private void genRHSExpr(BLangExpression lExpr, int regIndex) {
        this.rhsExprRegIndex = regIndex;
        if (lExpr.getKind() == NodeKind.SIMPLE_VARIABLE_REF) {
=======
            this.rhsExprRegIndex = rhsExprRegIndexes[i];
>>>>>>> e02a45ae
            this.varAssignment = true;
            this.genNode(lhsExprs.get(i), this.env);
            this.varAssignment = false;
        }
    }

    private int getWorkerReplyCPIndex(BLangWorkerReceive workerReplyStmt) {
        BType[] retTypes = this.extractTypes(workerReplyStmt.exprs);
        int[] argRegs = new int[retTypes.length];
        for (int i = 0; i < retTypes.length; i++) {
            BType retType = retTypes[i];
            argRegs[i] = getNextIndex(retType.tag, this.regIndexes);
        }
        WrkrInteractionArgsCPEntry wrkrRplyCPEntry = new WrkrInteractionArgsCPEntry(argRegs, retTypes);
        UTF8CPEntry sigCPEntry = new UTF8CPEntry(this.generateSig(retTypes));
        int sigCPIndex = currentPkgInfo.addCPEntry(sigCPEntry);
        wrkrRplyCPEntry.setTypesSignatureCPIndex(sigCPIndex);
        return currentPkgInfo.addCPEntry(wrkrRplyCPEntry);
    }

    public void visit(BLangService serviceNode) {
        /* ignore */
    }

    public void visit(BLangResource resourceNode) {
        /* ignore */
    }

    public void visit(BLangConnector connectorNode) {
        /* ignore */
    }

    public void visit(BLangAction actionNode) {
        /* ignore */
    }

    public void visit(BLangStruct structNode) {
        /* ignore */
    }

    public void visit(BLangEnum enumNode) {
        /* ignore */
    }

    public void visit(BLangIdentifier identifierNode) {
        /* ignore */
    }

    public void visit(BLangAnnotation annotationNode) {
        /* ignore */
    }

    public void visit(BLangAnnotAttribute annotationAttribute) {
        /* ignore */
    }

    public void visit(BLangAnnotationAttachment annAttachmentNode) {
        /* ignore */
    }

    public void visit(BLangAnnotAttachmentAttributeValue annotAttributeValue) {
        /* ignore */
    }

    public void visit(BLangAnnotAttachmentAttribute annotAttachmentAttribute) {
        /* ignore */
    }

    public void visit(BLangAssignment assignNode) {
        if (assignNode.declaredWithVar) {
            assignNode.varRefs.stream()
                    .filter(v -> v.type.tag != TypeTags.NONE)
                    .forEach(v -> {
                        v.regIndex = getNextIndex(v.type.tag, lvIndexes);
                        BLangVariableReference varRef = (BLangVariableReference) v;
                        LocalVariableInfo localVarInfo = getLocalVarAttributeInfo(varRef.symbol);
                        localVarAttrInfo.localVars.add(localVarInfo);
                    });
        }
        genNode(assignNode.expr, this.env);
        int[] rhsExprRegIndexes;
        if (assignNode.expr.isMultiReturnExpr()) {
            rhsExprRegIndexes = ((MultiReturnExpr) assignNode.expr).getRegIndexes();
        } else {
            rhsExprRegIndexes = new int[]{assignNode.expr.regIndex};
        }
        for (int i = 0; i < assignNode.varRefs.size(); i++) {
            BLangExpression lExpr = assignNode.varRefs.get(i);
            if (lExpr.type.tag == TypeTags.NONE) {
                continue;
            }
            rhsExprRegIndex = rhsExprRegIndexes[i];
            varAssignment = true;
            genNode(lExpr, this.env);
            varAssignment = false;
        }
    }

    public void visit(BLangAbort abortNode) {
        /* ignore */
    }

    public void visit(BLangContinue continueNode) {
        this.emit(this.loopResetInstructionStack.peek());
    }

    public void visit(BLangBreak breakNode) {
        this.emit(this.loopExitInstructionStack.peek());
    }

    public void visit(BLangReply replyNode) {
        /* ignore */
    }

    public void visit(BLangThrow throwNode) {
        /* ignore */
    }

    public void visit(BLanXMLNSStatement xmlnsStmtNode) {
        /* ignore */
    }

    public void visit(BLangComment commentNode) {
        /* ignore */
    }

    public void visit(BLangIf ifNode) {
        this.genNode(ifNode.expr, this.env);
        Instruction ifCondJumpInstr = InstructionFactory.get(InstructionCodes.BR_FALSE, ifNode.expr.regIndex, -1);
        this.emit(ifCondJumpInstr);
        this.genNode(ifNode.body, this.env);
        Instruction endJumpInstr = InstructionFactory.get(InstructionCodes.GOTO, -1);
        this.emit(endJumpInstr);
        ifCondJumpInstr.setOperand(1, this.nextIP());
        if (ifNode.elseStmt != null) {
            this.genNode(ifNode.elseStmt, this.env);
        }
        endJumpInstr.setOperand(0, this.nextIP());
    }

    public void visit(BLangWhile whileNode) {
        Instruction gotoTopJumpInstr = InstructionFactory.get(InstructionCodes.GOTO, this.nextIP());
        this.genNode(whileNode.expr, this.env);
        Instruction whileCondJumpInstr = InstructionFactory.get(InstructionCodes.BR_FALSE,
                whileNode.expr.regIndex, -1);
        Instruction exitLoopJumpInstr = InstructionFactory.get(InstructionCodes.GOTO, -1);
        this.emit(whileCondJumpInstr);
        this.loopResetInstructionStack.push(gotoTopJumpInstr);
        this.loopExitInstructionStack.push(exitLoopJumpInstr);
        this.genNode(whileNode.body, this.env);
        this.loopResetInstructionStack.pop();
        this.loopExitInstructionStack.pop();
        this.emit(gotoTopJumpInstr);
        int endIP = this.nextIP();
        whileCondJumpInstr.setOperand(1, endIP);
        exitLoopJumpInstr.setOperand(0, endIP);
    }

    public void visit(BLangTransaction transactionNode) {
        /* ignore */
    }

    public void visit(BLangTryCatchFinally tryNode) {
        /* ignore */
    }

    public void visit(BLangCatch catchNode) {
        /* ignore */
    }

    public void visit(BLangExpressionStmt exprStmtNode) {
        genNode(exprStmtNode.expr, this.env);
    }

    // private helper methods of visitors.

    private void visitFunctionPointerLoad(BInvokableSymbol funcSymbol) {
        BPackageSymbol pkgSymbol = (BPackageSymbol) funcSymbol.owner;
        int pkgRefCPIndex = addPackageRefCPEntry(currentPkgInfo, pkgSymbol.name.value, pkgSymbol.version.value);
        int funcNameCPIndex = addUTF8CPEntry(currentPkgInfo, funcSymbol.name.value);
        FunctionRefCPEntry funcRefCPEntry = new FunctionRefCPEntry(pkgRefCPIndex, funcNameCPIndex);

        int funcRefCPIndex = currentPkgInfo.addCPEntry(funcRefCPEntry);
        int nextIndex = getNextIndex(TypeTags.INVOKABLE, regIndexes);
        emit(InstructionCodes.FPLOAD, funcRefCPIndex, nextIndex);
    }

}<|MERGE_RESOLUTION|>--- conflicted
+++ resolved
@@ -212,11 +212,9 @@
     // Required variables to generate code for assignment statements
     private int rhsExprRegIndex = -1;
     private boolean varAssignment = false;
-<<<<<<< HEAD
+
     private boolean arrayMapAssignment;
     private boolean structAssignment;
-=======
->>>>>>> e02a45ae
 
     private Stack<Instruction> loopResetInstructionStack = new Stack<>();
     private Stack<Instruction> loopExitInstructionStack = new Stack<>();
@@ -983,13 +981,8 @@
     }
 
     private void processWorker(BLangInvokableNode invokableNode, WorkerInfo workerInfo, BLangBlockStmt body,
-<<<<<<< HEAD
-            LocalVariableAttributeInfo localVarAttributeInfo, SymbolEnv invokableSymbolEnv,
-            boolean defaultWorker, VariableIndex lvIndexCopy) {
-=======
                                LocalVariableAttributeInfo localVarAttributeInfo, SymbolEnv invokableSymbolEnv,
                                boolean defaultWorker, VariableIndex lvIndexCopy) {
->>>>>>> e02a45ae
         int codeAttrNameCPIndex = this.addUTF8CPEntry(this.currentPkgInfo, AttributeInfo.Kind.CODE_ATTRIBUTE.value());
         workerInfo.codeAttributeInfo.attributeNameIndex = codeAttrNameCPIndex;
         workerInfo.addAttributeInfo(AttributeInfo.Kind.LOCAL_VARIABLES_ATTRIBUTE, localVarAttributeInfo);
@@ -1257,7 +1250,7 @@
         invInfo.signatureCPIndex = addUTF8CPEntry(this.currentPkgInfo, generateSignature(invInfo));
         this.currentPkgInfo.functionInfoMap.put(funcSymbol.name.value, invInfo);
     }
-
+    
     private void addWorkerInfoEntries(CallableUnitInfo callableUnitInfo, List<BLangWorker> workers) {
         UTF8CPEntry workerNameCPEntry = new UTF8CPEntry("default");
         int workerNameCPIndex = this.currentPkgInfo.addCPEntry(workerNameCPEntry);
@@ -1272,11 +1265,7 @@
     }
 
     private WorkerDataChannelInfo getWorkerDataChannelInfo(CallableUnitInfo callableUnit,
-<<<<<<< HEAD
-            String source, String target) {
-=======
                                                            String source, String target) {
->>>>>>> e02a45ae
         WorkerDataChannelInfo workerDataChannelInfo = callableUnit.getWorkerDataChannelInfo(
                 WorkerDataChannelInfo.generateChannelName(source, target));
         if (workerDataChannelInfo == null) {
@@ -1550,17 +1539,7 @@
         int[] rhsExprRegIndexes = wrkrRplyCPEntry.getArgRegs();
         List<BLangExpression> lhsExprs = workerReceiveNode.exprs;
         for (int i = 0; i < lhsExprs.size(); i++) {
-<<<<<<< HEAD
-            this.genRHSExpr(lhsExprs.get(i), rhsExprRegIndexes[i]);
-        }
-    }
-
-    private void genRHSExpr(BLangExpression lExpr, int regIndex) {
-        this.rhsExprRegIndex = regIndex;
-        if (lExpr.getKind() == NodeKind.SIMPLE_VARIABLE_REF) {
-=======
             this.rhsExprRegIndex = rhsExprRegIndexes[i];
->>>>>>> e02a45ae
             this.varAssignment = true;
             this.genNode(lhsExprs.get(i), this.env);
             this.varAssignment = false;
