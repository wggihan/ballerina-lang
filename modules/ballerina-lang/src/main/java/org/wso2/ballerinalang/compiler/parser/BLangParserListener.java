/*
*  Copyright (c) 2017, WSO2 Inc. (http://www.wso2.org) All Rights Reserved.
*
*  WSO2 Inc. licenses this file to you under the Apache License,
*  Version 2.0 (the "License"); you may not use this file except
*  in compliance with the License.
*  You may obtain a copy of the License at
*
*    http://www.apache.org/licenses/LICENSE-2.0
*
*  Unless required by applicable law or agreed to in writing,
*  software distributed under the License is distributed on an
*  "AS IS" BASIS, WITHOUT WARRANTIES OR CONDITIONS OF ANY
*  KIND, either express or implied.  See the License for the
*  specific language governing permissions and limitations
*  under the License.
*/
package org.wso2.ballerinalang.compiler.parser;

import org.antlr.v4.runtime.ParserRuleContext;
import org.antlr.v4.runtime.Token;
import org.antlr.v4.runtime.tree.ErrorNode;
import org.antlr.v4.runtime.tree.ParseTree;
import org.antlr.v4.runtime.tree.TerminalNode;
import org.apache.commons.lang3.StringEscapeUtils;
import org.ballerinalang.model.Whitespace;
import org.ballerinalang.model.tree.CompilationUnitNode;
import org.wso2.ballerinalang.compiler.parser.antlr4.BallerinaParser;
import org.wso2.ballerinalang.compiler.parser.antlr4.BallerinaParserBaseListener;
import org.wso2.ballerinalang.compiler.tree.BLangAnnotationAttachmentPoint;
import org.wso2.ballerinalang.compiler.util.QuoteType;
import org.wso2.ballerinalang.compiler.util.TypeTags;
import org.wso2.ballerinalang.compiler.util.diagnotic.BDiagnosticSource;
import org.wso2.ballerinalang.compiler.util.diagnotic.DiagnosticPos;

import java.util.ArrayList;
import java.util.List;
import java.util.Set;
import java.util.Stack;
import java.util.stream.Collectors;

/**
 * @since 0.94
 */
public class BLangParserListener extends BallerinaParserBaseListener {
    protected static final String KEYWORD_PUBLIC = "public";
    protected static final String KEYWORD_NATIVE = "native";

    private BLangPackageBuilder pkgBuilder;
    private BDiagnosticSource diagnosticSrc;

    private List<String> pkgNameComps;
    private String pkgVersion;

    public BLangParserListener(CompilationUnitNode compUnit, BDiagnosticSource diagnosticSource) {
        this.pkgBuilder = new BLangPackageBuilder(compUnit);
        this.diagnosticSrc = diagnosticSource;
    }

    @Override
    public void enterParameterList(BallerinaParser.ParameterListContext ctx) {
        if (ctx.exception != null) {
            return;
        }

        this.pkgBuilder.startVarList();
    }

    @Override
    public void exitParameter(BallerinaParser.ParameterContext ctx) {
        if (ctx.exception != null) {
            return;
        }

        this.pkgBuilder.addVar(getCurrentPos(ctx), getWS(ctx), ctx.Identifier().getText(),
                false, ctx.annotationAttachment().size());
    }

    /**
     * {@inheritDoc}
     * <p>
     * <p>The default implementation does nothing.</p>
     */
    @Override
    public void enterCompilationUnit(BallerinaParser.CompilationUnitContext ctx) {
    }

    /**
     * {@inheritDoc}
     * <p>
     * <p>The default implementation does nothing.</p>
     */
    @Override
    public void exitCompilationUnit(BallerinaParser.CompilationUnitContext ctx) {
         this.pkgBuilder.endCompilationUnit(getWS(ctx));
    }

    /**
     * {@inheritDoc}
     * <p>
     * <p>The default implementation does nothing.</p>
     */
    @Override
    public void exitPackageDeclaration(BallerinaParser.PackageDeclarationContext ctx) {
        if (ctx.exception != null) {
            return;
        }

        this.pkgBuilder.setPackageDeclaration(getCurrentPos(ctx), getWS(ctx), this.pkgNameComps, this.pkgVersion);
    }

    /**
     * {@inheritDoc}
     * <p>
     * <p>The default implementation does nothing.</p>
     */
    @Override
    public void exitPackageName(BallerinaParser.PackageNameContext ctx) {
        if (ctx.exception != null) {
            return;
        }

        this.pkgNameComps = new ArrayList<>();
        ctx.Identifier().forEach(e -> pkgNameComps.add(e.getText()));
        this.pkgVersion = ctx.version() != null ? ctx.version().Identifier().getText() : null;
    }

    /**
     * {@inheritDoc}
     * <p>
     * <p>The default implementation does nothing.</p>
     */
    @Override
    public void exitImportDeclaration(BallerinaParser.ImportDeclarationContext ctx) {
        if (ctx.exception != null) {
            return;
        }

        String alias = ctx.Identifier() != null ? ctx.Identifier().getText() : null;
        this.pkgBuilder.addImportPackageDeclaration(getCurrentPos(ctx), getWS(ctx),
                this.pkgNameComps, this.pkgVersion, alias);
    }

    /**
     * {@inheritDoc}
     * <p>
     * <p>The default implementation does nothing.</p>
     */
    @Override
    public void enterDefinition(BallerinaParser.DefinitionContext ctx) {
    }

    /**
     * {@inheritDoc}
     * <p>
     * <p>The default implementation does nothing.</p>
     */
    @Override
    public void exitDefinition(BallerinaParser.DefinitionContext ctx) {
    }

    /**
     * {@inheritDoc}
     * <p>
     * <p>The default implementation does nothing.</p>
     */
    @Override
    public void enterServiceDefinition(BallerinaParser.ServiceDefinitionContext ctx) {
        if (ctx.exception != null) {
            return;
        }
        this.pkgBuilder.startServiceDef(getCurrentPos(ctx));
    }

    /**
     * {@inheritDoc}
     * <p>
     * <p>The default implementation does nothing.</p>
     */
    @Override
    public void exitServiceDefinition(BallerinaParser.ServiceDefinitionContext ctx) {
        if (ctx.exception != null) {
            return;
        }
        this.pkgBuilder.endServiceDef(getWS(ctx), ctx.Identifier(0).getText(), ctx.Identifier(1).getText());
    }

    /**
     * {@inheritDoc}
     * <p>
     * <p>The default implementation does nothing.</p>
     */
    @Override
    public void enterServiceBody(BallerinaParser.ServiceBodyContext ctx) {
        if (ctx.exception != null) {
            return;
        }

        this.pkgBuilder.startBlock();
    }

    /**
     * {@inheritDoc}
     * <p>
     * <p>The default implementation does nothing.</p>
     */
    @Override
    public void exitServiceBody(BallerinaParser.ServiceBodyContext ctx) {
        if (ctx.exception != null) {
            return;
        }

        this.pkgBuilder.addServiceBody(getWS(ctx));
    }

    /**
     * {@inheritDoc}
     * <p>
     * <p>The default implementation does nothing.</p>
     */
    @Override
    public void enterResourceDefinition(BallerinaParser.ResourceDefinitionContext ctx) {
        if (ctx.exception != null) {
            return;
        }
        this.pkgBuilder.startResourceDef();
    }

    /**
     * {@inheritDoc}
     * <p>
     * <p>The default implementation does nothing.</p>
     */
    @Override
    public void exitResourceDefinition(BallerinaParser.ResourceDefinitionContext ctx) {
        if (ctx.exception != null) {
            return;
        }
<<<<<<< HEAD
        this.pkgBuilder.endResourceDef(getCurrentPos(ctx),
                ctx.Identifier().getText(), ctx.annotationAttachment().size());
=======
        this.pkgBuilder.endResourceDef(getWS(ctx), ctx.Identifier().getText(), ctx.annotationAttachment().size());
>>>>>>> b9d1590b
    }

    /**
     * {@inheritDoc}
     * <p>
     * <p>The default implementation does nothing.</p>
     */
    @Override
    public void enterCallableUnitBody(BallerinaParser.CallableUnitBodyContext ctx) {
        if (ctx.exception != null) {
            return;
        }

        this.pkgBuilder.startBlock();
    }

    /**
     * {@inheritDoc}
     * <p>
     * <p>The default implementation does nothing.</p>
     */
    @Override
    public void exitCallableUnitBody(BallerinaParser.CallableUnitBodyContext ctx) {
        if (ctx.exception != null) {
            return;
        }

        this.pkgBuilder.endCallableUnitBody(getWS(ctx));
    }

    /**
     * {@inheritDoc}
     * <p>
     * <p>The default implementation does nothing.</p>
     */
    @Override
    public void enterFunctionDefinition(BallerinaParser.FunctionDefinitionContext ctx) {
        if (ctx.exception != null) {
            return;
        }

        this.pkgBuilder.startFunctionDef();
    }

    /**
     * {@inheritDoc}
     * <p>
     * <p>The default implementation does nothing.</p>
     */
    @Override
    public void exitFunctionDefinition(BallerinaParser.FunctionDefinitionContext ctx) {
        if (ctx.exception != null) {
            return;
        }

        boolean isReceiverAttached;
        if (ctx.parameter() != null) {
            isReceiverAttached = true;
        } else {
            isReceiverAttached = false;
        }

        int nativeKWTokenIndex = 0;
        boolean publicFunc = KEYWORD_PUBLIC.equals(ctx.getChild(0).getText());
        if (publicFunc) {
            nativeKWTokenIndex = 1;
        }
        boolean nativeFunc = KEYWORD_NATIVE.equals(ctx.getChild(nativeKWTokenIndex).getText());
        boolean bodyExists = ctx.callableUnitBody() != null;
        this.pkgBuilder.endFunctionDef(getCurrentPos(ctx), getWS(ctx), publicFunc, nativeFunc,
                bodyExists, isReceiverAttached);
    }

    @Override
    public void enterLambdaFunction(BallerinaParser.LambdaFunctionContext ctx) {
        if (ctx.exception != null) {
            return;
        }

        this.pkgBuilder.startLambdaFunctionDef();
    }

    @Override
    public void exitLambdaFunction(BallerinaParser.LambdaFunctionContext ctx) {
        if (ctx.exception != null) {
            return;
        }

        this.pkgBuilder.addLambdaFunctionDef(getCurrentPos(ctx), getWS(ctx), ctx.parameterList() != null,
                ctx.returnParameters() != null,
                ctx.returnParameters() != null && ctx.returnParameters().typeList() != null);
    }

    /**
     * {@inheritDoc}
     * <p>
     * <p>The default implementation does nothing.</p>
     */
    @Override
    public void enterCallableUnitSignature(BallerinaParser.CallableUnitSignatureContext ctx) {
    }

    /**
     * {@inheritDoc}
     * <p>
     * <p>The default implementation does nothing.</p>
     */
    @Override
    public void exitCallableUnitSignature(BallerinaParser.CallableUnitSignatureContext ctx) {
        if (ctx.exception != null) {
            return;
        }

        this.pkgBuilder.endCallableUnitSignature(getWS(ctx), ctx.Identifier().getText(),
                ctx.parameterList() != null, ctx.returnParameters() != null,
                ctx.returnParameters() != null ? ctx.returnParameters().typeList() != null : false);
    }

    /**
     * {@inheritDoc}
     * <p>
     * <p>The default implementation does nothing.</p>
     */
    @Override
    public void enterConnectorDefinition(BallerinaParser.ConnectorDefinitionContext ctx) {
        if (ctx.exception != null) {
            return;
        }

        this.pkgBuilder.startConnectorDef();
    }

    /**
     * {@inheritDoc}
     * <p>
     * <p>The default implementation does nothing.</p>
     */
    @Override
    public void exitConnectorDefinition(BallerinaParser.ConnectorDefinitionContext ctx) {
        if (ctx.exception != null) {
            return;
        }

        boolean publicConnector = KEYWORD_PUBLIC.equals(ctx.getChild(0).getText());
        this.pkgBuilder.endConnectorDef(getCurrentPos(ctx), getWS(ctx), ctx.Identifier().getText(), publicConnector);
    }

    /**
     * {@inheritDoc}
     * <p>
     * <p>The default implementation does nothing.</p>
     */
    @Override
    public void enterConnectorBody(BallerinaParser.ConnectorBodyContext ctx) {
        if (ctx.exception != null) {
            return;
        }

        this.pkgBuilder.startConnectorBody();
    }

    /**
     * {@inheritDoc}
     * <p>
     * <p>The default implementation does nothing.</p>
     */
    @Override
    public void exitConnectorBody(BallerinaParser.ConnectorBodyContext ctx) {
        if (ctx.exception != null) {
            return;
        }

        this.pkgBuilder.endConnectorBody(getWS(ctx));
    }

    /**
     * {@inheritDoc}
     * <p>
     * <p>The default implementation does nothing.</p>
     */
    @Override
    public void enterActionDefinition(BallerinaParser.ActionDefinitionContext ctx) {
        if (ctx.exception != null) {
            return;
        }

        this.pkgBuilder.startActionDef();
    }

    /**
     * {@inheritDoc}
     * <p>
     * <p>The default implementation does nothing.</p>
     */
    @Override
    public void exitActionDefinition(BallerinaParser.ActionDefinitionContext ctx) {
        if (ctx.exception != null) {
            return;
        }

        boolean nativeAction = ctx.NATIVE() != null;
        boolean bodyExists = ctx.callableUnitBody() != null;
        this.pkgBuilder.endActionDef(
                getCurrentPos(ctx), getWS(ctx), ctx.annotationAttachment().size(), nativeAction, bodyExists);
    }

    /**
     * {@inheritDoc}
     * <p>
     * <p>The default implementation does nothing.</p>
     */
    @Override
    public void enterStructDefinition(BallerinaParser.StructDefinitionContext ctx) {
        if (ctx.exception != null) {
            return;
        }

        this.pkgBuilder.startStructDef();
    }

    /**
     * {@inheritDoc}
     * <p>
     * <p>The default implementation does nothing.</p>
     */
    @Override
    public void exitStructDefinition(BallerinaParser.StructDefinitionContext ctx) {
        if (ctx.exception != null) {
            return;
        }

        boolean publicStruct = KEYWORD_PUBLIC.equals(ctx.getChild(0).getText());
        this.pkgBuilder.endStructDef(getCurrentPos(ctx), getWS(ctx), ctx.Identifier().getText(), publicStruct);
    }

    /**
     * {@inheritDoc}
     * <p>
     * <p>The default implementation does nothing.</p>
     */
    @Override
    public void enterStructBody(BallerinaParser.StructBodyContext ctx) {
        if (ctx.exception != null) {
            return;
        }

        this.pkgBuilder.startVarList();
    }

    /**
     * {@inheritDoc}
     * <p>
     * <p>The default implementation does nothing.</p>
     */
    @Override
    public void exitStructBody(BallerinaParser.StructBodyContext ctx) {
    }

    /**
     * {@inheritDoc}
     * <p>
     * <p>The default implementation does nothing.</p>
     */
    @Override
    public void enterAnnotationDefinition(BallerinaParser.AnnotationDefinitionContext ctx) {
        if (ctx.exception != null) {
            return;
        }

        this.pkgBuilder.startAnnotationDef(getCurrentPos(ctx));
    }

    /**
     * {@inheritDoc}
     * <p>
     * <p>The default implementation does nothing.</p>
     */
    @Override
    public void exitAnnotationDefinition(BallerinaParser.AnnotationDefinitionContext ctx) {
        if (ctx.exception != null) {
            return;
        }

        boolean publicAnnotation = KEYWORD_PUBLIC.equals(ctx.getChild(0).getText());
        this.pkgBuilder.endAnnotationDef(getWS(ctx), ctx.Identifier().getText(), publicAnnotation);
    }

    /**
     * {@inheritDoc}
     * <p>
     * <p>The default implementation does nothing.</p>
     */
    @Override
    public void enterEnumDefinition(BallerinaParser.EnumDefinitionContext ctx) {
        if (ctx.exception != null) {
            return;
        }

        this.pkgBuilder.startEnumDef(getCurrentPos(ctx));
    }

    /**
     * {@inheritDoc}
     * <p>
     * <p>The default implementation does nothing.</p>
     */
    @Override
    public void exitEnumDefinition(BallerinaParser.EnumDefinitionContext ctx) {
        if (ctx.exception != null) {
            return;
        }

        boolean publicEnum = KEYWORD_PUBLIC.equals(ctx.getChild(0).getText());
        this.pkgBuilder.endEnumDef(ctx.Identifier().getText(), publicEnum);
    }

    /**
     * {@inheritDoc}
     * <p>
     * <p>The default implementation does nothing.</p>
     */
    @Override
    public void enterEnumFieldList(BallerinaParser.EnumFieldListContext ctx) {
    }

    /**
     * {@inheritDoc}
     * <p>
     * <p>The default implementation does nothing.</p>
     */
    @Override
    public void exitEnumFieldList(BallerinaParser.EnumFieldListContext ctx) {
        if (ctx.exception != null) {
            return;
        }

        List<String> identifierList = new ArrayList<>();
        ctx.Identifier().forEach(identifier -> identifierList.add(identifier.getText()));
        this.pkgBuilder.addEnumFieldList(identifierList);
    }

    /**
     * {@inheritDoc}
     * <p>
     * <p>The default implementation does nothing.</p>
     */
    @Override
    public void enterGlobalVariableDefinition(BallerinaParser.GlobalVariableDefinitionContext ctx) {
    }

    /**
     * {@inheritDoc}
     * <p>
     * <p>The default implementation does nothing.</p>
     */
    @Override
    public void exitGlobalVariableDefinition(BallerinaParser.GlobalVariableDefinitionContext ctx) {
        if (ctx.exception != null) {
            return;
        }

        boolean publicVar = KEYWORD_PUBLIC.equals(ctx.getChild(0).getText());
        this.pkgBuilder.addGlobalVariable(getCurrentPos(ctx), getWS(ctx),
                ctx.Identifier().getText(), ctx.expression() != null, publicVar);
    }

    /**
     * {@inheritDoc}
     * <p>
     * <p>The default implementation does nothing.</p>
     */
    @Override
    public void enterServiceAttachPoint(BallerinaParser.ServiceAttachPointContext ctx) {
    }

    /**
     * {@inheritDoc}
     * <p>
     * <p>The default implementation does nothing.</p>
     */
    @Override
    public void exitServiceAttachPoint(BallerinaParser.ServiceAttachPointContext ctx) {
        if (ctx.exception != null) {
            return;
        }
        String pkgPath = null;
        if (ctx.getChildCount() == 4) {
            pkgPath = ctx.Identifier().getText();
        } else if (ctx.getChildCount() == 3) {
            pkgPath = "";
        }
        this.pkgBuilder.addAttachPoint(BLangAnnotationAttachmentPoint.AttachmentPoint.SERVICE, pkgPath);
    }

    /**
     * {@inheritDoc}
     * <p>
     * <p>The default implementation does nothing.</p>
     */
    @Override
    public void enterResourceAttachPoint(BallerinaParser.ResourceAttachPointContext ctx) {
    }

    /**
     * {@inheritDoc}
     * <p>
     * <p>The default implementation does nothing.</p>
     */
    @Override
    public void exitResourceAttachPoint(BallerinaParser.ResourceAttachPointContext ctx) {
        if (ctx.exception != null) {
            return;
        }

        this.pkgBuilder.addAttachPoint(BLangAnnotationAttachmentPoint.AttachmentPoint.RESOURCE, null);
    }

    /**
     * {@inheritDoc}
     * <p>
     * <p>The default implementation does nothing.</p>
     */
    @Override
    public void enterConnectorAttachPoint(BallerinaParser.ConnectorAttachPointContext ctx) {
    }

    /**
     * {@inheritDoc}
     * <p>
     * <p>The default implementation does nothing.</p>
     */
    @Override
    public void exitConnectorAttachPoint(BallerinaParser.ConnectorAttachPointContext ctx) {
        if (ctx.exception != null) {
            return;
        }

        this.pkgBuilder.addAttachPoint(BLangAnnotationAttachmentPoint.AttachmentPoint.CONNECTOR, null);
    }

    /**
     * {@inheritDoc}
     * <p>
     * <p>The default implementation does nothing.</p>
     */
    @Override
    public void enterActionAttachPoint(BallerinaParser.ActionAttachPointContext ctx) {
    }

    /**
     * {@inheritDoc}
     * <p>
     * <p>The default implementation does nothing.</p>
     */
    @Override
    public void exitActionAttachPoint(BallerinaParser.ActionAttachPointContext ctx) {
        if (ctx.exception != null) {
            return;
        }

        this.pkgBuilder.addAttachPoint(BLangAnnotationAttachmentPoint.AttachmentPoint.ACTION, null);
    }

    /**
     * {@inheritDoc}
     * <p>
     * <p>The default implementation does nothing.</p>
     */
    @Override
    public void enterFunctionAttachPoint(BallerinaParser.FunctionAttachPointContext ctx) {
    }

    /**
     * {@inheritDoc}
     * <p>
     * <p>The default implementation does nothing.</p>
     */
    @Override
    public void exitFunctionAttachPoint(BallerinaParser.FunctionAttachPointContext ctx) {
        if (ctx.exception != null) {
            return;
        }

        this.pkgBuilder.addAttachPoint(BLangAnnotationAttachmentPoint.AttachmentPoint.FUNCTION, null);
    }

    /**
     * {@inheritDoc}
     * <p>
     * <p>The default implementation does nothing.</p>
     */
    @Override
    public void enterTypemapperAttachPoint(BallerinaParser.TypemapperAttachPointContext ctx) {
    }

    /**
     * {@inheritDoc}
     * <p>
     * <p>The default implementation does nothing.</p>
     */
    @Override
    public void exitTypemapperAttachPoint(BallerinaParser.TypemapperAttachPointContext ctx) {
        if (ctx.exception != null) {
            return;
        }

        this.pkgBuilder.addAttachPoint(BLangAnnotationAttachmentPoint.AttachmentPoint.TYPEMAPPER, null);
    }

    /**
     * {@inheritDoc}
     * <p>
     * <p>The default implementation does nothing.</p>
     */
    @Override
    public void enterStructAttachPoint(BallerinaParser.StructAttachPointContext ctx) {
    }

    /**
     * {@inheritDoc}
     * <p>
     * <p>The default implementation does nothing.</p>
     */
    @Override
    public void exitStructAttachPoint(BallerinaParser.StructAttachPointContext ctx) {
        if (ctx.exception != null) {
            return;
        }

        this.pkgBuilder.addAttachPoint(BLangAnnotationAttachmentPoint.AttachmentPoint.STRUCT, null);
    }

    /**
     * {@inheritDoc}
     * <p>
     * <p>The default implementation does nothing.</p>
     */
    @Override
    public void enterConstAttachPoint(BallerinaParser.ConstAttachPointContext ctx) {
    }

    /**
     * {@inheritDoc}
     * <p>
     * <p>The default implementation does nothing.</p>
     */
    @Override
    public void exitConstAttachPoint(BallerinaParser.ConstAttachPointContext ctx) {
        if (ctx.exception != null) {
            return;
        }

        this.pkgBuilder.addAttachPoint(BLangAnnotationAttachmentPoint.AttachmentPoint.CONST, null);
    }

    /**
     * {@inheritDoc}
     * <p>
     * <p>The default implementation does nothing.</p>
     */
    @Override
    public void enterParameterAttachPoint(BallerinaParser.ParameterAttachPointContext ctx) {
    }

    /**
     * {@inheritDoc}
     * <p>
     * <p>The default implementation does nothing.</p>
     */
    @Override
    public void exitParameterAttachPoint(BallerinaParser.ParameterAttachPointContext ctx) {
        if (ctx.exception != null) {
            return;
        }

        this.pkgBuilder.addAttachPoint(BLangAnnotationAttachmentPoint.AttachmentPoint.PARAMETER, null);
    }

    /**
     * {@inheritDoc}
     * <p>
     * <p>The default implementation does nothing.</p>
     */
    @Override
    public void enterAnnotationAttachPoint(BallerinaParser.AnnotationAttachPointContext ctx) {
    }

    /**
     * {@inheritDoc}
     * <p>
     * <p>The default implementation does nothing.</p>
     */
    @Override
    public void exitAnnotationAttachPoint(BallerinaParser.AnnotationAttachPointContext ctx) {
        if (ctx.exception != null) {
            return;
        }

        this.pkgBuilder.addAttachPoint(BLangAnnotationAttachmentPoint.AttachmentPoint.ANNOTATION, null);
    }

    /**
     * {@inheritDoc}
     * <p>
     * <p>The default implementation does nothing.</p>
     */
    @Override
    public void enterAnnotationBody(BallerinaParser.AnnotationBodyContext ctx) {
        if (ctx.exception != null) {
            return;
        }

        this.pkgBuilder.startVarList();
    }

    /**
     * {@inheritDoc}
     * <p>
     * <p>The default implementation does nothing.</p>
     */
    @Override
    public void exitAnnotationBody(BallerinaParser.AnnotationBodyContext ctx) {
    }

    @Override
    public void exitConstantDefinition(BallerinaParser.ConstantDefinitionContext ctx) {
        if (ctx.exception != null) {
            return;
        }

        boolean publicVar = KEYWORD_PUBLIC.equals(ctx.getChild(0).getText());
        this.pkgBuilder.addConstVariable(getCurrentPos(ctx), getWS(ctx), ctx.Identifier().getText(), publicVar);
    }

    @Override
    public void enterWorkerDeclaration(BallerinaParser.WorkerDeclarationContext ctx) {
        if (ctx.exception != null) {
            return;
        }

        this.pkgBuilder.startWorker();
    }

    @Override
    public void exitWorkerDeclaration(BallerinaParser.WorkerDeclarationContext ctx) {
        if (ctx.exception != null) {
            return;
        }

        String workerName = null;
        if (ctx.workerDefinition() != null) {
            workerName = ctx.workerDefinition().Identifier().getText();
        }
        this.pkgBuilder.addWorker(getCurrentPos(ctx), getWS(ctx), workerName);
    }

    /**
     * {@inheritDoc}
     * <p>
     * <p>The default implementation does nothing.</p>
     */
    @Override
    public void enterWorkerDefinition(BallerinaParser.WorkerDefinitionContext ctx) {
    }

    /**
     * {@inheritDoc}
     * <p>
     * <p>The default implementation does nothing.</p>
     */
    @Override
    public void exitWorkerDefinition(BallerinaParser.WorkerDefinitionContext ctx) {
        if (ctx.exception != null) {
            return;
        }

        getWS(ctx);
    }

    @Override
    public void exitTypeName(BallerinaParser.TypeNameContext ctx) {
        if (ctx.exception != null) {
            return;
        }

        if (ctx.referenceTypeName() != null || ctx.valueTypeName() != null) {
            return;
        }
        if (ctx.typeName() != null) {
            // This ia an array Type.
            this.pkgBuilder.addArrayType(getCurrentPos(ctx), getWS(ctx), (ctx.getChildCount() - 1) / 2);
            return;
        }
        // This is 'any' type
        this.pkgBuilder.addValueType(getCurrentPos(ctx), getWS(ctx), ctx.getChild(0).getText());
    }

    @Override
    public void exitReferenceTypeName(BallerinaParser.ReferenceTypeNameContext ctx) {
    }

    @Override
    public void exitUserDefineTypeName(BallerinaParser.UserDefineTypeNameContext ctx) {
        if (ctx.exception != null) {
            return;
        }

        this.pkgBuilder.addUserDefineType(getWS(ctx));
    }


    @Override
    public void exitValueTypeName(BallerinaParser.ValueTypeNameContext ctx) {
        if (ctx.exception != null) {
            return;
        }

        this.pkgBuilder.addValueType(getCurrentPos(ctx), getWS(ctx), ctx.getText());
    }

    @Override
    public void exitBuiltInReferenceTypeName(BallerinaParser.BuiltInReferenceTypeNameContext ctx) {
        if (ctx.functionTypeName() != null) {
            return;
        }
        String typeName = ctx.getChild(0).getText();
        if (ctx.nameReference() != null) {
            this.pkgBuilder.addConstraintType(getCurrentPos(ctx), typeName);
        } else {
            this.pkgBuilder.addBuiltInReferenceType(getCurrentPos(ctx), getWS(ctx), typeName);
        }
    }

    @Override
    public void exitFunctionTypeName(BallerinaParser.FunctionTypeNameContext ctx) {
        if (ctx.exception != null) {
            return;
        }

        boolean paramsAvail = false, paramsTypeOnly = false, retParamsAvail = false, retParamTypeOnly = false,
                returnsKeywordExists = false;
        if (ctx.parameterList() != null) {
            paramsAvail = ctx.parameterList().parameter().size() > 0;
        } else if (ctx.typeList() != null) {
            paramsAvail = ctx.typeList().typeName().size() > 0;
            paramsTypeOnly = true;
        }

        if (ctx.returnParameters() != null) {
            BallerinaParser.ReturnParametersContext returnCtx = ctx.returnParameters();
            returnsKeywordExists = "returns".equals(returnCtx.getChild(0).getText());
            if (returnCtx.parameterList() != null) {
                retParamsAvail = returnCtx.parameterList().parameter().size() > 0;
            } else if (returnCtx.typeList() != null) {
                retParamsAvail = returnCtx.typeList().typeName().size() > 0;
                retParamTypeOnly = true;
            }
        }

        this.pkgBuilder.addFunctionType(getCurrentPos(ctx), getWS(ctx), paramsAvail, paramsTypeOnly, retParamsAvail,
                retParamTypeOnly, returnsKeywordExists);
    }

    /**
     * {@inheritDoc}
     * <p>
     * <p>The default implementation does nothing.</p>
     */
    @Override
    public void enterXmlNamespaceName(BallerinaParser.XmlNamespaceNameContext ctx) {
    }

    /**
     * {@inheritDoc}
     * <p>
     * <p>The default implementation does nothing.</p>
     */
    @Override
    public void exitXmlNamespaceName(BallerinaParser.XmlNamespaceNameContext ctx) {
    }

    /**
     * {@inheritDoc}
     * <p>
     * <p>The default implementation does nothing.</p>
     */
    @Override
    public void enterXmlLocalName(BallerinaParser.XmlLocalNameContext ctx) {
    }

    /**
     * {@inheritDoc}
     * <p>
     * <p>The default implementation does nothing.</p>
     */
    @Override
    public void exitXmlLocalName(BallerinaParser.XmlLocalNameContext ctx) {
    }

    /**
     * {@inheritDoc}
     * <p>
     * <p>The default implementation does nothing.</p>
     */
    @Override
    public void enterAnnotationAttachment(BallerinaParser.AnnotationAttachmentContext ctx) {
        if (ctx.exception != null) {
            return;
        }

        this.pkgBuilder.startAnnotationAttachment(getCurrentPos(ctx));
    }

    /**
     * {@inheritDoc}
     * <p>
     * <p>The default implementation does nothing.</p>
     */
    @Override
    public void exitAnnotationAttachment(BallerinaParser.AnnotationAttachmentContext ctx) {
        if (ctx.exception != null) {
            return;
        }

        this.pkgBuilder.setAnnotationAttachmentName(getWS(ctx));
    }

    /**
     * {@inheritDoc}
     * <p>
     * <p>The default implementation does nothing.</p>
     */
    @Override
    public void enterAnnotationAttributeList(BallerinaParser.AnnotationAttributeListContext ctx) {
    }

    /**
     * {@inheritDoc}
     * <p>
     * <p>The default implementation does nothing.</p>
     */
    @Override
    public void exitAnnotationAttributeList(BallerinaParser.AnnotationAttributeListContext ctx) {
    }

    /**
     * {@inheritDoc}
     * <p>
     * <p>The default implementation does nothing.</p>
     */
    @Override
    public void enterAnnotationAttribute(BallerinaParser.AnnotationAttributeContext ctx) {
    }

    /**
     * {@inheritDoc}
     * <p>
     * <p>The default implementation does nothing.</p>
     */
    @Override
    public void exitAnnotationAttribute(BallerinaParser.AnnotationAttributeContext ctx) {
        if (ctx.exception != null) {
            return;
        }

        String attrName = ctx.Identifier().getText();
        this.pkgBuilder.createAnnotAttachmentAttribute(getCurrentPos(ctx), getWS(ctx), attrName);
    }

    /**
     * {@inheritDoc}
     * <p>
     * <p>The default implementation does nothing.</p>
     */
    @Override
    public void enterAnnotationAttributeValue(BallerinaParser.AnnotationAttributeValueContext ctx) {
    }

    /**
     * {@inheritDoc}
     * <p>
     * <p>The default implementation does nothing.</p>
     */
    @Override
    public void exitAnnotationAttributeValue(BallerinaParser.AnnotationAttributeValueContext ctx) {
        if (ctx.exception != null) {
            return;
        }

        ParseTree childContext = ctx.getChild(0);
        if (childContext instanceof BallerinaParser.SimpleLiteralContext) {
            this.pkgBuilder.createLiteralTypeAttributeValue(getCurrentPos(ctx), getWS(ctx));
        } else if (childContext instanceof BallerinaParser.NameReferenceContext) {
            this.pkgBuilder.createVarRefTypeAttributeValue(getCurrentPos(ctx), getWS(ctx));
        } else if (childContext instanceof BallerinaParser.AnnotationAttachmentContext) {
            this.pkgBuilder.createAnnotationTypeAttributeValue(getCurrentPos(ctx), getWS(ctx));
        } else if (childContext instanceof BallerinaParser.AnnotationAttributeArrayContext) {
            this.pkgBuilder.createArrayTypeAttributeValue(getCurrentPos(ctx), getWS(ctx));
        }
    }

    /**
     * {@inheritDoc}
     * <p>
     * <p>The default implementation does nothing.</p>
     */
    @Override
    public void enterAnnotationAttributeArray(BallerinaParser.AnnotationAttributeArrayContext ctx) {
    }

    /**
     * {@inheritDoc}
     * <p>
     * <p>The default implementation does nothing.</p>
     */
    @Override
    public void exitAnnotationAttributeArray(BallerinaParser.AnnotationAttributeArrayContext ctx) {
    }

    /**
     * {@inheritDoc}
     * <p>
     * <p>The default implementation does nothing.</p>
     */
    @Override
    public void enterStatement(BallerinaParser.StatementContext ctx) {
    }

    /**
     * {@inheritDoc}
     * <p>
     * <p>The default implementation does nothing.</p>
     */
    @Override
    public void exitStatement(BallerinaParser.StatementContext ctx) {
    }

    /**
     * {@inheritDoc}
     * <p>
     * <p>The default implementation does nothing.</p>
     */
    @Override
    public void enterTransformStatement(BallerinaParser.TransformStatementContext ctx) {
        if (ctx.exception != null) {
            return;
        }
        this.pkgBuilder.startTransformStmt();
    }

    /**
     * {@inheritDoc}
     * <p>
     * <p>The default implementation does nothing.</p>
     */
    @Override
    public void exitTransformStatement(BallerinaParser.TransformStatementContext ctx) {
        if (ctx.exception != null) {
            return;
        }
        this.pkgBuilder.createTransformStatement(getCurrentPos(ctx));
    }

    /**
     * {@inheritDoc}
     * <p>
     * <p>The default implementation does nothing.</p>
     */
    @Override
    public void enterTransformStatementBody(BallerinaParser.TransformStatementBodyContext ctx) {
    }

    /**
     * {@inheritDoc}
     * <p>
     * <p>The default implementation does nothing.</p>
     */
    @Override
    public void exitTransformStatementBody(BallerinaParser.TransformStatementBodyContext ctx) {
    }

    @Override
    public void enterExpressionAssignmentStatement(BallerinaParser.ExpressionAssignmentStatementContext ctx) {

    }

    @Override
    public void exitExpressionAssignmentStatement(BallerinaParser.ExpressionAssignmentStatementContext ctx) {
        if (ctx.exception != null) {
            return;
        }
        boolean isVarDeclaration = false;
        if (ctx.getChild(0).getText().equals("var")) {
            isVarDeclaration = true;
        }
        this.pkgBuilder.addAssignmentStatement(getCurrentPos(ctx), getWS(ctx), isVarDeclaration);
    }

    @Override
    public void enterExpressionVariableDefinitionStatement(
            BallerinaParser.ExpressionVariableDefinitionStatementContext ctx) {

    }

    @Override
    public void exitExpressionVariableDefinitionStatement(
            BallerinaParser.ExpressionVariableDefinitionStatementContext ctx) {
        if (ctx.exception != null) {
            return;
        }

        this.pkgBuilder.addVariableDefStatement(getCurrentPos(ctx), getWS(ctx),
                ctx.Identifier().getText(), ctx.ASSIGN() != null);

    }

    @Override
    public void exitVariableDefinitionStatement(BallerinaParser.VariableDefinitionStatementContext ctx) {
        if (ctx.exception != null) {
            return;
        }

        this.pkgBuilder.addVariableDefStatement(getCurrentPos(ctx), getWS(ctx),
                ctx.Identifier().getText(), ctx.ASSIGN() != null);
    }

    @Override
    public void exitConnectorDeclarationStmt(BallerinaParser.ConnectorDeclarationStmtContext ctx) {
        if (ctx.exception != null) {
            return;
        }

        this.pkgBuilder.addVariableDefStatement(getCurrentPos(ctx), getWS(ctx),
                ctx.Identifier().getText(), ctx.ASSIGN() != null);
    }

    @Override
    public void enterMapStructLiteral(BallerinaParser.MapStructLiteralContext ctx) {
        if (ctx.exception != null) {
            return;
        }

        this.pkgBuilder.startMapStructLiteral();
    }

    @Override
    public void exitMapStructLiteral(BallerinaParser.MapStructLiteralContext ctx) {
        if (ctx.exception != null) {
            return;
        }

        this.pkgBuilder.addMapStructLiteral(getCurrentPos(ctx), getWS(ctx));
    }

    @Override
    public void exitMapStructKeyValue(BallerinaParser.MapStructKeyValueContext ctx) {
        if (ctx.exception != null) {
            return;
        }

        this.pkgBuilder.addKeyValueRecord(getWS(ctx));
    }

    @Override
    public void exitArrayLiteral(BallerinaParser.ArrayLiteralContext ctx) {
        if (ctx.exception != null) {
            return;
        }

        boolean argsAvailable = ctx.expressionList() != null;
        this.pkgBuilder.addArrayInitExpr(getCurrentPos(ctx), getWS(ctx), argsAvailable);
    }

    @Override
    public void exitConnectorInitExpression(BallerinaParser.ConnectorInitExpressionContext ctx) {
        if (ctx.exception != null) {
            return;
        }

        boolean argsAvailable = ctx.expressionList() != null;
        this.pkgBuilder.addConnectorInitExpression(getCurrentPos(ctx), getWS(ctx), argsAvailable);
    }

    @Override
    public void exitFilterInitExpression(BallerinaParser.FilterInitExpressionContext ctx) {
        if (ctx.exception != null) {
            return;
        }

        boolean argsAvailable = ctx.expressionList() != null;
        this.pkgBuilder.addFilterConnectorInitExpression(getCurrentPos(ctx), getWS(ctx), argsAvailable);
    }

    /**
     * {@inheritDoc}
     * <p>
     * <p>The default implementation does nothing.</p>
     */
    @Override
    public void exitAssignmentStatement(BallerinaParser.AssignmentStatementContext ctx) {
        if (ctx.exception != null) {
            return;
        }

        boolean isVarDeclaration = false;
        if (ctx.getChild(0).getText().equals("var")) {
            isVarDeclaration = true;
        }
        this.pkgBuilder.addAssignmentStatement(getCurrentPos(ctx), getWS(ctx), isVarDeclaration);
    }

    @Override
    public void enterVariableReferenceList(BallerinaParser.VariableReferenceListContext ctx) {
        if (ctx.exception != null) {
            return;
        }

        this.pkgBuilder.startExprNodeList();
    }

    @Override
    public void exitVariableReferenceList(BallerinaParser.VariableReferenceListContext ctx) {
        if (ctx.exception != null) {
            return;
        }

        this.pkgBuilder.endExprNodeList(getWS(ctx), ctx.getChildCount() / 2 + 1);
    }

    /**
     * {@inheritDoc}
     * <p>
     * <p>The default implementation does nothing.</p>
     */
    @Override
    public void enterIfElseStatement(BallerinaParser.IfElseStatementContext ctx) {
        if (ctx.exception != null) {
            return;
        }

        this.pkgBuilder.startIfElseNode(getCurrentPos(ctx));
    }

    /**
     * {@inheritDoc}
     * <p>
     * <p>The default implementation does nothing.</p>
     */
    @Override
    public void exitIfElseStatement(BallerinaParser.IfElseStatementContext ctx) {
        if (ctx.exception != null) {
            return;
        }

        this.pkgBuilder.endIfElseNode(getWS(ctx));
    }

    /**
     * {@inheritDoc}
     * <p>
     * <p>The default implementation does nothing.</p>
     */
    @Override
    public void enterIfClause(BallerinaParser.IfClauseContext ctx) {
    }

    /**
     * {@inheritDoc}
     * <p>
     * <p>The default implementation does nothing.</p>
     */
    @Override
    public void exitIfClause(BallerinaParser.IfClauseContext ctx) {
        if (ctx.exception != null) {
            return;
        }

        this.pkgBuilder.addIfBlock(getCurrentPos(ctx), getWS(ctx));
    }

    /**
     * {@inheritDoc}
     * <p>
     * <p>The default implementation does nothing.</p>
     */
    @Override
    public void enterElseIfClause(BallerinaParser.ElseIfClauseContext ctx) {
        if (ctx.exception != null) {
            return;
        }

        // else-if clause is also modeled as an if-else statement
        this.pkgBuilder.startIfElseNode(getCurrentPos(ctx));
    }

    /**
     * {@inheritDoc}
     * <p>
     * <p>The default implementation does nothing.</p>
     */
    @Override
    public void exitElseIfClause(BallerinaParser.ElseIfClauseContext ctx) {
        if (ctx.exception != null) {
            return;
        }

        this.pkgBuilder.addElseIfBlock(getCurrentPos(ctx), getWS(ctx));
    }

    /**
     * {@inheritDoc}
     * <p>
     * <p>The default implementation does nothing.</p>
     */
    @Override
    public void enterElseClause(BallerinaParser.ElseClauseContext ctx) {
        if (ctx.exception != null) {
            return;
        }

        this.pkgBuilder.startBlock();
    }

    /**
     * {@inheritDoc}
     * <p>
     * <p>The default implementation does nothing.</p>
     */
    @Override
    public void exitElseClause(BallerinaParser.ElseClauseContext ctx) {
        if (ctx.exception != null) {
            return;
        }

        this.pkgBuilder.addElseBlock(getCurrentPos(ctx), getWS(ctx));
    }

    /**
     * {@inheritDoc}
     * <p>
     * <p>The default implementation does nothing.</p>
     */
    @Override
    public void enterIterateStatement(BallerinaParser.IterateStatementContext ctx) {
    }

    /**
     * {@inheritDoc}
     * <p>
     * <p>The default implementation does nothing.</p>
     */
    @Override
    public void exitIterateStatement(BallerinaParser.IterateStatementContext ctx) {
    }

    /**
     * {@inheritDoc}
     * <p>
     * <p>The default implementation does nothing.</p>
     */
    @Override
    public void enterWhileStatement(BallerinaParser.WhileStatementContext ctx) {
        if (ctx.exception != null) {
            return;
        }

        this.pkgBuilder.startWhileStmt();
    }

    /**
     * {@inheritDoc}
     * <p>
     * <p>The default implementation does nothing.</p>
     */
    @Override
    public void exitWhileStatement(BallerinaParser.WhileStatementContext ctx) {
        if (ctx.exception != null) {
            return;
        }

        this.pkgBuilder.addWhileStmt(getCurrentPos(ctx), getWS(ctx));
    }

    /**
     * {@inheritDoc}
     * <p>
     * <p>The default implementation does nothing.</p>
     */
    @Override
    public void enterNextStatement(BallerinaParser.NextStatementContext ctx) {
    }

    /**
     * {@inheritDoc}
     * <p>
     * <p>The default implementation does nothing.</p>
     */
    @Override
    public void exitNextStatement(BallerinaParser.NextStatementContext ctx) {
        if (ctx.exception != null) {
            return;
        }

        this.pkgBuilder.addNextStatement(getCurrentPos(ctx), getWS(ctx));
    }

    /**
     * {@inheritDoc}
     * <p>
     * <p>The default implementation does nothing.</p>
     */
    @Override
    public void enterBreakStatement(BallerinaParser.BreakStatementContext ctx) {
    }

    /**
     * {@inheritDoc}
     * <p>
     * <p>The default implementation does nothing.</p>
     */
    @Override
    public void exitBreakStatement(BallerinaParser.BreakStatementContext ctx) {
        if (ctx.exception != null) {
            return;
        }

        this.pkgBuilder.addBreakStatement(getCurrentPos(ctx), getWS(ctx));
    }

    @Override
    public void enterForkJoinStatement(BallerinaParser.ForkJoinStatementContext ctx) {
        if (ctx.exception != null) {
            return;
        }

        this.pkgBuilder.startForkJoinStmt();
    }

    @Override
    public void exitForkJoinStatement(BallerinaParser.ForkJoinStatementContext ctx) {
        if (ctx.exception != null) {
            return;
        }

        this.pkgBuilder.addForkJoinStmt(getCurrentPos(ctx), getWS(ctx));
    }

    @Override
    public void enterJoinClause(BallerinaParser.JoinClauseContext ctx) {
        if (ctx.exception != null) {
            return;
        }

        this.pkgBuilder.startJoinCause();
    }

    @Override
    public void exitJoinClause(BallerinaParser.JoinClauseContext ctx) {
        this.pkgBuilder.addJoinCause(ctx.Identifier().getText(), this.getWS(ctx));
    }

    @Override
    public void exitAnyJoinCondition(BallerinaParser.AnyJoinConditionContext ctx) {
        if (ctx.exception != null) {
            return;
        }

        List<String> workerNames = new ArrayList<>();
        if (ctx.Identifier() != null) {
            workerNames = ctx.Identifier().stream().map(TerminalNode::getText).collect(Collectors.toList());
        }
        int joinCount = 0;
        if (ctx.IntegerLiteral() != null) {
            try {
                joinCount = Integer.valueOf(ctx.IntegerLiteral().getText());
            } catch (NumberFormatException ex) {
                // When ctx.IntegerLiteral() is not a string or missing, compilation fails due to NumberFormatException.
                // Hence catching the error and ignore. Still Parser complains about missing IntegerLiteral.
            }
        }
        this.pkgBuilder.addJoinCondition("SOME", workerNames, joinCount);
    }

    @Override
    public void exitAllJoinCondition(BallerinaParser.AllJoinConditionContext ctx) {
        if (ctx.exception != null) {
            return;
        }

        List<String> workerNames = new ArrayList<>();
        if (ctx.Identifier() != null) {
            workerNames = ctx.Identifier().stream().map(TerminalNode::getText).collect(Collectors.toList());
        }
        this.pkgBuilder.addJoinCondition("ALL", workerNames, -1);
    }

    @Override
    public void enterTimeoutClause(BallerinaParser.TimeoutClauseContext ctx) {
        if (ctx.exception != null) {
            return;
        }

        this.pkgBuilder.startTimeoutCause();
    }

    @Override
    public void exitTimeoutClause(BallerinaParser.TimeoutClauseContext ctx) {
        if (ctx.exception != null) {
            return;
        }

        this.pkgBuilder.addTimeoutCause(ctx.Identifier().getText(), this.getWS(ctx));
    }

    @Override
    public void enterTryCatchStatement(BallerinaParser.TryCatchStatementContext ctx) {
        if (ctx.exception != null) {
            return;
        }

        this.pkgBuilder.startTryCatchFinallyStmt();
    }

    @Override
    public void exitTryCatchStatement(BallerinaParser.TryCatchStatementContext ctx) {
        if (ctx.exception != null) {
            return;
        }

        this.pkgBuilder.addTryCatchFinallyStmt(getCurrentPos(ctx), getWS(ctx));
    }

    @Override
    public void enterCatchClauses(BallerinaParser.CatchClausesContext ctx) {
        if (ctx.exception != null) {
            return;
        }

        this.pkgBuilder.addTryClause(getCurrentPos(ctx));
    }

    @Override
    public void enterCatchClause(BallerinaParser.CatchClauseContext ctx) {
        if (ctx.exception != null) {
            return;
        }

        this.pkgBuilder.startCatchClause();
    }

    @Override
    public void exitCatchClause(BallerinaParser.CatchClauseContext ctx) {
        if (ctx.exception != null) {
            return;
        }

        String paramName = ctx.Identifier().getText();
        this.pkgBuilder.addCatchClause(getCurrentPos(ctx), getWS(ctx), paramName);
    }

    @Override
    public void enterFinallyClause(BallerinaParser.FinallyClauseContext ctx) {
        if (ctx.exception != null) {
            return;
        }

        this.pkgBuilder.startFinallyBlock();
    }

    @Override
    public void exitFinallyClause(BallerinaParser.FinallyClauseContext ctx) {
        if (ctx.exception != null) {
            return;
        }

        this.pkgBuilder.addFinallyBlock(getCurrentPos(ctx), getWS(ctx));
    }

    @Override
    public void exitThrowStatement(BallerinaParser.ThrowStatementContext ctx) {
        if (ctx.exception != null) {
            return;
        }

        this.pkgBuilder.addThrowStmt(getCurrentPos(ctx), getWS(ctx));
    }

    /**
     * {@inheritDoc}
     * <p>
     * <p>The default implementation does nothing.</p>
     */
    @Override
    public void enterReturnStatement(BallerinaParser.ReturnStatementContext ctx) {
    }

    /**
     * {@inheritDoc}
     * <p>
     * <p>The default implementation does nothing.</p>
     */
    @Override
    public void exitReturnStatement(BallerinaParser.ReturnStatementContext ctx) {
        if (ctx.exception != null) {
            return;
        }

        this.pkgBuilder.addReturnStatement(this.getCurrentPos(ctx), getWS(ctx), ctx.expressionList() != null);
    }

    @Override
    public void exitInvokeWorker(BallerinaParser.InvokeWorkerContext ctx) {
        if (ctx.exception != null) {
            return;
        }

        this.pkgBuilder.addWorkerSendStmt(getCurrentPos(ctx), getWS(ctx), ctx.Identifier().getText(), false);
    }

    @Override
    public void exitInvokeFork(BallerinaParser.InvokeForkContext ctx) {
        if (ctx.exception != null) {
            return;
        }

        this.pkgBuilder.addWorkerSendStmt(getCurrentPos(ctx), getWS(ctx), "FORK", true);
    }

    @Override
    public void exitWorkerReply(BallerinaParser.WorkerReplyContext ctx) {
        if (ctx.exception != null) {
            return;
        }

        this.pkgBuilder.addWorkerReceiveStmt(getCurrentPos(ctx), getWS(ctx), ctx.Identifier().getText());
    }

    /**
     * {@inheritDoc}
     * <p>
     * <p>The default implementation does nothing.</p>
     */
    @Override
    public void enterCommentStatement(BallerinaParser.CommentStatementContext ctx) {
    }

    /**
     * {@inheritDoc}
     * <p>
     * <p>The default implementation does nothing.</p>
     */
    @Override
    public void exitCommentStatement(BallerinaParser.CommentStatementContext ctx) {
        if (ctx.exception != null) {
            return;
        }

        this.pkgBuilder.addCommentStmt(getCurrentPos(ctx), getWS(ctx), ctx.LINE_COMMENT().getText());
    }

    /**
     * {@inheritDoc}
     * <p>
     * <p>The default implementation does nothing.</p>
     */
    @Override
    public void enterXmlAttribVariableReference(BallerinaParser.XmlAttribVariableReferenceContext ctx) {
    }

    /**
     * {@inheritDoc}
     * <p>
     * <p>The default implementation does nothing.</p>
     */
    @Override
    public void exitXmlAttribVariableReference(BallerinaParser.XmlAttribVariableReferenceContext ctx) {
        boolean isSingleAttrRef = ctx.xmlAttrib().expression() != null;
        this.pkgBuilder.createXmlAttributesRefExpr(getCurrentPos(ctx), isSingleAttrRef);
    }

    @Override
    public void exitSimpleVariableReference(BallerinaParser.SimpleVariableReferenceContext ctx) {
        if (ctx.exception != null) {
            return;
        }

        this.pkgBuilder.createSimpleVariableReference(getCurrentPos(ctx), getWS(ctx));
    }

    @Override
    public void exitFunctionInvocationReference(BallerinaParser.FunctionInvocationReferenceContext ctx) {
        if (ctx.exception != null) {
            return;
        }

        boolean argsAvailable = ctx.functionInvocation().expressionList() != null;
        this.pkgBuilder.createFunctionInvocation(getCurrentPos(ctx), getWS(ctx), argsAvailable);
    }

    @Override
    public void exitFieldVariableReference(BallerinaParser.FieldVariableReferenceContext ctx) {
        if (ctx.exception != null) {
            return;
        }

        String fieldName = ctx.field().Identifier().getText();
        this.pkgBuilder.createFieldBasedAccessNode(getCurrentPos(ctx), getWS(ctx), fieldName);
    }

    @Override
    public void exitMapArrayVariableReference(BallerinaParser.MapArrayVariableReferenceContext ctx) {
        if (ctx.exception != null) {
            return;
        }

        this.pkgBuilder.createIndexBasedAccessNode(getCurrentPos(ctx), getWS(ctx));
    }

    @Override
    public void exitInvocationReference(BallerinaParser.InvocationReferenceContext ctx) {
        if (ctx.exception != null) {
            return;
        }

        boolean argsAvailable = ctx.invocation().expressionList() != null;
        String invocation = ctx.invocation().Identifier().getText();
        this.pkgBuilder.createInvocationNode(getCurrentPos(ctx), getWS(ctx), invocation, argsAvailable);
    }

    public void enterExpressionList(BallerinaParser.ExpressionListContext ctx) {
        if (ctx.exception != null) {
            return;
        }

        this.pkgBuilder.startExprNodeList();
    }

    @Override
    public void exitExpressionList(BallerinaParser.ExpressionListContext ctx) {
        if (ctx.exception != null) {
            return;
        }

        this.pkgBuilder.endExprNodeList(getWS(ctx), ctx.getChildCount() / 2 + 1);
    }

    @Override
    public void exitExpressionStmt(BallerinaParser.ExpressionStmtContext ctx) {
        if (ctx.exception != null) {
            return;
        }

        this.pkgBuilder.addExpressionStmt(getCurrentPos(ctx), getWS(ctx));
    }

    /**
     * {@inheritDoc}
     * <p>
     * <p>The default implementation does nothing.</p>
     */
    @Override
    public void enterTransactionStatement(BallerinaParser.TransactionStatementContext ctx) {
        if (ctx.exception != null) {
            return;
        }

        this.pkgBuilder.startTransactionStmt();
    }

    /**
     * {@inheritDoc}
     * <p>
     * <p>The default implementation does nothing.</p>
     */
    @Override
    public void exitTransactionStatement(BallerinaParser.TransactionStatementContext ctx) {
        if (ctx.exception != null) {
            return;
        }

        this.pkgBuilder.endTransactionStmt(getCurrentPos(ctx), getWS(ctx));
    }

    /**
     * {@inheritDoc}
     * <p>
     * <p>The default implementation does nothing.</p>
     */
    @Override
    public void enterTransactionHandlers(BallerinaParser.TransactionHandlersContext ctx) {
        if (ctx.exception != null) {
            return;
        }

        this.pkgBuilder.addTransactionBlock(getCurrentPos(ctx), getWS(ctx));
    }

    /**
     * {@inheritDoc}
     * <p>
     * <p>The default implementation does nothing.</p>
     */
    @Override
    public void exitTransactionHandlers(BallerinaParser.TransactionHandlersContext ctx) {
    }

    /**
     * {@inheritDoc}
     * <p>
     * <p>The default implementation does nothing.</p>
     */
    @Override
    public void enterFailedClause(BallerinaParser.FailedClauseContext ctx) {
        if (ctx.exception != null) {
            return;
        }

        this.pkgBuilder.startFailedBlock();
    }

    /**
     * {@inheritDoc}
     * <p>
     * <p>The default implementation does nothing.</p>
     */
    @Override
    public void exitFailedClause(BallerinaParser.FailedClauseContext ctx) {
        if (ctx.exception != null) {
            return;
        }

        this.pkgBuilder.addFailedBlock(getCurrentPos(ctx), getWS(ctx));
    }

    /**
     * {@inheritDoc}
     * <p>
     * <p>The default implementation does nothing.</p>
     */
    @Override
    public void enterAbortedClause(BallerinaParser.AbortedClauseContext ctx) {
        if (ctx.exception != null) {
            return;
        }

        this.pkgBuilder.startAbortedBlock();
    }

    /**
     * {@inheritDoc}
     * <p>
     * <p>The default implementation does nothing.</p>
     */
    @Override
    public void exitAbortedClause(BallerinaParser.AbortedClauseContext ctx) {
        if (ctx.exception != null) {
            return;
        }

        this.pkgBuilder.addAbortedBlock(getCurrentPos(ctx), getWS(ctx));
    }

    /**
     * {@inheritDoc}
     * <p>
     * <p>The default implementation does nothing.</p>
     */
    @Override
    public void enterCommittedClause(BallerinaParser.CommittedClauseContext ctx) {
        if (ctx.exception != null) {
            return;
        }

        this.pkgBuilder.startCommittedBlock();
    }

    /**
     * {@inheritDoc}
     * <p>
     * <p>The default implementation does nothing.</p>
     */
    @Override
    public void exitCommittedClause(BallerinaParser.CommittedClauseContext ctx) {
        if (ctx.exception != null) {
            return;
        }

        this.pkgBuilder.addCommittedBlock(getCurrentPos(ctx), getWS(ctx));
    }

    /**
     * {@inheritDoc}
     * <p>
     * <p>The default implementation does nothing.</p>
     */
    @Override
    public void enterAbortStatement(BallerinaParser.AbortStatementContext ctx) {
    }

    /**
     * {@inheritDoc}
     * <p>
     * <p>The default implementation does nothing.</p>
     */
    @Override
    public void exitAbortStatement(BallerinaParser.AbortStatementContext ctx) {
        if (ctx.exception != null) {
            return;
        }

        this.pkgBuilder.addAbortStatement(getCurrentPos(ctx), getWS(ctx));
    }

    /**
     * {@inheritDoc}
     * <p>
     * <p>The default implementation does nothing.</p>
     */
    @Override
    public void enterRetryStatement(BallerinaParser.RetryStatementContext ctx) {
    }

    /**
     * {@inheritDoc}
     * <p>
     * <p>The default implementation does nothing.</p>
     */
    @Override
    public void exitRetryStatement(BallerinaParser.RetryStatementContext ctx) {
        if (ctx.exception != null) {
            return;
        }

        this.pkgBuilder.addRetrytmt(getCurrentPos(ctx), getWS(ctx));
    }

    /**
     * {@inheritDoc}
     * <p>
     * <p>The default implementation does nothing.</p>
     */
    @Override
    public void enterNamespaceDeclaration(BallerinaParser.NamespaceDeclarationContext ctx) {
    }

    @Override
    public void exitNamespaceDeclaration(BallerinaParser.NamespaceDeclarationContext ctx) {
        if (ctx.exception != null) {
            return;
        }

        boolean isTopLevel = ctx.parent instanceof BallerinaParser.CompilationUnitContext;
        String namespaceUri = ctx.QuotedStringLiteral().getText();
        namespaceUri = namespaceUri.substring(1, namespaceUri.length() - 1);
        namespaceUri = StringEscapeUtils.unescapeJava(namespaceUri);
        String prefix = (ctx.Identifier() != null) ? ctx.Identifier().getText() : "";

        this.pkgBuilder.addXMLNSDeclaration(getCurrentPos(ctx), getWS(ctx), namespaceUri, prefix, isTopLevel);
    }

    @Override
    public void exitBinaryDivMulModExpression(BallerinaParser.BinaryDivMulModExpressionContext ctx) {
        if (ctx.exception != null) {
            return;
        }

        this.pkgBuilder.createBinaryExpr(getCurrentPos(ctx), getWS(ctx), ctx.getChild(1).getText());
    }

    @Override
    public void exitBinaryOrExpression(BallerinaParser.BinaryOrExpressionContext ctx) {
        if (ctx.exception != null) {
            return;
        }

        this.pkgBuilder.createBinaryExpr(getCurrentPos(ctx), getWS(ctx), ctx.getChild(1).getText());
    }

    /**
     * {@inheritDoc}
     * <p>
     * <p>The default implementation does nothing.</p>
     */
    @Override
    public void enterXmlLiteralExpression(BallerinaParser.XmlLiteralExpressionContext ctx) {
    }

    /**
     * {@inheritDoc}
     * <p>
     * <p>The default implementation does nothing.</p>
     */
    @Override
    public void exitXmlLiteralExpression(BallerinaParser.XmlLiteralExpressionContext ctx) {
    }

    /**
     * {@inheritDoc}
     * <p>
     * <p>The default implementation does nothing.</p>
     */
    @Override
    public void enterValueTypeTypeExpression(BallerinaParser.ValueTypeTypeExpressionContext ctx) {
    }

    /**
     * {@inheritDoc}
     * <p>
     * <p>The default implementation does nothing.</p>
     */
    @Override
    public void exitValueTypeTypeExpression(BallerinaParser.ValueTypeTypeExpressionContext ctx) {
    }

    /**
     * {@inheritDoc}
     * <p>
     * <p>The default implementation does nothing.</p>
     */
    @Override
    public void enterSimpleLiteralExpression(BallerinaParser.SimpleLiteralExpressionContext ctx) {
    }

    /**
     * {@inheritDoc}
     * <p>
     * <p>The default implementation does nothing.</p>
     */
    @Override
    public void exitSimpleLiteralExpression(BallerinaParser.SimpleLiteralExpressionContext ctx) {
    }

    @Override
    public void exitBinaryEqualExpression(BallerinaParser.BinaryEqualExpressionContext ctx) {
        if (ctx.exception != null) {
            return;
        }

        this.pkgBuilder.createBinaryExpr(getCurrentPos(ctx), getWS(ctx), ctx.getChild(1).getText());
    }

    /**
     * {@inheritDoc}
     * <p>
     * <p>The default implementation does nothing.</p>
     */
    @Override
    public void enterArrayLiteralExpression(BallerinaParser.ArrayLiteralExpressionContext ctx) {
    }

    /**
     * {@inheritDoc}
     * <p>
     * <p>The default implementation does nothing.</p>
     */
    @Override
    public void exitArrayLiteralExpression(BallerinaParser.ArrayLiteralExpressionContext ctx) {
    }

    /**
     * {@inheritDoc}
     * <p>
     * <p>The default implementation does nothing.</p>
     */
    @Override
    public void enterBracedExpression(BallerinaParser.BracedExpressionContext ctx) {
    }

    /**
     * {@inheritDoc}
     * <p>
     * <p>The default implementation does nothing.</p>
     */
    @Override
    public void exitBracedExpression(BallerinaParser.BracedExpressionContext ctx) {
    }

    /**
     * {@inheritDoc}
     * <p>
     * <p>The default implementation does nothing.</p>
     */
    @Override
    public void enterVariableReferenceExpression(BallerinaParser.VariableReferenceExpressionContext ctx) {
    }

    /**
     * {@inheritDoc}
     * <p>
     * <p>The default implementation does nothing.</p>
     */
    @Override
    public void exitVariableReferenceExpression(BallerinaParser.VariableReferenceExpressionContext ctx) {
    }

    /**
     * {@inheritDoc}
     * <p>
     * <p>The default implementation does nothing.</p>
     */
    @Override
    public void enterTypeCastingExpression(BallerinaParser.TypeCastingExpressionContext ctx) {
    }

    /**
     * {@inheritDoc}
     * <p>
     * <p>The default implementation does nothing.</p>
     */
    @Override
    public void exitTypeCastingExpression(BallerinaParser.TypeCastingExpressionContext ctx) {
        if (ctx.exception != null) {
            return;
        }

        this.pkgBuilder.createTypeCastExpr(getCurrentPos(ctx), getWS(ctx));
    }

    @Override
    public void exitBinaryAndExpression(BallerinaParser.BinaryAndExpressionContext ctx) {
        if (ctx.exception != null) {
            return;
        }

        this.pkgBuilder.createBinaryExpr(getCurrentPos(ctx), getWS(ctx), ctx.getChild(1).getText());
    }

    @Override
    public void exitBinaryAddSubExpression(BallerinaParser.BinaryAddSubExpressionContext ctx) {
        if (ctx.exception != null) {
            return;
        }

        this.pkgBuilder.createBinaryExpr(getCurrentPos(ctx), getWS(ctx), ctx.getChild(1).getText());
    }

    /**
     * {@inheritDoc}
     * <p>
     * <p>The default implementation does nothing.</p>
     */
    @Override
    public void enterTypeConversionExpression(BallerinaParser.TypeConversionExpressionContext ctx) {
    }

    /**
     * {@inheritDoc}
     * <p>
     * <p>The default implementation does nothing.</p>
     */
    @Override
    public void exitTypeConversionExpression(BallerinaParser.TypeConversionExpressionContext ctx) {
        if (ctx.exception != null) {
            return;
        }

        this.pkgBuilder.createTypeConversionExpr(getCurrentPos(ctx), getWS(ctx));
    }

    @Override
    public void exitBinaryCompareExpression(BallerinaParser.BinaryCompareExpressionContext ctx) {
        if (ctx.exception != null) {
            return;
        }

        this.pkgBuilder.createBinaryExpr(getCurrentPos(ctx), getWS(ctx), ctx.getChild(1).getText());
    }

    @Override
    public void exitUnaryExpression(BallerinaParser.UnaryExpressionContext ctx) {
        if (ctx.exception != null) {
            return;
        }

        this.pkgBuilder.createUnaryExpr(getCurrentPos(ctx), getWS(ctx), ctx.getChild(0).getText());
    }

    /**
     * {@inheritDoc}
     * <p>
     * <p>The default implementation does nothing.</p>
     */
    @Override
    public void exitTernaryExpression(BallerinaParser.TernaryExpressionContext ctx) {
        if (ctx.exception != null) {
            return;
        }

        this.pkgBuilder.createTernaryExpr(getCurrentPos(ctx), getWS(ctx));
    }

    @Override
    public void exitBinaryPowExpression(BallerinaParser.BinaryPowExpressionContext ctx) {
        if (ctx.exception != null) {
            return;
        }

        this.pkgBuilder.createBinaryExpr(getCurrentPos(ctx), getWS(ctx), ctx.getChild(1).getText());
    }

    @Override
    public void exitNameReference(BallerinaParser.NameReferenceContext ctx) {
        if (ctx.exception != null) {
            return;
        }

        if (ctx.Identifier().size() == 2) {
            String pkgName = ctx.Identifier(0).getText();
            String name = ctx.Identifier(1).getText();
            this.pkgBuilder.addNameReference(getCurrentPos(ctx), getWS(ctx), pkgName, name);
        } else {
            String name = ctx.Identifier(0).getText();
            this.pkgBuilder.addNameReference(getCurrentPos(ctx), getWS(ctx), null, name);
        }
    }

    @Override
    public void enterTypeList(BallerinaParser.TypeListContext ctx) {
        if (ctx.exception != null) {
            return;
        }

        this.pkgBuilder.startProcessingTypeNodeList();
    }

    @Override
    public void exitTypeList(BallerinaParser.TypeListContext ctx) {
        if (ctx.exception != null) {
            return;
        }
        ParserRuleContext parent = ctx.getParent();
        boolean inFuncTypeSig = parent instanceof BallerinaParser.FunctionTypeNameContext ||
                parent instanceof BallerinaParser.ReturnParametersContext &&
                        parent.parent instanceof BallerinaParser.FunctionTypeNameContext;
        if (inFuncTypeSig) {
            this.pkgBuilder.endProcessingTypeNodeList(getWS(ctx), ctx.typeName().size());
        } else {
            this.pkgBuilder.endProcessingTypeNodeList(ctx.typeName().size());
        }
    }

    /**
     * {@inheritDoc}
     * <p>
     * <p>The default implementation does nothing.</p>
     */
    @Override
    public void exitParameterList(BallerinaParser.ParameterListContext ctx) {
        if (ctx.exception != null) {
            return;
        }

        // This attaches WS of the commas to the def.
        ParserRuleContext parent = ctx.getParent();
        boolean inFuncTypeSig = parent instanceof BallerinaParser.FunctionTypeNameContext ||
                parent instanceof BallerinaParser.ReturnParametersContext &&
                        parent.parent instanceof BallerinaParser.FunctionTypeNameContext;
        if (parent instanceof BallerinaParser.ConnectorDefinitionContext) {
            this.pkgBuilder.endConnectorParamList(getWS(ctx));
        } else if (inFuncTypeSig) {
            this.pkgBuilder.endFuncTypeParamList(getWS(ctx));
        } else {
            this.pkgBuilder.endCallableParamList(getWS(ctx));
        }
    }

    /**
     * {@inheritDoc}
     * <p>
     * <p>The default implementation does nothing.</p>
     */
    @Override
    public void enterParameter(BallerinaParser.ParameterContext ctx) {
    }

    /**
     * {@inheritDoc}
     * <p>
     * <p>The default implementation does nothing.</p>
     */
    @Override
    public void enterFieldDefinition(BallerinaParser.FieldDefinitionContext ctx) {
    }

    /**
     * {@inheritDoc}
     * <p>
     * <p>The default implementation does nothing.</p>
     */
    @Override
    public void exitFieldDefinition(BallerinaParser.FieldDefinitionContext ctx) {
        if (ctx.exception != null) {
            return;
        }

        if (ctx.parent instanceof BallerinaParser.StructBodyContext) {
        this.pkgBuilder.addVarToStruct(getCurrentPos(ctx), getWS(ctx), ctx.Identifier().getText(),
                ctx.simpleLiteral() != null, 0);
        } else if (ctx.parent instanceof BallerinaParser.AnnotationBodyContext) {
            this.pkgBuilder.addVarToAnnotation(getCurrentPos(ctx), getWS(ctx), ctx.Identifier().getText(),
                    ctx.simpleLiteral() != null, 0);
        }
    }

    /**
     * {@inheritDoc}
     * <p>
     * <p>The default implementation does nothing.</p>
     */
    @Override
    public void enterSimpleLiteral(BallerinaParser.SimpleLiteralContext ctx) {
    }

    /**
     * {@inheritDoc}
     * <p>
     * <p>The default implementation does nothing.</p>
     */
    @Override
    public void exitSimpleLiteral(BallerinaParser.SimpleLiteralContext ctx) {
        if (ctx.exception != null) {
            return;
        }

        TerminalNode node;
        DiagnosticPos pos = getCurrentPos(ctx);
        Set<Whitespace> ws = getWS(ctx);
        if ((node = ctx.IntegerLiteral()) != null) {
            this.pkgBuilder.addLiteralValue(pos, ws, TypeTags.INT, Long.parseLong(getNodeValue(ctx, node)));
        } else if ((node = ctx.FloatingPointLiteral()) != null) {
            this.pkgBuilder.addLiteralValue(pos, ws, TypeTags.FLOAT, Double.parseDouble(getNodeValue(ctx, node)));
        } else if ((node = ctx.BooleanLiteral()) != null) {
            this.pkgBuilder.addLiteralValue(pos, ws, TypeTags.BOOLEAN, Boolean.parseBoolean(node.getText()));
        } else if ((node = ctx.QuotedStringLiteral()) != null) {
            String text = node.getText();
            text = text.substring(1, text.length() - 1);
            text = StringEscapeUtils.unescapeJava(text);
            this.pkgBuilder.addLiteralValue(pos, ws, TypeTags.STRING, text);
        } else if ((node = ctx.NullLiteral()) != null) {
            this.pkgBuilder.addLiteralValue(pos, ws, TypeTags.NULL, null);
        }
    }

    /**
     * {@inheritDoc}
     * <p>
     * <p>The default implementation does nothing.</p>
     */
    @Override
    public void enterXmlLiteral(BallerinaParser.XmlLiteralContext ctx) {
    }

    /**
     * {@inheritDoc}
     * <p>
     * <p>The default implementation does nothing.</p>
     */
    @Override
    public void exitXmlLiteral(BallerinaParser.XmlLiteralContext ctx) {
    }

    /**
     * {@inheritDoc}
     * <p>
     * <p>The default implementation does nothing.</p>
     */
    @Override
    public void enterXmlItem(BallerinaParser.XmlItemContext ctx) {
    }

    /**
     * {@inheritDoc}
     * <p>
     * <p>The default implementation does nothing.</p>
     */
    @Override
    public void exitXmlItem(BallerinaParser.XmlItemContext ctx) {
    }

    /**
     * {@inheritDoc}
     * <p>
     * <p>The default implementation does nothing.</p>
     */
    @Override
    public void enterContent(BallerinaParser.ContentContext ctx) {
    }

    /**
     * {@inheritDoc}
     * <p>
     * <p>The default implementation does nothing.</p>
     */
    @Override
    public void exitContent(BallerinaParser.ContentContext ctx) {
    }

    /**
     * {@inheritDoc}
     * <p>
     * <p>The default implementation does nothing.</p>
     */
    @Override
    public void enterComment(BallerinaParser.CommentContext ctx) {
    }

    /**
     * {@inheritDoc}
     * <p>
     * <p>The default implementation does nothing.</p>
     */
    @Override
    public void exitComment(BallerinaParser.CommentContext ctx) {
        if (ctx.exception != null) {
            return;
        }

        Stack<String> stringFragments = getTemplateTextFragments(ctx.XMLCommentTemplateText());
        String endingString = getTemplateEndingStr(ctx.XMLCommentText());
        endingString = endingString.substring(0, endingString.length() - 3);
        this.pkgBuilder.createXMLCommentLiteral(getCurrentPos(ctx), getWS(ctx), stringFragments, endingString);

        if (ctx.getParent() instanceof BallerinaParser.ContentContext) {
            this.pkgBuilder.addChildToXMLElement(getWS(ctx));
        }
    }

    /**
     * {@inheritDoc}
     * <p>
     * <p>The default implementation does nothing.</p>
     */
    @Override
    public void enterElement(BallerinaParser.ElementContext ctx) {
    }

    /**
     * {@inheritDoc}
     * <p>
     * <p>The default implementation does nothing.</p>
     */
    @Override
    public void exitElement(BallerinaParser.ElementContext ctx) {
        if (ctx.exception != null) {
            return;
        }

        if (ctx.getParent() instanceof BallerinaParser.ContentContext) {
            this.pkgBuilder.addChildToXMLElement(getWS(ctx));
        }
    }

    /**
     * {@inheritDoc}
     * <p>
     * <p>The default implementation does nothing.</p>
     */
    @Override
    public void enterStartTag(BallerinaParser.StartTagContext ctx) {
    }

    /**
     * {@inheritDoc}
     * <p>
     * <p>The default implementation does nothing.</p>
     */
    @Override
    public void exitStartTag(BallerinaParser.StartTagContext ctx) {
        if (ctx.exception != null) {
            return;
        }

        boolean isRoot = ctx.parent.parent instanceof BallerinaParser.XmlItemContext;
        this.pkgBuilder.startXMLElement(getCurrentPos(ctx), getWS(ctx), isRoot);
    }

    /**
     * {@inheritDoc}
     * <p>
     * <p>The default implementation does nothing.</p>
     */
    @Override
    public void enterCloseTag(BallerinaParser.CloseTagContext ctx) {
    }

    /**
     * {@inheritDoc}
     * <p>
     * <p>The default implementation does nothing.</p>
     */
    @Override
    public void exitCloseTag(BallerinaParser.CloseTagContext ctx) {
        if (ctx.exception != null) {
            return;
        }

        this.pkgBuilder.endXMLElement(getWS(ctx));
    }

    /**
     * {@inheritDoc}
     * <p>
     * <p>The default implementation does nothing.</p>
     */
    @Override
    public void enterEmptyTag(BallerinaParser.EmptyTagContext ctx) {
    }

    /**
     * {@inheritDoc}
     * <p>
     * <p>The default implementation does nothing.</p>
     */
    @Override
    public void exitEmptyTag(BallerinaParser.EmptyTagContext ctx) {
        if (ctx.exception != null) {
            return;
        }

        boolean isRoot = ctx.parent.parent instanceof BallerinaParser.XmlItemContext;
        this.pkgBuilder.startXMLElement(getCurrentPos(ctx), getWS(ctx), isRoot);
    }

    /**
     * {@inheritDoc}
     * <p>
     * <p>The default implementation does nothing.</p>
     */
    @Override
    public void enterProcIns(BallerinaParser.ProcInsContext ctx) {
    }

    /**
     * {@inheritDoc}
     * <p>
     * <p>The default implementation does nothing.</p>
     */
    @Override
    public void exitProcIns(BallerinaParser.ProcInsContext ctx) {
        if (ctx.exception != null) {
            return;
        }

        String targetQName = ctx.XML_TAG_SPECIAL_OPEN().getText();
        // removing the starting '<?' and the trailing whitespace
        targetQName = targetQName.substring(2, targetQName.length() - 1);

        Stack<String> textFragments = getTemplateTextFragments(ctx.XMLPITemplateText());
        String endingText = getTemplateEndingStr(ctx.XMLPIText());
        endingText = endingText.substring(0, endingText.length() - 2);

        this.pkgBuilder.createXMLPILiteral(getCurrentPos(ctx), getWS(ctx), targetQName, textFragments, endingText);

        if (ctx.getParent() instanceof BallerinaParser.ContentContext) {
            this.pkgBuilder.addChildToXMLElement(getWS(ctx));
        }
    }

    /**
     * {@inheritDoc}
     * <p>
     * <p>The default implementation does nothing.</p>
     */
    @Override
    public void enterAttribute(BallerinaParser.AttributeContext ctx) {
    }

    /**
     * {@inheritDoc}
     * <p>
     * <p>The default implementation does nothing.</p>
     */
    @Override
    public void exitAttribute(BallerinaParser.AttributeContext ctx) {
        if (ctx.exception != null) {
            return;
        }

        this.pkgBuilder.createXMLAttribute(getCurrentPos(ctx), getWS(ctx));
    }

    /**
     * {@inheritDoc}
     * <p>
     * <p>The default implementation does nothing.</p>
     */
    @Override
    public void enterText(BallerinaParser.TextContext ctx) {
    }

    /**
     * {@inheritDoc}
     * <p>
     * <p>The default implementation does nothing.</p>
     */
    @Override
    public void exitText(BallerinaParser.TextContext ctx) {
        if (ctx.exception != null) {
            return;
        }

        Stack<String> textFragments = getTemplateTextFragments(ctx.XMLTemplateText());
        String endingText = getTemplateEndingStr(ctx.XMLText());
        if (ctx.getParent() instanceof BallerinaParser.ContentContext) {
            this.pkgBuilder.addXMLTextToElement(getCurrentPos(ctx), getWS(ctx), textFragments, endingText);
        } else {
            this.pkgBuilder.createXMLTextLiteral(getCurrentPos(ctx), getWS(ctx), textFragments, endingText);
        }
    }

    /**
     * {@inheritDoc}
     * <p>
     * <p>The default implementation does nothing.</p>
     */
    @Override
    public void enterXmlQuotedString(BallerinaParser.XmlQuotedStringContext ctx) {
    }

    /**
     * {@inheritDoc}
     * <p>
     * <p>The default implementation does nothing.</p>
     */
    @Override
    public void exitXmlQuotedString(BallerinaParser.XmlQuotedStringContext ctx) {
    }

    /**
     * {@inheritDoc}
     * <p>
     * <p>The default implementation does nothing.</p>
     */
    @Override
    public void enterXmlSingleQuotedString(BallerinaParser.XmlSingleQuotedStringContext ctx) {
    }

    /**
     * {@inheritDoc}
     * <p>
     * <p>The default implementation does nothing.</p>
     */
    @Override
    public void exitXmlSingleQuotedString(BallerinaParser.XmlSingleQuotedStringContext ctx) {
        if (ctx.exception != null) {
            return;
        }

        Stack<String> stringFragments = getTemplateTextFragments(ctx.XMLSingleQuotedTemplateString());
        String endingString = getTemplateEndingStr(ctx.XMLSingleQuotedString());
        this.pkgBuilder.createXMLQuotedLiteral(getCurrentPos(ctx), getWS(ctx), stringFragments, endingString,
                QuoteType.SINGLE_QUOTE);
    }

    /**
     * {@inheritDoc}
     * <p>
     * <p>The default implementation does nothing.</p>
     */
    @Override
    public void enterXmlDoubleQuotedString(BallerinaParser.XmlDoubleQuotedStringContext ctx) {
    }

    /**
     * {@inheritDoc}
     * <p>
     * <p>The default implementation does nothing.</p>
     */
    @Override
    public void exitXmlDoubleQuotedString(BallerinaParser.XmlDoubleQuotedStringContext ctx) {
        if (ctx.exception != null) {
            return;
        }

        Stack<String> stringFragments = getTemplateTextFragments(ctx.XMLDoubleQuotedTemplateString());
        String endingString = getTemplateEndingStr(ctx.XMLDoubleQuotedString());
        this.pkgBuilder.createXMLQuotedLiteral(getCurrentPos(ctx), getWS(ctx), stringFragments, endingString,
                QuoteType.DOUBLE_QUOTE);
    }

    /**
     * {@inheritDoc}
     * <p>
     * <p>The default implementation does nothing.</p>
     */
    @Override
    public void enterXmlQualifiedName(BallerinaParser.XmlQualifiedNameContext ctx) {
    }

    /**
     * {@inheritDoc}
     * <p>
     * <p>The default implementation does nothing.</p>
     */
    @Override
    public void exitXmlQualifiedName(BallerinaParser.XmlQualifiedNameContext ctx) {
        if (ctx.exception != null) {
            return;
        }

        if (ctx.expression() != null) {
            return;
        }

        List<TerminalNode> qnames = ctx.XMLQName();
        String prefix = null;
        String localname = null;

        if (qnames.size() > 1) {
            prefix = qnames.get(0).getText();
            localname = qnames.get(1).getText();
        } else {
            localname = qnames.get(0).getText();
        }

        this.pkgBuilder.createXMLQName(getCurrentPos(ctx), localname, prefix);
    }

    /**
     * {@inheritDoc}
     * <p>
     * <p>The default implementation does nothing.</p>
     */
    @Override
    public void enterStringTemplateLiteral(BallerinaParser.StringTemplateLiteralContext ctx) {
    }

    /**
     * {@inheritDoc}
     * <p>
     * <p>The default implementation does nothing.</p>
     */
    @Override
    public void exitStringTemplateLiteral(BallerinaParser.StringTemplateLiteralContext ctx) {
        if (ctx.exception != null) {
            return;
        }

        getWS(ctx);
    }

    /**
     * {@inheritDoc}
     * <p>
     * <p>The default implementation does nothing.</p>
     */
    @Override
    public void enterStringTemplateContent(BallerinaParser.StringTemplateContentContext ctx) {
    }

    /**
     * {@inheritDoc}
     * <p>
     * <p>The default implementation does nothing.</p>
     */
    @Override
    public void exitStringTemplateContent(BallerinaParser.StringTemplateContentContext ctx) {
        if (ctx.exception != null) {
            return;
        }

        Stack<String> stringFragments = getTemplateTextFragments(ctx.StringTemplateExpressionStart());
        String endingText = getTemplateEndingStr(ctx.StringTemplateText());
        this.pkgBuilder.createStringTemplateLiteral(getCurrentPos(ctx), getWS(ctx), stringFragments, endingText);
    }

    /**
     * {@inheritDoc}
     * <p>
     * <p>The default implementation does nothing.</p>
     */
    @Override
    public void enterEveryRule(ParserRuleContext ctx) {
    }

    /**
     * {@inheritDoc}
     * <p>
     * <p>The default implementation does nothing.</p>
     */
    @Override
    public void exitEveryRule(ParserRuleContext ctx) {
    }

    /**
     * {@inheritDoc}
     * <p>
     * <p>The default implementation does nothing.</p>
     */
    @Override
    public void visitTerminal(TerminalNode node) {
    }

    /**
     * {@inheritDoc}
     * <p>
     * <p>The default implementation does nothing.</p>
     */
    @Override
    public void visitErrorNode(ErrorNode node) {
    }

    private DiagnosticPos getCurrentPos(ParserRuleContext ctx) {
        int startLine = ctx.getStart().getLine();
        int startCol = ctx.getStart().getCharPositionInLine() + 1;

        int endLine = -1;
        int endCol = -1;
        Token stop = ctx.getStop();
        if (stop != null) {
            endLine = stop.getLine();
            endCol = stop.getCharPositionInLine() + 1;
        }

        return new DiagnosticPos(diagnosticSrc, startLine, endLine, startCol, endCol);
    }

    protected Set<Whitespace> getWS(ParserRuleContext ctx) {
        return null;
    }

    private Stack<String> getTemplateTextFragments(List<TerminalNode> nodes) {
        Stack<String> templateStrFragments = new Stack<>();
        nodes.forEach(node -> {
            if (node == null) {
                templateStrFragments.push(null);
            } else {
                String str = node.getText();
                templateStrFragments.push(str.substring(0, str.length() - 2));
            }
        });
        return templateStrFragments;
    }

    private String getTemplateEndingStr(TerminalNode node) {
        return node == null ? null : node.getText();
    }

    private String getNodeValue(BallerinaParser.SimpleLiteralContext ctx, TerminalNode node) {
        String op = ctx.getChild(0).getText();
        String value = node.getText();
        if (op != null && "-".equals(op)) {
            value = "-" + value;
        }
        return value;
    }
}<|MERGE_RESOLUTION|>--- conflicted
+++ resolved
@@ -236,12 +236,8 @@
         if (ctx.exception != null) {
             return;
         }
-<<<<<<< HEAD
-        this.pkgBuilder.endResourceDef(getCurrentPos(ctx),
+        this.pkgBuilder.endResourceDef(getCurrentPos(ctx), getWS(ctx),
                 ctx.Identifier().getText(), ctx.annotationAttachment().size());
-=======
-        this.pkgBuilder.endResourceDef(getWS(ctx), ctx.Identifier().getText(), ctx.annotationAttachment().size());
->>>>>>> b9d1590b
     }
 
     /**
