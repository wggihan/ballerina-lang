--- conflicted
+++ resolved
@@ -29,7 +29,6 @@
 import org.wso2.ballerinalang.compiler.util.diagnotic.BDiagnosticSource;
 import org.wso2.ballerinalang.compiler.util.diagnotic.DiagnosticPos;
 
-import java.io.PrintStream;
 import java.util.ArrayList;
 import java.util.List;
 
@@ -53,11 +52,8 @@
     
     @Override 
     public void exitParameter(BallerinaParser.ParameterContext ctx) {
-<<<<<<< HEAD
-        this.pkgBuilder.addVar(getCurrentPos(ctx), ctx.Identifier().getText(), false);
-=======
-        this.pkgBuilder.addVar(ctx.Identifier().getText(), false, ctx.annotationAttachment().size());
->>>>>>> 7d9236c0
+        this.pkgBuilder.addVar(getCurrentPos(ctx), ctx.Identifier().getText(),
+                false, ctx.annotationAttachment().size());
     }
     
     /**
@@ -909,7 +905,6 @@
      * <p>The default implementation does nothing.</p>
      */
     @Override public void enterAssignmentStatement(BallerinaParser.AssignmentStatementContext ctx) { 
-        log("assignmentStatement");
     }
     /**
      * {@inheritDoc}
@@ -1615,11 +1610,8 @@
      */
     @Override 
     public void exitFieldDefinition(BallerinaParser.FieldDefinitionContext ctx) { 
-<<<<<<< HEAD
-        this.pkgBuilder.addVar(getCurrentPos(ctx), ctx.Identifier().getText(), ctx.simpleLiteral() != null);
-=======
-        this.pkgBuilder.addVar(ctx.Identifier().getText(), ctx.simpleLiteral() != null, 0);
->>>>>>> 7d9236c0
+        this.pkgBuilder.addVar(getCurrentPos(ctx), ctx.Identifier().getText(),
+                ctx.simpleLiteral() != null, 0);
     }
     
     /**
@@ -1892,11 +1884,6 @@
      */
     @Override public void visitErrorNode(ErrorNode node) { }
     
-    private void log(Object value) {
-        PrintStream writer = System.out;
-        writer.println(value);
-    }
-
     private DiagnosticPos getCurrentPos(ParserRuleContext ctx) {
         int startLine = ctx.getStart().getLine();
         int startCol = ctx.getStart().getCharPositionInLine();
