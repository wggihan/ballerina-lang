--- conflicted
+++ resolved
@@ -189,17 +189,19 @@
     }
 
     public void visit(BLangConnector connectorNode) {
-<<<<<<< HEAD
+        BSymbol conSymbol = Symbols.createConnectorSymbol(Flags.asMask(connectorNode.flagSet),
+                names.fromIdNode(connectorNode.name), env.enclPkg.symbol.pkgID, null, env.scope.owner);
+        connectorNode.symbol = conSymbol;
+        defineConnectorInitFunction(connectorNode);
+        defineSymbol(connectorNode.pos, conSymbol);
+    }
+
+    public void visit(BLangConnector connectorNode) {
         BTypeSymbol conSymbol = Symbols.createConnectorSymbol(Flags.asMask(connectorNode.flagSet),
                 names.fromIdNode(connectorNode.name), null, env.scope.owner);
         SymbolEnv connectorEnv = SymbolEnv.createConnectorEnv(connectorNode, conSymbol.scope, env);
         defineConnectorSymbol(connectorNode, conSymbol, connectorEnv);
         conSymbol.pkgName = env.scope.owner.name;
-=======
-        BSymbol conSymbol = Symbols.createConnectorSymbol(Flags.asMask(connectorNode.flagSet),
-                names.fromIdNode(connectorNode.name), env.enclPkg.symbol.pkgID, null, env.scope.owner);
-        connectorNode.symbol = conSymbol;
->>>>>>> 9d971848
         defineConnectorInitFunction(connectorNode);
     }
 
@@ -221,7 +223,14 @@
 
     public void visit(BLangAction actionNode) {
         BInvokableSymbol actionSymbol = Symbols
-<<<<<<< HEAD
+                .createActionSymbol(Flags.asMask(actionNode.flagSet), names.fromIdNode(actionNode.name),
+                        env.enclPkg.symbol.pkgID, null, env.scope.owner);
+        SymbolEnv invokableEnv = SymbolEnv.createResourceActionSymbolEnv(actionNode, actionSymbol.scope, env);
+        defineInvokableSymbol(actionNode, actionSymbol, invokableEnv);
+    }
+
+    public void visit(BLangAction actionNode) {
+        BInvokableSymbol actionSymbol = Symbols
                 .createActionSymbol(Flags.asMask(actionNode.flagSet), names.fromIdNode(actionNode.name), null,
                         env.scope.owner);
         BLangVariable param = (BLangVariable) TreeBuilder.createVariableNode();
@@ -235,10 +244,6 @@
         params.add(param);
         params.addAll(actionNode.params);
         actionNode.params = params;
-=======
-                .createActionSymbol(Flags.asMask(actionNode.flagSet), names.fromIdNode(actionNode.name),
-                        env.enclPkg.symbol.pkgID, null, env.scope.owner);
->>>>>>> 9d971848
         SymbolEnv invokableEnv = SymbolEnv.createResourceActionSymbolEnv(actionNode, actionSymbol.scope, env);
         defineInvokableSymbol(actionNode, actionSymbol, invokableEnv);
     }
