/*
*  Copyright (c) 2017, WSO2 Inc. (http://www.wso2.org) All Rights Reserved.
*
*  WSO2 Inc. licenses this file to you under the Apache License,
*  Version 2.0 (the "License"); you may not use this file except
*  in compliance with the License.
*  You may obtain a copy of the License at
*
*    http://www.apache.org/licenses/LICENSE-2.0
*
*  Unless required by applicable law or agreed to in writing,
*  software distributed under the License is distributed on an
*  "AS IS" BASIS, WITHOUT WARRANTIES OR CONDITIONS OF ANY
*  KIND, either express or implied.  See the License for the
*  specific language governing permissions and limitations
*  under the License.
*/
package org.wso2.ballerinalang.compiler.tree.expressions;

import org.ballerinalang.model.tree.NodeKind;
import org.ballerinalang.model.tree.expressions.ExpressionNode;
import org.ballerinalang.model.tree.expressions.XMLQuotedStringNode;
import org.wso2.ballerinalang.compiler.tree.BLangNodeVisitor;
import org.wso2.ballerinalang.compiler.util.QuoteType;

import java.util.ArrayList;
import java.util.List;

/**
 * @since 0.94
 */
public class BLangXMLQuotedString extends BLangExpression implements XMLQuotedStringNode {

    public List<BLangExpression> textFragments;
    public QuoteType quoteType;
<<<<<<< HEAD
    public BLangExpression concatExpr;
    
=======

>>>>>>> e6bd00f1
    public BLangXMLQuotedString() {
        textFragments = new ArrayList<BLangExpression>();
    }

    @Override
    public List<BLangExpression> getTextFragments() {
        return textFragments;
    }

    @Override
    public void addTextFragment(ExpressionNode textFragment) {
        this.textFragments.add((BLangExpression) textFragment);
    }

    @Override
    public void accept(BLangNodeVisitor visitor) {
        visitor.visit(this);
    }

    @Override
    public NodeKind getKind() {
        return NodeKind.XML_QUOTED_STRING;
    }

    public QuoteType getQuoteType() {
        return quoteType;
    }

    public void setQuoteType(QuoteType quoteType) {
        this.quoteType = quoteType;
    }

    @Override
    public String toString() {
        return "BLangXMLQuotedString: (" + quoteType + ") " + textFragments;
    }
}<|MERGE_RESOLUTION|>--- conflicted
+++ resolved
@@ -33,12 +33,8 @@
 
     public List<BLangExpression> textFragments;
     public QuoteType quoteType;
-<<<<<<< HEAD
     public BLangExpression concatExpr;
     
-=======
-
->>>>>>> e6bd00f1
     public BLangXMLQuotedString() {
         textFragments = new ArrayList<BLangExpression>();
     }
