/*
*  Copyright (c) 2017, WSO2 Inc. (http://www.wso2.org) All Rights Reserved.
*
*  WSO2 Inc. licenses this file to you under the Apache License,
*  Version 2.0 (the "License"); you may not use this file except
*  in compliance with the License.
*  You may obtain a copy of the License at
*
*    http://www.apache.org/licenses/LICENSE-2.0
*
*  Unless required by applicable law or agreed to in writing,
*  software distributed under the License is distributed on an
*  "AS IS" BASIS, WITHOUT WARRANTIES OR CONDITIONS OF ANY
*  KIND, either express or implied.  See the License for the
*  specific language governing permissions and limitations
*  under the License.
*/
package org.wso2.ballerinalang.compiler.semantics.model.symbols;

import org.ballerinalang.model.elements.PackageID;
import org.ballerinalang.model.symbols.AnnotationAttributeSymbol;
import org.wso2.ballerinalang.compiler.semantics.model.types.BType;
import org.wso2.ballerinalang.compiler.tree.expressions.BLangExpression;
import org.wso2.ballerinalang.compiler.util.Name;

import static org.wso2.ballerinalang.compiler.semantics.model.symbols.SymTag.ANNOTATION_ATTRIBUTE;

/**
 * @since 0.94
 */
public class BAnnotationAttributeSymbol extends BSymbol implements AnnotationAttributeSymbol {

<<<<<<< HEAD
    public BLangExpression expr;

    public BAnnotationAttributeSymbol(Name name, BType type, BSymbol owner) {
        super(ANNOTATION_ATTRIBUTE, 0, name, type, owner);
=======
    public BAnnotationAttributeSymbol(Name name, PackageID pkgID, BType type, BSymbol owner) {
        super(ANNOTATION_ATTRIBUTE, 0, name, pkgID, type, owner);
>>>>>>> 7c0bcae6
    }

    public BLangExpression getDefaultValue() {
        return expr;
    }
}<|MERGE_RESOLUTION|>--- conflicted
+++ resolved
@@ -30,15 +30,10 @@
  */
 public class BAnnotationAttributeSymbol extends BSymbol implements AnnotationAttributeSymbol {
 
-<<<<<<< HEAD
     public BLangExpression expr;
 
-    public BAnnotationAttributeSymbol(Name name, BType type, BSymbol owner) {
-        super(ANNOTATION_ATTRIBUTE, 0, name, type, owner);
-=======
     public BAnnotationAttributeSymbol(Name name, PackageID pkgID, BType type, BSymbol owner) {
         super(ANNOTATION_ATTRIBUTE, 0, name, pkgID, type, owner);
->>>>>>> 7c0bcae6
     }
 
     public BLangExpression getDefaultValue() {
