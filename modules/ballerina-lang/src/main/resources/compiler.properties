--- conflicted
+++ resolved
@@ -52,7 +52,7 @@
 
 error.function.must.return=\
   this function must return a result
-  
+
 error.atleast.one.worker.must.return=\
   at least one worker in the function must return a result
 
@@ -179,7 +179,18 @@
 error.invalid.index.expr.struct.field.access=\
   invalid index expression: expected string literal
 
-<<<<<<< HEAD
+error.func.defined.on.non.struct.type=\
+  function ''{0}'' defined on non-struct type ''{1}''
+
+error.func.defined.on.non.local.struct.type=\
+  function ''{0}'' defined on non-local struct type ''{1}''
+
+error.struct.field.and.func.with.same.name=\
+  function and field named ''{0}'' in struct ''{1}''
+
+error.pkg.alias.not.allowed.here=\
+  package alias not allowed here
+
 error.undefined.annotation=\
   undefined annotation ''{0}''
 
@@ -202,18 +213,4 @@
    annotation attribute value should be either constant reference or a basic literal
 
 error.incompatible.types.array.found=\
-  incompatible types: expected a ''{0}'', found an array
-
-=======
-error.func.defined.on.non.struct.type=\
-  function ''{0}'' defined on non-struct type ''{1}''
-
-error.func.defined.on.non.local.struct.type=\
-  function ''{0}'' defined on non-local struct type ''{1}''
-
-error.struct.field.and.func.with.same.name=\
-  function and field named ''{0}'' in struct ''{1}''
-
-error.pkg.alias.not.allowed.here=\
-  package alias not allowed here
->>>>>>> 7c0bcae6
+  incompatible types: expected a ''{0}'', found an array