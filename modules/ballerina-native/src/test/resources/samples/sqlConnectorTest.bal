--- conflicted
+++ resolved
@@ -536,36 +536,6 @@
     return updateCount;
 }
 
-<<<<<<< HEAD
-function testDateTimeInParameters() (int[]) {
-    map propertiesMap = {"jdbcUrl" : "jdbc:hsqldb:file:./target/tempdb/TEST_SQL_CONNECTOR",
-                         "username":"SA", "password":"", "maximumPoolSize":1};
-    int[] returnValues = [];
-    sql:ClientConnector testDB = create sql:ClientConnector(propertiesMap);
-    sql:Parameter para1 = {sqlType:"integer", value:1, direction:0};
-    sql:Parameter para2 = {sqlType:"date", value:"2017-01-30-08:01", direction:0};
-    sql:Parameter para3 = {sqlType:"time", value:"13:27:01.999999+08:33", direction:0};
-    sql:Parameter para4 = {sqlType:"timestamp", value:"2017-01-30T13:27:01.999-08:00", direction:0};
-    sql:Parameter para5 = {sqlType:"datetime", value:"2017-01-30T13:27:01.999999Z", direction:0};
-    sql:Parameter[] parameters = [para1, para2, para3, para4, para5];
-
-    int insertCount1 = sql:ClientConnector.update(testDB, "Insert into DateTimeTypes
-        (row_id,date_type,time_type,datetime_type, timestamp_type) values (?,?,?,?,?)", parameters);
-    returnValues[0] = insertCount1;
-
-    para1 = {sqlType:"integer", value:2, direction:0};
-    para2 = {sqlType:"date", value:"-2017-01-30Z", direction:0};
-    para3 = {sqlType:"time", value:"13:27:01+08:33", direction:0};
-    para4 = {sqlType:"timestamp", value:"2017-01-30T13:27:01.999", direction:0};
-    para5 = {sqlType:"datetime", value:"-2017-01-30T13:27:01.999999-08:30", direction:0};
-    parameters = [para1, para2, para3, para4, para5];
-
-    int insertCount2 = sql:ClientConnector.update(testDB, "Insert into DateTimeTypes
-        (row_id,date_type,time_type,datetime_type, timestamp_type) values (?,?,?,?,?)", parameters);
-    returnValues[1] = insertCount2;
-    sql:ClientConnector.close(testDB);
-    return returnValues;
-=======
 function testLocalTransacton () (int, int) {
     map propertiesMap = {"jdbcUrl":"jdbc:hsqldb:file:./target/tempdb/TEST_SQL_CONNECTOR",
                          "username":"SA", "password":"", "maximumPoolSize":1};
@@ -653,5 +623,34 @@
     datatables:close(dt);
     sql:ClientConnector.close(testDB);
     return returnVal, count;
->>>>>>> 709097b2
+}
+
+function testDateTimeInParameters() (int[]) {
+    map propertiesMap = {"jdbcUrl" : "jdbc:hsqldb:file:./target/tempdb/TEST_SQL_CONNECTOR",
+                         "username":"SA", "password":"", "maximumPoolSize":1};
+    int[] returnValues = [];
+    sql:ClientConnector testDB = create sql:ClientConnector(propertiesMap);
+    sql:Parameter para1 = {sqlType:"integer", value:1, direction:0};
+    sql:Parameter para2 = {sqlType:"date", value:"2017-01-30-08:01", direction:0};
+    sql:Parameter para3 = {sqlType:"time", value:"13:27:01.999999+08:33", direction:0};
+    sql:Parameter para4 = {sqlType:"timestamp", value:"2017-01-30T13:27:01.999-08:00", direction:0};
+    sql:Parameter para5 = {sqlType:"datetime", value:"2017-01-30T13:27:01.999999Z", direction:0};
+    sql:Parameter[] parameters = [para1, para2, para3, para4, para5];
+
+    int insertCount1 = sql:ClientConnector.update(testDB, "Insert into DateTimeTypes
+        (row_id,date_type,time_type,datetime_type, timestamp_type) values (?,?,?,?,?)", parameters);
+    returnValues[0] = insertCount1;
+
+    para1 = {sqlType:"integer", value:2, direction:0};
+    para2 = {sqlType:"date", value:"-2017-01-30Z", direction:0};
+    para3 = {sqlType:"time", value:"13:27:01+08:33", direction:0};
+    para4 = {sqlType:"timestamp", value:"2017-01-30T13:27:01.999", direction:0};
+    para5 = {sqlType:"datetime", value:"-2017-01-30T13:27:01.999999-08:30", direction:0};
+    parameters = [para1, para2, para3, para4, para5];
+
+    int insertCount2 = sql:ClientConnector.update(testDB, "Insert into DateTimeTypes
+        (row_id,date_type,time_type,datetime_type, timestamp_type) values (?,?,?,?,?)", parameters);
+    returnValues[1] = insertCount2;
+    sql:ClientConnector.close(testDB);
+    return returnValues;
 }