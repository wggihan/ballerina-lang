/*
*  Copyright (c) 2016, WSO2 Inc. (http://www.wso2.org) All Rights Reserved.
*
*  WSO2 Inc. licenses this file to you under the Apache License,
*  Version 2.0 (the "License"); you may not use this file except
*  in compliance with the License.
*  You may obtain a copy of the License at
*
*    http://www.apache.org/licenses/LICENSE-2.0
*
*  Unless required by applicable law or agreed to in writing,
*  software distributed under the License is distributed on an
*  "AS IS" BASIS, WITHOUT WARRANTIES OR CONDITIONS OF ANY
*  KIND, either express or implied.  See the License for the
*  specific language governing permissions and limitations
*  under the License.
*/
package org.wso2.ballerina.nativeimpl.util;

import org.wso2.ballerina.core.interpreter.BLangExecutor;
import org.wso2.ballerina.core.interpreter.CallableUnitInfo;
import org.wso2.ballerina.core.interpreter.Context;
import org.wso2.ballerina.core.interpreter.RuntimeEnvironment;
import org.wso2.ballerina.core.interpreter.StackFrame;
import org.wso2.ballerina.core.interpreter.StackVarLocation;
import org.wso2.ballerina.core.model.BallerinaFile;
import org.wso2.ballerina.core.model.Function;
import org.wso2.ballerina.core.model.SymbolName;
import org.wso2.ballerina.core.model.expressions.Expression;
import org.wso2.ballerina.core.model.expressions.FunctionInvocationExpr;
import org.wso2.ballerina.core.model.expressions.VariableRefExpr;
import org.wso2.ballerina.core.model.values.BValue;

import java.util.Arrays;

/**
 * This contains test utils related to Ballerina function invocations.
 *
 * @since 0.8.0
 */
public class Functions {

    private Functions() {
    }

    /**
     * Invokes a Ballerina function defined in the given source file.
     *
     * @param sourceFilePath Ballerina source file path relative to test resources dir. If not absolute path
     * @param functionName   name of the function to be invoked
     * @param args           function arguments
     * @return return values from the function
     */
    public static BValue[] invoke(String sourceFilePath, String functionName, BValue[] args) {

        // 1) Get the Ballerina language model from the source file.
        BallerinaFile bFile = ParserUtils.parseBalFile(sourceFilePath);
        return invoke(bFile, functionName, args, new Context());
    }

    /**
     * Invokes a Ballerina function defined in the given language model.
     *
     * @param bFile        parsed, analyzed and linked object model
     * @param functionName name of the function to be invoked
     * @param args         function arguments
     * @return return values from the function
     */
    public static BValue[] invoke(BallerinaFile bFile, String functionName, BValue[] args, Context bContext) {

        // 1) Check whether the given function is defined in the source file.
        Function function = getFunction(bFile.getFunctions(), functionName);
        if (function == null) {
            throw new RuntimeException("Function '" + functionName + "' is not defined");
        }

        if (function.getParameterDefs().length != args.length) {
            throw new RuntimeException("Size of input argument array is not equal to size of function parameters");
        }

        // 2) Create variable reference expressions for each argument value;
        Expression[] exprs = new Expression[args.length];
        for (int i = 0; i < args.length; i++) {
            VariableRefExpr variableRefExpr = new VariableRefExpr(function.getNodeLocation(),
                    new SymbolName("arg" + i));

            variableRefExpr.setVariableDef(function.getParameterDefs()[i]);
            StackVarLocation location = new StackVarLocation(i);
            variableRefExpr.setMemoryLocation(location);
            // TODO Set the type
<<<<<<< HEAD
//            variableRefExpr.setType();
            variableRefExpr.setVariableDef(function.getParameterDefs()[i]);
            StackVarLocation location = new StackVarLocation(i);
            variableRefExpr.setMemoryLocation(location);
=======
            // variableRefExpr.setType();
>>>>>>> e5a568f6
            exprs[i] = variableRefExpr;
        }

        // 3) Create a function invocation expression
        FunctionInvocationExpr funcIExpr = new FunctionInvocationExpr(
                function.getNodeLocation(), functionName, null, bFile.getPackagePath(), exprs);
        funcIExpr.setOffset(args.length);
        funcIExpr.setCallableUnit(function);

        // 4) Prepare function arguments
        BValue[] functionArgs = args;
        if (function.getReturnParameters().length != 0) {
            functionArgs = Arrays.copyOf(args, args.length + function.getReturnParameters().length);
        }

        // 5) Create the RuntimeEnvironment
        RuntimeEnvironment runtimeEnv = RuntimeEnvironment.get(bFile);

        // 6) Create the control stack and the stack frame to invoke the functions
        SymbolName functionSymbolName = function.getSymbolName();
        CallableUnitInfo functionInfo = new CallableUnitInfo(functionSymbolName.getName(),
                functionSymbolName.getPkgPath(), function.getNodeLocation());

        StackFrame currentStackFrame = new StackFrame(functionArgs, new BValue[0], functionInfo);
        bContext.getControlStack().pushFrame(currentStackFrame);

        // 7) Invoke the function
        BLangExecutor executor = new BLangExecutor(runtimeEnv, bContext);
        return funcIExpr.executeMultiReturn(executor);

    }

    /**
     * Invokes a Ballerina function defined in the given language model.
     *
     * @param bFile        parsed, analyzed and linked object model
     * @param functionName name of the function to be invoked
     * @return return values from the function
     */
    public static BValue[] invoke(BallerinaFile bFile, String functionName) {
        BValue[] args = {};
        return invoke(bFile, functionName, args, new Context());
    }

    /**
     * Invokes a Ballerina function defined in the given language model.
     *
     * @param bFile        parsed, analyzed and linked object model
     * @param functionName name of the function to be invoked
     * @return return values from the function
     */
    public static BValue[] invoke(BallerinaFile bFile, String functionName, BValue[] args) {
        return invoke(bFile, functionName, args, new Context());
    }

    /**
     * Invokes a Ballerina function defined in the given language model, given the ballerina context.
     *
     * @param bFile        Parsed, analyzed and linked object model
     * @param functionName Name of the function to be invoked
     * @param bContext     Ballerina Context
     * @return return values from the function
     */
    public static BValue[] invoke(BallerinaFile bFile, String functionName, Context bContext) {
        BValue[] args = {};
        return invoke(bFile, functionName, args, bContext);
    }

//    private BType getTypeOfValue(BValue bValue) {
//        if (bValue instanceof BInteger) {
//            return BTypes.INT_TYPE;
//
//        } else if (bValue instanceof BLong) {
//            return BTypes.typeLong;
//
//        } else if (bValue instanceof BFloat) {
//            return BTypes.typeFloat;
//
//        } else if (bValue instanceof BDouble) {
//            return BTypes.typeDouble;
//
//        } else if (bValue instanceof BBoolean) {
//            return BTypes.typeBoolean;
//
//        } else if (bValue instanceof BString) {
//            return BTypes.typeString;
//
//        } else if (bValue instanceof BJSON) {
//            return BTypes.typeJSON;
//
//        } else if (bValue instanceof BMessage) {
//            return BTypes.typeMessage;
//
//        } else if (bValue instanceof BArray) {
//            BArray bArray = (BArray) bValue;
//            return BTypes.getArrayType(bArray.)
//        }
//
//
//        return null;
//    }

    /**
     * Util method to get Given function.
     *
     * @param ballerinaFile Ballerina File instance.
     * @param functionName  name of the function.
     * @return Function instance or null if function doesn't exist.
     */
    public static Function getFunction(BallerinaFile ballerinaFile, String functionName) {
        return getFunction(ballerinaFile.getFunctions(), functionName);
    }

    private static Function getFunction(Function[] functions, String funcName) {
        for (Function function : functions) {
            if (function.getName().equals(funcName)) {
                return function;
            }
        }
        return null;
    }
}<|MERGE_RESOLUTION|>--- conflicted
+++ resolved
@@ -88,14 +88,7 @@
             StackVarLocation location = new StackVarLocation(i);
             variableRefExpr.setMemoryLocation(location);
             // TODO Set the type
-<<<<<<< HEAD
-//            variableRefExpr.setType();
-            variableRefExpr.setVariableDef(function.getParameterDefs()[i]);
-            StackVarLocation location = new StackVarLocation(i);
-            variableRefExpr.setMemoryLocation(location);
-=======
             // variableRefExpr.setType();
->>>>>>> e5a568f6
             exprs[i] = variableRefExpr;
         }
 
