/*
 * Copyright (c) 2017, WSO2 Inc. (http://www.wso2.org) All Rights Reserved.
 *
 * WSO2 Inc. licenses this file to you under the Apache License,
 * Version 2.0 (the "License"); you may not use this file except
 * in compliance with the License.
 * You may obtain a copy of the License at
 *
 *    http://www.apache.org/licenses/LICENSE-2.0
 *
 * Unless required by applicable law or agreed to in writing,
 * software distributed under the License is distributed on an
 * "AS IS" BASIS, WITHOUT WARRANTIES OR CONDITIONS OF ANY
 * KIND, either express or implied.  See the License for the
 * specific language governing permissions and limitations
 * under the License.
 */
package org.ballerinalang.nativeimpl.actions.data.sql.client;

import org.ballerinalang.bre.Context;
import org.ballerinalang.model.types.TypeEnum;
import org.ballerinalang.model.values.BConnector;
import org.ballerinalang.model.values.BMap;
import org.ballerinalang.model.values.BString;
import org.ballerinalang.model.values.BValue;
import org.ballerinalang.nativeimpl.actions.data.sql.Constants;
import org.ballerinalang.nativeimpl.actions.data.sql.SQLDatasource;
import org.ballerinalang.natives.annotations.Argument;
import org.ballerinalang.natives.annotations.Attribute;
import org.ballerinalang.natives.annotations.BallerinaAction;
import org.ballerinalang.natives.annotations.BallerinaAnnotation;
import org.ballerinalang.natives.connectors.AbstractNativeAction;
import org.ballerinalang.util.exceptions.BallerinaException;
import org.osgi.service.component.annotations.Component;

/**
 * {@code Close} is the Close action implementation of the SQL Connector Connection pool.
 *
 * @since 0.8.4
 */
@BallerinaAction(
        packageName = "ballerina.data.sql",
        actionName = "close",
        connectorName = Constants.CONNECTOR_NAME,
        args = {@Argument(name = "c", type = TypeEnum.CONNECTOR)},
        connectorArgs = {
                @Argument(name = "options", type = TypeEnum.MAP)
        })
@BallerinaAnnotation(annotationName = "Description", attributes = {@Attribute(name = "value",
        value = "The close action implementation for SQL connector.") })
@BallerinaAnnotation(annotationName = "Param", attributes = {@Attribute(name = "c",
        value = "Connector")})
@Component(
        name = "action.data.sql.close",
        immediate = true,
        service = AbstractNativeAction.class)
public class Close extends AbstractSQLAction {

    @Override
    public BValue execute(Context context) {
        BConnector bConnector = (BConnector) getRefArgument(context, 0);
<<<<<<< HEAD
        BMap sharedMap = (BMap) bConnector.getValue(1);
=======
        BMap sharedMap = (BMap) bConnector.getRefField(1);
>>>>>>> 3480548a
        SQLDatasource datasource = null;
        if (sharedMap.get(new BString(Constants.DATASOURCE_KEY)) != null) {
            datasource = (SQLDatasource) sharedMap.get(new BString(Constants.DATASOURCE_KEY));
        } else {
            throw new BallerinaException("Datasource have not been initialized properly at " +
                    "Init native action invocation.");
        }
        closeConnections((SQLDatasource) datasource);
        return null;
    }
}<|MERGE_RESOLUTION|>--- conflicted
+++ resolved
@@ -59,11 +59,7 @@
     @Override
     public BValue execute(Context context) {
         BConnector bConnector = (BConnector) getRefArgument(context, 0);
-<<<<<<< HEAD
-        BMap sharedMap = (BMap) bConnector.getValue(1);
-=======
         BMap sharedMap = (BMap) bConnector.getRefField(1);
->>>>>>> 3480548a
         SQLDatasource datasource = null;
         if (sharedMap.get(new BString(Constants.DATASOURCE_KEY)) != null) {
             datasource = (SQLDatasource) sharedMap.get(new BString(Constants.DATASOURCE_KEY));
