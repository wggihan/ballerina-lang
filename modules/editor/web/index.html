--- conflicted
+++ resolved
@@ -555,12 +555,8 @@
             jquery_context_menu: "lib/context-menu_v2.4.2/jquery.contextMenu.min",
             html5_shiv: "lib/html5shiv_3.7.2/html5shiv.min",
             respond: "lib/respond_1.4.2/respond.min",
-<<<<<<< HEAD
-            jsPlumb: "lib/jsPlumb-1.5.0/jsPlumb-2.2.8-min",
-=======
             jsPlumb: "lib/jsPlumb-1.5.0/jquery.jsPlumb-1.5.0-min",
             yaml: "lib/js-yaml-v3.7.0/dist/js-yaml.min",
->>>>>>> 2a6b48ac
             ///////////////////////
             // custom modules ////
             //////////////////////
