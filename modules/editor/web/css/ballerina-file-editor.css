--- conflicted
+++ resolved
@@ -456,13 +456,11 @@
 .outer-box .mCustomScrollBox {
     height: auto;
 }
-<<<<<<< HEAD
 
 .tooltip {
     position: fixed;
 }
-/** End of Return type CSS **/
-=======
+
 /** End of Return type CSS **/
 
 /** Struct view CSS **/
@@ -604,4 +602,3 @@
 .package-definition-main-wrapper{
     margin-bottom: 1em;
 }
->>>>>>> 2e0b9892
