--- conflicted
+++ resolved
@@ -29,13 +29,8 @@
         './action-invocation-statement', './arithmetic-expression', './logical-expression', './action-invocation-expression',
         './return-type', './type-name', './argument', './back-quote-expression', './basic-literal-expression',
         './left-operand-expression', './right-operand-expression', './instance-creation-expression', './then-body',
-<<<<<<< HEAD
         './if-condition', './array-map-access-expression', './map-init-expression', './binary-expression', './connector-action', './struct-definition',
-        './constant-definition', './variable-definition-statement'],
-=======
-        './if-condition', './array-map-access-expression', './binary-expression', './connector-action', './struct-definition',
         './constant-definition', './variable-definition-statement','./type-struct-definition'],
->>>>>>> d37a3e09
     function (_, ballerinaAstRoot, serviceDefinition, functionDefinition, connectorDefinition, resourceDefinition,
               workerDeclaration, statement, conditionalStatement, connectorDeclaration, expression, ifElseStatement,
               ifStatement, elseStatement, elseIfStatement, tryCatchStatement, tryStatement, catchStatement, replyStatement,
@@ -44,13 +39,8 @@
               functionInvocationExpression, variableReferenceExpression, actionInvocationStatement, arithmeticExpression,
               logicalExpression, actionInvocationExpression, returnType, typeName, argument, backQuoteExpression,
               basicLiteralExpression, leftOperandExpression, rightOperandExpression, instanceCreationExpression,
-<<<<<<< HEAD
               thenBody, ifCondition, arrayMapAccessExpression, mapInitExpression, binaryExpression, connectorAction, structDefinition,
-              constantDefinition, variableDefinitionStatement) {
-=======
-              thenBody, ifCondition, arrayMapAccessExpression, binaryExpression, connectorAction, structDefinition,
               constantDefinition, variableDefinitionStatement,typeStructDefinition) {
->>>>>>> d37a3e09
 
 
         /**
@@ -152,15 +142,6 @@
             return new structDefinition(args);
         };
 
-         /**
-          * creates mapExpression
-          * @param {Object} args - object for mapExpression creation
-          * @returns {StructDefinition}
-         */
-         BallerinaASTFactory.createMapInitExpression = function (args) {
-            return new mapInitExpression(args);
-         };
-
         /**
          * creates typeMapperDefinition
          * @param {Object} args - object for typeMapperDefinition creation
@@ -1147,9 +1128,6 @@
                     case 'struct_definition':
                         node = BallerinaASTFactory.createStructDefinition();
                         break;
-                    case 'map_init_expression':
-                        node = BallerinaASTFactory.createMapInitExpression();
-                        break;
                     default:
                         throw "Unknown node definition for " + jsonNode.type;
                 }
