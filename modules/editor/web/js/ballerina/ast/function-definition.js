/**
 * Copyright (c) 2016, WSO2 Inc. (http://www.wso2.org) All Rights Reserved.
 *
 * WSO2 Inc. licenses this file to you under the Apache License,
 * Version 2.0 (the "License"); you may not use this file except
 * in compliance with the License.
 * You may obtain a copy of the License at
 *
 *     http://www.apache.org/licenses/LICENSE-2.0
 *
 * Unless required by applicable law or agreed to in writing,
 * software distributed under the License is distributed on an
 * "AS IS" BASIS, WITHOUT WARRANTIES OR CONDITIONS OF ANY
 * KIND, either express or implied. See the License for the
 * specific language governing permissions and limitations
 * under the License.
 */
define(['lodash', './callable-definition'],
    function (_, CallableDefinition) {

    /**
     * Constructor for FunctionDefinition
     * @param {Object} args - The arguments to create the FunctionDefinition
     * @param {string} args.functionName [args.functionName=newFunction] - Function name
     * @param {string} args.isPublic [args.isPublic=false] - Public or not of the function
     * @param {string[]} args.annotations - Function annotations
     * @constructor
     */
    var FunctionDefinition = function (args) {
        this.id = autoGenerateId();
        CallableDefinition.call(this, 'Function');
        this._functionName = _.get(args, 'functionName') || 'newFunction';
        this._isPublic = _.get(args, "isPublic") || false;
<<<<<<< HEAD
=======
        this._annotations = _.get(args, 'annotations', []);
        this.BallerinaASTFactory = this.getFactory();
>>>>>>> 56cdafe6
    };

    FunctionDefinition.prototype = Object.create(CallableDefinition.prototype);
    FunctionDefinition.prototype.constructor = FunctionDefinition;

    // Auto generated Id for function definitions (for accordion views)
    function autoGenerateId(){
        function s4() {
            return Math.floor((1 + Math.random()) * 0x10000)
                .toString(16)
                .substring(1);
        }
        return s4() + s4() + '-' + s4() + '-' + s4() + '-' +
            s4() + '-' + s4() + s4() + s4();
    }

    FunctionDefinition.prototype.setFunctionName = function(name){
        if(!_.isNil(name)){
            this._functionName = name;
        }
    };

    FunctionDefinition.prototype.setIsPublic = function(isPublic){
        if(!_.isNil(isPublic)){
            this._isPublic = isPublic;
        }
    };

    FunctionDefinition.prototype.getFunctionName = function () {
        return this._functionName;
    };

    FunctionDefinition.prototype.getArguments = function () {
        var functionArgs = [];
        var self = this;

        _.forEach(this.getChildren(), function (child) {
            if (self.BallerinaASTFactory.isArgument(child)) {
                functionArgs.push(child);
            }
        });
        return functionArgs;
    };

    FunctionDefinition.prototype.getIsPublic = function () {
        return this._isPublic;
    };

    FunctionDefinition.prototype.getVariableDeclarations = function () {
        var variableDeclarations = [];
        var self = this;

        _.forEach(this.getChildren(), function (child) {
            if (self.BallerinaASTFactory.isVariableDeclaration(child)) {
                variableDeclarations.push(child);
            }
        });
        return variableDeclarations;
    };

    /**
     * Adds new variable declaration.
     */
    FunctionDefinition.prototype.addVariableDeclaration = function (newVariableDeclaration) {
        // Get the index of the last variable declaration.
        var self = this;

        var index = _.findLastIndex(this.getChildren(), function (child) {
            return self.BallerinaASTFactory.isVariableDeclaration(child);
        });

        // index = -1 when there are not any variable declarations, hence get the index for connector
        // declarations.
        if (index == -1) {
            index = _.findLastIndex(this.getChildren(), function (child) {
                return self.BallerinaASTFactory.isConnectorDeclaration(child);
            });
        }

        this.addChild(newVariableDeclaration, index + 1);
    };

    /**
     * Adds new variable declaration.
     */
    FunctionDefinition.prototype.removeVariableDeclaration = function (variableDeclaration) {
       this.removeChild(variableDeclaration)
    };

    /**
     * Returns the list of arguments as a string separated by commas.
     * @return {string} - Arguments as string.
     */
    FunctionDefinition.prototype.getArgumentsAsString = function () {
        var argsAsString = "";
        var args = this.getArguments();
        _.forEach(args, function(argument, index){
            argsAsString += argument.type + " ";
            argsAsString += argument.identifier;
            if (args.length - 1 != index) {
                argsAsString += ", ";
            }
        });

        return argsAsString;
    };

    /**
     * Adds new argument to the function definition.
     * @param type - The type of the argument.
     * @param identifier - The identifier of the argument.
     */
    FunctionDefinition.prototype.addArgument = function(type, identifier) {
        //creating resource argument
        var newArgument = this.BallerinaASTFactory.createArgument();
        newArgument.setType(type);
        newArgument.setIdentifier(identifier);

        var self = this;

        // Get the index of the last resource argument declaration.
        var index = _.findLastIndex(this.getChildren(), function (child) {
            return self.BallerinaASTFactory.isArgument(child);
        });

        this.addChild(newArgument, index + 1);
    };

    /**
     * Removes an argument from a function definition.
     * @param identifier - The identifier of the argument.
     * @return {Array} - The removed argument.
     */
    FunctionDefinition.prototype.removeArgument = function(identifier) {
        var self = this;
        _.remove(this.getChildren(), function (child) {
            return self.BallerinaASTFactory.isArgument(child) && child.getIdentifier() === identifier;
        });
    };

    /**
     * Gets the return type as a string separated by commas.
     * @return {string} - Return types.
     */
    FunctionDefinition.prototype.getReturnTypesAsString = function(){
        var returnTypes = [];
        var self = this;

        _.forEach(this.getChildren(), function(child) {
            if (self.BallerinaASTFactory.isReturnType(child)) {
                _.forEach(child.getChildren(), function(returnTypeChild){
                    returnTypes.push(returnTypeChild.getType())
                });
                // break;
                return false;
            }
        });

        return _.join(returnTypes, ", ");
    };

    /**
     * Gets return types.
     */
    FunctionDefinition.prototype.getReturnTypes = function () {
        var returnTypes = [];
        var self = this;
        _.forEach(this.getChildren(), function(child) {
            if (self.BallerinaASTFactory.isReturnType(child)) {
                _.forEach(child.getChildren(), function(returnTypeChild){
                    returnTypes.push(returnTypeChild)
                });
                // break;
                return false;
            }
        });

        return returnTypes;
    };

    /**
     * Adds new return type.
     */
    FunctionDefinition.prototype.addReturnType = function (newReturnType) {
        var self = this;
        var typeName = this.BallerinaASTFactory.createTypeName();
        typeName.setTypeName(newReturnType);

        var existingReturnType = _.find(this.getChildren(), function(child){
            return self.BallerinaASTFactory.isReturnType(child)
        });

        if (!_.isNil(existingReturnType)) {
            existingReturnType.addChild(typeName, existingReturnType.length + 1);
        } else {
            var returnType = this.BallerinaASTFactory.createReturnType();
            returnType.addChild(typeName, 0);
            this.addChild(returnType);
        }
    };

    /**
     * Remove return type declaration.
     */
    FunctionDefinition.prototype.removeReturnType = function (returnType) {
        var self = this;
        _.forEach(this.getChildren(), function (child) {
            if (self.BallerinaASTFactory.isReturnType(child)) {
                var childrenOfReturnType = child.getChildren();
                _.forEach(childrenOfReturnType, function(type, index){
                    if (type.getType() == returnType) {
                        childrenOfReturnType.splice(index, 1);
                        // break
                        return false;
                    }
                });
                // break
                return false;
            }
        });
    };

    /**
     * Override the super call to addChild
     * @param child
     * @param index
     */
    FunctionDefinition.prototype.addChild = function (child, index) {
        if (this.BallerinaASTFactory.isConnectorDeclaration(child)) {
            Object.getPrototypeOf(this.constructor.prototype).addChild.call(this, child, 0);
        } else {
            Object.getPrototypeOf(this.constructor.prototype).addChild.call(this, child, index);
        }
    };
    /**
     * Validates possible immediate child types.
     * @override
     * @param node
     * @return {boolean}
     */
    FunctionDefinition.prototype.canBeParentOf = function (node) {
        return this.BallerinaASTFactory.isConnectorDeclaration(node)
            || this.BallerinaASTFactory.isVariableDeclaration(node)
            || this.BallerinaASTFactory.isWorkerDeclaration(node)
            || this.BallerinaASTFactory.isStatement(node);
    };

    /**
     * initialize FunctionDefinition from json object
     * @param {Object} jsonNode to initialize from
     * @param {string} jsonNode.function_name - Name of the function definition
     * @param {string} jsonNode.annotations - Annotations of the function definition
     * @param {string} jsonNode.is_public_function - Public or not of the function
     */
    FunctionDefinition.prototype.initFromJson = function (jsonNode) {
        this._functionName = jsonNode.function_name;
        this._annotations = jsonNode.annotations;
        this._isPublic = jsonNode.is_public_function;

        var self = this;

        _.each(jsonNode.children, function (childNode) {
            var child = self.BallerinaASTFactory.createFromJson(childNode);
            self.addChild(child);
        });
    };

    return FunctionDefinition;

});<|MERGE_RESOLUTION|>--- conflicted
+++ resolved
@@ -31,11 +31,8 @@
         CallableDefinition.call(this, 'Function');
         this._functionName = _.get(args, 'functionName') || 'newFunction';
         this._isPublic = _.get(args, "isPublic") || false;
-<<<<<<< HEAD
-=======
         this._annotations = _.get(args, 'annotations', []);
         this.BallerinaASTFactory = this.getFactory();
->>>>>>> 56cdafe6
     };
 
     FunctionDefinition.prototype = Object.create(CallableDefinition.prototype);
