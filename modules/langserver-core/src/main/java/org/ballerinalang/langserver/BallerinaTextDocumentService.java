/*
 * Copyright (c) 2017, WSO2 Inc. (http://wso2.com) All Rights Reserved.
 *
 * Licensed under the Apache License, Version 2.0 (the "License");
 * you may not use this file except in compliance with the License.
 * You may obtain a copy of the License at
 *
 * http://www.apache.org/licenses/LICENSE-2.0
 *
 * Unless required by applicable law or agreed to in writing, software
 * distributed under the License is distributed on an "AS IS" BASIS,
 * WITHOUT WARRANTIES OR CONDITIONS OF ANY KIND, either express or implied.
 * See the License for the specific language governing permissions and
 * limitations under the License.
 */
package org.ballerinalang.langserver;

<<<<<<< HEAD

import org.ballerinalang.compiler.CompilerPhase;
=======
>>>>>>> 382dc16a
import org.ballerinalang.langserver.completions.CompletionKeys;
import org.ballerinalang.langserver.completions.TreeVisitor;
import org.ballerinalang.langserver.completions.consts.CompletionItemResolver;
import org.ballerinalang.langserver.completions.resolvers.TopLevelResolver;
<<<<<<< HEAD
import org.ballerinalang.langserver.hover.HoverKeys;
import org.ballerinalang.langserver.hover.HoverTreeVisitor;
import org.ballerinalang.langserver.hover.util.HoverUtil;
=======
>>>>>>> 382dc16a
import org.ballerinalang.langserver.signature.SignatureHelpUtil;
import org.ballerinalang.langserver.workspace.WorkspaceDocumentManager;
import org.ballerinalang.langserver.workspace.WorkspaceDocumentManagerImpl;
import org.ballerinalang.langserver.workspace.repository.WorkspacePackageRepository;
import org.ballerinalang.repository.PackageRepository;
import org.ballerinalang.util.diagnostic.DiagnosticListener;
import org.eclipse.lsp4j.CodeActionParams;
import org.eclipse.lsp4j.CodeLens;
import org.eclipse.lsp4j.CodeLensParams;
import org.eclipse.lsp4j.Command;
import org.eclipse.lsp4j.CompletionItem;
import org.eclipse.lsp4j.CompletionList;
import org.eclipse.lsp4j.Diagnostic;
import org.eclipse.lsp4j.DiagnosticSeverity;
import org.eclipse.lsp4j.DidChangeTextDocumentParams;
import org.eclipse.lsp4j.DidCloseTextDocumentParams;
import org.eclipse.lsp4j.DidOpenTextDocumentParams;
import org.eclipse.lsp4j.DidSaveTextDocumentParams;
import org.eclipse.lsp4j.DocumentFormattingParams;
import org.eclipse.lsp4j.DocumentHighlight;
import org.eclipse.lsp4j.DocumentOnTypeFormattingParams;
import org.eclipse.lsp4j.DocumentRangeFormattingParams;
import org.eclipse.lsp4j.DocumentSymbolParams;
import org.eclipse.lsp4j.Hover;
import org.eclipse.lsp4j.Location;
import org.eclipse.lsp4j.Position;
import org.eclipse.lsp4j.PublishDiagnosticsParams;
import org.eclipse.lsp4j.Range;
import org.eclipse.lsp4j.ReferenceParams;
import org.eclipse.lsp4j.RenameParams;
import org.eclipse.lsp4j.SignatureHelp;
import org.eclipse.lsp4j.SymbolInformation;
import org.eclipse.lsp4j.TextDocumentPositionParams;
import org.eclipse.lsp4j.TextEdit;
import org.eclipse.lsp4j.WorkspaceEdit;
import org.eclipse.lsp4j.jsonrpc.messages.Either;
import org.eclipse.lsp4j.services.TextDocumentService;
import org.slf4j.Logger;
import org.slf4j.LoggerFactory;
import org.wso2.ballerinalang.compiler.Compiler;
import org.wso2.ballerinalang.compiler.tree.BLangNode;
import org.wso2.ballerinalang.compiler.tree.BLangPackage;
import org.wso2.ballerinalang.compiler.util.CompilerContext;

import java.net.MalformedURLException;
import java.net.URI;
import java.net.URISyntaxException;
import java.net.URL;
import java.nio.file.Path;
import java.nio.file.Paths;
import java.util.ArrayList;
import java.util.HashMap;
import java.util.List;
import java.util.Map;
import java.util.concurrent.CompletableFuture;
import java.util.stream.Collectors;

/**
 * Text document service implementation for ballerina.
 */
public class BallerinaTextDocumentService implements TextDocumentService {

    private final BallerinaLanguageServer ballerinaLanguageServer;
    private final WorkspaceDocumentManager documentManager;
    private static final Logger LOGGER = LoggerFactory.getLogger(BallerinaTextDocumentService.class);
    private Map<String, List<Diagnostic>> lastDiagnosticMap;
    private BLangPackage builtinPkg;

    public BallerinaTextDocumentService(BallerinaLanguageServer ballerinaLanguageServer) {
        this.ballerinaLanguageServer = ballerinaLanguageServer;
        this.documentManager = new WorkspaceDocumentManagerImpl();
<<<<<<< HEAD
        this.lastDiagnosticMap = new HashMap<String, List<Diagnostic>>();
=======
        this.lastDiagnosticMap = new HashMap<>();
>>>>>>> 382dc16a
        builtinPkg = BuiltinPackageLoader.getBuiltinPackage();
    }

    @Override
    public CompletableFuture<Either<List<CompletionItem>, CompletionList>>
    completion(TextDocumentPositionParams position) {
        return CompletableFuture.supplyAsync(() -> {
            List<CompletionItem> completions;
            TextDocumentServiceContext completionContext = new TextDocumentServiceContext();
            completionContext.put(DocumentServiceKeys.POSITION_KEY, position);
            BLangPackage bLangPackage = TextDocumentServiceUtil.getBLangPackage(completionContext, documentManager);
            // Visit the package to resolve the symbols
            TreeVisitor treeVisitor = new TreeVisitor(completionContext);
            bLangPackage.accept(treeVisitor);

            BLangNode symbolEnvNode = completionContext.get(CompletionKeys.SYMBOL_ENV_NODE_KEY);
            if (symbolEnvNode == null) {
                completions = CompletionItemResolver.getResolverByClass(TopLevelResolver.class)
                        .resolveItems(completionContext);
            } else {
                completions = CompletionItemResolver.getResolverByClass(symbolEnvNode.getClass())
                        .resolveItems(completionContext);
            }
            return Either.forLeft(completions);
        });
    }

    @Override
    public CompletableFuture<CompletionItem> resolveCompletionItem(CompletionItem unresolved) {
        return null;
    }

    @Override
    public CompletableFuture<Hover> hover(TextDocumentPositionParams position) {
        return CompletableFuture.supplyAsync(() -> {
            TextDocumentServiceContext hoverContext = new TextDocumentServiceContext();
            hoverContext.put(DocumentServiceKeys.POSITION_KEY, position);
            BLangPackage bLangPackage = TextDocumentServiceUtil.getBLangPackage(hoverContext, documentManager);
            HoverTreeVisitor hoverTreeVisitor = new HoverTreeVisitor(hoverContext);
            bLangPackage.accept(hoverTreeVisitor);
            Hover hover = null;
            if(hoverContext.get(HoverKeys.PACKAGE_OF_HOVER_NODE_KEY).name.getValue().equals("ballerina.builtin")){
                HoverUtil hoverUtil = new HoverUtil();
                BLangPackage packages = hoverUtil
                        .getBuiltInPackage(hoverContext.get(DocumentServiceKeys.COMPILER_CONTEXT_KEY),
                                hoverContext.get(HoverKeys.PACKAGE_OF_HOVER_NODE_KEY).name);
                hover = hoverUtil.resolveBuiltInPackageDoc(packages, hoverContext);
            }
            return hover;
        });
    }

    @Override
    public CompletableFuture<SignatureHelp> signatureHelp(TextDocumentPositionParams position) {
        return CompletableFuture.supplyAsync(() -> {
            String uri = position.getTextDocument().getUri();
            String fileContent = this.documentManager.getFileContent(Paths.get(URI.create(uri)));
            String callableItemName = SignatureHelpUtil.getCallableItemName(position.getPosition(), fileContent);
            TextDocumentServiceContext signatureContext = new TextDocumentServiceContext();
            signatureContext.put(DocumentServiceKeys.POSITION_KEY, position);
            BLangPackage bLangPackage = TextDocumentServiceUtil.getBLangPackage(signatureContext, documentManager);
            SignatureHelpUtil.BLangPackageWrapper pkgContext =
                    new SignatureHelpUtil.BLangPackageWrapper(builtinPkg, bLangPackage);
            return SignatureHelpUtil.getFunctionSignatureHelp(callableItemName, pkgContext);
        });
    }

    @Override
    public CompletableFuture<List<? extends Location>> definition(TextDocumentPositionParams position) {
        return CompletableFuture.supplyAsync(() -> null);
    }

    @Override
    public CompletableFuture<List<? extends Location>> references(ReferenceParams params) {
        return CompletableFuture.supplyAsync(() -> null);
    }

    @Override
    public CompletableFuture<List<? extends DocumentHighlight>> documentHighlight(
            TextDocumentPositionParams position) {
        return null;
    }

    @Override
    public CompletableFuture<List<? extends SymbolInformation>> documentSymbol(DocumentSymbolParams params) {
        return CompletableFuture.supplyAsync(() -> null);
    }

    @Override
    public CompletableFuture<List<? extends Command>> codeAction(CodeActionParams params) {
        return CompletableFuture.supplyAsync(() ->
            params.getContext().getDiagnostics().stream()
            .map(diagnostic -> {
                List<Command> res = new ArrayList<>();
                return res.stream();
            })
            .flatMap(it -> it)
            .collect(Collectors.toList())
        );
    }

    @Override
    public CompletableFuture<List<? extends CodeLens>> codeLens(CodeLensParams params) {
        return null;
    }

    @Override
    public CompletableFuture<CodeLens> resolveCodeLens(CodeLens unresolved) {
        return null;
    }

    @Override
    public CompletableFuture<List<? extends TextEdit>> formatting(DocumentFormattingParams params) {
        return null;
    }

    @Override
    public CompletableFuture<List<? extends TextEdit>> rangeFormatting(DocumentRangeFormattingParams params) {
        return null;
    }

    @Override
    public CompletableFuture<List<? extends TextEdit>> onTypeFormatting(DocumentOnTypeFormattingParams params) {
        return null;
    }

    @Override
    public CompletableFuture<WorkspaceEdit> rename(RenameParams params) {
        return null;
    }

    @Override
    public void didOpen(DidOpenTextDocumentParams params) {
        Path openedPath = this.getPath(params.getTextDocument().getUri());
        if (openedPath == null) {
            return;
        }

        String content = params.getTextDocument().getText();
        this.documentManager.openFile(openedPath, content);

        compileAndSendDiagnostics(content, openedPath);
    }

    @Override
    public void didChange(DidChangeTextDocumentParams params) {
        Path changedPath = this.getPath(params.getTextDocument().getUri());
        if (changedPath == null) {
            return;
        }

        String content = params.getContentChanges().get(0).getText();
        this.documentManager.updateFile(changedPath, content);

        compileAndSendDiagnostics(content, changedPath);
    }

    private void compileAndSendDiagnostics(String content, Path path) {
        String pkgName = TextDocumentServiceUtil.getPackageFromContent(content);
        String sourceRoot = TextDocumentServiceUtil.getSourceRoot(path, pkgName);

        PackageRepository packageRepository = new WorkspacePackageRepository(sourceRoot, documentManager);
        CompilerContext context = TextDocumentServiceUtil.prepareCompilerContext(packageRepository, sourceRoot);

        List<org.ballerinalang.util.diagnostic.Diagnostic> balDiagnostics = new ArrayList<>();
        CollectDiagnosticListener diagnosticListener = new CollectDiagnosticListener(balDiagnostics);
        context.put(DiagnosticListener.class, diagnosticListener);

        Compiler compiler = Compiler.getInstance(context);
        if ("".equals(pkgName)) {
            Path filePath = path.getFileName();
            if (filePath != null) {
                compiler.compile(filePath.toString());
            }
        } else {
            compiler.compile(pkgName);
        }

        publishDiagnostics(balDiagnostics, path);
    }

    private void publishDiagnostics(List<org.ballerinalang.util.diagnostic.Diagnostic> balDiagnostics, Path path) {
        Map<String, List<Diagnostic>> diagnosticsMap = new HashMap<String, List<Diagnostic>>();
        balDiagnostics.forEach(diagnostic -> {
            Diagnostic d = new Diagnostic();
            d.setSeverity(DiagnosticSeverity.Error);
            d.setMessage(diagnostic.getMessage());
            Range r = new Range();

            int startLine = diagnostic.getPosition().getStartLine() - 1; // LSP diagnostics range is 0 based
            int startChar = diagnostic.getPosition().getStartColumn() - 1;
            int endLine = diagnostic.getPosition().getEndLine() - 1;
            int endChar = diagnostic.getPosition().getEndColumn() - 1;

            if (endLine <= 0) {
                endLine = startLine;
            }

            if (endChar <= 0) {
                endChar = startChar + 1;
            }

            r.setStart(new Position(startLine, startChar));
            r.setEnd(new Position(endLine, endChar));
            d.setRange(r);


            String fileName = diagnostic.getPosition().getSource().getCompilationUnitName();
            Path filePath = Paths.get(path.getParent().toString(), fileName);
            String fileURI = filePath.toUri().toString();

            if (!diagnosticsMap.containsKey(fileURI)) {
                diagnosticsMap.put(fileURI, new ArrayList<Diagnostic>());
            }
            List<Diagnostic> clientDiagnostics = diagnosticsMap.get(fileURI);

            clientDiagnostics.add(d);
        });

        // clear previous diagnostics
        List<Diagnostic> empty = new ArrayList<Diagnostic>(0);
        for (Map.Entry<String, List<Diagnostic>> entry : lastDiagnosticMap.entrySet()) {
            if (diagnosticsMap.containsKey(entry.getKey())) {
                continue;
            }
            PublishDiagnosticsParams diagnostics = new PublishDiagnosticsParams();
            diagnostics.setUri(entry.getKey());
            diagnostics.setDiagnostics(empty);
            this.ballerinaLanguageServer.getClient().publishDiagnostics(diagnostics);
        }

        for (Map.Entry<String, List<Diagnostic>> entry : diagnosticsMap.entrySet()) {
            PublishDiagnosticsParams diagnostics = new PublishDiagnosticsParams();
            diagnostics.setUri(entry.getKey());
            diagnostics.setDiagnostics(entry.getValue());
            this.ballerinaLanguageServer.getClient().publishDiagnostics(diagnostics);
        }

        lastDiagnosticMap = diagnosticsMap;
    }

    @Override
    public void didClose(DidCloseTextDocumentParams params) {
        Path closedPath = this.getPath(params.getTextDocument().getUri());
        if (closedPath == null) {
            return;
        }

        this.documentManager.closeFile(this.getPath(params.getTextDocument().getUri()));
    }

    @Override
    public void didSave(DidSaveTextDocumentParams params) {
    }

    private Path getPath(String uri) {
        Path path = null;
        try {
            path = Paths.get(new URL(uri).toURI());
        } catch (URISyntaxException | MalformedURLException e) {
            LOGGER.error(e.getMessage());
        } finally {
            return path;
        }
    }
}<|MERGE_RESOLUTION|>--- conflicted
+++ resolved
@@ -15,21 +15,13 @@
  */
 package org.ballerinalang.langserver;
 
-<<<<<<< HEAD
-
-import org.ballerinalang.compiler.CompilerPhase;
-=======
->>>>>>> 382dc16a
 import org.ballerinalang.langserver.completions.CompletionKeys;
 import org.ballerinalang.langserver.completions.TreeVisitor;
 import org.ballerinalang.langserver.completions.consts.CompletionItemResolver;
 import org.ballerinalang.langserver.completions.resolvers.TopLevelResolver;
-<<<<<<< HEAD
 import org.ballerinalang.langserver.hover.HoverKeys;
 import org.ballerinalang.langserver.hover.HoverTreeVisitor;
 import org.ballerinalang.langserver.hover.util.HoverUtil;
-=======
->>>>>>> 382dc16a
 import org.ballerinalang.langserver.signature.SignatureHelpUtil;
 import org.ballerinalang.langserver.workspace.WorkspaceDocumentManager;
 import org.ballerinalang.langserver.workspace.WorkspaceDocumentManagerImpl;
@@ -101,11 +93,7 @@
     public BallerinaTextDocumentService(BallerinaLanguageServer ballerinaLanguageServer) {
         this.ballerinaLanguageServer = ballerinaLanguageServer;
         this.documentManager = new WorkspaceDocumentManagerImpl();
-<<<<<<< HEAD
-        this.lastDiagnosticMap = new HashMap<String, List<Diagnostic>>();
-=======
         this.lastDiagnosticMap = new HashMap<>();
->>>>>>> 382dc16a
         builtinPkg = BuiltinPackageLoader.getBuiltinPackage();
     }
 
@@ -371,4 +359,13 @@
             return path;
         }
     }
+
+    protected CompilerContext prepareCompilerContext(PackageRepository packageRepository, String sourceRoot) {
+        CompilerContext context = new CompilerContext();
+        context.put(PackageRepository.class, packageRepository);
+        CompilerOptions options = CompilerOptions.getInstance(context);
+        options.put(SOURCE_ROOT, sourceRoot);
+        options.put(COMPILER_PHASE, CompilerPhase.CODE_ANALYZE.toString());
+        return context;
+    }
 }