/*
 * Copyright (c) 2016, WSO2 Inc. (http://wso2.com) All Rights Reserved.
 *
 * Licensed under the Apache License, Version 2.0 (the "License");
 * you may not use this file except in compliance with the License.
 * You may obtain a copy of the License at
 *
 * http://www.apache.org/licenses/LICENSE-2.0
 *
 * Unless required by applicable law or agreed to in writing, software
 * distributed under the License is distributed on an "AS IS" BASIS,
 * WITHOUT WARRANTIES OR CONDITIONS OF ANY KIND, either express or implied.
 * See the License for the specific language governing permissions and
 * limitations under the License.
 */
package org.ballerinalang.composer.service.workspace.app;

import com.beust.jcommander.JCommander;
import com.beust.jcommander.Parameter;
import com.beust.jcommander.ParameterException;
<<<<<<< HEAD
=======
import com.fasterxml.jackson.databind.ObjectMapper;
import com.fasterxml.jackson.dataformat.yaml.YAMLFactory;
>>>>>>> fa0111c5
import com.google.inject.Guice;
import com.google.inject.Injector;
import org.ballerinalang.composer.service.workspace.Constants;
import org.ballerinalang.composer.service.workspace.api.PackagesApi;
import org.ballerinalang.composer.service.workspace.launcher.LaunchManager;
import org.ballerinalang.composer.service.workspace.launcher.util.LaunchUtils;
import org.ballerinalang.composer.service.workspace.rest.BallerinaProgramService;
import org.ballerinalang.composer.service.workspace.rest.ConfigServiceImpl;
import org.ballerinalang.composer.service.workspace.rest.FileServer;
import org.ballerinalang.composer.service.workspace.rest.WorkspaceService;
import org.ballerinalang.composer.service.workspace.rest.datamodel.BLangFileRestService;
import org.ballerinalang.composer.service.workspace.rest.exception.DefaultExceptionMapper;
import org.ballerinalang.composer.service.workspace.rest.exception.FileNotFoundExceptionMapper;
import org.ballerinalang.composer.service.workspace.rest.exception.ParseCancellationExceptionMapper;
import org.ballerinalang.composer.service.workspace.rest.exception.SemanticExceptionMapper;
import org.ballerinalang.composer.service.workspace.swagger.factories.ServicesApiServiceFactory;
import org.ballerinalang.composer.service.workspace.utils.WorkspaceUtils;
import org.slf4j.Logger;
import org.slf4j.LoggerFactory;
import org.wso2.msf4j.MicroservicesRunner;

<<<<<<< HEAD
import java.io.PrintStream;
=======
import java.io.File;
import java.io.IOException;
import java.io.PrintStream;
import java.nio.file.Path;
>>>>>>> fa0111c5
import java.nio.file.Paths;
import java.util.ArrayList;
import java.util.List;
import java.util.stream.Stream;

/**
 * Workspace Service Entry point.
 *
 * @since 0.8.0
 */
public class WorkspaceServiceRunner {

    private static final Logger logger = LoggerFactory.getLogger(WorkspaceServiceRunner.class);

    public static void main(String[] args) {
        String balHome = System.getProperty(Constants.SYS_BAL_COMPOSER_HOME);
        if (balHome == null) {
            balHome = System.getenv(Constants.SYS_BAL_COMPOSER_HOME);
        }
        if (balHome == null) {
            // this condition will never reach if the app is started with 'composer' script.
            logger.error(Constants.COMPOSER_HOME_NOT_FOUND_ERROR_MESSAGE);
            return;
        }

        ComposerCommand composer = new ComposerCommand();
        JCommander jcomander = new JCommander(composer);
        jcomander.setProgramName("composer");
        try {
            jcomander.parse(args);
        } catch (ParameterException e) {
<<<<<<< HEAD
            PrintStream out = System.out;
            out.println("Invalid argument passed.");
=======
            PrintStream err = System.err;
            err.println("Invalid argument passed.");
>>>>>>> fa0111c5
            printUsage();
            return;
        }

        if (composer.helpFlag) {
            PrintStream out = System.out;
            out.println("Ballerina composer, helps you to visualize and edit ballerina programs.");
            out.println();
            out.println("Find more information at http://ballerinalang.org");
            printUsage();
            return;
        }
<<<<<<< HEAD

        /*
           Check if the ports have conflicts, if there are conflicts following is the plan.
               1. If file-server port has a conflict we will inform the user and ask for a different port.
               2. If API port(s) have a conflict we will find next available port and start the service.
               3. The service ports will be passed to the editor app via a file server API.
        */
        //check if another instance of an editor started if so terminate the program and inform user
        int fileServerPort = Integer.getInteger(Constants.SYS_FILE_WEB_PORT, Constants.DEFAULT_FILE_WEB_PORT);
        //if a custom port is given give priority to that.
        if (null != composer.fileServerPort) {
            fileServerPort = Integer.parseInt(composer.fileServerPort);
        }
        if (!WorkspaceUtils.available(fileServerPort)) {
            PrintStream out = System.out;
            out.println("Looks like you may be running the Ballerina composer already ?");
            out.println(String.format("In any case, it appears someone is already using port %d, " +
                    "please kick them out or tell me a different port to use.", fileServerPort));
            printUsage();
            return;
        }

        //find free ports for API ports.
        int apiPort = Integer.getInteger(Constants.SYS_WORKSPACE_PORT, Constants.DEFAULT_WORKSPACE_PORT);
        while (!WorkspaceUtils.available(apiPort)) {
            apiPort++;
        }

        //find free port for launch service.
        int launcherPort = apiPort + 1;
        while (!WorkspaceUtils.available(launcherPort)) {
            launcherPort++;
        }

        boolean isCloudMode = Boolean.getBoolean(Constants.SYS_WORKSPACE_ENABLE_CLOUD);

        Injector injector = Guice.createInjector(new WorkspaceServiceModule(isCloudMode));
=======

        String apiPath = null;
        String launcherPath = null;
        String debuggerPath = null;
        String[] rootDirectoriesArray = null;
        // reading configurations from workspace-service-config.yaml. Users are expected to drop the
        // workspace-service-config.yaml file inside the $ballerina-tools-distribution/resources/composer/services
        // directory. Default configurations will be set if user hasn't provided workspace-service-config.yaml
        ObjectMapper mapper = new ObjectMapper(new YAMLFactory());
        File configFile = new File("./resources/composer/services/workspace-service-config.yaml");
        if (configFile.exists()) {
            try {
                WorkspaceServiceConfig workspaceServiceConfig = mapper.readValue(configFile,
                        WorkspaceServiceConfig.class);
                apiPath = workspaceServiceConfig.getApiPath();
                launcherPath = workspaceServiceConfig.getLauncherPath();
                debuggerPath = workspaceServiceConfig.getDebuggerPath();
                rootDirectoriesArray = workspaceServiceConfig.getRootDirectories().split(",");
            } catch (IOException e) {
                logger.error("Error while reading workspace-service-config.yaml");
            }
        }

        /*
           Check if the ports have conflicts, if there are conflicts following is the plan.
               1. If file-server port has a conflict we will inform the user and ask for a different port.
               2. If API port(s) have a conflict we will find next available port and start the service.
               3. The service ports will be passed to the editor app via a file server API.
        */
        //check if another instance of an editor started if so terminate the program and inform user
        int fileServerPort = Integer.getInteger(Constants.SYS_FILE_WEB_PORT, Constants.DEFAULT_FILE_WEB_PORT);
        //if a custom port is given give priority to that.
        if (null != composer.fileServerPort) {
            //if the file server port is set to 0 we will
            if (composer.fileServerPort.equals(0)) {
                fileServerPort = WorkspaceUtils.getAvailablePort(fileServerPort);
            } else {
                fileServerPort = composer.fileServerPort.intValue();
            }
        }

        if (!WorkspaceUtils.available(fileServerPort)) {
            PrintStream err = System.err;
            err.println("Error: Looks like you may be running the Ballerina composer already ?");
            err.println(String.format("In any case, it appears someone is already using port %d, " +
                    "please kick them out or tell me a different port to use.", fileServerPort));
            printUsage();
            System.exit(1);
        }

        //find free ports for API ports.
        int apiPort = Integer.getInteger(Constants.SYS_WORKSPACE_PORT, Constants.DEFAULT_WORKSPACE_PORT);
        apiPort = WorkspaceUtils.getAvailablePort(apiPort);

        //find free port for launch service.
        int launcherPort = apiPort + 1;
        launcherPort = WorkspaceUtils.getAvailablePort(launcherPort);

        // find free port for debugger
        int debuggerPort = LaunchUtils.getFreePort();

        boolean isCloudMode = Boolean.getBoolean(Constants.SYS_WORKSPACE_ENABLE_CLOUD);

        Injector injector = Guice.createInjector(new WorkspaceServiceModule(isCloudMode));
        WorkspaceService workspaceService = injector.getInstance(WorkspaceService.class);

        // set list of root directories provided in workspace-service-config.yaml configuration file
        if (rootDirectoriesArray != null && rootDirectoriesArray.length > 0) {
            List<Path> rootDirs = new ArrayList<Path>();
            Stream.of(rootDirectoriesArray).forEach((rootDirectory) -> {
                rootDirs.add(Paths.get(rootDirectory));
            });
            workspaceService.setRootPaths(rootDirs);
        }

>>>>>>> fa0111c5
        new MicroservicesRunner(apiPort)
                .addExceptionMapper(new SemanticExceptionMapper())
                .addExceptionMapper(new ParseCancellationExceptionMapper())
                .addExceptionMapper(new FileNotFoundExceptionMapper())
                .addExceptionMapper(new DefaultExceptionMapper())
                .deploy(workspaceService)
                .deploy(new BLangFileRestService())
                .deploy(new PackagesApi())
                .deploy(ServicesApiServiceFactory.getServicesApi())
                .deploy(new BallerinaProgramService())
                .start();



        String contextRoot = Paths.get(balHome, Constants.FILE_CONTEXT_RESOURCE, Constants
                .FILE_CONTEXT_RESOURCE_COMPOSER, Constants.FILE_CONTEXT_RESOURCE_COMPOSER_WEB)
                .toString();
        FileServer fileServer = new FileServer();

        ConfigServiceImpl configService = new ConfigServiceImpl();
        configService.setApiPort(apiPort);
        configService.setLauncherPort(launcherPort);
<<<<<<< HEAD
=======
        configService.setDebuggerPort(debuggerPort);
        configService.setApiPath(apiPath);
        configService.setLauncherPath(launcherPath);
        configService.setDebuggerPath(debuggerPath);

>>>>>>> fa0111c5

        fileServer.setContextRoot(contextRoot);
        new MicroservicesRunner(fileServerPort)
                .deploy(configService)
                .deploy(fileServer)
                .start();

        //start the launcher service
        //The launcher service was implemented with netty since msf4j do not have websocket support yet.
        LaunchManager launchManager = LaunchManager.getInstance();
        launchManager.init(launcherPort);

        if (!isCloudMode) {
            logger.info("Ballerina Composer URL: http://localhost:" + fileServerPort);
        }
    }

    private static class ComposerCommand {

        @Parameter(names = {"--help", "-h", "help"}, hidden = true, help = true)
        private boolean helpFlag = false;

        @Parameter(names = "--port", description = "Specify a custom port for file server to start.")
<<<<<<< HEAD
        private String fileServerPort;
=======
        private Integer fileServerPort;
>>>>>>> fa0111c5

        @Parameter(names = "--debug", hidden = true)
        private String debugPort;
    }

    private static void printUsage() {
        PrintStream out = System.out;
        out.println("");
        out.println("Usage: composer [options]");
        out.println("  Options:");
        out.println("    --port <port_number>      Specify a custom port for file server to start.");
        out.println("    --help -h help            for more information.");
        out.println("");
    }
}<|MERGE_RESOLUTION|>--- conflicted
+++ resolved
@@ -18,11 +18,8 @@
 import com.beust.jcommander.JCommander;
 import com.beust.jcommander.Parameter;
 import com.beust.jcommander.ParameterException;
-<<<<<<< HEAD
-=======
 import com.fasterxml.jackson.databind.ObjectMapper;
 import com.fasterxml.jackson.dataformat.yaml.YAMLFactory;
->>>>>>> fa0111c5
 import com.google.inject.Guice;
 import com.google.inject.Injector;
 import org.ballerinalang.composer.service.workspace.Constants;
@@ -44,14 +41,10 @@
 import org.slf4j.LoggerFactory;
 import org.wso2.msf4j.MicroservicesRunner;
 
-<<<<<<< HEAD
-import java.io.PrintStream;
-=======
 import java.io.File;
 import java.io.IOException;
 import java.io.PrintStream;
 import java.nio.file.Path;
->>>>>>> fa0111c5
 import java.nio.file.Paths;
 import java.util.ArrayList;
 import java.util.List;
@@ -83,13 +76,8 @@
         try {
             jcomander.parse(args);
         } catch (ParameterException e) {
-<<<<<<< HEAD
             PrintStream out = System.out;
             out.println("Invalid argument passed.");
-=======
-            PrintStream err = System.err;
-            err.println("Invalid argument passed.");
->>>>>>> fa0111c5
             printUsage();
             return;
         }
@@ -102,45 +90,6 @@
             printUsage();
             return;
         }
-<<<<<<< HEAD
-
-        /*
-           Check if the ports have conflicts, if there are conflicts following is the plan.
-               1. If file-server port has a conflict we will inform the user and ask for a different port.
-               2. If API port(s) have a conflict we will find next available port and start the service.
-               3. The service ports will be passed to the editor app via a file server API.
-        */
-        //check if another instance of an editor started if so terminate the program and inform user
-        int fileServerPort = Integer.getInteger(Constants.SYS_FILE_WEB_PORT, Constants.DEFAULT_FILE_WEB_PORT);
-        //if a custom port is given give priority to that.
-        if (null != composer.fileServerPort) {
-            fileServerPort = Integer.parseInt(composer.fileServerPort);
-        }
-        if (!WorkspaceUtils.available(fileServerPort)) {
-            PrintStream out = System.out;
-            out.println("Looks like you may be running the Ballerina composer already ?");
-            out.println(String.format("In any case, it appears someone is already using port %d, " +
-                    "please kick them out or tell me a different port to use.", fileServerPort));
-            printUsage();
-            return;
-        }
-
-        //find free ports for API ports.
-        int apiPort = Integer.getInteger(Constants.SYS_WORKSPACE_PORT, Constants.DEFAULT_WORKSPACE_PORT);
-        while (!WorkspaceUtils.available(apiPort)) {
-            apiPort++;
-        }
-
-        //find free port for launch service.
-        int launcherPort = apiPort + 1;
-        while (!WorkspaceUtils.available(launcherPort)) {
-            launcherPort++;
-        }
-
-        boolean isCloudMode = Boolean.getBoolean(Constants.SYS_WORKSPACE_ENABLE_CLOUD);
-
-        Injector injector = Guice.createInjector(new WorkspaceServiceModule(isCloudMode));
-=======
 
         String apiPath = null;
         String launcherPath = null;
@@ -174,30 +123,28 @@
         int fileServerPort = Integer.getInteger(Constants.SYS_FILE_WEB_PORT, Constants.DEFAULT_FILE_WEB_PORT);
         //if a custom port is given give priority to that.
         if (null != composer.fileServerPort) {
-            //if the file server port is set to 0 we will
-            if (composer.fileServerPort.equals(0)) {
-                fileServerPort = WorkspaceUtils.getAvailablePort(fileServerPort);
-            } else {
-                fileServerPort = composer.fileServerPort.intValue();
-            }
-        }
-
+            fileServerPort = Integer.parseInt(composer.fileServerPort);
+        }
         if (!WorkspaceUtils.available(fileServerPort)) {
-            PrintStream err = System.err;
-            err.println("Error: Looks like you may be running the Ballerina composer already ?");
-            err.println(String.format("In any case, it appears someone is already using port %d, " +
+            PrintStream out = System.out;
+            out.println("Looks like you may be running the Ballerina composer already ?");
+            out.println(String.format("In any case, it appears someone is already using port %d, " +
                     "please kick them out or tell me a different port to use.", fileServerPort));
             printUsage();
-            System.exit(1);
+            return;
         }
 
         //find free ports for API ports.
         int apiPort = Integer.getInteger(Constants.SYS_WORKSPACE_PORT, Constants.DEFAULT_WORKSPACE_PORT);
-        apiPort = WorkspaceUtils.getAvailablePort(apiPort);
+        while (!WorkspaceUtils.available(apiPort)) {
+            apiPort++;
+        }
 
         //find free port for launch service.
         int launcherPort = apiPort + 1;
-        launcherPort = WorkspaceUtils.getAvailablePort(launcherPort);
+        while (!WorkspaceUtils.available(launcherPort)) {
+            launcherPort++;
+        }
 
         // find free port for debugger
         int debuggerPort = LaunchUtils.getFreePort();
@@ -216,7 +163,6 @@
             workspaceService.setRootPaths(rootDirs);
         }
 
->>>>>>> fa0111c5
         new MicroservicesRunner(apiPort)
                 .addExceptionMapper(new SemanticExceptionMapper())
                 .addExceptionMapper(new ParseCancellationExceptionMapper())
@@ -239,14 +185,11 @@
         ConfigServiceImpl configService = new ConfigServiceImpl();
         configService.setApiPort(apiPort);
         configService.setLauncherPort(launcherPort);
-<<<<<<< HEAD
-=======
         configService.setDebuggerPort(debuggerPort);
         configService.setApiPath(apiPath);
         configService.setLauncherPath(launcherPath);
         configService.setDebuggerPath(debuggerPath);
 
->>>>>>> fa0111c5
 
         fileServer.setContextRoot(contextRoot);
         new MicroservicesRunner(fileServerPort)
@@ -270,11 +213,7 @@
         private boolean helpFlag = false;
 
         @Parameter(names = "--port", description = "Specify a custom port for file server to start.")
-<<<<<<< HEAD
         private String fileServerPort;
-=======
-        private Integer fileServerPort;
->>>>>>> fa0111c5
 
         @Parameter(names = "--debug", hidden = true)
         private String debugPort;
