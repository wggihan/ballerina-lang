--- conflicted
+++ resolved
@@ -928,14 +928,9 @@
     @Override
     public void visit(VariableRefExpr variableRefExpr) {
         JsonObject variableRefObj = new JsonObject();
-<<<<<<< HEAD
         this.addPosition(variableRefObj, variableRefExpr.getNodeLocation());
-        variableRefObj.addProperty(BLangJSONModelConstants.EXPRESSION_TYPE,
-                BLangJSONModelConstants.VARIABLE_REFERENCE_EXPRESSION);
-=======
         variableRefObj.addProperty(BLangJSONModelConstants.VARIABLE_REFERENCE_TYPE,
                 BLangJSONModelConstants.VARIABLE_REFERENCE_NAME);
->>>>>>> 9c68a5b7
         variableRefObj.addProperty(BLangJSONModelConstants.VARIABLE_REFERENCE_NAME,
                 variableRefExpr.getSymbolName().getName());
         if (variableRefExpr.getVariableDef() != null) {
@@ -1164,12 +1159,8 @@
     @Override
     public void visit(VariableDefStmt varDefStmt) {
         JsonObject variableDefObj = new JsonObject();
-<<<<<<< HEAD
         this.addPosition(variableDefObj, varDefStmt.getNodeLocation());
-        variableDefObj.addProperty(BLangJSONModelConstants.DEFINITION_TYPE, BLangJSONModelConstants.VARIABLE_DEFINITION);
-=======
         variableDefObj.addProperty(BLangJSONModelConstants.DEFINITION_TYPE, BLangJSONModelConstants.VARIABLE_DEFINITION_STATEMENT);
->>>>>>> 9c68a5b7
         tempJsonArrayRef.push(new JsonArray());
         JsonObject childrenObj = new JsonObject();
 
