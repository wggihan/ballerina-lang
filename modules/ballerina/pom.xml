<?xml version="1.0" encoding="UTF-8"?>
<!--
  ~ /*
  ~ * Copyright (c) 2017, WSO2 Inc. (http://www.wso2.org) All Rights Reserved.
  ~ *
  ~ * Licensed under the Apache License, Version 2.0 (the "License");
  ~ * you may not use this file except in compliance with the License.
  ~ * You may obtain a copy of the License at
  ~ *
  ~ * http://www.apache.org/licenses/LICENSE-2.0
  ~ *
  ~ * Unless required by applicable law or agreed to in writing, software
  ~ * distributed under the License is distributed on an "AS IS" BASIS,
  ~ * WITHOUT WARRANTIES OR CONDITIONS OF ANY KIND, either express or implied.
  ~ * See the License for the specific language governing permissions and
  ~ * limitations under the License.
  ~ */
  -->
<project xmlns="http://maven.apache.org/POM/4.0.0" xmlns:xsi="http://www.w3.org/2001/XMLSchema-instance" xsi:schemaLocation="http://maven.apache.org/POM/4.0.0 http://maven.apache.org/xsd/maven-4.0.0.xsd">

    <parent>
        <groupId>org.ballerinalang.tools</groupId>
        <artifactId>tools-distribution</artifactId>
        <version>0.89-SNAPSHOT</version>
        <relativePath>../../pom.xml</relativePath>
    </parent>

    <modelVersion>4.0.0</modelVersion>
    <artifactId>ballerina</artifactId>
    <packaging>pom</packaging>

    <dependencies>
        <dependency>
            <groupId>org.ballerinalang</groupId>
            <artifactId>ballerina-core</artifactId>
        </dependency>
        <dependency>
            <groupId>org.ballerinalang</groupId>
            <artifactId>ballerina-native</artifactId>
        </dependency>
        <dependency>
            <groupId>org.ballerinalang</groupId>
            <artifactId>ballerina-launcher</artifactId>
        </dependency>
        <dependency>
            <groupId>org.ballerinalang</groupId>
            <artifactId>ballerina-logging</artifactId>
        </dependency>
        <dependency>
            <groupId>org.ballerinalang</groupId>
            <artifactId>ballerina-samples</artifactId>
            <type>zip</type>
        </dependency>
        <dependency>
            <groupId>org.wso2.carbon</groupId>
            <artifactId>org.wso2.carbon.core</artifactId>
        </dependency>
        <dependency>
            <groupId>org.testng</groupId>
            <artifactId>testng</artifactId>
            <scope>test</scope>
        </dependency>
        <dependency>
            <groupId>org.wso2.carbon.transport</groupId>
            <artifactId>org.wso2.carbon.transport.file</artifactId>
        </dependency>
        <dependency>
            <groupId>org.wso2.carbon.transport</groupId>
            <artifactId>org.wso2.carbon.transport.http.netty</artifactId>
        </dependency>
        <dependency>
            <groupId>org.wso2.carbon.transport</groupId>
            <artifactId>org.wso2.carbon.transport.http.netty.feature</artifactId>
            <type>zip</type>
        </dependency>
        <dependency>
            <groupId>org.wso2.carbon.transport</groupId>
            <artifactId>org.wso2.carbon.connector.framework</artifactId>
        </dependency>
        <dependency>
            <groupId>org.wso2.carbon.transport</groupId>
            <artifactId>org.wso2.carbon.transport.jms</artifactId>
        </dependency>
<<<<<<< HEAD
        <!--<dependency>-->
            <!--<groupId>org.apache.logging.log4j</groupId>-->
            <!--<artifactId>log4j-api</artifactId>-->
        <!--</dependency>-->
        <!--<dependency>-->
            <!--<groupId>org.apache.logging.log4j</groupId>-->
            <!--<artifactId>log4j-core</artifactId>-->
        <!--</dependency>-->
=======
        <dependency>
            <groupId>org.wso2.carbon.config</groupId>
            <artifactId>org.wso2.carbon.config</artifactId>
        </dependency>
        <dependency>
            <groupId>org.wso2.carbon.secvault</groupId>
            <artifactId>org.wso2.carbon.secvault</artifactId>
        </dependency>
        <dependency>
            <groupId>org.wso2.carbon.secvault</groupId>
            <artifactId>org.wso2.carbon.secvault.ciphertool</artifactId>
        </dependency>
        <dependency>
            <groupId>org.wso2.carbon.utils</groupId>
            <artifactId>carbon-utils</artifactId>
        </dependency>
        <dependency>
            <groupId>org.apache.logging.log4j</groupId>
            <artifactId>log4j-api</artifactId>
        </dependency>
        <dependency>
            <groupId>org.apache.logging.log4j</groupId>
            <artifactId>log4j-core</artifactId>
        </dependency>
>>>>>>> 5eaee542
        <dependency>
            <groupId>org.apache.commons.wso2</groupId>
            <artifactId>commons-vfs2</artifactId>
        </dependency>
        <dependency>
            <groupId>javax.jms</groupId>
            <artifactId>javax.jms-api</artifactId>
        </dependency>
        <dependency>
            <groupId>org.slf4j</groupId>
            <artifactId>slf4j-api</artifactId>
        </dependency>
        <!--<dependency>-->
            <!--<groupId>org.slf4j</groupId>-->
            <!--<artifactId>slf4j-log4j12</artifactId>-->
        <!--</dependency>-->
        <dependency>
            <groupId>org.slf4j</groupId>
            <artifactId>slf4j-nop</artifactId>
        </dependency>
        <dependency>
            <groupId>org.slf4j</groupId>
            <artifactId>slf4j-jdk14</artifactId>
        </dependency>
        <dependency>
            <groupId>org.atomikos.wso2</groupId>
            <artifactId>atomikos</artifactId>
        </dependency>
        <dependency>
            <groupId>javax.transaction</groupId>
            <artifactId>javax.transaction-api</artifactId>
        </dependency>
    </dependencies>

    <build>
        <plugins>
            <plugin>
                <groupId>org.apache.maven.plugins</groupId>
                <artifactId>maven-dependency-plugin</artifactId>
                <version>3.0.0</version>
                <executions>
                    <execution>
                        <id>unpack-dependencies-runtime</id>
                        <phase>package</phase>
                        <goals>
                            <goal>unpack-dependencies</goal>
                        </goals>
                        <configuration>
                            <includeArtifactIds>
                                ballerina-native,ballerina-samples
                            </includeArtifactIds>
                            <outputDirectory>${project.build.directory}/extracted-distributions
                            </outputDirectory>
                            <overWriteReleases>false</overWriteReleases>
                            <overWriteSnapshots>true</overWriteSnapshots>
                            <useSubDirectoryPerArtifact>true</useSubDirectoryPerArtifact>
                            <stripVersion>true</stripVersion>
                        </configuration>
                    </execution>
                </executions>
            </plugin>

            <plugin>
                <groupId>org.apache.maven.plugins</groupId>
                <artifactId>maven-assembly-plugin</artifactId>
                <version>2.5.2</version>
                <executions>
                    <execution>
                        <id>distribution1</id>
                        <phase>package</phase>
                        <goals>
                            <goal>attached</goal>
                        </goals>
                        <configuration>
                            <filters>
                                <filter>${basedir}/src/assembly/filter.properties</filter>
                            </filters>
                            <descriptors>
                                <descriptor>${basedir}/src/assembly/bin.xml</descriptor>
                            </descriptors>
                            <finalName>${artifactId}-${project.version}</finalName>
                            <appendAssemblyId>false</appendAssemblyId>
                        </configuration>
                    </execution>
                </executions>
            </plugin>

            <plugin>
                <groupId>org.apache.maven.plugins</groupId>
                <artifactId>maven-antrun-plugin</artifactId>
                <version>1.8</version>
                <executions>
                    <execution>
                        <phase>verify</phase>
                        <goals>
                            <goal>run</goal>
                        </goals>
                        <configuration>
                            <target>
                                <delete dir="${project.build.directory}/extracted-distributions" includeemptydirs="true" />
                            </target>
                        </configuration>
                    </execution>
                </executions>
            </plugin>
        </plugins>
    </build>

</project><|MERGE_RESOLUTION|>--- conflicted
+++ resolved
@@ -81,16 +81,6 @@
             <groupId>org.wso2.carbon.transport</groupId>
             <artifactId>org.wso2.carbon.transport.jms</artifactId>
         </dependency>
-<<<<<<< HEAD
-        <!--<dependency>-->
-            <!--<groupId>org.apache.logging.log4j</groupId>-->
-            <!--<artifactId>log4j-api</artifactId>-->
-        <!--</dependency>-->
-        <!--<dependency>-->
-            <!--<groupId>org.apache.logging.log4j</groupId>-->
-            <!--<artifactId>log4j-core</artifactId>-->
-        <!--</dependency>-->
-=======
         <dependency>
             <groupId>org.wso2.carbon.config</groupId>
             <artifactId>org.wso2.carbon.config</artifactId>
@@ -115,7 +105,6 @@
             <groupId>org.apache.logging.log4j</groupId>
             <artifactId>log4j-core</artifactId>
         </dependency>
->>>>>>> 5eaee542
         <dependency>
             <groupId>org.apache.commons.wso2</groupId>
             <artifactId>commons-vfs2</artifactId>
@@ -128,10 +117,10 @@
             <groupId>org.slf4j</groupId>
             <artifactId>slf4j-api</artifactId>
         </dependency>
-        <!--<dependency>-->
-            <!--<groupId>org.slf4j</groupId>-->
-            <!--<artifactId>slf4j-log4j12</artifactId>-->
-        <!--</dependency>-->
+        <dependency>
+            <groupId>org.slf4j</groupId>
+            <artifactId>slf4j-log4j12</artifactId>
+        </dependency>
         <dependency>
             <groupId>org.slf4j</groupId>
             <artifactId>slf4j-nop</artifactId>
