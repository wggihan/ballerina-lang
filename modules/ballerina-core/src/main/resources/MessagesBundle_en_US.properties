#
# Copyright (c) 2017, WSO2 Inc. (http://www.wso2.org) All Rights Reserved.
#
# WSO2 Inc. licenses this file to you under the Apache License,
# Version 2.0 (the "License"); you may not use this file except
# in compliance with the License.
# You may obtain a copy of the License at
#
#    http://www.apache.org/licenses/LICENSE-2.0
#
# Unless required by applicable law or agreed to in writing,
# software distributed under the License is distributed on an
# "AS IS" BASIS, WITHOUT WARRANTIES OR CONDITIONS OF ANY
# KIND, either express or implied.  See the License for the
# specific language governing permissions and limitations
# under the License.
#

#the following will interpreted as: invalid type 'typName'
invalid.type = invalid type ''{0}''
incompatible.types = incompatible types: expected ''{0}'', found ''{1}''
redeclared.symbol = redeclared symbol ''{0}''
incompatible.types.cannot.convert = incompatible types: ''{0}'' cannot be converted to ''{1}''
incompatible.types.cannot.cast = incompatible types: ''{0}'' cannot be cast to ''{1}''
unreachable.statement = unreachable statement
incompatible.types.boolean.expected = incompatible types: expected ''boolean'', found ''{0}''
no.statements.while.loop = no statements in the while loop in
unknown.operator.in.unary = unknown operator ''{0}'' in unary expression
ref.type.init.not.allowed.here = reference type initializer is not allowed here
struct.map.init.not.allowed = struct/map initializer is not allowed here
connector.init.not.allowed = connector initializer is not allowed here
array.init.not.allowed.here = array initializer is not allowed here
invalid.field.name.struct.init = invalid field name in struct initializer
unknown.field.in.struct = unknown field ''{0}'' in struct ''{1}''
invalid.type.in.map.index.expected.string = invalid type ''{0}'' in map index: expected ''string''
undefined.symbol = undefined symbol ''{0}''
non.integer.array.index = non-integer array index type ''{0}''
non.string.map.index = non-string map index type ''{0}''
invalid.operation.not.support.indexing = invalid operation: type ''{0}'' does not support indexing
multiple.value.in.single.value.context = multiple-value ''{0}()'' in single-value context
reply.statement.cannot.used.in.function = reply statement cannot be used in a function definition
reply.statement.cannot.used.in.action = reply statement cannot be used in a action definition
action.invocation.not.allowed.in.reply = action invocation is not allowed in a reply statement
return.cannot.used.in.resource = return statement cannot be used in a resource definition
not.enough.arguments.to.return = not enough arguments to return
too.many.arguments.to.return = too many arguments to return
cannot.use.type.in.return.statement = incompatible types in return statement. expected ''{0}'', found ''{1}''
cannot.use.create.for.value.types = cannot use ''create'' for value types
incompatible.types.expected.xml = incompatible types: expected xml
cannot.assign.value.constant = cannot assign a value to constant ''{0}''
assignment.count.mismatch = assignment count mismatch: {0} != {1}
cannot.assign.in.multiple.assignment = cannot assign {0} to ''{1}'' (type {2}) in multiple assignment
var.is.repeated.on.left.side.assignment = ''{0}'' is repeated on the left side of assignment
undefined.function  = undefined function ''{0}''
undefined.connector = undefined connector ''{0}''
undefined.action = undefined action ''{0}'' in connector ''{1}''
undefined.native.action = undefined native action ''{0}'' in connector ''{1}''
invalid.operation.operator.not.defined = invalid operation: operator {0} not defined on ''{1}''
struct.not.found = struct ''{0}'' not found
must.be.struct.type = {0} must be of struct type
invalid.operation.incompatible.types = invalid operation: incompatible types ''{0}'' and ''{1}''
unused.import.package = unused import package ''{0}''
redeclared.import.package = redeclared import package name ''{0}''
unsupported.operator = unsupported operator ''{0}''
action.invocation.not.allowed.here = action invocation is not allowed here
ref.type.message.allowed = only a variable reference of type ''message'' is allowed here
undefined.package.name = undefined package name ''{0}'' in ''{1}''
template.expression.not.allowed.here = xml/json template expression is not allowed here
connector.init.not.allowed.here = connector initializer is not allowed here
only.count.1.allowed.this.version = only count 1 is allowed in this version
only.error.type.here = only a struct type structurally equivalent to 'ballerina.lang.errors:Error' is allowed here
break.stmt.not.allowed.here = break statement is not allowed here
undefined.type.mapper = undefine type mapper ''{0}''
incompatible.types.unknown.found = incompatible types: expected a ''{0}''
built.in.type.names.not.allowed.as.identifier = {0} is a built in type name which is not allowed as identifier
incompatible.types.connector.expected = incompatible types: expected a connector name, found ''{0}''
ambiguous.functions  = function reference ''{0}'' is ambiguous, functions ''{1}'' and ''{2}'' matches
casting.any.to.wrong.value.type = cannot cast ''any'' with type ''{0}'' to type ''{1}''
casting.any.without.init = cannot cast ''null'' value to type ''{0}''
worker.interaction.not.valid = worker interaction is not valid
unsupported.annotation.attribute.value = unsupported attribute value. only basic literals are allowed
undefined.annotation = undefined annotation ''{0}''
annotation.not.allowed = annotation ''{0}'' is not allowed in {1}s
no.such.attribute = no such attribute ''{0}'' in annotation ''{1}''
invalid.default.value = only value types are allowed for default values
invalid.attribute.type = invalid attribute type ''{0}''. only value types and annotations allowed
incompatible.types.array.found = incompatible types: expected a ''{0}'', found an array
incompatible.assignment = incompatible types: ''{0}'' cannot be assigned to ''{1}''
index.number.too.large = index number too large: {0}
array.index.out.of.range = array index out of range: index: {0}, size: {1}
casting.without.required.field = cannot cast ''{0}'' to type ''{1}'': no such field ''{2}''
missing.field = error while mapping ''{0}'': no such field found
casting.failed.with.cause = cannot cast ''{0}'' to type ''{1}'': {2}
cannot.set.value.incompatible.types = cannot set value to ''{0}'': expected a ''{1}'', but found ''{2}''
cannot.get.value.incompatible.types = cannot get value from ''{0}'': expected a ''{1}'', but found ''{2}''
incompatible.field.type.for.casting = error while mapping ''{0}'': incompatible types: expected ''{1}'', found ''{2}''
incompatible.types.in.json = incompatible types: expected ''{0}'', found ''{1}'' in json
indexing.not.supported.map.element = invalid operation: indexing is not supported for map elements of type ''{0}''. cast the value before access with index
json.set.error = failed to set element to json: {0}
json.get.error = failed to get element from json: {0}
dynamic.keys.not.supported.for.struct = only static keys are supported for accessing struct fields
struct.field.child.has.pkg.identifier = struct child fields cannot have package identifiers: ''{0}''
duplicated.error.catch = error ''{0}'' already caught in try catch block
reserved.identifier = identifier ''{0}'' is a reserved identifier
ignored.assignment = assignment statement should have at least one variable assignment
cannot.assign.value.array.length = cannot assign a value to array length
transform.statement.no.body = no statements found in the transform statement body
transform.statement.invalid.input.output=input and output variables cannot be interchanged in transform statement
missing.return.statement = missing return statement
abort.stmt.not.allowed.here = abort statement is not allowed here
return.cannot.used.in.transaction = return statement cannot be used in a transaction
incompatible.types.in.multiple.assignment = incompatible types for ''{0}'': expected ''{1}'', found ''{2}''
cannot.resolve.struct = "could not resolve {0}:{1} struct"
reply.stmt.not.allowed.here=reply statement not allowed here within worker
return.stmt.not.allowed.here=return statement not allowed here within worker
from.and.to.array.type.mismatch = arguments have different types:''{0}'' and ''{1}'' 
<<<<<<< HEAD
invalid.protocol = invalid protocol, protocol does not exist ''{0}''
=======
unsafe.cast.attempt = unsafe cast from ''{0}'' to ''{1}'', use multi-return cast expression
unsafe.conversion.attempt = unsafe conversion from ''{0}'' to ''{1}'', use multi-return conversion expression
>>>>>>> ce772866
<|MERGE_RESOLUTION|>--- conflicted
+++ resolved
@@ -114,9 +114,6 @@
 reply.stmt.not.allowed.here=reply statement not allowed here within worker
 return.stmt.not.allowed.here=return statement not allowed here within worker
 from.and.to.array.type.mismatch = arguments have different types:''{0}'' and ''{1}'' 
-<<<<<<< HEAD
-invalid.protocol = invalid protocol, protocol does not exist ''{0}''
-=======
 unsafe.cast.attempt = unsafe cast from ''{0}'' to ''{1}'', use multi-return cast expression
 unsafe.conversion.attempt = unsafe conversion from ''{0}'' to ''{1}'', use multi-return conversion expression
->>>>>>> ce772866
+invalid.protocol = invalid protocol, protocol does not exist ''{0}''