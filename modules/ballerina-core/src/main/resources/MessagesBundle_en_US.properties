--- conflicted
+++ resolved
@@ -109,10 +109,7 @@
 missing.return.statement = missing return statement
 abort.stmt.not.allowed.here = abort statement is not allowed here
 return.cannot.used.in.transaction = return statement cannot be used in a transaction
-<<<<<<< HEAD
-reply.stmt.not.allowed.here=reply statement not allowed here within worker
-return.stmt.not.allowed.here=return statement not allowed here within worker
-=======
 incompatible.types.in.multiple.assignment = incompatible types for ''{0}'': expected ''{1}'', found ''{2}''
 cannot.resolve.struct = "could not resolve {0}:{1} struct"
->>>>>>> a30d13e8
+reply.stmt.not.allowed.here=reply statement not allowed here within worker
+return.stmt.not.allowed.here=return statement not allowed here within worker