#
# Copyright (c) 2017, WSO2 Inc. (http://www.wso2.org) All Rights Reserved.
#
# WSO2 Inc. licenses this file to you under the Apache License,
# Version 2.0 (the "License"); you may not use this file except
# in compliance with the License.
# You may obtain a copy of the License at
#
#    http://www.apache.org/licenses/LICENSE-2.0
#
# Unless required by applicable law or agreed to in writing,
# software distributed under the License is distributed on an
# "AS IS" BASIS, WITHOUT WARRANTIES OR CONDITIONS OF ANY
# KIND, either express or implied.  See the License for the
# specific language governing permissions and limitations
# under the License.
#

#the following will interpreted as: invalid type 'typName'
invalid.type = invalid type ''{0}''
incompatible.types = incompatible types: expected ''{0}'', found ''{1}''
redeclared.symbol = redeclared symbol ''{0}''
incompatible.types.cannot.convert = incompatible types: ''{0}'' cannot be converted to ''{1}''
incompatible.types.cannot.cast = incompatible types: ''{0}'' cannot be cast to ''{1}''
unreachable.statement = unreachable statement
incompatible.types.boolean.expected = incompatible types: expected ''boolean'', found ''{0}''
no.statements.while.loop = no statements in the while loop in
unknown.operator.in.unary = unknown operator ''{0}'' in unary expression
ref.type.init.not.allowed.here = reference type initializer is not allowed here
struct.map.init.not.allowed = struct/map initializer is not allowed here
connector.init.not.allowed = connector initializer is not allowed here
array.init.not.allowed.here = array initializer is not allowed here
invalid.field.name.struct.init = invalid field name in struct initializer
unknown.field.in.struct = unknown field ''{0}'' in struct ''{1}''
invalid.type.in.map.index.expected.string = invalid type ''{0}'' in map index: expected ''string''
undefined.symbol = undefined symbol ''{0}''
non.integer.array.index = non-integer array index type ''{0}''
non.string.map.index = non-string map index type ''{0}''
invalid.operation.not.support.indexing = invalid operation: type ''{0}'' does not support indexing
multiple.value.in.single.value.context = multiple-value ''{0}()'' in single-value context
reply.statement.cannot.used.in.function = reply statement cannot be used in a function definition
reply.statement.cannot.used.in.action = reply statement cannot be used in a action definition
action.invocation.not.allowed.in.reply = action invocation is not allowed in a reply statement
return.cannot.used.in.resource = return statement cannot be used in a resource definition
not.enough.arguments.to.return = not enough arguments to return
too.many.arguments.to.return = too many arguments to return
cannot.use.type.in.return.statement = incompatible types in return statement. expected ''{0}'', found ''{1}''
cannot.use.create.for.value.types = cannot use ''create'' for value types
incompatible.types.expected.xml = incompatible types: expected xml
cannot.assign.value.constant = cannot assign a value to constant ''{0}''
assignment.count.mismatch = assignment count mismatch: {0} != {1}
cannot.assign.in.multiple.assignment = cannot assign {0} to ''{1}'' (type {2}) in multiple assignment
var.is.repeated.on.left.side.assignment = ''{0}'' is repeated on the left side of assignment
undefined.function  = undefined function ''{0}''
undefined.connector = undefined connector ''{0}''
undefined.action = undefined action ''{0}'' in connector ''{1}''
undefined.native.action = undefined native action ''{0}'' in connector ''{1}''
invalid.operation.operator.not.defined = invalid operation: operator {0} not defined on ''{1}''
struct.not.found = struct ''{0}'' not found
must.be.struct.type = {0} must be of struct type
invalid.operation.incompatible.types = invalid operation: incompatible types ''{0}'' and ''{1}''
unused.import.package = unused import package ''{0}''
redeclared.import.package = redeclared import package name ''{0}''
unsupported.operator = unsupported operator ''{0}''
action.invocation.not.allowed.here = action invocation is not allowed here
ref.type.message.allowed = only a variable reference of type ''message'' is allowed here
undefined.package.name = undefined package name ''{0}'' in ''{1}''
template.expression.not.allowed.here = xml/json template expression is not allowed here
connector.init.not.allowed.here = connector initializer is not allowed here
only.count.1.allowed.this.version = only count 1 is allowed in this version
only.error.type.here = only a struct type structurally equivalent to 'ballerina.lang.errors:Error' is allowed here
break.stmt.not.allowed.here = break statement is not allowed here
undefined.type.mapper = undefine type mapper ''{0}''
incompatible.types.unknown.found = incompatible types: expected a ''{0}''
built.in.type.names.not.allowed.as.identifier = {0} is a built in type name which is not allowed as identifier
incompatible.types.connector.expected = incompatible types: expected a connector name, found ''{0}''
ambiguous.functions  = function reference ''{0}'' is ambiguous, functions ''{1}'' and ''{2}'' matches
casting.any.to.wrong.value.type = cannot cast ''any'' with type ''{0}'' to type ''{1}''
casting.any.without.init = cannot cast ''null'' value to type ''{0}''
unsupported.annotation.attribute.value = unsupported attribute value. only basic literals are allowed
undefined.annotation = undefined annotation ''{0}''
annotation.not.allowed = annotation ''{0}'' is not allowed in {1}s
no.such.attribute = no such attribute ''{0}'' in annotation ''{1}''
invalid.default.value = only value types are allowed for default values
invalid.attribute.type = invalid attribute type ''{0}''. only value types and annotations allowed
incompatible.types.array.found = incompatible types: expected a ''{0}'', found an array
worker.interaction.not.valid = worker interaction is not valid
incompatible.assignment = incompatible types: ''{0}'' cannot be assigned to ''{1}''
index.number.too.large = index number too large: {0}
array.index.out.of.range = array index out of range: index: {0}, size: {1}
casting.without.required.field = cannot cast ''{0}'' to type ''{1}'': no such field ''{2}''
missing.field = error while mapping ''{0}'': no such field found
casting.failed.with.cause = cannot cast ''{0}'' to type ''{1}'': {2}
cannot.set.value.incompatible.types = cannot set value to ''{0}'': expected a ''{1}'', but found ''{2}''
cannot.get.value.incompatible.types = cannot get value from ''{0}'': expected a ''{1}'', but found ''{2}''
incompatible.field.type.for.casting = error while mapping ''{0}'': incompatible types: expected ''{1}'', found ''{2}''
incompatible.types.in.json = incompatible types: expected ''{0}'', found ''{1}'' in json
indexing.not.supported.map.element = invalid operation: indexing is not supported for map elements of type ''{0}''. cast the value before access with index
json.set.error = failed to set element to json: {0}
json.get.error = failed to get element from json: {0}
dynamic.keys.not.supported.for.struct = only static keys are supported for accessing struct fields
struct.field.child.has.pkg.identifier = struct child fields cannot have package identifiers: ''{0}''
duplicated.error.catch = error ''{0}'' already caught in try catch block
reserved.identifier = identifier ''{0}'' is a reserved identifier
ignored.assignment = assignment statement should have at least one variable assignment
cannot.assign.value.array.length = cannot assign a value to array length
missing.return.statement = missing return statement
transform.statement.no.body = no statements found in the transform statement body
transform.statement.invalid.input.output=input and output variables cannot be interchanged in transform statement
incompatible.types.in.multiple.assignment = incompatible types for ''{0}'': expected ''{1}'', found ''{2}''
cannot.resolve.struct = "could not resolve ''{0}':'{1}'' struct"
reply.stmt.not.allowed.here=reply statement not allowed here within worker
return.stmt.not.allowed.here=return statement not allowed here within worker
<<<<<<< HEAD
from.and.to.array.type.mismatch = arguments have different types:''{0}'' and ''{1}'' 
from.and.to.array.type.mismatch = arguments have different types:''{0}'' and ''{1}''
invalid.protocol = invalid protocol, protocol does not exist ''{0}''
=======
from.and.to.array.type.mismatch = arguments have different types:''{0}'' and ''{1}''
unsafe.cast.attempt = unsafe cast from ''{0}'' to ''{1}'', use multi-return cast expression
unsafe.conversion.attempt = unsafe conversion from ''{0}'' to ''{1}'', use multi-return conversion expression
>>>>>>> ce772866
<|MERGE_RESOLUTION|>--- conflicted
+++ resolved
@@ -111,12 +111,7 @@
 cannot.resolve.struct = "could not resolve ''{0}':'{1}'' struct"
 reply.stmt.not.allowed.here=reply statement not allowed here within worker
 return.stmt.not.allowed.here=return statement not allowed here within worker
-<<<<<<< HEAD
-from.and.to.array.type.mismatch = arguments have different types:''{0}'' and ''{1}'' 
-from.and.to.array.type.mismatch = arguments have different types:''{0}'' and ''{1}''
-invalid.protocol = invalid protocol, protocol does not exist ''{0}''
-=======
 from.and.to.array.type.mismatch = arguments have different types:''{0}'' and ''{1}''
 unsafe.cast.attempt = unsafe cast from ''{0}'' to ''{1}'', use multi-return cast expression
 unsafe.conversion.attempt = unsafe conversion from ''{0}'' to ''{1}'', use multi-return conversion expression
->>>>>>> ce772866
+invalid.protocol = invalid protocol, protocol does not exist ''{0}''