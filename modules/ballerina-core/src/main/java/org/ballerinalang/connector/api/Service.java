/*
*  Copyright (c) 2017, WSO2 Inc. (http://www.wso2.org) All Rights Reserved.
*
*  WSO2 Inc. licenses this file to you under the Apache License,
*  Version 2.0 (the "License"); you may not use this file except
*  in compliance with the License.
*  You may obtain a copy of the License at
*
*    http://www.apache.org/licenses/LICENSE-2.0
*
*  Unless required by applicable law or agreed to in writing,
*  software distributed under the License is distributed on an
*  "AS IS" BASIS, WITHOUT WARRANTIES OR CONDITIONS OF ANY
*  KIND, either express or implied.  See the License for the
*  specific language governing permissions and limitations
*  under the License.
*/
package org.ballerinalang.connector.api;

import java.util.List;

/**
 * {@code Service} This API provides the functionality to access Service level details in the
 * respective server connector.
 *
 * @since 0.94
 */
public interface Service {

    /**
     * This method returns the service name.
     *
     * @return name of the service.
     */
    String getName();

    /**
     * This method returns the package of the service.
     *
     * @return package of the service.
     */
    String getPackage();

    /**
<<<<<<< HEAD
     * This method will return the list of annotations for the given package path and annotation name.
=======
     * This method returns the package of the protocol bound to the service.
     *
     * @return package of the protocol bound to the service.
     */
    String getProtocolPackage();

    /**
     * This method will return annotation for the given package path and annotation name.
>>>>>>> 6ea05453
     *
     * @param pkgPath of the annotation.
     * @param name  of the annotation.
     * @return matching annotations list.
     */
    List<Annotation> getAnnotationList(String pkgPath, String name);

    /**
     * This method will return Resources associated with the service as a array.
     *
     * @return resources array.
     */
    Resource[] getResources();
}<|MERGE_RESOLUTION|>--- conflicted
+++ resolved
@@ -42,9 +42,6 @@
     String getPackage();
 
     /**
-<<<<<<< HEAD
-     * This method will return the list of annotations for the given package path and annotation name.
-=======
      * This method returns the package of the protocol bound to the service.
      *
      * @return package of the protocol bound to the service.
@@ -52,8 +49,7 @@
     String getProtocolPackage();
 
     /**
-     * This method will return annotation for the given package path and annotation name.
->>>>>>> 6ea05453
+     * This method will return the list of annotations for the given package path and annotation name.
      *
      * @param pkgPath of the annotation.
      * @param name  of the annotation.
