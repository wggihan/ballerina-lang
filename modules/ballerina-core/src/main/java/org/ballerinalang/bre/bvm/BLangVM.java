/*
*  Copyright (c) 2017, WSO2 Inc. (http://www.wso2.org) All Rights Reserved.
*
*  WSO2 Inc. licenses this file to you under the Apache License,
*  Version 2.0 (the "License"); you may not use this file except
*  in compliance with the License.
*  You may obtain a copy of the License at
*
*    http://www.apache.org/licenses/LICENSE-2.0
*
*  Unless required by applicable law or agreed to in writing,
*  software distributed under the License is distributed on an
*  "AS IS" BASIS, WITHOUT WARRANTIES OR CONDITIONS OF ANY
*  KIND, either express or implied.  See the License for the
*  specific language governing permissions and limitations
*  under the License.
*/
package org.ballerinalang.bre.bvm;

import com.fasterxml.jackson.databind.JsonNode;
import org.ballerinalang.bre.Context;
import org.ballerinalang.model.types.BStructType;
import org.ballerinalang.model.types.BType;
import org.ballerinalang.model.types.BTypes;
import org.ballerinalang.model.types.TypeTags;
import org.ballerinalang.model.util.JSONUtils;
import org.ballerinalang.model.values.BBoolean;
import org.ballerinalang.model.values.BBooleanArray;
import org.ballerinalang.model.values.BConnector;
import org.ballerinalang.model.values.BDataTable;
import org.ballerinalang.model.values.BFloat;
import org.ballerinalang.model.values.BFloatArray;
import org.ballerinalang.model.values.BIntArray;
import org.ballerinalang.model.values.BInteger;
import org.ballerinalang.model.values.BJSON;
import org.ballerinalang.model.values.BMap;
import org.ballerinalang.model.values.BMessage;
import org.ballerinalang.model.values.BNewArray;
import org.ballerinalang.model.values.BRefType;
import org.ballerinalang.model.values.BRefValueArray;
import org.ballerinalang.model.values.BString;
import org.ballerinalang.model.values.BStringArray;
import org.ballerinalang.model.values.BStruct;
import org.ballerinalang.model.values.BValue;
import org.ballerinalang.model.values.StructureType;
import org.ballerinalang.natives.AbstractNativeFunction;
import org.ballerinalang.natives.connectors.AbstractNativeAction;
import org.ballerinalang.util.codegen.ActionInfo;
import org.ballerinalang.util.codegen.CallableUnitInfo;
import org.ballerinalang.util.codegen.FunctionInfo;
import org.ballerinalang.util.codegen.Instruction;
import org.ballerinalang.util.codegen.InstructionCodes;
import org.ballerinalang.util.codegen.Mnemonics;
import org.ballerinalang.util.codegen.PackageInfo;
import org.ballerinalang.util.codegen.ProgramFile;
import org.ballerinalang.util.codegen.StructureTypeInfo;
import org.ballerinalang.util.codegen.WorkerInfo;
import org.ballerinalang.util.codegen.cpentries.ActionRefCPEntry;
import org.ballerinalang.util.codegen.cpentries.ConstantPoolEntry;
import org.ballerinalang.util.codegen.cpentries.FloatCPEntry;
import org.ballerinalang.util.codegen.cpentries.FunctionCallCPEntry;
import org.ballerinalang.util.codegen.cpentries.FunctionRefCPEntry;
import org.ballerinalang.util.codegen.cpentries.FunctionReturnCPEntry;
import org.ballerinalang.util.codegen.cpentries.IntegerCPEntry;
import org.ballerinalang.util.codegen.cpentries.StringCPEntry;
import org.ballerinalang.util.codegen.cpentries.StructureRefCPEntry;
import org.ballerinalang.util.codegen.cpentries.TypeCPEntry;
import org.ballerinalang.util.exceptions.BLangExceptionHelper;
import org.ballerinalang.util.exceptions.BallerinaException;
import org.ballerinalang.util.exceptions.RuntimeErrors;

import java.io.PrintStream;
import java.util.ArrayList;
import java.util.HashMap;
import java.util.StringJoiner;

/**
 * @since 0.87
 */
public class BLangVM {
    private Context context;
    private ControlStackNew controlStack;
    private ProgramFile programFile;
    private ConstantPoolEntry[] constPool;

    // Instruction pointer;
    private int ip = 0;
    private Instruction[] code;

    private StructureType globalMemBlock;

    public BLangVM(ProgramFile programFile) {
        this.programFile = programFile;
        this.globalMemBlock = programFile.getGlobalMemoryBlock();
    }

    // TODO Remove
    private void traceCode() {
        PrintStream printStream = System.out;
        for (int i = 0; i < code.length; i++) {
            printStream.println(i + ": " + Mnemonics.getMnem(code[i].getOpcode()) + " " +
                    getOperandsLine(code[i].getOperands()));
        }
    }

    public void execFunction(PackageInfo packageInfo, Context context, int ip) {
        this.constPool = packageInfo.getConstPool().toArray(new ConstantPoolEntry[0]);
        this.code = packageInfo.getInstructionList().toArray(new Instruction[0]);

        this.context = context;
        this.controlStack = context.getControlStackNew();
        this.context.setVMBasedExecutor(true);
        this.ip = ip;

<<<<<<< HEAD
        //traceCode();
=======
//        traceCode();
>>>>>>> cd26313f
        exec();
    }

    /**
     * Act as a virtual CPU
     */
    private void exec() {
        int i;
        int j;
        int k;
        int lvIndex;
        int cpIndex;
        int fieldIndex;

        int[] fieldCount;

        BIntArray bIntArray;
        BFloatArray bFloatArray;
        BStringArray bStringArray;
        BBooleanArray bBooleanArray;
        BRefValueArray bArray;
        StructureType structureType;
        BMap<String, BRefType> bMap;
        BRefType bRefType;

        StructureRefCPEntry structureRefCPEntry;
        FunctionCallCPEntry funcCallCPEntry;
        FunctionRefCPEntry funcRefCPEntry;
        FunctionInfo functionInfo;
        ActionRefCPEntry actionRefCPEntry;
        ActionInfo actionInfo;
        StructureTypeInfo structureTypeInfo;
        StringCPEntry stringCPEntry;

        // TODO use HALT Instruction in the while condition
        while (ip >= 0 && ip < code.length && controlStack.fp >= 0) {

            Instruction instruction = code[ip];
            int opcode = instruction.getOpcode();
            int[] operands = instruction.getOperands();
            ip++;
            StackFrame sf = controlStack.getCurrentFrame();

            switch (opcode) {
                case InstructionCodes.ICONST:
                    cpIndex = operands[0];
                    i = operands[1];
                    sf.longRegs[i] = ((IntegerCPEntry) constPool[cpIndex]).getValue();
                    break;
                case InstructionCodes.FCONST:
                    cpIndex = operands[0];
                    i = operands[1];
                    sf.doubleRegs[i] = ((FloatCPEntry) constPool[cpIndex]).getValue();
                    break;
                case InstructionCodes.SCONST:
                    cpIndex = operands[0];
                    i = operands[1];
                    sf.stringRegs[i] = ((StringCPEntry) constPool[cpIndex]).getValue();
                    break;
                case InstructionCodes.ICONST_0:
                    i = operands[0];
                    sf.longRegs[i] = 0;
                    break;
                case InstructionCodes.ICONST_1:
                    i = operands[0];
                    sf.longRegs[i] = 1;
                    break;
                case InstructionCodes.ICONST_2:
                    i = operands[0];
                    sf.longRegs[i] = 2;
                    break;
                case InstructionCodes.ICONST_3:
                    i = operands[0];
                    sf.longRegs[i] = 3;
                    break;
                case InstructionCodes.ICONST_4:
                    i = operands[0];
                    sf.longRegs[i] = 4;
                    break;
                case InstructionCodes.ICONST_5:
                    i = operands[0];
                    sf.longRegs[i] = 5;
                    break;
                case InstructionCodes.FCONST_0:
                    i = operands[0];
                    sf.doubleRegs[i] = 0;
                    break;
                case InstructionCodes.FCONST_1:
                    i = operands[0];
                    sf.doubleRegs[i] = 1;
                    break;
                case InstructionCodes.FCONST_2:
                    i = operands[0];
                    sf.doubleRegs[i] = 2;
                    break;
                case InstructionCodes.FCONST_3:
                    i = operands[0];
                    sf.doubleRegs[i] = 3;
                    break;
                case InstructionCodes.FCONST_4:
                    i = operands[0];
                    sf.doubleRegs[i] = 4;
                    break;
                case InstructionCodes.FCONST_5:
                    i = operands[0];
                    sf.doubleRegs[i] = 5;
                    break;
                case InstructionCodes.BCONST_0:
                    i = operands[0];
                    sf.intRegs[i] = 0;
                    break;
                case InstructionCodes.BCONST_1:
                    i = operands[0];
                    sf.intRegs[i] = 1;
                    break;
                case InstructionCodes.RCONST_NULL:
                    i = operands[0];
                    sf.refRegs[i] = null;
                    break;

                case InstructionCodes.ILOAD:
                    lvIndex = operands[0];
                    i = operands[1];
                    sf.longRegs[i] = sf.longLocalVars[lvIndex];
                    break;
                case InstructionCodes.FLOAD:
                    lvIndex = operands[0];
                    i = operands[1];
                    sf.doubleRegs[i] = sf.doubleLocalVars[lvIndex];
                    break;
                case InstructionCodes.SLOAD:
                    lvIndex = operands[0];
                    i = operands[1];
                    sf.stringRegs[i] = sf.stringLocalVars[lvIndex];
                    break;
                case InstructionCodes.BLOAD:
                    lvIndex = operands[0];
                    i = operands[1];
                    sf.intRegs[i] = sf.intLocalVars[lvIndex];
                    break;
                case InstructionCodes.RLOAD:
                    lvIndex = operands[0];
                    i = operands[1];
                    sf.refRegs[i] = sf.refLocalVars[lvIndex];
                    break;
                case InstructionCodes.IALOAD:
                    i = operands[0];
                    j = operands[1];
                    k = operands[2];
                    bIntArray = (BIntArray) sf.refRegs[i];
                    sf.longRegs[k] = bIntArray.get(sf.longRegs[j]);
                    break;
                case InstructionCodes.FALOAD:
                    i = operands[0];
                    j = operands[1];
                    k = operands[2];
                    bFloatArray = (BFloatArray) sf.refRegs[i];
                    sf.doubleRegs[k] = bFloatArray.get(sf.longRegs[j]);
                    break;
                case InstructionCodes.SALOAD:
                    i = operands[0];
                    j = operands[1];
                    k = operands[2];
                    bStringArray = (BStringArray) sf.refRegs[i];
                    sf.stringRegs[k] = bStringArray.get(sf.longRegs[j]);
                    break;
                case InstructionCodes.BALOAD:
                    i = operands[0];
                    j = operands[1];
                    k = operands[2];
                    bBooleanArray = (BBooleanArray) sf.refRegs[i];
                    sf.intRegs[k] = bBooleanArray.get(sf.longRegs[j]);
                    break;
                case InstructionCodes.RALOAD:
                    i = operands[0];
                    j = operands[1];
                    k = operands[2];
                    bArray = (BRefValueArray) sf.refRegs[i];
                    sf.refRegs[k] = bArray.get(sf.longRegs[j]);
                    break;
                case InstructionCodes.JSONALOAD:
                    i = operands[0];
                    j = operands[1];
                    k = operands[2];
                    // TODO Proper error handling
                    sf.refRegs[k] = JSONUtils.getArrayElement((BJSON) sf.refRegs[i], sf.longRegs[j]);
                    break;
                case InstructionCodes.IGLOAD:
                    // Global variable index
                    i = operands[0];
                    // Stack registry index
                    j = operands[1];
                    sf.longRegs[j] = globalMemBlock.getIntField(i);
                    break;
                case InstructionCodes.FGLOAD:
                    i = operands[0];
                    j = operands[1];
                    sf.doubleRegs[j] = globalMemBlock.getFloatField(i);
                    break;
                case InstructionCodes.SGLOAD:
                    i = operands[0];
                    j = operands[1];
                    sf.stringRegs[j] = globalMemBlock.getStringField(i);
                    break;
                case InstructionCodes.BGLOAD:
                    i = operands[0];
                    j = operands[1];
                    sf.intRegs[j] = globalMemBlock.getBooleanField(i);
                    break;
                case InstructionCodes.RGLOAD:
                    i = operands[0];
                    j = operands[1];
                    sf.refRegs[j] = globalMemBlock.getRefField(i);
                    break;

                case InstructionCodes.ISTORE:
                    i = operands[0];
                    lvIndex = operands[1];
                    sf.longLocalVars[lvIndex] = sf.longRegs[i];
                    break;
                case InstructionCodes.FSTORE:
                    i = operands[0];
                    lvIndex = operands[1];
                    sf.doubleLocalVars[lvIndex] = sf.doubleRegs[i];
                    break;
                case InstructionCodes.SSTORE:
                    i = operands[0];
                    lvIndex = operands[1];
                    sf.stringLocalVars[lvIndex] = sf.stringRegs[i];
                    break;
                case InstructionCodes.BSTORE:
                    i = operands[0];
                    lvIndex = operands[1];
                    sf.intLocalVars[lvIndex] = sf.intRegs[i];
                    break;
                case InstructionCodes.RSTORE:
                    i = operands[0];
                    lvIndex = operands[1];
                    sf.refLocalVars[lvIndex] = sf.refRegs[i];
                    break;
                case InstructionCodes.IASTORE:
                    i = operands[0];
                    j = operands[1];
                    k = operands[2];
                    bIntArray = (BIntArray) sf.refRegs[i];
                    bIntArray.add(sf.longRegs[j], sf.longRegs[k]);
                    break;
                case InstructionCodes.FASTORE:
                    i = operands[0];
                    j = operands[1];
                    k = operands[2];
                    bFloatArray = (BFloatArray) sf.refRegs[i];
                    bFloatArray.add(sf.longRegs[j], sf.doubleRegs[k]);
                    break;
                case InstructionCodes.SASTORE:
                    i = operands[0];
                    j = operands[1];
                    k = operands[2];
                    bStringArray = (BStringArray) sf.refRegs[i];
                    bStringArray.add(sf.longRegs[j], sf.stringRegs[k]);
                    break;
                case InstructionCodes.BASTORE:
                    i = operands[0];
                    j = operands[1];
                    k = operands[2];
                    bBooleanArray = (BBooleanArray) sf.refRegs[i];
                    bBooleanArray.add(sf.longRegs[j], sf.intRegs[k]);
                    break;
                case InstructionCodes.RASTORE:
                    i = operands[0];
                    j = operands[1];
                    k = operands[2];
                    bArray = (BRefValueArray) sf.refRegs[i];
                    bArray.add(sf.longRegs[j], sf.refRegs[k]);
                    break;
                case InstructionCodes.JSONASTORE:
                    i = operands[0];
                    j = operands[1];
                    k = operands[2];
                    // TODO Proper error handling
                    JSONUtils.setArrayElement((BJSON) sf.refRegs[i], sf.longRegs[j], (BJSON) sf.refRegs[k]);
                    break;
                case InstructionCodes.IGSTORE:
                    // Stack reg index
                    i = operands[0];
                    // Global var index
                    j = operands[1];
                    globalMemBlock.setIntField(j, sf.longRegs[i]);
                    break;
                case InstructionCodes.FGSTORE:
                    i = operands[0];
                    j = operands[1];
                    globalMemBlock.setFloatField(j, sf.doubleRegs[i]);
                    break;
                case InstructionCodes.SGSTORE:
                    i = operands[0];
                    j = operands[1];
                    globalMemBlock.setStringField(j, sf.stringRegs[i]);
                    break;
                case InstructionCodes.BGSTORE:
                    i = operands[0];
                    j = operands[1];
                    globalMemBlock.setBooleanField(j, sf.intRegs[i]);
                    break;
                case InstructionCodes.RGSTORE:
                    i = operands[0];
                    j = operands[1];
                    globalMemBlock.setRefField(j, sf.refRegs[i]);
                    break;

                case InstructionCodes.IFIELDLOAD:
                    i = operands[0];
                    fieldIndex = operands[1];
                    j = operands[2];
                    structureType = (StructureType) sf.refRegs[i];
                    sf.longRegs[j] = structureType.getIntField(fieldIndex);
                    break;
                case InstructionCodes.FFIELDLOAD:
                    i = operands[0];
                    fieldIndex = operands[1];
                    j = operands[2];
                    structureType = (StructureType) sf.refRegs[i];
                    sf.doubleRegs[j] = structureType.getFloatField(fieldIndex);
                    break;
                case InstructionCodes.SFIELDLOAD:
                    i = operands[0];
                    fieldIndex = operands[1];
                    j = operands[2];
                    structureType = (StructureType) sf.refRegs[i];
                    sf.stringRegs[j] = structureType.getStringField(fieldIndex);
                    break;
                case InstructionCodes.BFIELDLOAD:
                    i = operands[0];
                    fieldIndex = operands[1];
                    j = operands[2];
                    structureType = (StructureType) sf.refRegs[i];
                    sf.intRegs[j] = structureType.getBooleanField(fieldIndex);
                    break;
                case InstructionCodes.RFIELDLOAD:
                    i = operands[0];
                    fieldIndex = operands[1];
                    j = operands[2];
                    structureType = (StructureType) sf.refRegs[i];
                    sf.refRegs[j] = structureType.getRefField(fieldIndex);
                    break;
                case InstructionCodes.IFIELDSTORE:
                    i = operands[0];
                    fieldIndex = operands[1];
                    j = operands[2];
                    structureType = (StructureType) sf.refRegs[i];
                    structureType.setIntField(fieldIndex, sf.longRegs[j]);
                    break;
                case InstructionCodes.FFIELDSTORE:
                    i = operands[0];
                    fieldIndex = operands[1];
                    j = operands[2];
                    structureType = (StructureType) sf.refRegs[i];
                    structureType.setFloatField(fieldIndex, sf.doubleRegs[j]);
                    break;
                case InstructionCodes.SFIELDSTORE:
                    i = operands[0];
                    fieldIndex = operands[1];
                    j = operands[2];
                    structureType = (StructureType) sf.refRegs[i];
                    structureType.setStringField(fieldIndex, sf.stringRegs[j]);
                    break;
                case InstructionCodes.BFIELDSTORE:
                    i = operands[0];
                    fieldIndex = operands[1];
                    j = operands[2];
                    structureType = (StructureType) sf.refRegs[i];
                    structureType.setBooleanField(fieldIndex, sf.intRegs[j]);
                    break;
                case InstructionCodes.RFIELDSTORE:
                    i = operands[0];
                    fieldIndex = operands[1];
                    j = operands[2];
                    structureType = (StructureType) sf.refRegs[i];
                    structureType.setRefField(fieldIndex, sf.refRegs[j]);
                    break;

                case InstructionCodes.MAPLOAD:
                    i = operands[0];
                    j = operands[1];
                    k = operands[2];
                    bMap = (BMap<String, BRefType>) sf.refRegs[i];
                    sf.refRegs[k] = bMap.get(sf.stringRegs[j]);
                    break;
                case InstructionCodes.MAPSTORE:
                    i = operands[0];
                    j = operands[1];
                    k = operands[2];
                    bMap = (BMap<String, BRefType>) sf.refRegs[i];
                    bMap.put(sf.stringRegs[j], sf.refRegs[k]);
                    break;

                case InstructionCodes.JSONLOAD:
                    i = operands[0];
                    j = operands[1];
                    k = operands[2];
                    // TODO Proper error handling
                    sf.refRegs[k] = JSONUtils.getElement((BJSON) sf.refRegs[i], sf.stringRegs[j]);
                    break;
                case InstructionCodes.JSONSTORE:
                    i = operands[0];
                    j = operands[1];
                    k = operands[2];
                    // TODO Proper error handling
                    JSONUtils.setElement((BJSON) sf.refRegs[i], sf.stringRegs[j], (BJSON) sf.refRegs[k]);
                    break;

                case InstructionCodes.IADD:
                    i = operands[0];
                    j = operands[1];
                    k = operands[2];
                    sf.longRegs[k] = sf.longRegs[i] + sf.longRegs[j];
                    break;
                case InstructionCodes.FADD:
                    i = operands[0];
                    j = operands[1];
                    k = operands[2];
                    sf.doubleRegs[k] = sf.doubleRegs[i] + sf.doubleRegs[j];
                    break;
                case InstructionCodes.SADD:
                    i = operands[0];
                    j = operands[1];
                    k = operands[2];
                    sf.stringRegs[k] = sf.stringRegs[i] + sf.stringRegs[j];
                    break;
                case InstructionCodes.ISUB:
                    i = operands[0];
                    j = operands[1];
                    k = operands[2];
                    sf.longRegs[k] = sf.longRegs[i] - sf.longRegs[j];
                    break;
                case InstructionCodes.FSUB:
                    i = operands[0];
                    j = operands[1];
                    k = operands[2];
                    sf.doubleRegs[k] = sf.doubleRegs[i] - sf.doubleRegs[j];
                    break;
                case InstructionCodes.IMUL:
                    i = operands[0];
                    j = operands[1];
                    k = operands[2];
                    sf.longRegs[k] = sf.longRegs[i] * sf.longRegs[j];
                    break;
                case InstructionCodes.FMUL:
                    i = operands[0];
                    j = operands[1];
                    k = operands[2];
                    sf.doubleRegs[k] = sf.doubleRegs[i] * sf.doubleRegs[j];
                    break;
                case InstructionCodes.IDIV:
                    i = operands[0];
                    j = operands[1];
                    k = operands[2];

                    // TODO improve error handling in VM
                    if (sf.longRegs[j] == 0) {
                        throw new BallerinaException(" / by zero");
                    }

                    sf.longRegs[k] = sf.longRegs[i] / sf.longRegs[j];
                    break;
                case InstructionCodes.FDIV:
                    i = operands[0];
                    j = operands[1];
                    k = operands[2];

                    // TODO improve error handling in VM
                    if (sf.doubleRegs[j] == 0) {
                        throw new BallerinaException(" / by zero");
                    }

                    sf.doubleRegs[k] = sf.doubleRegs[i] / sf.doubleRegs[j];
                    break;
                case InstructionCodes.IMOD:
                    i = operands[0];
                    j = operands[1];
                    k = operands[2];

                    // TODO improve error handling in VM
                    if (sf.longRegs[j] == 0) {
                        throw new BallerinaException(" / by zero");
                    }

                    sf.longRegs[k] = sf.longRegs[i] % sf.longRegs[j];
                    break;
                case InstructionCodes.FMOD:
                    i = operands[0];
                    j = operands[1];
                    k = operands[2];

                    // TODO improve error handling in VM
                    if (sf.doubleRegs[j] == 0) {
                        throw new BallerinaException(" / by zero");
                    }

                    sf.doubleRegs[k] = sf.doubleRegs[i] % sf.doubleRegs[j];
                    break;
                case InstructionCodes.INEG:
                    i = operands[0];
                    j = operands[1];
                    sf.longRegs[j] = -sf.longRegs[i];
                    break;
                case InstructionCodes.FNEG:
                    i = operands[0];
                    j = operands[1];
                    sf.doubleRegs[j] = -sf.doubleRegs[i];
                    break;
                case InstructionCodes.NOT:
                    i = operands[0];
                    j = operands[1];
                    sf.intRegs[j] = sf.intRegs[i] == 0 ? 1 : 0;
                    break;
                case InstructionCodes.ICMP:
                    i = operands[0];
                    j = operands[1];
                    k = operands[2];
                    if (sf.longRegs[i] == sf.longRegs[j]) {
                        sf.intRegs[k] = 0;
                    } else if (sf.longRegs[i] > sf.longRegs[j]) {
                        sf.intRegs[k] = 1;
                    } else {
                        sf.intRegs[k] = -1;
                    }
                    break;
                case InstructionCodes.FCMP:
                    i = operands[0];
                    j = operands[1];
                    k = operands[2];
                    if (sf.doubleRegs[i] == sf.doubleRegs[j]) {
                        sf.intRegs[k] = 0;
                    } else if (sf.doubleRegs[i] > sf.doubleRegs[j]) {
                        sf.intRegs[k] = 1;
                    } else {
                        sf.intRegs[k] = -1;
                    }
                    break;
                case InstructionCodes.SCMP:
                    i = operands[0];
                    j = operands[1];
                    k = operands[2];
                    if (sf.stringRegs[i] == sf.stringRegs[j]) {
                        sf.intRegs[k] = 0;
                    } else {
                        sf.intRegs[k] = -1;
                    }
                    break;
                case InstructionCodes.BCMP:
                    i = operands[0];
                    j = operands[1];
                    k = operands[2];
                    if (sf.intRegs[i] == sf.intRegs[j]) {
                        sf.intRegs[k] = 0;
                    } else {
                        sf.intRegs[k] = -1;
                    }
                    break;
                case InstructionCodes.IFEQ:
                    i = operands[0];
                    j = operands[1];
                    if (sf.intRegs[i] == 0) {
                        ip = j;
                    }
                    break;
                case InstructionCodes.IFNE:
                    i = operands[0];
                    j = operands[1];
                    if (sf.intRegs[i] != 0) {
                        ip = j;
                    }
                    break;
                case InstructionCodes.IFLT:
                    i = operands[0];
                    j = operands[1];
                    if (sf.intRegs[i] < 0) {
                        ip = j;
                    }
                    break;
                case InstructionCodes.IFGE:
                    i = operands[0];
                    j = operands[1];
                    if (sf.intRegs[i] >= 0) {
                        ip = j;
                    }
                    break;
                case InstructionCodes.IFGT:
                    i = operands[0];
                    j = operands[1];
                    if (sf.intRegs[i] > 0) {
                        ip = j;
                    }
                    break;
                case InstructionCodes.IFLE:
                    i = operands[0];
                    j = operands[1];
                    if (sf.intRegs[i] <= 0) {
                        ip = j;
                    }
                    break;
                case InstructionCodes.GOTO:
                    i = operands[0];
                    ip = i;
                    break;
                case InstructionCodes.CALL:
                    cpIndex = operands[0];
                    funcRefCPEntry = (FunctionRefCPEntry) constPool[cpIndex];
                    functionInfo = funcRefCPEntry.getFunctionInfo();

                    cpIndex = operands[1];
                    funcCallCPEntry = (FunctionCallCPEntry) constPool[cpIndex];
                    invokeCallableUnit(functionInfo, funcCallCPEntry);
                    break;
                case InstructionCodes.NCALL:
                    cpIndex = operands[0];
                    funcRefCPEntry = (FunctionRefCPEntry) constPool[cpIndex];
                    functionInfo = funcRefCPEntry.getFunctionInfo();

                    cpIndex = operands[1];
                    funcCallCPEntry = (FunctionCallCPEntry) constPool[cpIndex];
                    invokeNativeFunction(functionInfo, funcCallCPEntry);
                    break;
                case InstructionCodes.ACALL:
                    cpIndex = operands[0];
                    actionRefCPEntry = (ActionRefCPEntry) constPool[cpIndex];
                    actionInfo = actionRefCPEntry.getActionInfo();

                    cpIndex = operands[1];
                    funcCallCPEntry = (FunctionCallCPEntry) constPool[cpIndex];
                    invokeCallableUnit(actionInfo, funcCallCPEntry);
                    break;
                case InstructionCodes.NACALL:
                    cpIndex = operands[0];
                    actionRefCPEntry = (ActionRefCPEntry) constPool[cpIndex];
                    actionInfo = actionRefCPEntry.getActionInfo();

                    cpIndex = operands[1];
                    funcCallCPEntry = (FunctionCallCPEntry) constPool[cpIndex];
                    invokeNativeAction(actionInfo, funcCallCPEntry);
                    break;
                case InstructionCodes.RET:
                    cpIndex = operands[0];
                    FunctionReturnCPEntry funcRetCPEntry = (FunctionReturnCPEntry) constPool[cpIndex];
                    handleReturn(funcRetCPEntry.getRegIndexes());
                    break;
                case InstructionCodes.REP:
                    i = operands[0];
                    BMessage message = null;
                    if (i >= 0) {
                        message = (BMessage) sf.refRegs[i];
                    }
                    context.getBalCallback().done(message != null ? message.value() : null);
                    ip = -1;
                    break;
                case InstructionCodes.I2F:
                    i = operands[0];
                    j = operands[1];
                    sf.doubleRegs[j] = (double) sf.longRegs[i];
                    break;
                case InstructionCodes.I2S:
                    i = operands[0];
                    j = operands[1];
                    sf.stringRegs[j] = Long.toString(sf.longRegs[i]);
                    break;
                case InstructionCodes.I2B:
                    i = operands[0];
                    j = operands[1];
                    sf.intRegs[j] = sf.longRegs[i] != 0 ? 1 : 0;
                    break;
                case InstructionCodes.I2ANY:
                    i = operands[0];
                    j = operands[1];
                    sf.refRegs[j] = new BInteger(sf.longRegs[i]);
                    break;
                case InstructionCodes.I2JSON:
                    i = operands[0];
                    j = operands[1];
                    sf.refRegs[j] = new BJSON(Long.toString(sf.longRegs[i]));
                    break;
                case InstructionCodes.F2I:
                    i = operands[0];
                    j = operands[1];
                    sf.longRegs[j] = (long) sf.doubleRegs[i];
                    break;
                case InstructionCodes.F2S:
                    i = operands[0];
                    j = operands[1];
                    sf.stringRegs[j] = Double.toString(sf.doubleRegs[i]);
                    break;
                case InstructionCodes.F2B:
                    i = operands[0];
                    j = operands[1];
                    sf.intRegs[j] = sf.doubleRegs[i] != 0.0 ? 1 : 0;
                    break;
                case InstructionCodes.F2ANY:
                    i = operands[0];
                    j = operands[1];
                    sf.refRegs[j] = new BFloat(sf.doubleRegs[i]);
                    break;
                case InstructionCodes.F2JSON:
                    i = operands[0];
                    j = operands[1];
                    sf.refRegs[j] = new BJSON(Double.toString(sf.doubleRegs[i]));
                    break;
                case InstructionCodes.S2I:
                    i = operands[0];
                    j = operands[1];
                    k = operands[2];

                    try {
                        sf.longRegs[j] = Long.parseLong(sf.stringRegs[i]);
                    } catch (NumberFormatException e) {
                        // TODO
                        throw new BallerinaException("incompatible types");
                    }
                    break;
                case InstructionCodes.S2F:
                    i = operands[0];
                    j = operands[1];
                    k = operands[2];

                    try {
                        sf.doubleRegs[j] = Double.parseDouble(sf.stringRegs[i]);
                    } catch (NumberFormatException e) {
                        // TODO
                        throw new BallerinaException("incompatible types");
                    }
                    break;
                case InstructionCodes.S2B:
                    i = operands[0];
                    j = operands[1];
                    k = operands[2];

                    try {
                        sf.intRegs[j] = Boolean.parseBoolean(sf.stringRegs[i]) ? 1 : 0;
                    } catch (NumberFormatException e) {
                        // TODO
                        throw new BallerinaException("incompatible types");
                    }
                    break;
                case InstructionCodes.S2ANY:
                    i = operands[0];
                    j = operands[1];
                    sf.refRegs[j] = new BString(sf.stringRegs[i]);
                    break;
                case InstructionCodes.S2JSON:
                    i = operands[0];
                    j = operands[1];
                    String jsonStr = sf.stringRegs[i];

                    // If this is a string-representation of complex JSON object, generate a BJSON out of it.
                    if (jsonStr.matches("\\{.*\\}|\\[.*\\]")) {
                        sf.refRegs[j] = new BJSON(jsonStr);
                    }

                    // Else, generate a BJSON with a quoted string.
                    sf.refRegs[j] = new BJSON("\"" + jsonStr + "\"");
                    break;
                case InstructionCodes.B2I:
                    i = operands[0];
                    j = operands[1];
                    sf.longRegs[j] = sf.intRegs[i];
                    break;
                case InstructionCodes.B2F:
                    i = operands[0];
                    j = operands[1];
                    sf.doubleRegs[j] = sf.intRegs[i];
                    break;
                case InstructionCodes.B2S:
                    i = operands[0];
                    j = operands[1];
                    sf.stringRegs[j] = sf.intRegs[i] == 1 ? "true" : "false";
                    break;
                case InstructionCodes.B2ANY:
                    i = operands[0];
                    j = operands[1];
                    sf.refRegs[j] = new BBoolean(sf.intRegs[i] == 1);
                    break;
                case InstructionCodes.B2JSON:
                    i = operands[0];
                    j = operands[1];
                    sf.refRegs[j] = new BJSON(sf.intRegs[i] == 1 ? "true" : "false");
                    break;
                case InstructionCodes.JSON2I:
                    convertJSONToInt(operands, sf);
                    break;
                case InstructionCodes.JSON2F:
                    convertJSONToFloat(operands, sf);
                    break;
                case InstructionCodes.JSON2S:
                    convertJSONToString(operands, sf);
                    break;
                case InstructionCodes.JSON2B:
                    convertJSONToBoolean(operands, sf);
                    break;

                case InstructionCodes.ANY2I:
                    i = operands[0];
                    j = operands[1];
                    k = operands[2];
                    bRefType = sf.refRegs[i];

                    if (bRefType.getType() == BTypes.typeInt) {
                        sf.longRegs[j] = ((BInteger) bRefType).intValue();
                    } else {
                        // TODO
                        throw new BallerinaException("incompatible types");
                    }
                    break;
                case InstructionCodes.ANY2F:
                    i = operands[0];
                    j = operands[1];
                    k = operands[2];
                    bRefType = sf.refRegs[i];

                    if (bRefType.getType() == BTypes.typeFloat) {
                        sf.doubleRegs[j] = ((BFloat) bRefType).floatValue();
                    } else {
                        // TODO
                        throw new BallerinaException("incompatible types");
                    }
                    break;
                case InstructionCodes.ANY2S:
                    i = operands[0];
                    j = operands[1];
                    k = operands[2];
                    bRefType = sf.refRegs[i];

                    if (bRefType.getType() == BTypes.typeString) {
                        sf.stringRegs[j] = bRefType.stringValue();
                    } else {
                        // TODO
                        throw new BallerinaException("incompatible types");
                    }
                    break;
                case InstructionCodes.ANY2B:
                    i = operands[0];
                    j = operands[1];
                    k = operands[2];
                    bRefType = sf.refRegs[i];

                    if (bRefType.getType() == BTypes.typeBoolean) {
                        sf.intRegs[j] = ((BBoolean) bRefType).booleanValue() ? 1 : 0;
                    } else {
                        // TODO
                        throw new BallerinaException("incompatible types");
                    }
                    break;
                case InstructionCodes.ANY2JSON:
                    i = operands[0];
                    j = operands[1];
                    k = operands[2];
                    bRefType = sf.refRegs[i];

                    if (bRefType.getType() == BTypes.typeJSON) {
                        sf.refRegs[j] = bRefType;
                    } else {
                        // TODO
                        throw new BallerinaException("incompatible types");
                    }
                    break;
                case InstructionCodes.ANY2T:
                    i = operands[0];
                    j = operands[1];
                    k = operands[2];
                    bRefType = sf.refRegs[i];

                    if (bRefType.getType() instanceof BStructType) {
                        sf.refRegs[j] = bRefType;
                    } else {
                        // TODO
                        throw new BallerinaException("incompatible types");
                    }
                    break;
                case InstructionCodes.ANY2MAP:
                    i = operands[0];
                    j = operands[1];
                    k = operands[2];
                    bRefType = sf.refRegs[i];

                    if (bRefType.getType() == BTypes.typeMap) {
                        sf.refRegs[j] = bRefType;
                    } else {
                        // TODO
                        throw new BallerinaException("incompatible types");
                    }
                    break;
                case InstructionCodes.NULL2JSON:
                    i = operands[0];
                    j = operands[1];
                    sf.refRegs[j] = new BJSON("null");
                    break;
                case InstructionCodes.CHECKCAST:
                    i = operands[0];
                    cpIndex = operands[1];
                    j = operands[2];
                    TypeCPEntry typeCPEntry = (TypeCPEntry) constPool[cpIndex];
                    // TODO NULL Check  and Array casting
                    if (checkCast(sf.refRegs[i].getType(), typeCPEntry.getType())) {
                        sf.refRegs[j] = sf.refRegs[i];
                    } else {
                        throw new BallerinaException("Incompatible types");
                        // TODO Handle cast errors
                    }
                    break;
                case InstructionCodes.INEWARRAY:
                    i = operands[0];
                    sf.refRegs[i] = new BIntArray();
                    break;
                case InstructionCodes.ARRAYLEN:
                    i = operands[0];
                    j = operands[1];
                    if (sf.refRegs[i] == null) {
                        //TODO improve error message to be more informative
                        throw new BallerinaException("array is null.");
                    }
                    BNewArray array = (BNewArray) sf.refRegs[i];
                    sf.longRegs[j] = array.size();
                    break;
                case InstructionCodes.FNEWARRAY:
                    i = operands[0];
                    sf.refRegs[i] = new BFloatArray();
                    break;
                case InstructionCodes.SNEWARRAY:
                    i = operands[0];
                    sf.refRegs[i] = new BStringArray();
                    break;
                case InstructionCodes.BNEWARRAY:
                    i = operands[0];
                    sf.refRegs[i] = new BBooleanArray();
                    break;
                case InstructionCodes.RNEWARRAY:
                    i = operands[0];
                    sf.refRegs[i] = new BRefValueArray();
                    break;
                case InstructionCodes.JSONNEWARRAY:
                    i = operands[0];
                    j = operands[1];
                    // This is a temporary solution to create n-valued JSON array
                    StringJoiner stringJoiner = new StringJoiner(",", "[", "]");
                    for (int index = 0; index < sf.longRegs[j]; index++) {
                        stringJoiner.add("0");
                    }
                    sf.refRegs[i] = new BJSON(stringJoiner.toString());
                    break;
                case InstructionCodes.NEWSTRUCT:
                    cpIndex = operands[0];
                    i = operands[1];
                    structureRefCPEntry = (StructureRefCPEntry) constPool[cpIndex];
                    structureTypeInfo = structureRefCPEntry.getStructureTypeInfo();
                    fieldCount = structureTypeInfo.getFieldCount();
                    BStruct bStruct = new BStruct(structureTypeInfo.getType());
                    bStruct.setFieldTypes(structureTypeInfo.getFieldTypes());
                    bStruct.init(fieldCount);
                    sf.refRegs[i] = bStruct;
                    break;
                case InstructionCodes.NEWCONNECTOR:
                    cpIndex = operands[0];
                    i = operands[1];
                    structureRefCPEntry = (StructureRefCPEntry) constPool[cpIndex];
                    structureTypeInfo = structureRefCPEntry.getStructureTypeInfo();
                    fieldCount = structureTypeInfo.getFieldCount();
                    BConnector bConnector = new BConnector(structureTypeInfo.getType());
                    bConnector.setFieldTypes(structureTypeInfo.getFieldTypes());
                    bConnector.init(fieldCount);
                    sf.refRegs[i] = bConnector;
                    break;
                case InstructionCodes.NEWMAP:
                    i = operands[0];
                    sf.refRegs[i] = new BMap<String, BRefType>();
                    break;
                case InstructionCodes.NEWJSON:
                    i = operands[0];
                    sf.refRegs[i] = new BJSON("{}");
                    break;
                case InstructionCodes.NEWMESSAGE:
                    i = operands[0];
                    sf.refRegs[i] = new BMessage();
                    break;
                case InstructionCodes.NEWDATATABLE:
                    i = operands[0];
                    sf.refRegs[i] = new BDataTable(null, new HashMap<>(0), new ArrayList<>(0));
                    break;

                default:
                    throw new UnsupportedOperationException("Opcode " + opcode + " is not supported yet");
            }
        }
    }

    public void invokeCallableUnit(CallableUnitInfo callableUnitInfo, FunctionCallCPEntry funcCallCPEntry) {
        int[] argRegs = funcCallCPEntry.getArgRegs();
        BType[] paramTypes = callableUnitInfo.getParamTypes();
        StackFrame callerSF = controlStack.getCurrentFrame();

        WorkerInfo defaultWorkerInfo = callableUnitInfo.getDefaultWorkerInfo();
        StackFrame calleeSF = new StackFrame(callableUnitInfo, defaultWorkerInfo, ip, funcCallCPEntry.getRetRegs());
        controlStack.pushFrame(calleeSF);

        // Copy arg values from the current StackFrame to the new StackFrame
        copyArgValues(callerSF, calleeSF, argRegs, paramTypes);

        // TODO Improve following two lines
        this.constPool = calleeSF.packageInfo.getConstPool().toArray(new ConstantPoolEntry[0]);
        this.code = calleeSF.packageInfo.getInstructionList().toArray(new Instruction[0]);
        ip = defaultWorkerInfo.getCodeAttributeInfo().getCodeAddrs();

        // Invoke other workers
        BLangVMWorkers.invoke(programFile, callableUnitInfo, callerSF, argRegs);

    }

    public static void copyArgValues(StackFrame callerSF, StackFrame calleeSF, int[] argRegs, BType[] paramTypes) {
        int longRegIndex = -1;
        int doubleRegIndex = -1;
        int stringRegIndex = -1;
        int booleanRegIndex = -1;
        int refRegIndex = -1;

        for (int i = 0; i < argRegs.length; i++) {
            BType paramType = paramTypes[i];
            int argReg = argRegs[i];
            switch (paramType.getTag()) {
                case TypeTags.INT_TAG:
                    calleeSF.longLocalVars[++longRegIndex] = callerSF.longRegs[argReg];
                    break;
                case TypeTags.FLOAT_TAG:
                    calleeSF.doubleLocalVars[++doubleRegIndex] = callerSF.doubleRegs[argReg];
                    break;
                case TypeTags.STRING_TAG:
                    calleeSF.stringLocalVars[++stringRegIndex] = callerSF.stringRegs[argReg];
                    break;
                case TypeTags.BOOLEAN_TAG:
                    calleeSF.intLocalVars[++booleanRegIndex] = callerSF.intRegs[argReg];
                    break;
                default:
                    calleeSF.refLocalVars[++refRegIndex] = callerSF.refRegs[argReg];
            }
        }
    }

    private void handleReturn(int[] regIndexes) {
        StackFrame currentSF = controlStack.popFrame();
        if (controlStack.fp >= 0) {

            StackFrame callersSF = controlStack.currentFrame;
            BType[] retTypes = currentSF.callableUnitInfo.getRetParamTypes();

            for (int i = 0; i < regIndexes.length; i++) {
                int regIndex = regIndexes[i];
                int callersRetRegIndex = currentSF.retRegIndexes[i];
                BType retType = retTypes[i];
                switch (retType.getTag()) {
                    case TypeTags.INT_TAG:
                        callersSF.longRegs[callersRetRegIndex] = currentSF.longRegs[regIndex];
                        break;
                    case TypeTags.FLOAT_TAG:
                        callersSF.doubleRegs[callersRetRegIndex] = currentSF.doubleRegs[regIndex];
                        break;
                    case TypeTags.STRING_TAG:
                        callersSF.stringRegs[callersRetRegIndex] = currentSF.stringRegs[regIndex];
                        break;
                    case TypeTags.BOOLEAN_TAG:
                        callersSF.intRegs[callersRetRegIndex] = currentSF.intRegs[regIndex];
                        break;
                    default:
                        callersSF.refRegs[callersRetRegIndex] = currentSF.refRegs[regIndex];
                }
            }

            // TODO Improve
            this.constPool = callersSF.packageInfo.getConstPool().toArray(new ConstantPoolEntry[0]);
            this.code = callersSF.packageInfo.getInstructionList().toArray(new Instruction[0]);
        }

        ip = currentSF.retAddrs;
    }

    private String getOperandsLine(int[] operands) {
        if (operands.length == 0) {
            return "";
        }

        if (operands.length == 1) {
            return "" + operands[0];
        }

        StringBuilder sb = new StringBuilder();
        sb.append(operands[0]);
        for (int i = 1; i < operands.length; i++) {
            sb.append(" ");
            sb.append(operands[i]);
        }
        return sb.toString();
    }

    private void invokeNativeFunction(FunctionInfo functionInfo, FunctionCallCPEntry funcCallCPEntry) {
        StackFrame callerSF = controlStack.currentFrame;
        BValue[] nativeArgValues = populateNativeArgs(callerSF, funcCallCPEntry.getArgRegs(),
                functionInfo.getParamTypes());

        // TODO Remove
        prepareStructureTypeForNativeAction(nativeArgValues);

        BType[] retTypes = functionInfo.getRetParamTypes();
        BValue[] returnValues = new BValue[retTypes.length];
        StackFrame caleeSF = new StackFrame(nativeArgValues, returnValues);
        controlStack.pushFrame(caleeSF);

        // Invoke Native function;
        AbstractNativeFunction nativeFunction = functionInfo.getNativeFunction();
        nativeFunction.executeNative(context);

        // Copy return values to the callers stack
        controlStack.popFrame();
        handleReturnFromNativeCallableUnit(callerSF, funcCallCPEntry.getRetRegs(), returnValues, retTypes);

        // TODO Remove
        prepareStructureTypeFromNativeAction(nativeArgValues);
    }

    private void invokeNativeAction(ActionInfo actionInfo, FunctionCallCPEntry funcCallCPEntry) {
        StackFrame callerSF = controlStack.currentFrame;
        BValue[] nativeArgValues = populateNativeArgs(callerSF, funcCallCPEntry.getArgRegs(),
                actionInfo.getParamTypes());

        // TODO Remove
        prepareStructureTypeForNativeAction(nativeArgValues);

        BType[] retTypes = actionInfo.getRetParamTypes();
        BValue[] returnValues = new BValue[retTypes.length];
        StackFrame caleeSF = new StackFrame(nativeArgValues, returnValues);
        controlStack.pushFrame(caleeSF);

        AbstractNativeAction nativeAction = actionInfo.getNativeAction();
        nativeAction.execute(context);

        // Copy return values to the callers stack
        controlStack.popFrame();
        handleReturnFromNativeCallableUnit(callerSF, funcCallCPEntry.getRetRegs(), returnValues, retTypes);

        // TODO Remove 
        prepareStructureTypeFromNativeAction(nativeArgValues);
    }

    private BValue[] populateNativeArgs(StackFrame callerSF, int[] argRegs, BType[] paramTypes) {
        BValue[] nativeArgValues = new BValue[paramTypes.length];
        for (int i = 0; i < argRegs.length; i++) {
            BType paramType = paramTypes[i];
            int argReg = argRegs[i];
            switch (paramType.getTag()) {
                case TypeTags.INT_TAG:
                    nativeArgValues[i] = new BInteger(callerSF.longRegs[argReg]);
                    break;
                case TypeTags.FLOAT_TAG:
                    nativeArgValues[i] = new BFloat(callerSF.doubleRegs[argReg]);
                    break;
                case TypeTags.STRING_TAG:
                    nativeArgValues[i] = new BString(callerSF.stringRegs[argReg]);
                    break;
                case TypeTags.BOOLEAN_TAG:
                    nativeArgValues[i] = new BBoolean(callerSF.intRegs[argReg] == 1);
                    break;
                default:
                    nativeArgValues[i] = callerSF.refRegs[argReg];
            }
        }
        return nativeArgValues;
    }

    private void handleReturnFromNativeCallableUnit(StackFrame callerSF, int[] returnRegIndexes,
                                                    BValue[] returnValues, BType[] retTypes) {
        for (int i = 0; i < returnValues.length; i++) {
            int callersRetRegIndex = returnRegIndexes[i];
            BType retType = retTypes[i];
            switch (retType.getTag()) {
                case TypeTags.INT_TAG:
                    callerSF.longRegs[callersRetRegIndex] = ((BInteger) returnValues[i]).intValue();
                    break;
                case TypeTags.FLOAT_TAG:
                    callerSF.doubleRegs[callersRetRegIndex] = ((BFloat) returnValues[i]).floatValue();
                    break;
                case TypeTags.STRING_TAG:
                    callerSF.stringRegs[callersRetRegIndex] = returnValues[i].stringValue();
                    break;
                case TypeTags.BOOLEAN_TAG:
                    callerSF.intRegs[callersRetRegIndex] = ((BBoolean) returnValues[i]).booleanValue() ? 1 : 0;
                    break;
                default:
                    callerSF.refRegs[callersRetRegIndex] = (BRefType) returnValues[i];
            }
        }
    }

    // TODO Remove this once all the native actions are refactored
    private void prepareStructureTypeForNativeAction(BValue[] bValues) {
        for (BValue bValue : bValues) {
            if (bValue instanceof StructureType) {
                prepareStructureTypeForNativeAction((StructureType) bValue);
            }
        }
    }

    private void prepareStructureTypeForNativeAction(StructureType structureType) {
        BType[] fieldTypes = structureType.getFieldTypes();
        BValue[] memoryBlock = new BValue[fieldTypes.length];

        int longRegIndex = -1;
        int doubleRegIndex = -1;
        int stringRegIndex = -1;
        int booleanRegIndex = -1;
        int refRegIndex = -1;

        for (int i = 0; i < fieldTypes.length; i++) {
            BType paramType = fieldTypes[i];
            switch (paramType.getTag()) {
                case TypeTags.INT_TAG:
                    memoryBlock[i] = new BInteger(structureType.getIntField(++longRegIndex));
                    break;
                case TypeTags.FLOAT_TAG:
                    memoryBlock[i] = new BFloat(structureType.getFloatField(++doubleRegIndex));
                    break;
                case TypeTags.STRING_TAG:
                    memoryBlock[i] = new BString(structureType.getStringField(++stringRegIndex));
                    break;
                case TypeTags.BOOLEAN_TAG:
                    memoryBlock[i] = new BBoolean(structureType.getBooleanField(++booleanRegIndex) == 1);
                    break;
                default:
                    memoryBlock[i] = structureType.getRefField(++refRegIndex);
            }
        }

        structureType.setMemoryBlock(memoryBlock);
    }

    // TODO Remove this once all the native actions are refactored
    private void prepareStructureTypeFromNativeAction(BValue[] bValues) {
        for (BValue bValue : bValues) {
            if (bValue instanceof StructureType) {
                prepareStructureTypeFromNativeAction((StructureType) bValue);
            }
        }
    }

    private void prepareStructureTypeFromNativeAction(StructureType structureType) {
        BType[] fieldTypes = structureType.getFieldTypes();
        BValue[] memoryBlock = structureType.getMemoryBlock();
        int longRegIndex = -1;
        int doubleRegIndex = -1;
        int stringRegIndex = -1;
        int booleanRegIndex = -1;
        int refRegIndex = -1;

        for (int i = 0; i < fieldTypes.length; i++) {
            BType paramType = fieldTypes[i];
            switch (paramType.getTag()) {
                case TypeTags.INT_TAG:
                    structureType.setIntField(++longRegIndex, ((BInteger) memoryBlock[i]).intValue());
                    break;
                case TypeTags.FLOAT_TAG:
                    structureType.setFloatField(++doubleRegIndex, ((BFloat) memoryBlock[i]).floatValue());
                    break;
                case TypeTags.STRING_TAG:
                    structureType.setStringField(++stringRegIndex, memoryBlock[i].stringValue());
                    break;
                case TypeTags.BOOLEAN_TAG:
                    structureType.setBooleanField(++booleanRegIndex,
                            ((BBoolean) memoryBlock[i]).booleanValue() ? 1 : 0);
                    break;
                default:
                    structureType.setRefField(++refRegIndex, (BRefType) memoryBlock[i]);
            }
        }
    }

    private boolean checkCast(BType sourceType, BType targetType) {
        if (sourceType == targetType) {
            return true;
        }

        if (sourceType.getTag() == TypeTags.STRUCT_TAG && targetType.getTag() == TypeTags.STRUCT_TAG) {
            return checkStructEquivalency((BStructType) sourceType, (BStructType) targetType);

        }

        // Array casting

        return false;
    }

    private boolean checkStructEquivalency(BStructType sourceType, BStructType targetType) {
        // Struct Type equivalency
        BStructType.StructField[] sFields = sourceType.getStructFields();
        BStructType.StructField[] tFields = targetType.getStructFields();

        if (tFields.length > sFields.length) {
            return false;
        }

        for (int i = 0; i < tFields.length; i++) {
            if (tFields[i].getFieldType() == sFields[i].getFieldType() &&
                    tFields[i].getFieldName().equals(sFields[i].getFieldName())) {
                continue;
            }
            return false;
        }

        return true;
    }

    // TODO Refactor these methods and move them to a proper util class
    private static void convertJSONToInt(int[] operands, StackFrame sf) {
        int i = operands[0];
        int j = operands[1];
        int k = operands[2];

        BJSON jsonValue = (BJSON) sf.refRegs[i];
        // TODO  Check for NULL
//        if (bjson == null) {
//            String errorMsg =
//                    BLangExceptionHelper.getErrorMessage(RuntimeErrors.CASTING_ANY_TYPE_WITHOUT_INIT, BTypes.typeInt);
//            return TypeMappingUtils.getError(returnErrors, errorMsg, BTypes.typeJSON, targetType);
//        }

        JsonNode jsonNode;
        try {
            jsonNode = jsonValue.value();
        } catch (BallerinaException e) {
            String errorMsg = BLangExceptionHelper.getErrorMessage(RuntimeErrors.CASTING_FAILED_WITH_CAUSE,
                    BTypes.typeJSON, BTypes.typeInt, e.getMessage());
            throw new BallerinaException(errorMsg);
            // TODO
//            return TypeMappingUtils.getError(returnErrors, errorMsg, BTypes.typeJSON, targetType);
        }

        if (jsonNode.isInt() || jsonNode.isLong()) {
            sf.longRegs[j] = jsonNode.longValue();
            return;
        }

        throw BLangExceptionHelper.getRuntimeException(RuntimeErrors.INCOMPATIBLE_TYPE_FOR_CASTING_JSON,
                BTypes.typeInt, JSONUtils.getTypeName(jsonNode));
    }

    private static void convertJSONToFloat(int[] operands, StackFrame sf) {
        int i = operands[0];
        int j = operands[1];
        int k = operands[2];

        BJSON jsonValue = (BJSON) sf.refRegs[i];
        // TODO  Check for NULL
//        if (bjson == null) {
//            String errorMsg =
//                    BLangExceptionHelper.getErrorMessage(RuntimeErrors.CASTING_ANY_TYPE_WITHOUT_INIT,
// BTypes.typeFloat);
//            return TypeMappingUtils.getError(returnErrors, errorMsg, BTypes.typeJSON, targetType);
//        }

        JsonNode jsonNode;
        try {
            jsonNode = jsonValue.value();
        } catch (BallerinaException e) {
            String errorMsg = BLangExceptionHelper.getErrorMessage(RuntimeErrors.CASTING_FAILED_WITH_CAUSE,
                    BTypes.typeJSON, BTypes.typeFloat, e.getMessage());
            throw new BallerinaException(errorMsg);
            // TODO
//            return TypeMappingUtils.getError(returnErrors, errorMsg, BTypes.typeJSON, targetType);
        }

        if (jsonNode.isFloat() || jsonNode.isDouble()) {
            sf.doubleRegs[j] = jsonNode.doubleValue();
            return;
        }

        throw BLangExceptionHelper.getRuntimeException(RuntimeErrors.INCOMPATIBLE_TYPE_FOR_CASTING_JSON,
                BTypes.typeFloat, JSONUtils.getTypeName(jsonNode));
    }

    private static void convertJSONToString(int[] operands, StackFrame sf) {
        int i = operands[0];
        int j = operands[1];
        int k = operands[2];

        BJSON jsonValue = (BJSON) sf.refRegs[i];
        // TODO  Check for NULL
//        if (bjson == null) {
//            String errorMsg =
//                    BLangExceptionHelper.getErrorMessage(RuntimeErrors.CASTING_ANY_TYPE_WITHOUT_INIT,
// BTypes.typeString);
//            return TypeMappingUtils.getError(returnErrors, errorMsg, BTypes.typeJSON, targetType);
//        }

        try {
            sf.stringRegs[j] = jsonValue.stringValue();
        } catch (BallerinaException e) {
            String errorMsg = BLangExceptionHelper.getErrorMessage(RuntimeErrors.CASTING_FAILED_WITH_CAUSE,
                    BTypes.typeJSON, BTypes.typeString, e.getMessage());
            throw new BallerinaException(errorMsg);
            // TODO
//            return TypeMappingUtils.getError(returnErrors, errorMsg, BTypes.typeJSON, targetType);
        }
    }

    private static void convertJSONToBoolean(int[] operands, StackFrame sf) {
        int i = operands[0];
        int j = operands[1];
        int k = operands[2];

        BJSON jsonValue = (BJSON) sf.refRegs[i];
        // TODO  Check for NULL
//        if (bjson == null) {
//            String errorMsg =
//                    BLangExceptionHelper.getErrorMessage(RuntimeErrors.CASTING_ANY_TYPE_WITHOUT_INIT,
// BTypes.typeBoolean);
//            return TypeMappingUtils.getError(returnErrors, errorMsg, BTypes.typeJSON, targetType);
//        }

        JsonNode jsonNode;
        try {
            jsonNode = jsonValue.value();
        } catch (BallerinaException e) {
            String errorMsg = BLangExceptionHelper.getErrorMessage(RuntimeErrors.CASTING_FAILED_WITH_CAUSE,
                    BTypes.typeJSON, BTypes.typeBoolean, e.getMessage());
            throw new BallerinaException(errorMsg);
            // TODO
//            return TypeMappingUtils.getError(returnErrors, errorMsg, BTypes.typeJSON, targetType);
        }

        if (jsonNode.isBoolean()) {
            sf.intRegs[j] = jsonNode.booleanValue() ? 1 : 0;
            return;
        }

        throw BLangExceptionHelper.getRuntimeException(RuntimeErrors.INCOMPATIBLE_TYPE_FOR_CASTING_JSON,
                BTypes.typeFloat, JSONUtils.getTypeName(jsonNode));
    }
}<|MERGE_RESOLUTION|>--- conflicted
+++ resolved
@@ -112,11 +112,7 @@
         this.context.setVMBasedExecutor(true);
         this.ip = ip;
 
-<<<<<<< HEAD
-        //traceCode();
-=======
 //        traceCode();
->>>>>>> cd26313f
         exec();
     }
 
