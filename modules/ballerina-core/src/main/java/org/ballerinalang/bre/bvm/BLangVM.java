--- conflicted
+++ resolved
@@ -52,7 +52,6 @@
 import org.ballerinalang.natives.connectors.AbstractNativeAction;
 import org.ballerinalang.natives.connectors.BalConnectorCallback;
 import org.ballerinalang.natives.connectors.BallerinaConnectorManager;
-import org.ballerinalang.runtime.DefaultBalCallback;
 import org.ballerinalang.runtime.worker.WorkerDataChannel;
 import org.ballerinalang.services.DefaultServerConnectorErrorHandler;
 import org.ballerinalang.util.codegen.ActionInfo;
@@ -938,28 +937,6 @@
                     funcCallCPEntry = (FunctionCallCPEntry) constPool[cpIndex];
                     invokeNativeAction(actionInfo, funcCallCPEntry);
                     break;
-<<<<<<< HEAD
-                case InstructionCodes.RET:
-                    cpIndex = operands[0];
-                    FunctionReturnCPEntry funcRetCPEntry = (FunctionReturnCPEntry) constPool[cpIndex];
-                    handleReturn(funcRetCPEntry.getRegIndexes());
-                    break;
-                case InstructionCodes.REP:
-                    i = operands[0];
-                    BMessage message = null;
-                    if (i >= 0) {
-                        message = (BMessage) sf.refRegs[i];
-                    }
-                    context.setError(null);
-                    // this should be fixed once JMS transactions are available as it requires callback
-                    if (context.getBalCallback() != null &&
-                            ((DefaultBalCallback) context.getBalCallback()).getParentCallback() != null) {
-                        context.getBalCallback().done(message != null ? message.value() : null);
-                    }
-                    ip = -1;
-                    break;
-=======
->>>>>>> 3da0158f
                 case InstructionCodes.THROW:
                     i = operands[0];
                     if (i >= 0) {
