--- conflicted
+++ resolved
@@ -1194,18 +1194,10 @@
 
         // Get the arrays/map value from the mermory location
         BValue arrayMapValue = lExprValue.getValue(memoryLocation);
-<<<<<<< HEAD
         if (arrayMapValue == null) {
             throw new BallerinaException("field '" + fieldExpr.getVarRef().getSymbolName() + " is null");
         }
-        
-=======
-        
-        if (arrayMapValue == null) {
-            throw new BallerinaException("field '" + fieldExpr.getSymbolName() + "' is null");
-        }
-
->>>>>>> 20e56252
+
         // Set the value to arrays/map's index location
         ArrayMapAccessExpr varRef = (ArrayMapAccessExpr) fieldExpr.getVarRef();
         if (varRef.getRExpr().getType() == BTypes.typeMap) {
@@ -1350,9 +1342,6 @@
 
         return arrayVal;
     }
-<<<<<<< HEAD
-
-=======
     
     /**
      * Invoke the init function of the struct. This will populate the default values for struct fields.
@@ -1369,5 +1358,4 @@
         initFunction.getCallableUnitBody().execute(this);
         controlStack.popFrame();
     }
->>>>>>> 20e56252
 }