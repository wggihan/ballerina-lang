/*
 * Copyright (c) 2016, WSO2 Inc. (http://www.wso2.org) All Rights Reserved.
 *
 * WSO2 Inc. licenses this file to you under the Apache License,
 * Version 2.0 (the "License"); you may not use this file except
 * in compliance with the License.
 * You may obtain a copy of the License at
 *
 *    http://www.apache.org/licenses/LICENSE-2.0
 *
 * Unless required by applicable law or agreed to in writing,
 * software distributed under the License is distributed on an
 * "AS IS" BASIS, WITHOUT WARRANTIES OR CONDITIONS OF ANY
 * KIND, either express or implied.  See the License for the
 * specific language governing permissions and limitations
 * under the License.
 */

package org.ballerinalang.services.dispatchers.http;

import org.ballerinalang.services.dispatchers.ServiceDispatcher;
import org.ballerinalang.services.dispatchers.uri.DispatcherUtil;
import org.ballerinalang.services.dispatchers.uri.URITemplateException;
import org.ballerinalang.services.dispatchers.uri.URIUtil;
import org.ballerinalang.util.codegen.AnnAttachmentInfo;
import org.ballerinalang.util.codegen.AnnAttributeValue;
import org.ballerinalang.util.codegen.ResourceInfo;
import org.ballerinalang.util.codegen.ServiceInfo;
import org.ballerinalang.util.exceptions.BallerinaException;
import org.slf4j.Logger;
import org.slf4j.LoggerFactory;
import org.wso2.carbon.messaging.CarbonCallback;
import org.wso2.carbon.messaging.CarbonMessage;

import java.net.URI;
import java.util.List;
import java.util.Map;
import java.util.concurrent.CopyOnWriteArrayList;

/**
 * Service Dispatcher for HTTP Protocol.
 *
 * @since 0.8.0
 */
public class HTTPServiceDispatcher implements ServiceDispatcher {

    private static final Logger log = LoggerFactory.getLogger(HTTPServiceDispatcher.class);
    private CopyOnWriteArrayList<String> sortedServiceURIs = new CopyOnWriteArrayList<>();

    @Override
    public String getProtocol() {
        return Constants.PROTOCOL_HTTP;
    }

    @Override
    public String getProtocolPackage() {
        return Constants.PROTOCOL_PACKAGE_HTTP;
    }

    public ServiceInfo findService(CarbonMessage cMsg, CarbonCallback callback) {

        try {
            String interfaceId = getInterface(cMsg);
            Map<String, ServiceInfo> servicesOnInterface = HTTPServicesRegistry
                    .getInstance().getServicesInfoByInterface(interfaceId);
            if (servicesOnInterface == null) {
                throw new BallerinaException("No services found for interface : " + interfaceId);
            }
            String uriStr = (String) cMsg.getProperty(org.wso2.carbon.messaging.Constants.TO);
            //replace multiple slashes from single slash if exist in request path to enable
            // dispatchers when request path contains multiple slashes
            URI requestUri = URI.create(uriStr.replaceAll("//+", Constants.DEFAULT_BASE_PATH));
            if (requestUri == null) {
                throw new BallerinaException("uri not found in the message or found an invalid URI.");
            }

            // Most of the time we will find service from here
            String basePath = findTheMostSpecificBasePath(requestUri.getPath(), servicesOnInterface);
            ServiceInfo service = servicesOnInterface.get(basePath);
            if (service == null) {
                cMsg.setProperty(Constants.HTTP_STATUS_CODE, 404);
                throw new BallerinaException("no matching service found for path : " + uriStr);
            }

            String subPath = URIUtil.getSubPath(requestUri.getPath(), basePath);
            cMsg.setProperty(Constants.BASE_PATH, basePath);
            cMsg.setProperty(Constants.SUB_PATH, subPath);
            cMsg.setProperty(Constants.QUERY_STR, requestUri.getQuery());
            //store query params comes with request as it is
            cMsg.setProperty(Constants.RAW_QUERY_STR, requestUri.getRawQuery());

            return service;
        } catch (Throwable e) {
            throw new BallerinaException(e.getMessage());
        }
    }

    @Override
    public void serviceRegistered(ServiceInfo service) {
        HTTPServicesRegistry.getInstance().registerService(service);
        Map<String, List<String>> serviceCorsMap = HTTPCorsRegistry.getInstance().getServiceCors(service);
        for (ResourceInfo resource : service.getResourceInfoEntries()) {
            AnnAttachmentInfo rConfigAnnAtchmnt = resource.getAnnotationAttachmentInfo(Constants.HTTP_PACKAGE_PATH,
                    Constants.ANN_NAME_RESOURCE_CONFIG);
            String subPathAnnotationVal;
            if (rConfigAnnAtchmnt == null) {
                if (log.isDebugEnabled()) {
                    log.debug("resourceConfig not specified in the Resource, using default sub path");
                }
                subPathAnnotationVal = resource.getName();
            } else {
                AnnAttributeValue pathAttrVal = rConfigAnnAtchmnt.getAttributeValue(Constants.ANN_RESOURCE_ATTR_PATH);
                if (pathAttrVal == null) {
                    if (log.isDebugEnabled()) {
                        log.debug("Path not specified in the Resource, using default sub path");
                    }
                    subPathAnnotationVal = resource.getName();
                } else if (pathAttrVal.getStringValue().trim().isEmpty()) {
                    subPathAnnotationVal = Constants.DEFAULT_BASE_PATH;
                } else {
                    subPathAnnotationVal = pathAttrVal.getStringValue();
                }
            }

            try {
                service.getUriTemplate().parse(subPathAnnotationVal, resource);
            } catch (URITemplateException e) {
                throw new BallerinaException(e.getMessage());
            }
            HTTPCorsRegistry.getInstance().processResourceCors(resource, serviceCorsMap);
        }
<<<<<<< HEAD
        String basePath = getServiceBasePath(service);
=======
        String basePath = DispatcherUtil.getServiceBasePath(service);
>>>>>>> 9f6666b7
        sortedServiceURIs.add(basePath);
        sortedServiceURIs.sort((basePath1, basePath2) -> basePath2.length() - basePath1.length());
    }

    @Override
    public void serviceUnregistered(ServiceInfo service) {
        HTTPServicesRegistry.getInstance().unregisterService(service);

        String basePath = DispatcherUtil.getServiceBasePath(service);
        sortedServiceURIs.remove(basePath);
    }

    protected String getInterface(CarbonMessage cMsg) {
        String interfaceId = (String) cMsg.getProperty(org.wso2.carbon.messaging.Constants.LISTENER_INTERFACE_ID);
        if (interfaceId == null) {
            if (log.isDebugEnabled()) {
                log.debug("Interface id not found on the message, hence using the default interface");
            }
            interfaceId = Constants.DEFAULT_INTERFACE;
        }

        return interfaceId;
    }

    private String findTheMostSpecificBasePath(String requestURIPath, Map<String, ServiceInfo> services) {
        for (Object key : sortedServiceURIs) {
            if (requestURIPath.toLowerCase().contains(key.toString().toLowerCase())) {
                if (requestURIPath.length() > key.toString().length()) {
                    if (requestURIPath.charAt(key.toString().length()) == '/') {
                        return key.toString();
                    }
                } else {
                    return key.toString();
                }
            }
        }
        if (services.containsKey(Constants.DEFAULT_BASE_PATH)) {
            return Constants.DEFAULT_BASE_PATH;
        }
        return null;
    }
}<|MERGE_RESOLUTION|>--- conflicted
+++ resolved
@@ -129,11 +129,7 @@
             }
             HTTPCorsRegistry.getInstance().processResourceCors(resource, serviceCorsMap);
         }
-<<<<<<< HEAD
-        String basePath = getServiceBasePath(service);
-=======
         String basePath = DispatcherUtil.getServiceBasePath(service);
->>>>>>> 9f6666b7
         sortedServiceURIs.add(basePath);
         sortedServiceURIs.sort((basePath1, basePath2) -> basePath2.length() - basePath1.length());
     }
