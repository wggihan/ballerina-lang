/*
*  Copyright (c) 2016, WSO2 Inc. (http://www.wso2.org) All Rights Reserved.
*
*  WSO2 Inc. licenses this file to you under the Apache License,
*  Version 2.0 (the "License"); you may not use this file except
*  in compliance with the License.
*  You may obtain a copy of the License at
*
*    http://www.apache.org/licenses/LICENSE-2.0
*
*  Unless required by applicable law or agreed to in writing,
*  software distributed under the License is distributed on an
*  "AS IS" BASIS, WITHOUT WARRANTIES OR CONDITIONS OF ANY
*  KIND, either express or implied.  See the License for the
*  specific language governing permissions and limitations
*  under the License.
*/

package org.ballerinalang.services.dispatchers.uri.parser;

import org.ballerinalang.services.dispatchers.http.Constants;
import org.ballerinalang.services.dispatchers.uri.DispatcherUtil;
import org.ballerinalang.util.codegen.ResourceInfo;
import org.ballerinalang.util.exceptions.BallerinaException;
import org.wso2.carbon.messaging.CarbonMessage;

import java.util.ArrayList;
import java.util.Arrays;
import java.util.Collections;
import java.util.LinkedList;
import java.util.List;
import java.util.Map;
import java.util.stream.Collectors;

/**
 * Node represents different types of path segments in the uri-template.
 */
public abstract class Node {

    protected String token;
    protected List<ResourceInfo> resource;
    protected boolean isFirstTraverse = true;
    protected List<Node> childNodesList = new LinkedList<>();

    protected Node(String token) {
        this.token = token;
    }

    public Node addChild(String segment, Node childNode) {
        Node node = childNode;
        Node existingNode = isAlreadyExist(segment, childNodesList);
        if (existingNode != null) {
            node = existingNode;
        } else {
            this.childNodesList.add(node);
        }

        Collections.sort(childNodesList, (o1, o2) -> getIntValue(o2) - getIntValue(o1));

        return node;
    }

    public ResourceInfo matchAll(String uriFragment, Map<String, String> variables, CarbonMessage carbonMessage,
                                 int start) {
        int matchLength = match(uriFragment, variables);
        if (matchLength < 0) {
            return null;
        } else if (matchLength < uriFragment.length()) {
            String subUriFragment = nextURIFragment(uriFragment, matchLength);
            String subPath = nextSubPath(subUriFragment);

            ResourceInfo resource;
            for (Node childNode : childNodesList) {
                if (childNode instanceof Literal) {
                    String regex = childNode.getToken();
                    if (regex.equals("*")) {
                        regex = "." + regex;
                        if (subPath.matches(regex)) {
                            resource = childNode.matchAll(subUriFragment, variables,
                                    carbonMessage, start + matchLength);
                            if (resource != null) {
                                return resource;
                            }
                        }
                    } else {
                        if (subPath.contains(regex)) {
                            resource = childNode.matchAll(subUriFragment, variables, carbonMessage,
                                    start + matchLength);
                            if (resource != null) {
                                return resource;
                            }
                        }
                    }
                } else {
                    resource = childNode.matchAll(subUriFragment, variables, carbonMessage,
                            start + matchLength);
                    if (resource !=  null) {
                        return resource;
                    }
                }
            }

            return null;
        } else if (matchLength == uriFragment.length()) {
            return getResource(carbonMessage);
        } else {
            return null;
        }
    }

    public ResourceInfo getResource(CarbonMessage carbonMessage) {
        if (this.resource == null) {
            return null;
        }
        ResourceInfo resource = validateHTTPMethod(this.resource, carbonMessage);
        if (resource == null) {
            return null;
        }
        validateConsumes(resource, carbonMessage);
        validateProduces(resource, carbonMessage);
        return resource;
    }

    private ResourceInfo validateHTTPMethod(List<ResourceInfo> resources, CarbonMessage carbonMessage) {
        ResourceInfo resource = null;
        boolean isOptionsRequest = false;
        String httpMethod = (String) carbonMessage.getProperty(Constants.HTTP_METHOD);
        for (ResourceInfo resourceInfo : resources) {
            if (DispatcherUtil.isMatchingMethodExist(resourceInfo, httpMethod)) {
                resource = resourceInfo;
                break;
            }
        }
        if (resource == null) {
            resource = tryMatchingToDefaultVerb(httpMethod);
        }
        if (resource == null) {
            isOptionsRequest = setAllowHeadersIfOPTIONS(httpMethod, carbonMessage);
        }
        if (resource == null) {
            if (!isOptionsRequest) {
                carbonMessage.setProperty(Constants.HTTP_STATUS_CODE, 405);
<<<<<<< HEAD
                carbonMessage.setHeader(Constants.ALLOW_HEADER, getAllowHeaderValues());
                throw new BallerinaException("Method not allowed");
=======
                throw new BallerinaException();
>>>>>>> d42aa18b
            } else {
                return null;
            }
        }
        return resource;
    }

    public void setResource(ResourceInfo newResource) {
        if (isFirstTraverse) {
            this.resource = new ArrayList<>();
            this.resource.add(newResource);
            isFirstTraverse = false;
            return;
        }
        String[] newMethods = DispatcherUtil.getHttpMethods(newResource);
        if (newMethods == null) {
            for (ResourceInfo previousResource : this.resource) {
                if (DispatcherUtil.getHttpMethods(previousResource) == null) {
                    //if both resources do not have methods but same URI, then throw following error.
                    throw new BallerinaException("Seems two resources have the same addressable URI, "
                            + previousResource.getName() + " and " + newResource.getName());
                }
            }
            this.resource.add(newResource);
            return;
        }
        this.resource.forEach(r -> {
            for (String newMethod : newMethods) {
                if (DispatcherUtil.isMatchingMethodExist(r, newMethod)) {
                    throw new BallerinaException("Seems two resources have the same addressable URI, "
                            + r.getName() + " and " + newResource.getName());
                }
            }
        });
        this.resource.add(newResource);
    }

    abstract String expand(Map<String, String> variables);

    abstract int match(String uriFragment, Map<String, String> variables);

    abstract String getToken();

    abstract char getFirstCharacter();

    private Node isAlreadyExist(String token, List<Node> childList) {
        for (Node node : childList) {
            if (node.getToken().equals(token)) {
                return node;
            }
        }

        return null;
    }

    private int getIntValue(Node node) {
        if (node instanceof Literal) {
            if (node.getToken().equals("*")) {
                return 0;
            }
            return node.getToken().length() + 5;
        } else if (node instanceof FragmentExpression) {
            return 4;
        } else if (node instanceof ReservedStringExpression) {
            return 3;
        } else if (node instanceof LabelExpression) {
            return 2;
        } else {
            return 1;
        }
    }

    private String nextURIFragment(String uri, int matchLength) {
        String uriFragment = uri;
        if (uriFragment.startsWith("/")) {
            uriFragment = uriFragment.substring(matchLength);
        } else if (uriFragment.contains("/")) {
            if (uriFragment.charAt(matchLength) == '/') {
                uriFragment = uriFragment.substring(matchLength + 1);
            } else {
                uriFragment = uriFragment.substring(matchLength);
            }
        } else {
            uriFragment = uriFragment.substring(matchLength);
        }
        return uriFragment;
    }

    private String nextSubPath(String uriFragment) {
        String subPath;
        if (uriFragment.contains("/")) {
            subPath = uriFragment.substring(0, uriFragment.indexOf("/"));
        } else {
            subPath = uriFragment;
        }
        return subPath;
    }

    private ResourceInfo tryMatchingToDefaultVerb(String method) {
        for (ResourceInfo resourceInfo : this.resource) {
            if (DispatcherUtil.getHttpMethods(resourceInfo) == null) {
                return resourceInfo;
            }
        }
        return null;
    }

    private boolean setAllowHeadersIfOPTIONS(String httpMethod, CarbonMessage cMsg) {
        if (httpMethod.equals(Constants.HTTP_METHOD_OPTIONS)) {
            cMsg.setHeader(Constants.ALLOW, getAllowHeaderValues(cMsg));
            return true;
        }
        return false;
    }

    private String getAllowHeaderValues(CarbonMessage cMsg) {
        List<String> methods = new ArrayList<>();
        List<ResourceInfo> resourceInfos = new ArrayList<>();
        for (ResourceInfo resourceInfo : this.resource) {
            if (DispatcherUtil.getHttpMethods(resourceInfo) != null) {
                methods.addAll(Arrays.stream(DispatcherUtil.getHttpMethods(resourceInfo)).collect(Collectors.toList()));
            }
            resourceInfos.add(resourceInfo);
        }
        cMsg.setProperty(Constants.PREFLIGHT_RESOURCES, resourceInfos);
        DispatcherUtil.validateAllowMethods(methods);
        return DispatcherUtil.concatValues(methods, false);
    }

    public ResourceInfo validateConsumes(ResourceInfo resource, CarbonMessage cMsg) {
        boolean isConsumeMatched = false;
        String contentMediaType = extractContentMediaType(cMsg.getHeader(Constants.CONTENT_TYPE_HEADER));
        String[] consumesList  = DispatcherUtil.getConsumerList(resource);

        if (consumesList != null) {
            //when Content-Type header is not set, treat it as "application/octet-stream"
            contentMediaType = (contentMediaType != null ? contentMediaType : Constants.VALUE_ATTRIBUTE);
            for (String consumeType : consumesList) {
                if (contentMediaType.equals(consumeType.trim())) {
                    isConsumeMatched = true;
                    break;
                }
            }
            if (!isConsumeMatched) {
                cMsg.setProperty(Constants.HTTP_STATUS_CODE, 415);
                throw new BallerinaException();
            }
        }
        return resource;
    }

    private String extractContentMediaType(String header) {
        if (header == null) {
            return null;
        } else {
            if (header.contains(";")) {
                header = header.substring(0, header.indexOf(";")).trim();
            }
        }
        return header;
    }

    public ResourceInfo validateProduces(ResourceInfo resource, CarbonMessage cMsg) {
        boolean isProduceMatched = false;
        List<String> acceptMediaTypes = extractAcceptMediaTypes(cMsg.getHeader(Constants.ACCEPT_HEADER));
        String[] producesList = DispatcherUtil.getProducesList(resource);

        //If Accept header field is not present, then it is assumed that the client accepts all media types.
        if (producesList != null && acceptMediaTypes != null) {
            if (acceptMediaTypes.contains("*/*")) {
                isProduceMatched = true;
            } else {
                if (acceptMediaTypes.stream().anyMatch(mediaType -> mediaType.contains("/*"))) {
                    List<String> subTypeWildCardMediaTypes = acceptMediaTypes.stream()
                            .filter(mediaType -> mediaType.contains("/*"))
                            .map(mediaType -> mediaType.substring(0, mediaType.indexOf("/")))
                            .collect(Collectors.toList());
                    List<String> subAttributeValues = Arrays.stream(producesList)
                            .map(mediaType -> mediaType.trim()
                                    .substring(0, mediaType.indexOf("/")))
                            .distinct().collect(Collectors.toList());
                    for (String token : subAttributeValues) {
                        for (String mediaType : subTypeWildCardMediaTypes) {
                            if (mediaType.equals(token)) {
                                isProduceMatched = true;
                                break;
                            }
                        }
                    }
                }
                if (!isProduceMatched) {
                    List<String> noWildCardMediaTypes = acceptMediaTypes.stream()
                            .filter(mediaType -> !mediaType.contains("/*")).collect(Collectors.toList());
                    for (String produceType : producesList) {
                        for (String mediaType : noWildCardMediaTypes) {
                            if (mediaType.equals(produceType)) {
                                isProduceMatched = true;
                                break;
                            }
                        }
                    }
                }
            }
            if (!isProduceMatched) {
                cMsg.setProperty(Constants.HTTP_STATUS_CODE, 406);
                throw new BallerinaException();
            }
        }
        return resource;
    }

    private List<String> extractAcceptMediaTypes(String header) {
        List<String> acceptMediaTypes = new ArrayList();
        if (header == null) {
            return null;
        } else {
            if (header.contains(",")) {
                //process headers like this: text/*;q=0.3, text/html;Level=1;q=0.7, */*
                acceptMediaTypes = Arrays.stream(header.split(","))
                        .map(mediaRange -> mediaRange.contains(";") ? mediaRange
                                .substring(0, mediaRange.indexOf(";")) : mediaRange)
                        .map(String::trim).distinct().collect(Collectors.toList());
            } else if (header.contains(";")) {
                //process headers like this: text/*;q=0.3
                acceptMediaTypes.add(header.substring(0, header.indexOf(";")).trim());
            } else {
                acceptMediaTypes.add(header.trim());
            }
        }
        return acceptMediaTypes;
    }
}<|MERGE_RESOLUTION|>--- conflicted
+++ resolved
@@ -140,12 +140,8 @@
         if (resource == null) {
             if (!isOptionsRequest) {
                 carbonMessage.setProperty(Constants.HTTP_STATUS_CODE, 405);
-<<<<<<< HEAD
                 carbonMessage.setHeader(Constants.ALLOW_HEADER, getAllowHeaderValues());
                 throw new BallerinaException("Method not allowed");
-=======
-                throw new BallerinaException();
->>>>>>> d42aa18b
             } else {
                 return null;
             }
