--- conflicted
+++ resolved
@@ -273,20 +273,9 @@
         return copy();
     }
 
-<<<<<<< HEAD
     public void build() {
     };
-    
-    /**
-     * {@inheritDoc}
-     */
-    @Override
-    public void setOutputStream(OutputStream outputStream) {
-        this.outputStream = outputStream;
-    }
-    
-=======
->>>>>>> 4b1b511e
+
     // private methods
     
     protected static void handleXmlException(String message, Throwable t) {
