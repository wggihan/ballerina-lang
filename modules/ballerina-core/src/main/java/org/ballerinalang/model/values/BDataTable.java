--- conflicted
+++ resolved
@@ -76,19 +76,13 @@
         iterator.close(isInTransaction);
     }
 
-<<<<<<< HEAD
     public BStruct getNext(boolean isInTransaction) {
-        BValue[] dataArray = new BValue[this.columnCount];
-        int index = 0;
-=======
-    public BStruct getNext() {
         int longRegIndex = -1;
         int doubleRegIndex = -1;
         int stringRegIndex = -1;
         int booleanRegIndex = -1;
         int blobRegIndex = -1;
         int refRegIndex = -1;
->>>>>>> bbcd96ef
         for (ColumnDefinition columnDef : columnDefs) {
             String columnName = columnDef.getName();
             int sqlType = columnDef.getSQLType();
@@ -147,17 +141,12 @@
             default:
                 throw new BallerinaException("unsupported sql type " + sqlType + " found for the column " + columnName);
             }
-        }
-<<<<<<< HEAD
-        boolean isLast = iterator.isLast();
-        if (isLast) {
-            close(isInTransaction);
-            lastRecordProcessed = true;
-        }
-        bStruct.setMemoryBlock(dataArray);
-        BLangVM.prepareStructureTypeFromNativeAction(bStruct);
-=======
->>>>>>> bbcd96ef
+            boolean isLast = iterator.isLast();
+            if (isLast) {
+                close(isInTransaction);
+                lastRecordProcessed = true;
+            }
+        }
         return bStruct;
     }
 
