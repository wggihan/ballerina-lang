--- conflicted
+++ resolved
@@ -359,7 +359,7 @@
                 BLangSymbol symbol = entry.getValue();
                 if (symbol instanceof StructDef && symbol != structDef) {
                     TypeVertex otherStructV = new TypeVertex(symbol);
-                    
+
                     if (isAssignCompatible(structDef, (StructDef) symbol)) {
                         explicitCastLattice.addEdge(otherStructV, structV, NativeCastMapper.STRUCT_TO_STRUCT_SAFE_FUNC);
                     }
@@ -374,7 +374,7 @@
     
     /**
      * Add conversion edges for structs
-     * 
+     *
      * @param structDef Struct definition
      * @param scope scope of the struct
      */
@@ -383,28 +383,15 @@
         TypeVertex mapV = new TypeVertex(scope.resolve(new SymbolName(TypeConstants.MAP_TNAME)));
         TypeVertex jsonV = new TypeVertex(scope.resolve(new SymbolName(TypeConstants.JSON_TNAME)));
         TypeVertex datatableV = new TypeVertex(scope.resolve(new SymbolName(TypeConstants.DATATABLE_TNAME)));
-        
-<<<<<<< HEAD
-        transformLattice.addVertex(structV, false);
-        transformLattice.addVertex(datatableV, false);
-        
-        for (boolean returnErrors: returnErrorsStates) {
-            transformLattice.addEdge(structV, mapV, NativeTransformMapper.STRUCT_TO_MAP_FUNC, returnErrors);
-            transformLattice.addEdge(structV, jsonV, NativeTransformMapper.STRUCT_TO_JSON_FUNC, returnErrors);
-            transformLattice.addEdge(jsonV, structV, NativeTransformMapper.JSON_TO_STRUCT_FUNC, returnErrors);
-            transformLattice.addEdge(mapV, structV, NativeTransformMapper.MAP_TO_STRUCT_FUNC, returnErrors);
-            transformLattice.addEdge(anyV, structV, NativeTransformMapper.ANY_TO_STRUCT_FUNC, returnErrors);
-            transformLattice.addEdge(structV, anyV, NativeTransformMapper.STRUCT_TO_ANY_FUNC, returnErrors);
-            transformLattice.addEdge(datatableV, jsonV, NativeTransformMapper.DATATABLE_TO_JSON_FUNC, returnErrors);
-        }
-=======
+
         conversionLattice.addVertex(structV, false);
->>>>>>> a30d13e8
+        conversionLattice.addVertex(datatableV, false);
         
             conversionLattice.addEdge(structV, mapV, NativeConversionMapper.STRUCT_TO_MAP_FUNC);
             conversionLattice.addEdge(structV, jsonV, NativeConversionMapper.STRUCT_TO_JSON_FUNC);
             conversionLattice.addEdge(jsonV, structV, NativeConversionMapper.JSON_TO_STRUCT_FUNC);
             conversionLattice.addEdge(mapV, structV, NativeConversionMapper.MAP_TO_STRUCT_FUNC);
+            conversionLattice.addEdge(datatableV, jsonV, NativeConversionMapper.DATATABLE_TO_JSON_FUNC);
     }
     
     public static boolean isAssignCompatible(StructDef targetStructDef, StructDef sourceStructDef) {
