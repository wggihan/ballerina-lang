--- conflicted
+++ resolved
@@ -28,21 +28,15 @@
 import de.odysseus.staxon.json.JsonXMLOutputFactory;
 import de.odysseus.staxon.xml.util.PrettyXMLEventWriter;
 
-<<<<<<< HEAD
+import org.apache.axiom.om.OMAbstractFactory;
 import org.apache.axiom.om.OMAttribute;
-import org.apache.axiom.om.OMDocument;
-import org.apache.axiom.om.OMElement;
-import org.apache.axiom.om.OMNamespace;
-import org.apache.axiom.om.OMNode;
-=======
-import org.apache.axiom.om.OMAbstractFactory;
 import org.apache.axiom.om.OMComment;
 import org.apache.axiom.om.OMDocument;
 import org.apache.axiom.om.OMElement;
 import org.apache.axiom.om.OMFactory;
+import org.apache.axiom.om.OMNamespace;
 import org.apache.axiom.om.OMNode;
 import org.apache.axiom.om.OMProcessingInstruction;
->>>>>>> 63723428
 import org.apache.axiom.om.OMText;
 import org.apache.axiom.om.impl.builder.StAXOMBuilder;
 import org.apache.axiom.om.impl.dom.TextImpl;
@@ -94,11 +88,8 @@
     
     private static final OMFactory OM_FACTORY = OMAbstractFactory.getOMFactory();
     private static final String XML_ROOT = "root";
-
     private static final String XML_NAMESPACE_PREFIX = "xmlns:";
-
     private static final String XML_VALUE_TAG = "#text";
-
     private static final ObjectMapper OBJECT_MAPPER = new ObjectMapper();
     /**
      * Create a XML item from string literal.
@@ -320,7 +311,75 @@
     }
 
     /**
-<<<<<<< HEAD
+     * Create an element type BXML.
+     *
+     * @param startTagName Name of the start tag of the element
+     * @param endTagName Name of the end tag of element
+     * @param defaultNsUri Default namespace URI
+     * @return BXML Element type BXML
+     */
+    public static BXML<?> createXMLElement(BXMLQName startTagName, BXMLQName endTagName, String defaultNsUri) {
+        if (!startTagName.getLocalName().equals(endTagName.getLocalName())
+                || !startTagName.getUri().equals(endTagName.getUri())
+                || !startTagName.getPrefix().equals(endTagName.getPrefix())) {
+            throw new BallerinaException(
+                    "start and end tag names mismatch: '" + startTagName + "' and '" + endTagName + "'");
+        }
+
+        String nsUri = startTagName.getUri();
+        OMElement omElement;
+        if (nsUri.isEmpty()) {
+            if (defaultNsUri.equals(XMLConstants.XMLNS_ATTRIBUTE_NS_URI)) {
+                defaultNsUri = XMLConstants.NULL_NS_URI;
+            }
+            omElement = OM_FACTORY.createOMElement(startTagName.getLocalName(), defaultNsUri, startTagName.getPrefix());
+        } else {
+            QName qname = new QName(nsUri, startTagName.getLocalName(), startTagName.getPrefix());
+            omElement = OM_FACTORY.createOMElement(qname);
+            if (!defaultNsUri.equals(XMLConstants.XMLNS_ATTRIBUTE_NS_URI)) {
+                omElement.declareDefaultNamespace(defaultNsUri);
+            }
+        }
+
+        return new BXMLItem(omElement);
+    }
+
+    /**
+     * Create a comment type BXML.
+     *
+     * @param content Comment content
+     * @return BXML Comment type BXML
+     */
+    public static BXML<?> createXMLComment(String content) {
+        OMComment omComment = OM_FACTORY.createOMComment(OM_FACTORY.createOMDocument(), content);
+        return new BXMLItem(omComment);
+    }
+
+    /**
+     * Create a comment type BXML.
+     *
+     * @param content Text content
+     * @return BXML Text type BXML
+     */
+    public static BXML<?> createXMLText(String content) {
+        OMText omText = OM_FACTORY.createOMText(content);
+        return new BXMLItem(omText);
+    }
+
+    /**
+     * Create a processing instruction type BXML.
+     *
+     * @param tartget PI target
+     * @param data PI data
+     * @return BXML Processing instruction type BXML
+     */
+    public static BXML<?> createXMLProcessingInstruction(String tartget, String data) {
+        OMProcessingInstruction omText = OM_FACTORY.createOMProcessingInstruction(OM_FACTORY.createOMDocument(),
+                tartget, data);
+        return new BXMLItem(omText);
+    }
+
+    /**
      * Converts given xml object to the corresponding json.
      *
      * @param xml XML object to get the corresponding json
@@ -636,73 +695,5 @@
     private static void addToRootMap(LinkedHashMap<String, ArrayList<JsonNode>> rootMap, String key, JsonNode node) {
         rootMap.putIfAbsent(key, new ArrayList<>());
         rootMap.get(key).add(node);
-=======
-     * Create an element type BXML.
-     * 
-     * @param startTagName Name of the start tag of the element
-     * @param endTagName Name of the end tag of element
-     * @param defaultNsUri Default namespace URI
-     * @return BXML Element type BXML
-     */
-    public static BXML<?> createXMLElement(BXMLQName startTagName, BXMLQName endTagName, String defaultNsUri) {
-        if (!startTagName.getLocalName().equals(endTagName.getLocalName())
-                || !startTagName.getUri().equals(endTagName.getUri())
-                || !startTagName.getPrefix().equals(endTagName.getPrefix())) {
-            throw new BallerinaException(
-                    "start and end tag names mismatch: '" + startTagName + "' and '" + endTagName + "'");
-        }
-
-        String nsUri = startTagName.getUri();
-        OMElement omElement;
-        if (nsUri.isEmpty()) {
-            if (defaultNsUri.equals(XMLConstants.XMLNS_ATTRIBUTE_NS_URI)) {
-                defaultNsUri = XMLConstants.NULL_NS_URI;
-            }
-            omElement = OM_FACTORY.createOMElement(startTagName.getLocalName(), defaultNsUri, startTagName.getPrefix());
-        } else {
-            QName qname = new QName(nsUri, startTagName.getLocalName(), startTagName.getPrefix());
-            omElement = OM_FACTORY.createOMElement(qname);
-            if (!defaultNsUri.equals(XMLConstants.XMLNS_ATTRIBUTE_NS_URI)) {
-                omElement.declareDefaultNamespace(defaultNsUri);
-            }
-        }
-
-        return new BXMLItem(omElement);
-    }
-
-    /**
-     * Create a comment type BXML.
-     * 
-     * @param content Comment content
-     * @return BXML Comment type BXML
-     */
-    public static BXML<?> createXMLComment(String content) {
-        OMComment omComment = OM_FACTORY.createOMComment(OM_FACTORY.createOMDocument(), content);
-        return new BXMLItem(omComment);
-    }
-
-    /**
-     * Create a comment type BXML.
-     * 
-     * @param content Text content
-     * @return BXML Text type BXML
-     */
-    public static BXML<?> createXMLText(String content) {
-        OMText omText = OM_FACTORY.createOMText(content);
-        return new BXMLItem(omText);
-    }
-
-    /**
-     * Create a processing instruction type BXML.
-     * 
-     * @param tartget PI target
-     * @param data PI data
-     * @return BXML Processing instruction type BXML
-     */
-    public static BXML<?> createXMLProcessingInstruction(String tartget, String data) {
-        OMProcessingInstruction omText = OM_FACTORY.createOMProcessingInstruction(OM_FACTORY.createOMDocument(),
-                tartget, data);
-        return new BXMLItem(omText);
->>>>>>> 63723428
     }
 }