--- conflicted
+++ resolved
@@ -31,11 +31,8 @@
     public static final String SIG_STRUCT = "T";
     public static final String SIG_ARRAY = "[";
     public static final String SIG_ANY = "A";
-<<<<<<< HEAD
     public static final String SIG_TYPE = "Y";
     public static final String SIG_VOID = "V";
-=======
->>>>>>> 64e48a98
     public static final String SIG_ANNOTATION = "@";
 
     private String sigChar;
