--- conflicted
+++ resolved
@@ -40,9 +40,7 @@
     static final String DATATABLE_TNAME = "datatable";
     static final String ANY_TNAME = "any";
     public static final String NULL_TNAME = "null";
-<<<<<<< HEAD
     public static final String BLOB_TNAME = "blob";
-=======
     public static final String VOID_TNAME = "void";
 
 
@@ -58,5 +56,4 @@
     public static final String ANY_TSIG = "A";
 
 
->>>>>>> 0b8be2e3
 }
