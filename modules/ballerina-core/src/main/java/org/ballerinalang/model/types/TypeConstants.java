--- conflicted
+++ resolved
@@ -35,17 +35,10 @@
     public static final String MESSAGE_TNAME = "message";
     public static final String CONNECTOR_TNAME = "connector";
     public static final String STRUCT_TNAME = "struct";
-<<<<<<< HEAD
-    public static final String EXCEPTION_TNAME = "exception";
-    public static final String NATIVE_PACKAGE = "ballerina.model.typemappers";
-    public static final String DATATABLE_TNAME = "datatable";
-    public static final String ANY_TNAME = "any";
-=======
     static final String ITERATOR_TNAME = "iterator";
     static final String NATIVE_PACKAGE = "ballerina.model.typemappers";
     static final String DATATABLE_TNAME = "datatable";
     static final String ANY_TNAME = "any";
->>>>>>> e83ef9d0
     public static final String NULL_TNAME = "null";
     public static final String VOID_TNAME = "void";
 
