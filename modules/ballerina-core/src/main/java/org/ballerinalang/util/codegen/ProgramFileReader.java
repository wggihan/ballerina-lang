--- conflicted
+++ resolved
@@ -62,13 +62,9 @@
 import java.nio.file.StandardOpenOption;
 import java.util.ArrayList;
 import java.util.Arrays;
-<<<<<<< HEAD
 import java.util.HashMap;
 import java.util.List;
 import java.util.Map;
-=======
-import java.util.List;
->>>>>>> a1ab3ca7
 import java.util.Stack;
 
 import static org.ballerinalang.util.BLangConstants.INIT_FUNCTION_SUFFIX;
@@ -401,7 +397,6 @@
             BConnectorType bConnectorType = new BConnectorType(connectorName, packageInfo.getPkgPath());
             connectorInfo.setType(bConnectorType);
 
-<<<<<<< HEAD
             Map<Integer, Integer> methodTableInteger = new HashMap<>();
             int count = dataInStream.readInt();
 
@@ -414,8 +409,6 @@
 
             connectorInfo.setMethodTableInteger(methodTableInteger);
 
-=======
->>>>>>> a1ab3ca7
             // Read action info entries
             int actionCount = dataInStream.readShort();
             for (int j = 0; j < actionCount; j++) {
@@ -465,7 +458,6 @@
             // Read attributes of the struct info
             readAttributeInfoEntries(dataInStream, packageInfo, connectorInfo);
         }
-<<<<<<< HEAD
 
         for (ConstantPoolEntry cpEntry : unresolvedCPEntries) {
             switch (cpEntry.getEntryType()) {
@@ -477,8 +469,6 @@
                     break;
             }
         }
-=======
->>>>>>> a1ab3ca7
     }
 
     private void readServiceInfoEntries(DataInputStream dataInStream,
@@ -1097,10 +1087,7 @@
                 case InstructionCodes.BRET:
                 case InstructionCodes.LRET:
                 case InstructionCodes.RRET:
-<<<<<<< HEAD
-=======
                 case InstructionCodes.XML2XMLATTRS:
->>>>>>> a1ab3ca7
                     i = codeStream.readInt();
                     j = codeStream.readInt();
                     packageInfo.addInstruction(InstructionFactory.get(opcode, i, j));
@@ -1208,13 +1195,10 @@
                 case InstructionCodes.T2JSON:
                 case InstructionCodes.XML2JSON:
                 case InstructionCodes.JSON2XML:
-<<<<<<< HEAD
-=======
                 case InstructionCodes.XMLATTRS2MAP:
                 case InstructionCodes.XMLATTRLOAD:
                 case InstructionCodes.XMLATTRSTORE:
                 case InstructionCodes.S2QNAME:
->>>>>>> a1ab3ca7
                     i = codeStream.readInt();
                     j = codeStream.readInt();
                     k = codeStream.readInt();
@@ -1226,10 +1210,7 @@
                 case InstructionCodes.CHECKCAST:
                 case InstructionCodes.MAP2T:
                 case InstructionCodes.JSON2T:
-<<<<<<< HEAD
-=======
                 case InstructionCodes.NEWQNAME:
->>>>>>> a1ab3ca7
                     i = codeStream.readInt();
                     j = codeStream.readInt();
                     k = codeStream.readInt();
@@ -1327,15 +1308,11 @@
         ConnectorInfo[] connectorInfoEntries = packageInfo.getConnectorInfoEntries();
         for (ConnectorInfo connectorInfo : connectorInfoEntries) {
             BConnectorType connectorType = connectorInfo.getType();
-<<<<<<< HEAD
-
-=======
->>>>>>> a1ab3ca7
+
             VarTypeCountAttributeInfo attributeInfo = (VarTypeCountAttributeInfo)
                     connectorInfo.getAttributeInfo(AttributeInfo.Kind.VARIABLE_TYPE_COUNT_ATTRIBUTE);
             connectorType.setFieldTypeCount(attributeInfo.getVarTypeCount());
 
-<<<<<<< HEAD
             Map<Integer, Integer> methodTableInteger = connectorInfo.getMethodTableInteger();
             Map<BConnectorType, StructureRefCPEntry> methodTableType = new HashMap<>();
             for (Integer key : methodTableInteger.keySet()) {
@@ -1347,8 +1324,6 @@
 
             connectorInfo.setMethodTableType(methodTableType);
 
-=======
->>>>>>> a1ab3ca7
             for (ActionInfo actionInfo : connectorInfo.getActionInfoEntries()) {
                 setCallableUnitSignature(actionInfo, actionInfo.getSignature(), packageInfo);
             }
