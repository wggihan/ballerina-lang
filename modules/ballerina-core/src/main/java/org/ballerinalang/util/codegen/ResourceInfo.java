--- conflicted
+++ resolved
@@ -17,8 +17,6 @@
 */
 package org.ballerinalang.util.codegen;
 
-import java.util.List;
-import java.util.Map;
 import java.util.Objects;
 
 /**
@@ -32,12 +30,6 @@
     private String[] paramNames;
 
     private ServiceInfo serviceInfo;
-
-    // below are cache values.
-    private String[] httpMethods;
-    private String[] consumesList;
-    private String[] producesList;
-    private Map<String, List<String>> corsHeaders;
 
     public ResourceInfo(int pkgCPIndex, String pkgPath, int resNameCPIndex, String actionName) {
         this.pkgPath = pkgPath;
@@ -82,50 +74,4 @@
         this.paramNames = paramNames;
     }
 
-<<<<<<< HEAD
-    public boolean isMatchingMethodExist(String method) {
-        if (httpMethods == null) {
-            return false;
-        }
-        for (String value : httpMethods) {
-            if (value.equals(method)) {
-                return true;
-            }
-        }
-        return false;
-    }
-
-    public String[] getHttpMethods() {
-        return httpMethods;
-    }
-
-    public void setHttpMethods(String[] httpMethods) {
-        this.httpMethods = httpMethods;
-    }
-
-    public String[] getConsumesList() {
-        return consumesList;
-    }
-
-    public void setConsumesList(String[] consumesList) {
-        this.consumesList = consumesList;
-    }
-
-    public String[] getProducesList() {
-        return producesList;
-    }
-
-    public void setProducesList(String[] producesList) {
-        this.producesList = producesList;
-    }
-
-    public void setCorsHeaders(Map<String, List<String>> corsHeaders) {
-        this.corsHeaders = corsHeaders;
-    }
-
-    public Map<String, List<String>> getCorsHeaders() {
-        return corsHeaders;
-    }
-=======
->>>>>>> 4191d6a9
 }