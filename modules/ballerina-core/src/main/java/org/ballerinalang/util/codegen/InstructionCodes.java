/*
*  Copyright (c) 2017, WSO2 Inc. (http://www.wso2.org) All Rights Reserved.
*
*  WSO2 Inc. licenses this file to you under the Apache License,
*  Version 2.0 (the "License"); you may not use this file except
*  in compliance with the License.
*  You may obtain a copy of the License at
*
*    http://www.apache.org/licenses/LICENSE-2.0
*
*  Unless required by applicable law or agreed to in writing,
*  software distributed under the License is distributed on an
*  "AS IS" BASIS, WITHOUT WARRANTIES OR CONDITIONS OF ANY
*  KIND, either express or implied.  See the License for the
*  specific language governing permissions and limitations
*  under the License.
*/
package org.ballerinalang.util.codegen;

/**
 * Bytecode instructions of a compiled Ballerina program.
 *
 * @since 0.87
 */
public interface InstructionCodes {

    int NOP = 0;
    int ICONST = 2;
    int FCONST = 3;
    int SCONST = 4;
    int ICONST_0 = 5;
    int ICONST_1 = 6;
    int ICONST_2 = 7;
    int ICONST_3 = 8;
    int ICONST_4 = 9;
    int ICONST_5 = 10;
    int FCONST_0 = 11;
    int FCONST_1 = 12;
    int FCONST_2 = 13;
    int FCONST_3 = 14;
    int FCONST_4 = 15;
    int FCONST_5 = 16;
    int BCONST_0 = 17;
    int BCONST_1 = 18;
    int RCONST_NULL = 19;

    int ILOAD = 22;
    int FLOAD = 23;
    int SLOAD = 24;
    int BLOAD = 25;
    int LLOAD = 26;
    int RLOAD = 27;
    int IALOAD = 28;
    int FALOAD = 29;
    int SALOAD = 30;
    int BALOAD = 31;
    int LALOAD = 32;
    int RALOAD = 33;
    int JSONALOAD = 34;
    int IGLOAD = 35;
    int FGLOAD = 36;
    int SGLOAD = 37;
    int BGLOAD = 38;
    int LGLOAD = 39;
    int RGLOAD = 40;

    int ISTORE = 41;
    int FSTORE = 42;
    int SSTORE = 43;
    int BSTORE = 44;
    int LSTORE = 45;
    int RSTORE = 46;
    int IASTORE = 47;
    int FASTORE = 48;
    int SASTORE = 49;
    int BASTORE = 50;
    int LASTORE = 51;
    int RASTORE = 52;
    int JSONASTORE = 53;
    int IGSTORE = 54;
    int FGSTORE = 55;
    int SGSTORE = 56;
    int BGSTORE = 57;
    int LGSTORE = 58;
    int RGSTORE = 59;

    int IFIELDLOAD = 60;
    int FFIELDLOAD = 61;
    int SFIELDLOAD = 62;
    int BFIELDLOAD = 63;
    int LFIELDLOAD = 64;
    int RFIELDLOAD = 65;

    int IFIELDSTORE = 66;
    int FFIELDSTORE = 67;
    int SFIELDSTORE = 68;
    int BFIELDSTORE = 69;
    int LFIELDSTORE = 70;
    int RFIELDSTORE = 71;

    // mapload map_reg_index key value_reg_index
    int MAPLOAD = 72;
    // mapstore map_reg_index key value_reg_index
    int MAPSTORE = 73;

    // jsonload json_reg_index key json_value_reg_index
    int JSONLOAD = 74;
    int JSONSTORE = 75;

    int IADD = 76;
    int FADD = 77;
    int SADD = 78;
    int XMLADD = 81;
    int ISUB = 82;
    int FSUB = 83;
    int IMUL = 84;
    int FMUL = 85;
    int IDIV = 86;
    int FDIV = 87;
    int IMOD = 88;
    int FMOD = 89;
    int INEG = 90;
    int FNEG = 91;
    int BNOT = 92;

    int IEQ = 93;
    int FEQ = 94;
    int SEQ = 95;
    int BEQ = 96;
    int REQ = 98;

    int INE = 99;
    int FNE = 100;
    int SNE = 101;
    int BNE = 102;
    int RNE = 104;

    int IGT = 105;
    int FGT = 106;

    int IGE = 107;
    int FGE = 108;

    int ILT = 109;
    int FLT = 110;

    int ILE = 111;
    int FLE = 112;

    int REQ_NULL = 113;
    int RNE_NULL = 114;

    int BR_TRUE = 115;
    int BR_FALSE = 116;

    int GOTO = 117;
    int HALT = 118;
    int CALL = 120;
    int NCALL = 121;
    int ACALL = 122;
    int NACALL = 123;
    int THROW = 124;
    int ERRSTORE = 125;

    // Type Conversion related instructions
    int I2F = 130;
    int I2S = 131;
    int I2B = 132;
    int I2JSON = 133;
    int F2I = 134;
    int F2S = 135;
    int F2B = 136;
    int F2JSON = 137;
    int S2I = 138;
    int S2F = 139;
    int S2B = 140;
    int S2JSON = 141;
    int B2I = 142;
    int B2F = 143;
    int B2S = 144;
    int B2JSON = 145;
    int JSON2I = 146;
    int JSON2F = 147;
    int JSON2S = 148;
    int JSON2B = 149;
    int DT2JSON = 150;
    int DT2XML = 151;
    int T2MAP = 152;
    int T2JSON = 153;
    int MAP2T = 154;
    int JSON2T = 155;
    int XML2JSON = 156;
    int JSON2XML = 157;
<<<<<<< HEAD
    int LENGTHOF = 158;
    int LENGTHOFJSON = 159;
=======
>>>>>>> 64e48a98

    // Type cast
    int I2ANY = 160;
    int F2ANY = 161;
    int S2ANY = 162;
    int B2ANY = 163;
    int L2ANY = 164;
    int ANY2I = 165;
    int ANY2F = 166;
    int ANY2S = 167;
    int ANY2B = 168;
    int ANY2L = 169;
    int ANY2JSON = 170;
    int ANY2XML = 171;
    int ANY2MAP = 172;
    int ANY2MSG = 173;
    int ANY2DT = 174;

    int ANY2T = 178;
    int ANY2C = 179;
    int CHECKCAST = 180;
    int NULL2JSON = 181;


    // Transactions
    int TRBGN = 188;
    int TREND = 189;

    int WRKINVOKE = 190;
    int WRKREPLY = 191;
    int FORKJOIN = 192;

    int INEWARRAY = 200;
    int FNEWARRAY = 201;
    int SNEWARRAY = 202;
    int BNEWARRAY = 203;
    int LNEWARRAY = 204;
    int RNEWARRAY = 205;
    int JSONNEWARRAY = 206;
    int ARRAYLEN = 207;

    int NEWSTRUCT = 210;
    int NEWCONNECTOR = 211;
    int NEWMAP = 212;
    int NEWJSON = 213;
    int NEWMESSAGE = 214;
    int NEWDATATABLE = 215;

    int REP = 230;
    int IRET = 231;
    int FRET = 232;
    int SRET = 233;
    int BRET = 234;
    int LRET = 235;
    int RRET = 236;
    int RET = 237;

    int XML2XMLATTRS = 238;
    int XMLATTRS2MAP = 239;
    int XMLATTRLOAD = 240;
    int XMLATTRSTORE = 241;
    int S2QNAME = 242;
    int NEWQNAME = 243;

<<<<<<< HEAD
    int TYPEOF = 244;
    int TYPELOAD = 245;

    int TEQ = 246;
    int TNE = 247;

    int INSTRUCTION_CODE_COUNT = 248;
=======
    int INSTRUCTION_CODE_COUNT = 244;
>>>>>>> 64e48a98
}<|MERGE_RESOLUTION|>--- conflicted
+++ resolved
@@ -191,11 +191,8 @@
     int JSON2T = 155;
     int XML2JSON = 156;
     int JSON2XML = 157;
-<<<<<<< HEAD
     int LENGTHOF = 158;
     int LENGTHOFJSON = 159;
-=======
->>>>>>> 64e48a98
 
     // Type cast
     int I2ANY = 160;
@@ -260,7 +257,6 @@
     int S2QNAME = 242;
     int NEWQNAME = 243;
 
-<<<<<<< HEAD
     int TYPEOF = 244;
     int TYPELOAD = 245;
 
@@ -268,7 +264,4 @@
     int TNE = 247;
 
     int INSTRUCTION_CODE_COUNT = 248;
-=======
-    int INSTRUCTION_CODE_COUNT = 244;
->>>>>>> 64e48a98
 }