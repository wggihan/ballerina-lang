/*
*  Copyright (c) 2017, WSO2 Inc. (http://www.wso2.org) All Rights Reserved.
*
*  WSO2 Inc. licenses this file to you under the Apache License,
*  Version 2.0 (the "License"); you may not use this file except
*  in compliance with the License.
*  You may obtain a copy of the License at
*
*    http://www.apache.org/licenses/LICENSE-2.0
*
*  Unless required by applicable law or agreed to in writing,
*  software distributed under the License is distributed on an
*  "AS IS" BASIS, WITHOUT WARRANTIES OR CONDITIONS OF ANY
*  KIND, either express or implied.  See the License for the
*  specific language governing permissions and limitations
*  under the License.
*/
package org.ballerinalang.util.codegen;

import org.ballerinalang.bre.ConnectorVarLocation;
import org.ballerinalang.bre.ConstantLocation;
import org.ballerinalang.bre.GlobalVarLocation;
import org.ballerinalang.bre.MemoryLocation;
import org.ballerinalang.bre.ServiceVarLocation;
import org.ballerinalang.bre.StackVarLocation;
import org.ballerinalang.bre.StructVarLocation;
import org.ballerinalang.bre.WorkerVarLocation;
import org.ballerinalang.model.Action;
import org.ballerinalang.model.AnnotationAttachment;
import org.ballerinalang.model.AnnotationAttributeDef;
import org.ballerinalang.model.AnnotationDef;
import org.ballerinalang.model.BLangPackage;
import org.ballerinalang.model.BLangProgram;
import org.ballerinalang.model.BTypeMapper;
import org.ballerinalang.model.BallerinaAction;
import org.ballerinalang.model.BallerinaConnectorDef;
import org.ballerinalang.model.BallerinaFile;
import org.ballerinalang.model.BallerinaFunction;
import org.ballerinalang.model.CallableUnit;
import org.ballerinalang.model.CompilationUnit;
import org.ballerinalang.model.ConstDef;
import org.ballerinalang.model.ExecutableMultiReturnExpr;
import org.ballerinalang.model.Function;
import org.ballerinalang.model.GlobalVariableDef;
import org.ballerinalang.model.ImportPackage;
import org.ballerinalang.model.NodeVisitor;
import org.ballerinalang.model.Operator;
import org.ballerinalang.model.ParameterDef;
import org.ballerinalang.model.Resource;
import org.ballerinalang.model.Service;
import org.ballerinalang.model.StructDef;
import org.ballerinalang.model.VariableDef;
import org.ballerinalang.model.Worker;
import org.ballerinalang.model.expressions.ActionInvocationExpr;
import org.ballerinalang.model.expressions.AddExpression;
import org.ballerinalang.model.expressions.AndExpression;
import org.ballerinalang.model.expressions.ArrayInitExpr;
import org.ballerinalang.model.expressions.ArrayMapAccessExpr;
import org.ballerinalang.model.expressions.BacktickExpr;
import org.ballerinalang.model.expressions.BasicLiteral;
import org.ballerinalang.model.expressions.BinaryArithmeticExpression;
import org.ballerinalang.model.expressions.BinaryExpression;
import org.ballerinalang.model.expressions.CallableUnitInvocationExpr;
import org.ballerinalang.model.expressions.ConnectorInitExpr;
import org.ballerinalang.model.expressions.DivideExpr;
import org.ballerinalang.model.expressions.EqualExpression;
import org.ballerinalang.model.expressions.Expression;
import org.ballerinalang.model.expressions.FieldAccessExpr;
import org.ballerinalang.model.expressions.FunctionInvocationExpr;
import org.ballerinalang.model.expressions.GreaterEqualExpression;
import org.ballerinalang.model.expressions.GreaterThanExpression;
import org.ballerinalang.model.expressions.InstanceCreationExpr;
import org.ballerinalang.model.expressions.JSONArrayInitExpr;
import org.ballerinalang.model.expressions.JSONFieldAccessExpr;
import org.ballerinalang.model.expressions.JSONInitExpr;
import org.ballerinalang.model.expressions.KeyValueExpr;
import org.ballerinalang.model.expressions.LessEqualExpression;
import org.ballerinalang.model.expressions.LessThanExpression;
import org.ballerinalang.model.expressions.MapInitExpr;
import org.ballerinalang.model.expressions.ModExpression;
import org.ballerinalang.model.expressions.MultExpression;
import org.ballerinalang.model.expressions.NotEqualExpression;
import org.ballerinalang.model.expressions.NullLiteral;
import org.ballerinalang.model.expressions.OrExpression;
import org.ballerinalang.model.expressions.RefTypeInitExpr;
import org.ballerinalang.model.expressions.ReferenceExpr;
import org.ballerinalang.model.expressions.ResourceInvocationExpr;
import org.ballerinalang.model.expressions.StructInitExpr;
import org.ballerinalang.model.expressions.SubtractExpression;
import org.ballerinalang.model.expressions.TypeCastExpression;
import org.ballerinalang.model.expressions.TypeConversionExpr;
import org.ballerinalang.model.expressions.UnaryExpression;
import org.ballerinalang.model.expressions.VariableRefExpr;
import org.ballerinalang.model.invokers.MainInvoker;
import org.ballerinalang.model.statements.AbortStmt;
import org.ballerinalang.model.statements.ActionInvocationStmt;
import org.ballerinalang.model.statements.AssignStmt;
import org.ballerinalang.model.statements.BlockStmt;
import org.ballerinalang.model.statements.BreakStmt;
import org.ballerinalang.model.statements.CommentStmt;
import org.ballerinalang.model.statements.ForkJoinStmt;
import org.ballerinalang.model.statements.FunctionInvocationStmt;
import org.ballerinalang.model.statements.IfElseStmt;
import org.ballerinalang.model.statements.ReplyStmt;
import org.ballerinalang.model.statements.ReturnStmt;
import org.ballerinalang.model.statements.Statement;
import org.ballerinalang.model.statements.ThrowStmt;
import org.ballerinalang.model.statements.TransactionRollbackStmt;
import org.ballerinalang.model.statements.TransformStmt;
import org.ballerinalang.model.statements.TryCatchStmt;
import org.ballerinalang.model.statements.VariableDefStmt;
import org.ballerinalang.model.statements.WhileStmt;
import org.ballerinalang.model.statements.WorkerInvocationStmt;
import org.ballerinalang.model.statements.WorkerReplyStmt;
import org.ballerinalang.model.types.BArrayType;
import org.ballerinalang.model.types.BConnectorType;
import org.ballerinalang.model.types.BStructType;
import org.ballerinalang.model.types.BType;
import org.ballerinalang.model.types.BTypes;
import org.ballerinalang.model.types.TypeEnum;
import org.ballerinalang.model.types.TypeSignature;
import org.ballerinalang.model.types.TypeTags;
import org.ballerinalang.model.values.BBoolean;
import org.ballerinalang.model.values.BFloat;
import org.ballerinalang.model.values.BInteger;
import org.ballerinalang.model.values.BValue;
import org.ballerinalang.natives.AbstractNativeFunction;
import org.ballerinalang.natives.connectors.AbstractNativeAction;
import org.ballerinalang.util.codegen.cpentries.ActionRefCPEntry;
import org.ballerinalang.util.codegen.cpentries.FloatCPEntry;
import org.ballerinalang.util.codegen.cpentries.FunctionCallCPEntry;
import org.ballerinalang.util.codegen.cpentries.FunctionRefCPEntry;
import org.ballerinalang.util.codegen.cpentries.FunctionReturnCPEntry;
import org.ballerinalang.util.codegen.cpentries.IntegerCPEntry;
import org.ballerinalang.util.codegen.cpentries.PackageRefCPEntry;
import org.ballerinalang.util.codegen.cpentries.StringCPEntry;
import org.ballerinalang.util.codegen.cpentries.StructureRefCPEntry;
import org.ballerinalang.util.codegen.cpentries.UTF8CPEntry;
import org.ballerinalang.util.codegen.cpentries.WorkerRefCPEntry;
import org.ballerinalang.util.exceptions.BallerinaException;

import java.util.ArrayList;
import java.util.Arrays;
import java.util.List;
import java.util.Stack;

/**
 * Generates Ballerina bytecode instructions.
 *
 * @since 0.87
 */
public class CodeGenerator implements NodeVisitor {
    private static final int INT_OFFSET = 0;
    private static final int FLOAT_OFFSET = 1;
    private static final int STRING_OFFSET = 2;
    private static final int BOOL_OFFSET = 3;
    private static final int REF_OFFSET = 4;

    private int[] maxRegIndexes = {-1, -1, -1, -1, -1};

    // This int array hold then current local variable index of following types
    // index 0 - int, 1 - float, 2 - string, 3 - boolean, 4 - reference(BValue)
    private int[] lvIndexes = {-1, -1, -1, -1, -1};

    // This int array hold then current register index of following types
    // index 0 - int, 1 - float, 2 - string, 3 - boolean, 4 - reference(BValue)
    private int[] regIndexes = {-1, -1, -1, -1, -1};

    // This int array hold then current register index of following types
    // index 0 - int, 1 - float, 2 - string, 3 - boolean, 4 - reference(BValue)
    private int[] fieldIndexes = {-1, -1, -1, -1, -1};

    // Package level variable indexes. This includes package constants, package level variables and
    //  service level variables
    private int[] gvIndexes = {-1, -1, -1, -1, -1};

    private ProgramFile programFile = new ProgramFile();
    private String currentPkgPath;
    private int currentPkgCPIndex = -1;
    private PackageInfo currentPkgInfo;

    private ServiceInfo currentServiceInfo;

    // Required variables to generate code for assignment statements
    private int rhsExprRegIndex = -1;
    private boolean varAssignment;
    private boolean arrayMapAssignment;
    private boolean structAssignment;

    private Stack<List<Instruction>> breakInstructions = new Stack<>();

    public ProgramFile getProgramFile() {
        return programFile;
    }

    @Override
    public void visit(BLangProgram bLangProgram) {
        for (BLangPackage bLangPackage : bLangProgram.getPackages()) {
            bLangPackage.setSymbolsDefined(false);
        }

        BLangPackage mainPkg = bLangProgram.getMainPackage();

        if (bLangProgram.getProgramCategory() == BLangProgram.Category.MAIN_PROGRAM) {
            mainPkg.accept(this);
            programFile.setMainPackageName(mainPkg.getName());
        } else if (bLangProgram.getProgramCategory() == BLangProgram.Category.SERVICE_PROGRAM) {
            BLangPackage[] servicePackages = bLangProgram.getServicePackages();
            for (BLangPackage servicePkg : servicePackages) {
                servicePkg.accept(this);
                programFile.addServicePackage(servicePkg.getName());
            }
        } else {
            BLangPackage[] libraryPackages = bLangProgram.getLibraryPackages();
            for (BLangPackage libraryPkg : libraryPackages) {
                libraryPkg.accept(this);
            }
        }

        // Add global variable indexes to the ProgramFile
        prepareIndexes(gvIndexes);
        programFile.setGlobalVarIndexes(gvIndexes);
    }

    @Override
    public void visit(BLangPackage bLangPackage) {
        for (BLangPackage dependentPkg : bLangPackage.getDependentPackages()) {
            // TODO Validate the following logic
            if (dependentPkg.isSymbolsDefined()) {
                continue;
            }

            dependentPkg.accept(this);
        }

        String currentPkgPath = bLangPackage.getPackagePath();
        UTF8CPEntry pkgPathCPEntry = new UTF8CPEntry(currentPkgPath);
        currentPkgInfo = new PackageInfo(currentPkgPath);
        currentPkgInfo.setProgramFile(programFile);
        programFile.addPackageInfo(currentPkgPath, currentPkgInfo);

        // Insert the package reference to the constant pool of the Ballerina program
        int pkgNameCPIndex = programFile.addCPEntry(pkgPathCPEntry);
        PackageRefCPEntry packageRefCPEntry = new PackageRefCPEntry(pkgNameCPIndex);
        packageRefCPEntry.setPackageInfo(currentPkgInfo);
        programFile.addCPEntry(new PackageRefCPEntry(pkgNameCPIndex));

        // Insert the package reference to current package's constant pool
        pkgNameCPIndex = currentPkgInfo.addCPEntry(pkgPathCPEntry);
        packageRefCPEntry = new PackageRefCPEntry(pkgNameCPIndex);
        packageRefCPEntry.setPackageInfo(currentPkgInfo);
        currentPkgCPIndex = currentPkgInfo.addCPEntry(packageRefCPEntry);

        visitConstants(bLangPackage.getConsts());
        visitGlobalVariables(bLangPackage.getGlobalVariables());
        createStructInfoEntries(bLangPackage.getStructDefs());
        createConnectorInfoEntries(bLangPackage.getConnectors());
        createServiceInfoEntries(bLangPackage.getServices());
        createFunctionInfoEntries(bLangPackage.getFunctions());

        // Create function info for the package function
        BallerinaFunction pkgInitFunction = bLangPackage.getInitFunction();
        createFunctionInfoEntries(new Function[]{pkgInitFunction});

        for (CompilationUnit compilationUnit : bLangPackage.getCompilationUnits()) {
            compilationUnit.accept(this);
        }

        // Visit package init function
        pkgInitFunction.accept(this);
        currentPkgInfo.setInitFunctionInfo(currentPkgInfo.getFunctionInfo(pkgInitFunction.getName()));

        currentPkgCPIndex = -1;
        currentPkgPath = null;
    }

    private void visitConstants(ConstDef[] constDefs) {
        for (ConstDef constDef : constDefs) {
            BType varType = constDef.getType();
            int regIndex = getNextIndex(varType.getTag(), gvIndexes);
            GlobalVarLocation globalVarLocation = new GlobalVarLocation(regIndex);
            constDef.setMemoryLocation(globalVarLocation);
        }
    }

    private void visitGlobalVariables(GlobalVariableDef[] globalVariableDefs) {
        for (GlobalVariableDef varDef : globalVariableDefs) {
            BType varType = varDef.getType();
            int regIndex = getNextIndex(varType.getTag(), gvIndexes);
            GlobalVarLocation globalVarLocation = new GlobalVarLocation(regIndex);
            varDef.setMemoryLocation(globalVarLocation);
        }
    }

    private void createServiceInfoEntries(Service[] services) {
        for (Service service : services) {
            // Add Connector name as an UTFCPEntry to the constant pool
            UTF8CPEntry serviceNameCPEntry = new UTF8CPEntry(service.getName());
            int serviceNameCPIndex = currentPkgInfo.addCPEntry(serviceNameCPEntry);

            ServiceInfo serviceInfo = new ServiceInfo(currentPkgCPIndex, serviceNameCPIndex);
            serviceInfo.setServiceName(service.getName());
            currentPkgInfo.addServiceInfo(service.getName(), serviceInfo);

            // Assign field indexes for Connector variables
            for (VariableDefStmt varDefStmt : service.getVariableDefStmts()) {
                VariableDef varDef = varDefStmt.getVariableDef();
                BType fieldType = varDef.getType();

                int fieldIndex = getNextIndex(fieldType.getTag(), gvIndexes);
                GlobalVarLocation globalVarLocation = new GlobalVarLocation(fieldIndex);
                varDef.setMemoryLocation(globalVarLocation);
            }

            // TODO Create the init function info
//            createFunctionInfoEntries(new Function[]{serviceInfo.getInitFunction()});

            // Create resource info entries for all resource
            createResourceInfoEntries(service.getResources(), serviceInfo);
        }
    }

    private void createResourceInfoEntries(Resource[] resources, ServiceInfo serviceInfo) {
        for (Resource resource : resources) {

            // Add resource name as an UTFCPEntry to the constant pool
            UTF8CPEntry resourceNameCPEntry = new UTF8CPEntry(resource.getName());
            int resourceNameCPIndex = currentPkgInfo.addCPEntry(resourceNameCPEntry);

            ResourceInfo resourceInfo = new ResourceInfo(currentPkgPath, currentPkgCPIndex,
                    resource.getName(), resourceNameCPIndex);
            resourceInfo.setParamTypes(getParamTypes(resource.getParameterDefs()));
            resourceInfo.setPackageInfo(currentPkgInfo);
            addWorkerInfoEntries(resourceInfo, resource.getWorkers());

            serviceInfo.addResourceInfo(resource.getName(), resourceInfo);
        }
    }

    // TODO We need to create StructInfoEntry
    private void createStructInfoEntries(StructDef[] structDefs) {
        for (StructDef structDef : structDefs) {

            // Add Struct name as an UTFCPEntry to the constant pool
            UTF8CPEntry structNameCPEntry = new UTF8CPEntry(structDef.getName());
            int structNameCPIndex = currentPkgInfo.addCPEntry(structNameCPEntry);

            StructInfo structInfo = new StructInfo(currentPkgCPIndex, structNameCPIndex);
            currentPkgInfo.addStructInfo(structDef.getName(), structInfo);

            VariableDefStmt[] fieldDefStmts = structDef.getFieldDefStmts();
            BType[] structFieldTypes = new BType[fieldDefStmts.length];
            for (int i = 0; i < fieldDefStmts.length; i++) {
                VariableDefStmt fieldDefStmt = fieldDefStmts[i];
                VariableDef fieldDef = fieldDefStmt.getVariableDef();
                BType fieldType = fieldDef.getType();
                structFieldTypes[i] = fieldType;

                int fieldIndex = getNextIndex(fieldType.getTag(), fieldIndexes);
                StructVarLocation structVarLocation = new StructVarLocation(fieldIndex);
                fieldDef.setMemoryLocation(structVarLocation);
            }

            structInfo.setFieldCount(Arrays.copyOf(prepareIndexes(fieldIndexes), fieldIndexes.length));
            structInfo.setFieldTypes(structFieldTypes);
            resetIndexes(fieldIndexes);
        }
    }

    private void createConnectorInfoEntries(BallerinaConnectorDef[] connectorDefs) {
        for (BallerinaConnectorDef connectorDef : connectorDefs) {
            // Add Connector name as an UTFCPEntry to the constant pool
            UTF8CPEntry connectorNameCPEntry = new UTF8CPEntry(connectorDef.getName());
            int connectorNameCPIndex = currentPkgInfo.addCPEntry(connectorNameCPEntry);

            ConnectorInfo connectorInfo = new ConnectorInfo(currentPkgCPIndex, connectorNameCPIndex);
            currentPkgInfo.addConnectorInfo(connectorDef.getName(), connectorInfo);

            // TODO Temporary solution to get both executors working
            int fieldTypeCount = 0;
            BType[] connectorFieldTypes = new BType[connectorDef.getParameterDefs().length +
                    connectorDef.getVariableDefStmts().length];

            // Assign field indexes for Connector parameters
            for (ParameterDef parameterDef : connectorDef.getParameterDefs()) {
                BType fieldType = parameterDef.getType();
                connectorFieldTypes[fieldTypeCount++] = fieldType;

                int fieldIndex = getNextIndex(fieldType.getTag(), fieldIndexes);
                ConnectorVarLocation connectorVarLocation = new ConnectorVarLocation(fieldIndex);
                parameterDef.setMemoryLocation(connectorVarLocation);
            }

            // Assign field indexes for Connector variables
            for (VariableDefStmt varDefStmt : connectorDef.getVariableDefStmts()) {
                VariableDef varDef = varDefStmt.getVariableDef();
                BType fieldType = varDef.getType();
                connectorFieldTypes[fieldTypeCount++] = fieldType;

                int fieldIndex = getNextIndex(fieldType.getTag(), fieldIndexes);
                ConnectorVarLocation connectorVarLocation = new ConnectorVarLocation(fieldIndex);
                varDef.setMemoryLocation(connectorVarLocation);
            }

            connectorInfo.setFieldCount(Arrays.copyOf(prepareIndexes(fieldIndexes), fieldIndexes.length));
            connectorInfo.setFieldTypes(connectorFieldTypes);
            resetIndexes(fieldIndexes);

            // Create the init function info
            createFunctionInfoEntries(new Function[]{connectorDef.getInitFunction()});

            // Create function info entries for all actions
            createActionInfoEntries(connectorDef.getActions(), connectorInfo);

            // Create the init native action info
            if (connectorDef.getInitAction() != null) {
                createActionInfoEntries(new Action[]{connectorDef.getInitAction()}, connectorInfo);
            }
        }
    }

    private void createActionInfoEntries(Action[] actions, ConnectorInfo connectorInfo) {
        for (Action action : actions) {
            // Add action name as an UTFCPEntry to the constant pool
            UTF8CPEntry actionNameCPEntry = new UTF8CPEntry(action.getName());
            int actionNameCPIndex = currentPkgInfo.addCPEntry(actionNameCPEntry);

            ActionInfo actionInfo = new ActionInfo(currentPkgPath, currentPkgCPIndex,
                    action.getName(), actionNameCPIndex);
            actionInfo.setParamTypes(getParamTypes(action.getParameterDefs()));
            actionInfo.setRetParamTypes(getParamTypes(action.getReturnParameters()));
            actionInfo.setPackageInfo(currentPkgInfo);
            actionInfo.setNative(action.isNative());

            if (action instanceof BallerinaAction) {
                addWorkerInfoEntries(actionInfo, ((BallerinaAction) action).getWorkers());
            }

            connectorInfo.addActionInfo(action.getName(), actionInfo);
        }
    }

    private void createFunctionInfoEntries(Function[] functions) {
        for (Function function : functions) {

            // Add function name as an UTFCPEntry to the constant pool
            UTF8CPEntry funcNameCPEntry = new UTF8CPEntry(function.getName());
            int funcNameCPIndex = currentPkgInfo.addCPEntry(funcNameCPEntry);

            FunctionInfo funcInfo = new FunctionInfo(currentPkgPath, currentPkgCPIndex,
                    function.getName(), funcNameCPIndex);
            funcInfo.setParamTypes(getParamTypes(function.getParameterDefs()));
            funcInfo.setRetParamTypes(getParamTypes(function.getReturnParameters()));
            funcInfo.setPackageInfo(currentPkgInfo);
            funcInfo.setNative(function.isNative());

            if (function instanceof BallerinaFunction) {
                addWorkerInfoEntries(funcInfo, ((BallerinaFunction) function).getWorkers());
            }

            currentPkgInfo.addFunctionInfo(function.getName(), funcInfo);
        }
    }

<<<<<<< HEAD
    private void createWorkerInfoEntries(CallableUnit callableUnit) {
        for (Worker worker : callableUnit.getWorkers()) {

            // Add worker name as an UTFCPEntry to the constant pool
            UTF8CPEntry workerNameCPEntry = new UTF8CPEntry(worker.getName());
            int workerNameCPIndex = currentPkgInfo.addCPEntry(workerNameCPEntry);

            WorkerInfo workerInfo = new WorkerInfo(currentPkgPath, currentPkgCPIndex,
                    worker.getName(), workerNameCPIndex);
            workerInfo.setParamTypes(getParamTypes(worker.getParameterDefs()));
            workerInfo.setRetParamTypes(getParamTypes(worker.getReturnParameters()));
            workerInfo.setNative(worker.isNative());
            workerInfo.setPackageInfo(currentPkgInfo);

            //callableUnit.addWorkerInfo(worker.getName(), workerInfo);
=======
    private void addWorkerInfoEntries(CallableUnitInfo callableUnitInfo, Worker[] workers) {
        // Create default worker
        UTF8CPEntry workerNameCPEntry = new UTF8CPEntry("default");
        int workerNameCPIndex = currentPkgInfo.addCPEntry(workerNameCPEntry);
        WorkerInfo defaultWorkerInfo = new WorkerInfo("default", workerNameCPIndex);
        callableUnitInfo.setDefaultWorkerInfo(defaultWorkerInfo);

        // Create other workers if any
        for (Worker worker : workers) {
            workerNameCPEntry = new UTF8CPEntry(worker.getName());
            workerNameCPIndex = currentPkgInfo.addCPEntry(workerNameCPEntry);
            WorkerInfo workerInfo = new WorkerInfo(worker.getName(), workerNameCPIndex);
            callableUnitInfo.addWorkerInfo(worker.getName(), workerInfo);
>>>>>>> 026340d8
        }
    }

    @Override
    public void visit(BallerinaFile bFile) {

    }

    @Override
    public void visit(ImportPackage importPkg) {

    }

    @Override
    public void visit(ConstDef constant) {

    }

    @Override
    public void visit(GlobalVariableDef globalVar) {

    }

    @Override
    public void visit(Service service) {
//        BallerinaFunction initFunction = connectorDef.getInitFunction();
//        visit(initFunction);

        currentServiceInfo = currentPkgInfo.getServiceInfo(service.getName());
        AnnotationAttachment[] annotationAttachments = service.getAnnotations();
        if (annotationAttachments.length > 0) {
            AnnotationAttributeInfo annotationsAttribute = getAnnotationAttributeInfo(annotationAttachments);
            currentServiceInfo.addAttributeInfo(AttributeInfo.ANNOTATIONS_ATTRIBUTE, annotationsAttribute);
        }

        for (Resource resource : service.getResources()) {
            resource.accept(this);
        }
    }

    @Override
    public void visit(BallerinaConnectorDef connectorDef) {
        BallerinaFunction initFunction = connectorDef.getInitFunction();
        visit(initFunction);

        ConnectorInfo connectorInfo = currentPkgInfo.getConnectorInfo(connectorDef.getName());
        AnnotationAttachment[] annotationAttachments = connectorDef.getAnnotations();
        if (annotationAttachments.length > 0) {
            AnnotationAttributeInfo annotationsAttribute = getAnnotationAttributeInfo(annotationAttachments);
            connectorInfo.addAttributeInfo(AttributeInfo.ANNOTATIONS_ATTRIBUTE, annotationsAttribute);
        }

        for (BallerinaAction action : connectorDef.getActions()) {
            action.accept(this);
        }
    }

    @Override
    public void visit(Resource resource) {
<<<<<<< HEAD
        callableUnitInfo = currentServiceInfo.getResourceInfo(resource.getName());

        UTF8CPEntry codeUTF8CPEntry = new UTF8CPEntry(AttributeInfo.CODE_ATTRIBUTE);
        int codeAttribNameIndex = currentPkgInfo.addCPEntry(codeUTF8CPEntry);
        callableUnitInfo.codeAttributeInfo.setAttributeNameIndex(codeAttribNameIndex);
        callableUnitInfo.codeAttributeInfo.setCodeAddrs(nextIP());

        // Read annotations attached to this function
        AnnotationAttachment[] annotationAttachments = resource.getAnnotations();
        if (annotationAttachments.length > 0) {
            AnnotationAttributeInfo annotationsAttribute = getAnnotationAttributeInfo(annotationAttachments);
            callableUnitInfo.addAttributeInfo(AttributeInfo.ANNOTATIONS_ATTRIBUTE, annotationsAttribute);
        }

        // Add local variable indexes to the parameters and return parameters
        visitCallableUnitParameterDefs(resource.getParameterDefs(), callableUnitInfo);

        resource.getCallableUnitBody().accept(this);

        createWorkerInfoEntries(resource);

        endCallableUnit();
=======
        ResourceInfo resourceInfo = currentServiceInfo.getResourceInfo(resource.getName());
        visitCallableUnit(resource, resourceInfo, resource.getWorkers());
>>>>>>> 026340d8
    }

    @Override
    public void visit(BallerinaFunction function) {
<<<<<<< HEAD
        callableUnitInfo = currentPkgInfo.getFunctionInfo(function.getName());

        UTF8CPEntry codeUTF8CPEntry = new UTF8CPEntry(AttributeInfo.CODE_ATTRIBUTE);
        int codeAttribNameIndex = currentPkgInfo.addCPEntry(codeUTF8CPEntry);
        callableUnitInfo.codeAttributeInfo.setAttributeNameIndex(codeAttribNameIndex);
        callableUnitInfo.codeAttributeInfo.setCodeAddrs(nextIP());

        // Read annotations attached to this function
        AnnotationAttachment[] annotationAttachments = function.getAnnotations();
        if (annotationAttachments.length > 0) {
            AnnotationAttributeInfo annotationsAttribute = getAnnotationAttributeInfo(annotationAttachments);
            callableUnitInfo.addAttributeInfo(AttributeInfo.ANNOTATIONS_ATTRIBUTE, annotationsAttribute);
        }

        // Add local variable indexes to the parameters and return parameters
        visitCallableUnitParameterDefs(function.getParameterDefs(), callableUnitInfo);

        // Visit return parameter defs
        for (ParameterDef parameterDef : function.getReturnParameters()) {
            // Check whether these are unnamed set of return types.
            // If so break the loop. You can't have a mix of unnamed and named returns parameters.
            if (parameterDef.getName() != null) {
                int lvIndex = getNextIndex(parameterDef.getType().getTag(), lvIndexes);
                parameterDef.setMemoryLocation(new StackVarLocation(lvIndex));
            }

            parameterDef.accept(this);
        }

        if (!function.isNative()) {
            function.getCallableUnitBody().accept(this);
        }

        createWorkerInfoEntries(function);

        endCallableUnit();
=======
        visitCallableUnit(function, currentPkgInfo.getFunctionInfo(function.getName()), function.getWorkers());
>>>>>>> 026340d8
    }

    @Override
    public void visit(BTypeMapper typeMapper) {

    }

    @Override
    public void visit(BallerinaAction action) {
        ConnectorInfo connectorInfo = currentPkgInfo.getConnectorInfo(action.getConnectorDef().getName());

        // Now find out the ActionInfo
<<<<<<< HEAD
        callableUnitInfo = connectorInfo.getActionInfo(action.getName());

        UTF8CPEntry codeUTF8CPEntry = new UTF8CPEntry("Code");
        int codeAttribNameCPIndex = currentPkgInfo.addCPEntry(codeUTF8CPEntry);
        callableUnitInfo.codeAttributeInfo.setAttributeNameIndex(codeAttribNameCPIndex);
        callableUnitInfo.codeAttributeInfo.setCodeAddrs(nextIP());

        // Read annotations attached to this function
        AnnotationAttachment[] annotationAttachments = action.getAnnotations();
        if (annotationAttachments.length > 0) {
            AnnotationAttributeInfo paramAnnotationsAttribute = getAnnotationAttributeInfo(annotationAttachments);
            callableUnitInfo.addAttributeInfo(AttributeInfo.ANNOTATIONS_ATTRIBUTE, paramAnnotationsAttribute);
        }

        // Add local variable indexes to the parameters and return parameters
        visitCallableUnitParameterDefs(action.getParameterDefs(), callableUnitInfo);

        for (ParameterDef parameterDef : action.getReturnParameters()) {
            // Check whether these are unnamed set of return types.
            // If so break the loop. You can't have a mix of unnamed and named returns parameters.
            if (parameterDef.getName() != null) {
                int lvIndex = getNextIndex(parameterDef.getType().getTag(), lvIndexes);
                parameterDef.setMemoryLocation(new StackVarLocation(lvIndex));
            }

            parameterDef.accept(this);
        }

        if (!action.isNative()) {
            action.getCallableUnitBody().accept(this);
        }

        createWorkerInfoEntries(action);

        endCallableUnit();
=======
        ActionInfo actionInfo = connectorInfo.getActionInfo(action.getName());
        visitCallableUnit(action, actionInfo, action.getWorkers());
>>>>>>> 026340d8
    }

    @Override
    public void visit(Worker worker) {
//        callableUnitInfo = currentPkgInfo.getWorkerInfo(worker.getName());
//
//        UTF8CPEntry codeUTF8CPEntry = new UTF8CPEntry(AttributeInfo.CODE_ATTRIBUTE);
//        int codeAttribNameIndex = currentPkgInfo.addCPEntry(codeUTF8CPEntry);
//        callableUnitInfo.codeAttributeInfo.setAttributeNameIndex(codeAttribNameIndex);
//        callableUnitInfo.codeAttributeInfo.setCodeAddrs(nextIP());
//
//        // Read annotations attached to this function
//        AnnotationAttachment[] annotationAttachments = worker.getAnnotations();
//        if (annotationAttachments.length > 0) {
//            AnnotationAttributeInfo annotationsAttribute = getAnnotationAttributeInfo(annotationAttachments);
//            callableUnitInfo.addAttributeInfo(AttributeInfo.ANNOTATIONS_ATTRIBUTE, annotationsAttribute);
//        }
//
//        // Add local variable indexes to the parameters and return parameters
//        visitCallableUnitParameterDefs(worker.getParameterDefs(), callableUnitInfo);
//
//        // Visit return parameter defs
//        for (ParameterDef parameterDef : worker.getReturnParameters()) {
//            // Check whether these are unnamed set of return types.
//            // If so break the loop. You can't have a mix of unnamed and named returns parameters.
//            if (parameterDef.getName() != null) {
//                int lvIndex = getNextIndex(parameterDef.getType().getTag(), lvIndexes);
//                parameterDef.setMemoryLocation(new StackVarLocation(lvIndex));
//            }
//
//            parameterDef.accept(this);
//        }
//
//        worker.getCallableUnitBody().accept(this);
//
//        endCallableUnit();

    }

    @Override
    public void visit(AnnotationAttachment annotation) {

    }

    @Override
    public void visit(ParameterDef parameterDef) {

    }

    @Override
    public void visit(VariableDef variableDef) {

    }

    @Override
    public void visit(StructDef structDef) {

    }

    @Override
    public void visit(AnnotationAttributeDef annotationAttributeDef) {

    }

    @Override
    public void visit(AnnotationDef annotationDef) {
    }

    @Override
    public void visit(VariableDefStmt varDefStmt) {
        int opcode;
        int lvIndex;

        Expression rhsExpr = varDefStmt.getRExpr();
        if (rhsExpr != null) {
            rhsExpr.accept(this);
            rhsExprRegIndex = rhsExpr.getTempOffset();
        } else {
            // TODO get the default value;
        }

        MemoryLocation stackVarLocation;
        VariableDef variableDef = varDefStmt.getVariableDef();

        MemoryLocation memoryLocation = varDefStmt.getVariableDef().getMemoryLocation();
        if (memoryLocation instanceof StackVarLocation || memoryLocation instanceof WorkerVarLocation) {
            OpcodeAndIndex opcodeAndIndex = getOpcodeAndIndex(variableDef.getType().getTag(),
                    InstructionCodes.ISTORE, lvIndexes);
            opcode = opcodeAndIndex.opcode;
            lvIndex = opcodeAndIndex.index;
            stackVarLocation = new StackVarLocation(lvIndex);
            variableDef.setMemoryLocation(stackVarLocation);
            if (rhsExpr != null) {
                emit(opcode, rhsExpr.getTempOffset(), lvIndex);
            }

        } else {
            // TODO
        }
    }

    @Override
    public void visit(AssignStmt assignStmt) {
        // Evaluate the rhs expression
        Expression rExpr = assignStmt.getRExpr();
        if (rExpr == null) {
            return;
        }

        rExpr.accept(this);

        int[] rhsExprRegIndexes;
        if (assignStmt.getRExpr() instanceof CallableUnitInvocationExpr) {
            rhsExprRegIndexes = ((CallableUnitInvocationExpr) assignStmt.getRExpr()).getOffsets();
        } else {
            rhsExprRegIndexes = new int[]{assignStmt.getRExpr().getTempOffset()};
        }

        Expression[] lhsExprs = assignStmt.getLExprs();
        for (int i = 0; i < lhsExprs.length; i++) {
            rhsExprRegIndex = rhsExprRegIndexes[i];
            Expression lExpr = lhsExprs[i];

            if (lExpr instanceof VariableRefExpr) {
                varAssignment = true;
                lExpr.accept(this);
                varAssignment = false;
            } else if (lExpr instanceof ArrayMapAccessExpr) {
                arrayMapAssignment = true;
                lExpr.accept(this);
                arrayMapAssignment = false;
            } else if (lExpr instanceof FieldAccessExpr) {
                structAssignment = true;
                lExpr.accept(this);
                structAssignment = false;
            }
        }
    }

    @Override
    public void visit(BlockStmt blockStmt) {
        for (Statement stmt : blockStmt.getStatements()) {
            stmt.accept(this);

            for (int i = 0; i < maxRegIndexes.length; i++) {
                if (maxRegIndexes[i] < regIndexes[i]) {
                    maxRegIndexes[i] = regIndexes[i];
                }
            }

            resetIndexes(regIndexes);
        }
    }

    @Override
    public void visit(CommentStmt commentStmt) {

    }

    @Override
    public void visit(IfElseStmt ifElseStmt) {
        // TODO Support null checks
        Expression ifCondExpr = ifElseStmt.getCondition();
        ifCondExpr.accept(this);
        Instruction gotoInstruction;
        List<Instruction> gotoInstructionList = new ArrayList<>();

        int opcode = getIfOpcode(ifCondExpr);

        // TODO operand2 should be the jump address  else-if or else or to the next instruction after then block
        Instruction ifInstruction = new Instruction(opcode, regIndexes[BOOL_OFFSET], 0);
        emit(ifInstruction);

        ifElseStmt.getThenBody().accept(this);

        // Check whether this then block is the last block of code
        gotoInstruction = new Instruction(InstructionCodes.GOTO, 0);
        emit(gotoInstruction);
        gotoInstructionList.add(gotoInstruction);

        ifInstruction.setOperand(1, nextIP());

        // Process else-if parts
        for (IfElseStmt.ElseIfBlock elseIfBlock : ifElseStmt.getElseIfBlocks()) {
            Expression elseIfCondition = elseIfBlock.getElseIfCondition();
            elseIfCondition.accept(this);
            opcode = getIfOpcode(elseIfCondition);
            ifInstruction = new Instruction(opcode, regIndexes[BOOL_OFFSET], 0);
            emit(ifInstruction);

            elseIfBlock.getElseIfBody().accept(this);
            gotoInstruction = new Instruction(InstructionCodes.GOTO, 0);
            emit(gotoInstruction);
            gotoInstructionList.add(gotoInstruction);
            ifInstruction.setOperand(1, nextIP());
            // TODO check whether there exits 'next' instruction
        }

        Statement elseBody = ifElseStmt.getElseBody();
        if (elseBody != null) {
            elseBody.accept(this);
        }

        int nextIP = nextIP();
        for (Instruction instruction : gotoInstructionList) {
            instruction.setOperand(0, nextIP);
        }
    }

    @Override
    public void visit(ReplyStmt replyStmt) {
        if (replyStmt.getReplyExpr() != null) {
            replyStmt.getReplyExpr().accept(this);
            emit(InstructionCodes.REP, replyStmt.getReplyExpr().getTempOffset());
        } else {
            emit(InstructionCodes.REP, -1);
        }
    }

    @Override
    public void visit(ReturnStmt returnStmt) {
        int[] regIndexes;
        if (returnStmt.getExprs().length == 1 &&
                returnStmt.getExprs()[0] instanceof ExecutableMultiReturnExpr) {
            ExecutableMultiReturnExpr multiReturnExpr = (ExecutableMultiReturnExpr) returnStmt.getExprs()[0];
            returnStmt.getExprs()[0].accept(this);
            regIndexes = multiReturnExpr.getOffsets();

        } else {
            regIndexes = new int[returnStmt.getExprs().length];
            for (int i = 0; i < returnStmt.getExprs().length; i++) {
                Expression expr = returnStmt.getExprs()[i];
                expr.accept(this);
                regIndexes[i] = expr.getTempOffset();
            }
        }

        FunctionReturnCPEntry funcRetCPEntry = new FunctionReturnCPEntry(regIndexes);
        int funcRetCPEntryIndex = currentPkgInfo.addCPEntry(funcRetCPEntry);
        emit(InstructionCodes.RET, funcRetCPEntryIndex);
    }

    @Override
    public void visit(WhileStmt whileStmt) {
        Expression conditionExpr = whileStmt.getCondition();
        Instruction gotoInstruction = new Instruction(InstructionCodes.GOTO, nextIP());

        conditionExpr.accept(this);
        int opcode = getIfOpcode(conditionExpr);
        Instruction ifInstruction = new Instruction(opcode, regIndexes[BOOL_OFFSET], 0);
        emit(ifInstruction);

        breakInstructions.push(new ArrayList<>());
        whileStmt.getBody().accept(this);

        emit(gotoInstruction);
        int nextIP = nextIP();
        ifInstruction.setOperand(1, nextIP);
        List<Instruction> brkInstructions = breakInstructions.pop();
        for (Instruction instruction : brkInstructions) {
            instruction.setOperand(0, nextIP);
        }
    }

    @Override
    public void visit(BreakStmt breakStmt) {
        Instruction gotoInstruction = new Instruction(InstructionCodes.GOTO, 0);
        emit(gotoInstruction);
        breakInstructions.peek().add(gotoInstruction);
    }

    @Override
    public void visit(TryCatchStmt tryCatchStmt) {

    }

    @Override
    public void visit(ThrowStmt throwStmt) {

    }

    @Override
    public void visit(FunctionInvocationStmt functionIStmt) {
        visit(functionIStmt.getFunctionInvocationExpr());
    }

    @Override
    public void visit(ActionInvocationStmt actionIStmt) {
        visit(actionIStmt.getActionInvocationExpr());
    }

    @Override
    public void visit(WorkerInvocationStmt workerInvocationStmt) {
//        int pkgCPIndex = addPackageCPEntry(workerInvocationStmt.getPackagePath());
//
//        String workerName = workerInvocationStmt.getName();
//        UTF8CPEntry workerNameCPEntry = new UTF8CPEntry(workerName);
//        int workerNameCPIndex = currentPkgInfo.addCPEntry(workerNameCPEntry);
//
//        // Find the package info entry of the function and from the package info entry find the function info entry
//        String pkgPath = workerInvocationStmt.getPackagePath();
//        PackageInfo workerPackageInfo = programFile.getPackageInfo(pkgPath);
//        WorkerInfo workerInfo = workerPackageInfo.getWorkerInfo(workerName);
//
//        WorkerRefCPEntry funcRefCPEntry = new WorkerRefCPEntry(pkgCPIndex, workerNameCPIndex);
//        funcRefCPEntry.setWorkerInfo(workerInfo);
//        int funcRefCPIndex = currentPkgInfo.addCPEntry(funcRefCPEntry);
//        int funcCallIndex = getCallableUnitCallCPIndex(workerInvocationStmt);
//        emit(InstructionCodes.WRKINVOKE, funcRefCPIndex, funcCallIndex);
    }

    @Override
    public void visit(WorkerReplyStmt workerReplyStmt) {
//        int pkgCPIndex = addPackageCPEntry(workerReplyStmt.getPackagePath());
//
//        String workerName = workerReplyStmt.getWorkerName();
//        UTF8CPEntry workerNameCPEntry = new UTF8CPEntry(workerName);
//        int workerNameCPIndex = currentPkgInfo.addCPEntry(workerNameCPEntry);
//
//        // Find the package info entry of the function and from the package info entry find the function info entry
//        String pkgPath = workerReplyStmt.getPackagePath();
//        PackageInfo workerPackageInfo = programFile.getPackageInfo(pkgPath);
//        WorkerInfo workerInfo = workerPackageInfo.getWorkerInfo(workerName);
//
//        WorkerRefCPEntry funcRefCPEntry = new WorkerRefCPEntry(pkgCPIndex, workerNameCPIndex);
//        funcRefCPEntry.setWorkerInfo(workerInfo);
//        int funcRefCPIndex = currentPkgInfo.addCPEntry(funcRefCPEntry);
//        int funcCallIndex = getCallableUnitCallCPIndex(workerReplyStmt);
//        emit(InstructionCodes.WRKREPLY, funcRefCPIndex, funcCallIndex);

    }

    @Override
    public void visit(ForkJoinStmt forkJoinStmt) {

    }

    @Override
    public void visit(TransformStmt transformStmt) {
        transformStmt.getBody().accept(this);
    }

    @Override
    public void visit(TransactionRollbackStmt transactionRollbackStmt) {

    }

    @Override
    public void visit(AbortStmt abortStmt) {

    }


    // Expressions

    @Override
    public void visit(BasicLiteral basicLiteral) {
        int opcode;
        int typeTag = basicLiteral.getType().getTag();

        switch (typeTag) {
            case TypeTags.INT_TAG:
                basicLiteral.setTempOffset(++regIndexes[INT_OFFSET]);
                long intVal = basicLiteral.getBValue().intValue();
                if (intVal >= 0 && intVal <= 5) {
                    opcode = InstructionCodes.ICONST_0 + (int) intVal;
                    emit(opcode, basicLiteral.getTempOffset());
                } else {
                    IntegerCPEntry intCPEntry = new IntegerCPEntry(basicLiteral.getBValue().intValue());
                    int intCPEntryIndex = currentPkgInfo.addCPEntry(intCPEntry);
                    emit(InstructionCodes.ICONST, intCPEntryIndex, basicLiteral.getTempOffset());
                }
                break;

            case TypeTags.FLOAT_TAG:
                basicLiteral.setTempOffset(++regIndexes[FLOAT_OFFSET]);
                double floatVal = basicLiteral.getBValue().floatValue();
                if (floatVal == 0 || floatVal == 1 || floatVal == 2 ||
                        floatVal == 3 || floatVal == 4 || floatVal == 5) {
                    opcode = InstructionCodes.FCONST_0 + (int) floatVal;
                    emit(opcode, basicLiteral.getTempOffset());
                } else {
                    FloatCPEntry floatCPEntry = new FloatCPEntry(basicLiteral.getBValue().floatValue());
                    int floatCPEntryIndex = currentPkgInfo.addCPEntry(floatCPEntry);
                    emit(InstructionCodes.FCONST, floatCPEntryIndex, basicLiteral.getTempOffset());
                }
                break;

            case TypeTags.STRING_TAG:
                basicLiteral.setTempOffset(++regIndexes[STRING_OFFSET]);
                String strValue = basicLiteral.getBValue().stringValue();
                UTF8CPEntry utf8CPEntry = new UTF8CPEntry(strValue);
                int stringValCPIndex = currentPkgInfo.addCPEntry(utf8CPEntry);

                StringCPEntry stringCPEntry = new StringCPEntry(stringValCPIndex, strValue);
                int strCPIndex = currentPkgInfo.addCPEntry(stringCPEntry);

                emit(InstructionCodes.SCONST, strCPIndex, basicLiteral.getTempOffset());
                break;

            case TypeTags.BOOLEAN_TAG:
                basicLiteral.setTempOffset(++regIndexes[BOOL_OFFSET]);
                boolean booleanVal = basicLiteral.getBValue().booleanValue();
                if (!booleanVal) {
                    opcode = InstructionCodes.BCONST_0;
                } else {
                    opcode = InstructionCodes.BCONST_1;
                }
                emit(opcode, basicLiteral.getTempOffset());
                break;
        }
    }

    @Override
    public void visit(NullLiteral nullLiteral) {
        int regIndex = ++regIndexes[REF_OFFSET];
        nullLiteral.setTempOffset(regIndex);
        emit(InstructionCodes.RCONST_NULL, regIndex);
    }

    @Override
    public void visit(UnaryExpression unaryExpr) {
        Expression rExpr = unaryExpr.getRExpr();
        rExpr.accept(this);

        OpcodeAndIndex opcodeAndIndex;
        int opcode;
        int exprIndex;
        if (Operator.SUB.equals(unaryExpr.getOperator())) {
            opcodeAndIndex = getOpcodeAndIndex(unaryExpr.getType().getTag(),
                    InstructionCodes.INEG, regIndexes);
            opcode = opcodeAndIndex.opcode;
            exprIndex = opcodeAndIndex.index;
            emit(opcode, rExpr.getTempOffset(), exprIndex);

        } else if (Operator.NOT.equals(unaryExpr.getOperator())) {

            // TODO
            exprIndex = rExpr.getTempOffset();
        } else {
            // "+" operator
            // Nothing to do
            exprIndex = rExpr.getTempOffset();
        }

        unaryExpr.setTempOffset(exprIndex);
    }


    // Binary arithmetic expressions

    @Override
    public void visit(AddExpression addExpr) {
        emitBinaryArithmeticExpr(addExpr, InstructionCodes.IADD);
    }

    @Override
    public void visit(SubtractExpression subtractExpr) {
        emitBinaryArithmeticExpr(subtractExpr, InstructionCodes.ISUB);
    }

    @Override
    public void visit(MultExpression multExpr) {
        emitBinaryArithmeticExpr(multExpr, InstructionCodes.IMUL);
    }

    @Override
    public void visit(DivideExpr divideExpr) {
        emitBinaryArithmeticExpr(divideExpr, InstructionCodes.IDIV);
    }

    @Override
    public void visit(ModExpression modExpr) {
        emitBinaryArithmeticExpr(modExpr, InstructionCodes.IMOD);
    }


    // Binary logical expressions

    @Override
    public void visit(AndExpression andExpression) {

    }

    @Override
    public void visit(OrExpression orExpression) {

    }


    // Binary equality expressions

    @Override
    public void visit(EqualExpression equalExpr) {
        emitBinaryCompareAndEqualityExpr(equalExpr, InstructionCodes.ICMP);
    }

    @Override
    public void visit(NotEqualExpression notEqualExpr) {
        emitBinaryCompareAndEqualityExpr(notEqualExpr, InstructionCodes.ICMP);
    }


    // Binary comparison expressions

    @Override
    public void visit(GreaterEqualExpression greaterEqualExpr) {
        emitBinaryCompareAndEqualityExpr(greaterEqualExpr, InstructionCodes.ICMP);
    }

    @Override
    public void visit(GreaterThanExpression greaterThanExpr) {
        emitBinaryCompareAndEqualityExpr(greaterThanExpr, InstructionCodes.ICMP);
    }

    @Override
    public void visit(LessEqualExpression lessEqualExpr) {
        emitBinaryCompareAndEqualityExpr(lessEqualExpr, InstructionCodes.ICMP);
    }

    @Override
    public void visit(LessThanExpression lessThanExpr) {
        emitBinaryCompareAndEqualityExpr(lessThanExpr, InstructionCodes.ICMP);
    }


    // Callable unit invocation expressions

    @Override
    public void visit(FunctionInvocationExpr funcIExpr) {
        int pkgCPIndex = addPackageCPEntry(funcIExpr.getPackagePath());

        String funcName = funcIExpr.getName();
        UTF8CPEntry funcNameCPEntry = new UTF8CPEntry(funcName);
        int funcNameCPIndex = currentPkgInfo.addCPEntry(funcNameCPEntry);

        // Find the package info entry of the function and from the package info entry find the function info entry
        String pkgPath = funcIExpr.getPackagePath();
        PackageInfo funcPackageInfo = programFile.getPackageInfo(pkgPath);
        FunctionInfo functionInfo = funcPackageInfo.getFunctionInfo(funcName);

        FunctionRefCPEntry funcRefCPEntry = new FunctionRefCPEntry(pkgCPIndex, funcNameCPIndex);
        funcRefCPEntry.setFunctionInfo(functionInfo);
        int funcRefCPIndex = currentPkgInfo.addCPEntry(funcRefCPEntry);
        int funcCallIndex = getCallableUnitCallCPIndex(funcIExpr);

        if (functionInfo.isNative()) {
            // TODO Move this to the place where we create function info entry
            functionInfo.setNativeFunction((AbstractNativeFunction) funcIExpr.getCallableUnit());
            emit(InstructionCodes.NCALL, funcRefCPIndex, funcCallIndex);
        } else {
            emit(InstructionCodes.CALL, funcRefCPIndex, funcCallIndex);
        }
    }

    @Override
    public void visit(ActionInvocationExpr actionIExpr) {
        int pkgCPIndex = addPackageCPEntry(actionIExpr.getPackagePath());
        BallerinaConnectorDef connectorDef = (BallerinaConnectorDef) actionIExpr.getArgExprs()[0].getType();

        String pkgPath = actionIExpr.getPackagePath();
        PackageInfo actionPackageInfo = programFile.getPackageInfo(pkgPath);

        // Get the connector ref CP index
        ConnectorInfo connectorInfo = actionPackageInfo.getConnectorInfo(connectorDef.getName());
        int connectorRefCPIndex = getConnectorRefCPIndex(connectorDef);

        String actionName = actionIExpr.getName();
        UTF8CPEntry actionNameCPEntry = new UTF8CPEntry(actionName);
        int actionNameCPIndex = currentPkgInfo.addCPEntry(actionNameCPEntry);

        ActionRefCPEntry actionRefCPEntry = new ActionRefCPEntry(pkgCPIndex, connectorRefCPIndex, actionNameCPIndex);
        ActionInfo actionInfo = connectorInfo.getActionInfo(actionName);
        actionRefCPEntry.setActionInfo(actionInfo);
        int actionRefCPIndex = currentPkgInfo.addCPEntry(actionRefCPEntry);
        int actionCallIndex = getCallableUnitCallCPIndex(actionIExpr);

        if (actionInfo.isNative()) {
            // TODO Move this to the place where we create action info entry
            actionInfo.setNativeAction((AbstractNativeAction) actionIExpr.getCallableUnit());
            emit(InstructionCodes.NACALL, actionRefCPIndex, actionCallIndex);
        } else {
            emit(InstructionCodes.ACALL, actionRefCPIndex, actionCallIndex);
        }
    }

    @Override
    public void visit(InstanceCreationExpr instanceCreationExpr) {

    }

    @Override
    public void visit(TypeCastExpression typeCastExpr) {
        Expression rExpr = typeCastExpr.getRExpr();
        rExpr.accept(this);

        // TODO Handle multi-return support

        int opCode = typeCastExpr.getOpcode();
//        if (opCode < 0) {
//            throw new IllegalStateException("Instruction not supported");
//        }

        // Ignore  NOP opcode
        if (opCode != 0) {
            int targetRegIndex = getNextIndex(typeCastExpr.getType().getTag(), regIndexes);
            typeCastExpr.setTempOffset(targetRegIndex);
            typeCastExpr.setOffsets(new int[]{targetRegIndex});
            emit(opCode, rExpr.getTempOffset(), targetRegIndex, -1);
        } else {
            // TODO improve
            typeCastExpr.setTempOffset(rExpr.getTempOffset());
            typeCastExpr.setOffsets(new int[]{rExpr.getTempOffset()});
        }
    }

    @Override
    public void visit(TypeConversionExpr typeConversionExpr) {
        Expression rExpr = typeConversionExpr.getRExpr();
        rExpr.accept(this);

        // TODO Handle multi-return support

        int opCode = typeConversionExpr.getOpcode();
//        if (opCode < 0) {
//            throw new IllegalStateException("Instruction not supported");
//        }

        // Ignore  NOP opcode
        if (opCode != 0) {
            int targetRegIndex = getNextIndex(typeConversionExpr.getType().getTag(), regIndexes);
            typeConversionExpr.setTempOffset(targetRegIndex);
            typeConversionExpr.setOffsets(new int[]{targetRegIndex});
            emit(opCode, rExpr.getTempOffset(), targetRegIndex, -1);
        } else {
            // TODO improve
            typeConversionExpr.setTempOffset(rExpr.getTempOffset());
            typeConversionExpr.setOffsets(new int[]{rExpr.getTempOffset()});
        }
    }

    @Override
    public void visit(BacktickExpr backtickExpr) {

    }


    // Init expressions

    @Override
    public void visit(ArrayInitExpr arrayInitExpr) {
        BType elementType = ((BArrayType) arrayInitExpr.getType()).getElementType();

        // Emit create array instruction
        int opcode = getOpcode(elementType.getTag(), InstructionCodes.INEWARRAY);
        int arrayVarRegIndex = ++regIndexes[REF_OFFSET];
        arrayInitExpr.setTempOffset(arrayVarRegIndex);
        emit(opcode, arrayVarRegIndex);

        // Emit instructions populate initial array values;
        Expression[] argExprs = arrayInitExpr.getArgExprs();
        for (int i = 0; i < argExprs.length; i++) {
            Expression argExpr = argExprs[i];
            argExpr.accept(this);

            BasicLiteral indexLiteral = new BasicLiteral(arrayInitExpr.getNodeLocation(),
                    null, new BInteger(i));
            indexLiteral.setType(BTypes.typeInt);
            indexLiteral.accept(this);

            opcode = getOpcode(argExpr.getType().getTag(), InstructionCodes.IASTORE);
            emit(opcode, arrayVarRegIndex, indexLiteral.getTempOffset(), argExpr.getTempOffset());
        }
    }

    @Override
    public void visit(RefTypeInitExpr refTypeInitExpr) {
        int varRegIndex = ++regIndexes[REF_OFFSET];
        refTypeInitExpr.setTempOffset(varRegIndex);

        BType bType = refTypeInitExpr.getType();
        if (bType == BTypes.typeMessage) {
            emit(InstructionCodes.NEWMESSAGE, varRegIndex);
        } else if (bType == BTypes.typeDatatable) {
            emit(InstructionCodes.NEWDATATABLE, varRegIndex);
        }
    }

    @Override
    public void visit(ConnectorInitExpr connectorInitExpr) {
        BallerinaConnectorDef connectorDef = (BallerinaConnectorDef) connectorInitExpr.getType();
        PackageInfo connectorPkgInfo = programFile.getPackageInfo(connectorDef.getPackagePath());
        int pkgCPIndex = addPackageCPEntry(connectorDef.getPackagePath());

        UTF8CPEntry nameUTF8CPEntry = new UTF8CPEntry(connectorDef.getName());
        int nameIndex = currentPkgInfo.getCPEntryIndex(nameUTF8CPEntry);

        StructureRefCPEntry structureRefCPEntry = new StructureRefCPEntry(pkgCPIndex, nameIndex);
        ConnectorInfo connectorInfo = connectorPkgInfo.getConnectorInfo(connectorDef.getName());
        structureRefCPEntry.setStructureTypeInfo(connectorInfo);
        int structureRefCPIndex = currentPkgInfo.addCPEntry(structureRefCPEntry);

        //Emit an instruction to create a new connector.
        int connectorRegIndex = ++regIndexes[REF_OFFSET];
        emit(InstructionCodes.NEWCONNECTOR, structureRefCPIndex, connectorRegIndex);
        connectorInitExpr.setTempOffset(connectorRegIndex);

        // Set all the connector arguments
        Expression[] argExprs = connectorInitExpr.getArgExprs();
        for (int i = 0; i < argExprs.length; i++) {
            Expression argExpr = argExprs[i];
            argExpr.accept(this);

            ParameterDef paramDef = connectorDef.getParameterDefs()[i];
            int fieldIndex = ((ConnectorVarLocation) paramDef.getMemoryLocation()).getConnectorMemAddrOffset();

            int opcode = getOpcode(paramDef.getType().getTag(), InstructionCodes.IFIELDSTORE);
            emit(opcode, connectorRegIndex, fieldIndex, argExpr.getTempOffset());
        }

        // Invoke Connector init function
        Function initFunction = connectorDef.getInitFunction();

        UTF8CPEntry nameCPEntry = new UTF8CPEntry(initFunction.getName());
        int initFuncNameIndex = currentPkgInfo.addCPEntry(nameCPEntry);

        FunctionRefCPEntry funcRefCPEntry = new FunctionRefCPEntry(pkgCPIndex, initFuncNameIndex);
        funcRefCPEntry.setFunctionInfo(connectorPkgInfo.getFunctionInfo(initFunction.getName()));
        int initFuncRefCPIndex = currentPkgInfo.addCPEntry(funcRefCPEntry);

        FunctionCallCPEntry initFuncCallCPEntry = new FunctionCallCPEntry(new int[]{connectorRegIndex}, new int[0]);
        int initFuncCallIndex = currentPkgInfo.addCPEntry(initFuncCallCPEntry);

        emit(InstructionCodes.CALL, initFuncRefCPIndex, initFuncCallIndex);

        // Invoke Connector init native action if any
        Action action = connectorDef.getInitAction();
        if (action == null) {
            return;
        }

        String actionName = action.getName();
        UTF8CPEntry actionNameCPEntry = new UTF8CPEntry(actionName);
        int actionNameCPIndex = currentPkgInfo.addCPEntry(actionNameCPEntry);
        int connectorRefCPIndex = getConnectorRefCPIndex(connectorDef);
        ActionRefCPEntry actionRefCPEntry = new ActionRefCPEntry(pkgCPIndex, connectorRefCPIndex, actionNameCPIndex);

        ActionInfo actionInfo = connectorInfo.getActionInfo(actionName);
        actionRefCPEntry.setActionInfo(actionInfo);
        int actionRefCPIndex = currentPkgInfo.addCPEntry(actionRefCPEntry);

        actionInfo.setNativeAction((AbstractNativeAction) action);
        emit(InstructionCodes.NACALL, actionRefCPIndex, initFuncCallIndex);
    }

    @Override
    public void visit(StructInitExpr structInitExpr) {
        StructDef structDef = (StructDef) structInitExpr.getType();
        int pkgCPIndex = addPackageCPEntry(structDef.getPackagePath());

        UTF8CPEntry structNameCPEntry = new UTF8CPEntry(structDef.getName());
        int structNameCPIndex = currentPkgInfo.addCPEntry(structNameCPEntry);

        StructureRefCPEntry structureRefCPEntry = new StructureRefCPEntry(pkgCPIndex, structNameCPIndex);
        structureRefCPEntry.setStructureTypeInfo(currentPkgInfo.getStructInfo(structDef.getName()));
        int structCPEntryIndex = currentPkgInfo.addCPEntry(structureRefCPEntry);

        //Emit an instruction to create a new struct.
        int structRegIndex = ++regIndexes[REF_OFFSET];
        emit(InstructionCodes.NEWSTRUCT, structCPEntryIndex, structRegIndex);
        structInitExpr.setTempOffset(structRegIndex);

        List<String> initializedFieldNameList = new ArrayList<>(structDef.getFieldDefStmts().length);

        for (Expression expr : structInitExpr.getArgExprs()) {
            KeyValueExpr keyValueExpr = (KeyValueExpr) expr;
            VariableRefExpr varRefExpr = (VariableRefExpr) keyValueExpr.getKeyExpr();
            int fieldIndex = ((StructVarLocation) varRefExpr.getMemoryLocation()).getStructMemAddrOffset();

            Expression valueExpr = keyValueExpr.getValueExpr();
            valueExpr.accept(this);

            int opcode = getOpcode(varRefExpr.getType().getTag(), InstructionCodes.IFIELDSTORE);
            emit(opcode, structRegIndex, fieldIndex, valueExpr.getTempOffset());
            initializedFieldNameList.add(varRefExpr.getVarName());
        }

        // Initialize default values in a struct definition
        for (VariableDefStmt fieldDefStmt : structDef.getFieldDefStmts()) {
            VariableRefExpr varRefExpr = (VariableRefExpr) fieldDefStmt.getLExpr();
            if (fieldDefStmt.getRExpr() == null || initializedFieldNameList.contains(varRefExpr.getVarName())) {
                continue;
            }

            int fieldIndex = ((StructVarLocation) varRefExpr.getMemoryLocation()).getStructMemAddrOffset();
            fieldDefStmt.getRExpr().accept(this);

            int opcode = getOpcode(varRefExpr.getType().getTag(), InstructionCodes.IFIELDSTORE);
            emit(opcode, structRegIndex, fieldIndex, fieldDefStmt.getRExpr().getTempOffset());
        }
    }

    @Override
    public void visit(MapInitExpr mapInitExpr) {
        int mapVarRegIndex = ++regIndexes[REF_OFFSET];
        mapInitExpr.setTempOffset(mapVarRegIndex);
        emit(InstructionCodes.NEWMAP, mapVarRegIndex);

        // Handle Map init stuff
        Expression[] argExprs = mapInitExpr.getArgExprs();
        for (Expression argExpr : argExprs) {
            KeyValueExpr keyValueExpr = (KeyValueExpr) argExpr;

            Expression keyExpr = keyValueExpr.getKeyExpr();
            keyExpr.accept(this);

            Expression valueExpr = keyValueExpr.getValueExpr();
            valueExpr.accept(this);

            emit(InstructionCodes.MAPSTORE, mapVarRegIndex, keyExpr.getTempOffset(), valueExpr.getTempOffset());
        }
    }

    @Override
    public void visit(JSONInitExpr jsonInitExpr) {
        int jsonVarRegIndex = ++regIndexes[REF_OFFSET];
        jsonInitExpr.setTempOffset(jsonVarRegIndex);
        emit(InstructionCodes.NEWJSON, jsonVarRegIndex);

        Expression[] argExprs = jsonInitExpr.getArgExprs();
        for (Expression argExpr : argExprs) {
            KeyValueExpr keyValueExpr = (KeyValueExpr) argExpr;

            Expression keyExpr = keyValueExpr.getKeyExpr();
            keyExpr.accept(this);

            Expression valueExpr = keyValueExpr.getValueExpr();
            valueExpr.accept(this);

            emit(InstructionCodes.JSONSTORE, jsonVarRegIndex, keyExpr.getTempOffset(), valueExpr.getTempOffset());
        }

    }

    @Override
    public void visit(JSONArrayInitExpr jsonArrayInitExpr) {
        int jsonVarRegIndex = ++regIndexes[REF_OFFSET];
        jsonArrayInitExpr.setTempOffset(jsonVarRegIndex);
        Expression[] argExprs = jsonArrayInitExpr.getArgExprs();

        BasicLiteral arraySizeLiteral = new BasicLiteral(jsonArrayInitExpr.getNodeLocation(),
                null, new BInteger(argExprs.length));
        arraySizeLiteral.setType(BTypes.typeInt);
        arraySizeLiteral.accept(this);

        emit(InstructionCodes.JSONNEWARRAY, jsonVarRegIndex, arraySizeLiteral.getTempOffset());

        for (int i = 0; i < argExprs.length; i++) {
            Expression argExpr = argExprs[i];
            argExpr.accept(this);

            BasicLiteral indexLiteral = new BasicLiteral(jsonArrayInitExpr.getNodeLocation(),
                    null, new BInteger(i));
            indexLiteral.setType(BTypes.typeInt);
            indexLiteral.accept(this);

            emit(InstructionCodes.JSONASTORE, jsonVarRegIndex, indexLiteral.getTempOffset(), argExpr.getTempOffset());
        }
    }

    @Override
    public void visit(KeyValueExpr keyValueExpr) {

    }


    // Variable reference expressions

    @Override
    public void visit(FieldAccessExpr fieldAccessExpr) {
        FieldAccessExpr childSFAccessExpr = fieldAccessExpr;

        while (true) {
            boolean isAssignment = childSFAccessExpr.getFieldExpr() == null && structAssignment;

            int regIndex = -1;
            if (childSFAccessExpr instanceof JSONFieldAccessExpr) {
                Expression varRef = childSFAccessExpr.getVarRef();
                int jsonValueRegIndex = regIndexes[REF_OFFSET];
                varRef.accept(this);

                if (varRef.getType() == BTypes.typeString) {
                    if (isAssignment) {
                        emit(InstructionCodes.JSONSTORE, jsonValueRegIndex, varRef.getTempOffset(), rhsExprRegIndex);
                    } else {
                        regIndex = ++regIndexes[REF_OFFSET];
                        emit(InstructionCodes.JSONLOAD, jsonValueRegIndex, varRef.getTempOffset(), regIndex);
                    }
                } else if (varRef.getType() == BTypes.typeInt) {
                    // JSON array access
                    if (isAssignment) {
                        emit(InstructionCodes.JSONASTORE, jsonValueRegIndex, varRef.getTempOffset(), rhsExprRegIndex);
                    } else {
                        regIndex = ++regIndexes[REF_OFFSET];
                        emit(InstructionCodes.JSONALOAD, jsonValueRegIndex, varRef.getTempOffset(), regIndex);
                    }
                } else {
                    throw new BallerinaException("Invalid json access field type: " + varRef.getType());
                }

            } else {
                ReferenceExpr referenceExpr = (ReferenceExpr) childSFAccessExpr.getVarRef();
                if (referenceExpr instanceof VariableRefExpr) {
                    varAssignment = isAssignment;
                    referenceExpr.accept(this);
                    varAssignment = false;

                } else if (referenceExpr instanceof ArrayMapAccessExpr) {
                    arrayMapAssignment = isAssignment;
                    referenceExpr.accept(this);
                    arrayMapAssignment = false;
                }
                regIndex = referenceExpr.getTempOffset();
            }

            if (isAssignment || childSFAccessExpr.getFieldExpr() == null) {
                fieldAccessExpr.setTempOffset(regIndex);
                break;
            }
            childSFAccessExpr = childSFAccessExpr.getFieldExpr();
        }
    }

    @Override
    public void visit(ArrayMapAccessExpr arrayMapAccessExpr) {
        Expression arrayMapVarExpr = arrayMapAccessExpr.getRExpr();
        arrayMapVarExpr.accept(this);

        Expression[] indexExprs = arrayMapAccessExpr.getIndexExprs();
        if (arrayMapVarExpr.getType() == BTypes.typeMap) {
            // This is a map access expression
            Expression indexExpr = indexExprs[0];
            indexExpr.accept(this);

            if (arrayMapAssignment) {
                emit(InstructionCodes.MAPSTORE, arrayMapVarExpr.getTempOffset(),
                        indexExpr.getTempOffset(), rhsExprRegIndex);
            } else {
                int mapValueRegIndex = ++regIndexes[REF_OFFSET];
                emit(InstructionCodes.MAPLOAD, arrayMapVarExpr.getTempOffset(),
                        indexExpr.getTempOffset(), mapValueRegIndex);
                arrayMapAccessExpr.setTempOffset(mapValueRegIndex);
            }
            return;
        }

        // This is an array access expression
        for (int i = indexExprs.length - 1; i >= 0; i--) {
            // Here we assume that the array reference is stored in the current reference register;
            int arrayRegIndex = regIndexes[REF_OFFSET];

            Expression indexExpr = indexExprs[i];
            indexExpr.accept(this);

            if (i == 0) {
                if (arrayMapAssignment) {
                    int opcode = getOpcode(arrayMapAccessExpr.getType().getTag(), InstructionCodes.IASTORE);
                    emit(opcode, arrayRegIndex, indexExpr.getTempOffset(), rhsExprRegIndex);
                } else {
                    OpcodeAndIndex opcodeAndIndex = getOpcodeAndIndex(arrayMapAccessExpr.getType().getTag(),
                            InstructionCodes.IALOAD, regIndexes);
                    arrayMapAccessExpr.setTempOffset(opcodeAndIndex.index);
                    emit(opcodeAndIndex.opcode, arrayRegIndex, indexExpr.getTempOffset(), opcodeAndIndex.index);
                }
            } else {
                // reg, index, reg
                emit(InstructionCodes.RALOAD, arrayRegIndex,
                        indexExpr.getTempOffset(), ++regIndexes[REF_OFFSET]);
            }
        }
    }

    @Override
    public void visit(JSONFieldAccessExpr jsonPathExpr) {

    }

    @Override
    public void visit(VariableRefExpr variableRefExpr) {
        int opcode;
        int exprRegIndex;

        MemoryLocation memoryLocation = variableRefExpr.getVariableDef().getMemoryLocation();
        if (memoryLocation instanceof StackVarLocation) {
            int lvIndex = ((StackVarLocation) memoryLocation).getStackFrameOffset();
            if (varAssignment) {
                opcode = getOpcode(variableRefExpr.getType().getTag(),
                        InstructionCodes.ISTORE);

                emit(opcode, rhsExprRegIndex, lvIndex);
            } else {
                OpcodeAndIndex opcodeAndIndex = getOpcodeAndIndex(variableRefExpr.getType().getTag(),
                        InstructionCodes.ILOAD, regIndexes);
                opcode = opcodeAndIndex.opcode;
                exprRegIndex = opcodeAndIndex.index;
                emit(opcode, lvIndex, exprRegIndex);
                variableRefExpr.setTempOffset(exprRegIndex);
            }

        } else if (memoryLocation instanceof StructVarLocation) {
            int fieldIndex = ((StructVarLocation) memoryLocation).getStructMemAddrOffset();

            // Since we are processing a struct field here, the struct reference must be stored in the current
            //  reference register index.
            int structRegIndex = regIndexes[REF_OFFSET];

            if (varAssignment) {
                opcode = getOpcode(variableRefExpr.getType().getTag(),
                        InstructionCodes.IFIELDSTORE);
                emit(opcode, structRegIndex, fieldIndex, rhsExprRegIndex);
            } else {
                OpcodeAndIndex opcodeAndIndex = getOpcodeAndIndex(variableRefExpr.getType().getTag(),
                        InstructionCodes.IFIELDLOAD, regIndexes);
                opcode = opcodeAndIndex.opcode;
                exprRegIndex = opcodeAndIndex.index;

                emit(opcode, structRegIndex, fieldIndex, exprRegIndex);
                variableRefExpr.setTempOffset(exprRegIndex);
            }

        } else if (memoryLocation instanceof ConnectorVarLocation) {
            int fieldIndex = ((ConnectorVarLocation) memoryLocation).getConnectorMemAddrOffset();

            // Since we are processing a connector field here, the connector reference must be stored in the current
            //  reference register index.
            int connectorRegIndex = ++regIndexes[REF_OFFSET];

            // The connector is always the first parameter of the action
            emit(InstructionCodes.RLOAD, 0, connectorRegIndex);

            if (varAssignment) {
                opcode = getOpcode(variableRefExpr.getType().getTag(),
                        InstructionCodes.IFIELDSTORE);
                emit(opcode, connectorRegIndex, fieldIndex, rhsExprRegIndex);
            } else {
                OpcodeAndIndex opcodeAndIndex = getOpcodeAndIndex(variableRefExpr.getType().getTag(),
                        InstructionCodes.IFIELDLOAD, regIndexes);
                opcode = opcodeAndIndex.opcode;
                exprRegIndex = opcodeAndIndex.index;

                emit(opcode, connectorRegIndex, fieldIndex, exprRegIndex);
                variableRefExpr.setTempOffset(exprRegIndex);
            }

        } else if (memoryLocation instanceof GlobalVarLocation) {
            int gvIndex = ((GlobalVarLocation) memoryLocation).getStaticMemAddrOffset();

            if (varAssignment) {
                opcode = getOpcode(variableRefExpr.getType().getTag(),
                        InstructionCodes.IGSTORE);

                emit(opcode, rhsExprRegIndex, gvIndex);
            } else {
                OpcodeAndIndex opcodeAndIndex = getOpcodeAndIndex(variableRefExpr.getType().getTag(),
                        InstructionCodes.IGLOAD, regIndexes);
                opcode = opcodeAndIndex.opcode;
                exprRegIndex = opcodeAndIndex.index;
                emit(opcode, gvIndex, exprRegIndex);
                variableRefExpr.setTempOffset(exprRegIndex);
            }
        }
    }

    @Override
    public void visit(StackVarLocation stackVarLocation) {

    }

    @Override
    public void visit(ServiceVarLocation serviceVarLocation) {

    }

    @Override
    public void visit(GlobalVarLocation globalVarLocation) {

    }

    @Override
    public void visit(ConnectorVarLocation connectorVarLocation) {

    }

    @Override
    public void visit(ConstantLocation constantLocation) {

    }

    @Override
    public void visit(StructVarLocation structVarLocation) {

    }

    @Override
    public void visit(ResourceInvocationExpr resourceIExpr) {

    }

    @Override
    public void visit(MainInvoker mainInvoker) {

    }

    @Override
    public void visit(WorkerVarLocation workerVarLocation) {

    }


    // Private methods

    private void endWorkerInfoUnit(CodeAttributeInfo codeAttributeInfo) {
        codeAttributeInfo.setMaxLongLocalVars(lvIndexes[INT_OFFSET] + 1);
        codeAttributeInfo.setMaxDoubleLocalVars(lvIndexes[FLOAT_OFFSET] + 1);
        codeAttributeInfo.setMaxStringLocalVars(lvIndexes[STRING_OFFSET] + 1);
        codeAttributeInfo.setMaxIntLocalVars(lvIndexes[BOOL_OFFSET] + 1);
        codeAttributeInfo.setMaxBValueLocalVars(lvIndexes[REF_OFFSET] + 1);

        codeAttributeInfo.setMaxLongRegs(maxRegIndexes[INT_OFFSET] + 1);
        codeAttributeInfo.setMaxDoubleRegs(maxRegIndexes[FLOAT_OFFSET] + 1);
        codeAttributeInfo.setMaxStringRegs(maxRegIndexes[STRING_OFFSET] + 1);
        codeAttributeInfo.setMaxIntRegs(maxRegIndexes[BOOL_OFFSET] + 1);
        codeAttributeInfo.setMaxBValueRegs(maxRegIndexes[REF_OFFSET] + 1);

        resetIndexes(lvIndexes);
        resetIndexes(regIndexes);
    }

    private void resetIndexes(int[] indexes) {
        for (int i = 0; i < indexes.length; i++) {
            indexes[i] = -1;
        }
    }

    private int[] prepareIndexes(int[] indexes) {
        for (int i = 0; i < indexes.length; i++) {
            indexes[i] += 1;
        }
        return indexes;
    }

    private OpcodeAndIndex getOpcodeAndIndex(int typeTag, int baseOpcode, int[] indexes) {
        int index;
        int opcode;
        switch (typeTag) {
            case TypeTags.INT_TAG:
                opcode = baseOpcode;
                index = ++indexes[INT_OFFSET];
                break;
            case TypeTags.FLOAT_TAG:
                opcode = baseOpcode + FLOAT_OFFSET;
                index = ++indexes[FLOAT_OFFSET];
                break;
            case TypeTags.STRING_TAG:
                opcode = baseOpcode + STRING_OFFSET;
                index = ++indexes[STRING_OFFSET];
                break;
            case TypeTags.BOOLEAN_TAG:
                opcode = baseOpcode + BOOL_OFFSET;
                index = ++indexes[BOOL_OFFSET];
                break;
            default:
                opcode = baseOpcode + REF_OFFSET;
                index = ++indexes[REF_OFFSET];
                break;
        }

        return new OpcodeAndIndex(opcode, index);
    }

    private int getNextIndex(int typeTag, int[] indexes) {
        return getOpcodeAndIndex(typeTag, -1, indexes).index;
    }

    private int getOpcode(int typeTag, int baseOpcode) {
        int opcode;
        switch (typeTag) {
            case TypeTags.INT_TAG:
                opcode = baseOpcode;
                break;
            case TypeTags.FLOAT_TAG:
                opcode = baseOpcode + FLOAT_OFFSET;
                break;
            case TypeTags.STRING_TAG:
                opcode = baseOpcode + STRING_OFFSET;
                break;
            case TypeTags.BOOLEAN_TAG:
                opcode = baseOpcode + BOOL_OFFSET;
                break;
            default:
                opcode = baseOpcode + REF_OFFSET;
                break;
        }

        return opcode;
    }

    private String getFunctionDescriptor(Function function) {
        StringBuilder sb = new StringBuilder("(");
        ParameterDef[] paramDefs = function.getParameterDefs();
        sb.append(getParamDefSig(paramDefs));
        sb.append(")");

        ParameterDef[] retParamDefs = function.getReturnParameters();
        sb.append(getParamDefSig(retParamDefs));
        return sb.toString();
    }

    private String getParamDefSig(ParameterDef[] paramDefs) {
        StringBuilder sb = new StringBuilder();
        if (paramDefs.length == 0) {
            sb.append(TypeEnum.VOID.getSig());
        } else {
            for (int i = 0; i < paramDefs.length; i++) {
                sb.append(paramDefs[i].getType().getSig());
            }
        }
        return sb.toString();
    }

    private BType[] getParamTypes(ParameterDef[] paramDefs) {
        if (paramDefs.length == 0) {
            return new BType[0];
        }

        BType[] types = new BType[paramDefs.length];
        for (int i = 0; i < paramDefs.length; i++) {
            types[i] = getVMTypeFromSig(paramDefs[i].getType().getSig());
        }

        return types;
    }

    private int nextIP() {
        return currentPkgInfo.getInstructionList().size();
    }

    private int getIfOpcode(Expression expr) {
        int opcode;
        if (expr instanceof EqualExpression) {
            opcode = InstructionCodes.IFNE;
        } else if (expr instanceof NotEqualExpression) {
            opcode = InstructionCodes.IFEQ;
        } else if (expr instanceof LessThanExpression) {
            opcode = InstructionCodes.IFGE;
        } else if (expr instanceof LessEqualExpression) {
            opcode = InstructionCodes.IFGT;
        } else if (expr instanceof GreaterThanExpression) {
            opcode = InstructionCodes.IFLE;
        } else {
            opcode = InstructionCodes.IFLT;
        }

        return opcode;
    }

    private void emitBinaryArithmeticExpr(BinaryArithmeticExpression expr, int baseOpcode) {
        expr.getLExpr().accept(this);
        expr.getRExpr().accept(this);

        OpcodeAndIndex opcodeAndIndex = getOpcodeAndIndex(expr.getType().getTag(), baseOpcode, regIndexes);
        int opcode = opcodeAndIndex.opcode;
        int exprIndex = opcodeAndIndex.index;

        expr.setTempOffset(exprIndex);
        emit(opcode, expr.getLExpr().getTempOffset(), expr.getRExpr().getTempOffset(), exprIndex);
    }

    private void emitBinaryCompareAndEqualityExpr(BinaryExpression expr, int baseOpcode) {
        expr.getLExpr().accept(this);
        expr.getRExpr().accept(this);

        int opcode = -1;
        int exprOffset = -1;

        // Consider the type of the LHS expression. RHS expression type should be the same
        int typeTag = expr.getLExpr().getType().getTag();
        switch (typeTag) {
            case TypeTags.INT_TAG:
                opcode = baseOpcode;
                exprOffset = ++regIndexes[BOOL_OFFSET];
                break;
            case TypeTags.FLOAT_TAG:
                opcode = baseOpcode + FLOAT_OFFSET;
                exprOffset = ++regIndexes[BOOL_OFFSET];
                break;
            case TypeTags.STRING_TAG:
                opcode = baseOpcode + STRING_OFFSET;
                exprOffset = ++regIndexes[BOOL_OFFSET];
                break;
            case TypeTags.BOOLEAN_TAG:
                opcode = baseOpcode + BOOL_OFFSET;
                exprOffset = ++regIndexes[BOOL_OFFSET];
                break;
            // TODO Handle NULL type
        }

        expr.setTempOffset(exprOffset);
        emit(opcode, expr.getLExpr().getTempOffset(), expr.getRExpr().getTempOffset(), exprOffset);
    }

    private int emit(int opcode, int... operands) {
        return currentPkgInfo.addInstruction(InstructionFactory.get(opcode, operands));
    }

    private int emit(Instruction instruction) {
        return currentPkgInfo.addInstruction(instruction);
    }

    private BType getVMTypeFromSig(TypeSignature typeSig) {
        if (typeSig.getSigChar().equals(TypeSignature.SIG_VOID)) {
            // TODO Handle this condition if(typeSig.equals("V"))
            return null;
        }

        // TODO Need to cache these new connectors

        switch (typeSig.getSigChar()) {
            case TypeSignature.SIG_INT:
                return BTypes.typeInt;
            case TypeSignature.SIG_FLOAT:
                return BTypes.typeFloat;
            case TypeSignature.SIG_STRING:
                return BTypes.typeString;
            case TypeSignature.SIG_BOOLEAN:
                return BTypes.typeBoolean;
            case TypeSignature.SIG_REFTYPE:
                return BTypes.getTypeFromName(typeSig.getName());
            case TypeSignature.SIG_ANY:
                return BTypes.typeAny;
            case TypeSignature.SIG_STRUCT:
                return new BStructType(typeSig.getName(), typeSig.getPkgPath(), null, null);
            case TypeSignature.SIG_CONNECTOR:
                return new BConnectorType(typeSig.getName(), typeSig.getPkgPath());
            case TypeSignature.SIG_ARRAY:
                TypeSignature elementTypeSig = typeSig.getElementTypeSig();
                BType elementType = getVMTypeFromSig(elementTypeSig);
                return new BArrayType(elementType);
            default:
                throw new IllegalStateException("Unknown type signature");
        }
    }

    private int addPackageCPEntry(String pkgPath) {
        pkgPath = (pkgPath != null) ? pkgPath : ".";
        UTF8CPEntry pkgNameCPEntry = new UTF8CPEntry(pkgPath);
        int pkgNameIndex = currentPkgInfo.addCPEntry(pkgNameCPEntry);

        PackageRefCPEntry pkgCPEntry = new PackageRefCPEntry(pkgNameIndex);
        return currentPkgInfo.addCPEntry(pkgCPEntry);
    }

    private int getCallableUnitCallCPIndex(CallableUnitInvocationExpr invocationExpr) {
        Expression[] argExprs = invocationExpr.getArgExprs();
        int[] argRegs = new int[argExprs.length];
        for (int i = 0; i < argExprs.length; i++) {
            Expression argExpr = argExprs[i];
            argExpr.accept(this);
            argRegs[i] = argExpr.getTempOffset();
        }

        // Calculate registers to store return values
        BType[] retTypes = invocationExpr.getTypes();
        int[] retRegs = new int[retTypes.length];
        for (int i = 0; i < retTypes.length; i++) {
            BType retType = retTypes[i];
            retRegs[i] = getNextIndex(retType.getTag(), regIndexes);
        }

        invocationExpr.setOffsets(retRegs);
        if (retRegs.length > 0) {
            ((Expression) invocationExpr).setTempOffset(retRegs[0]);
        }

        FunctionCallCPEntry funcCallCPEntry = new FunctionCallCPEntry(argRegs, retRegs);
        return currentPkgInfo.addCPEntry(funcCallCPEntry);
    }

    private int getConnectorRefCPIndex(BallerinaConnectorDef connectorDef) {
        UTF8CPEntry connectorNameCPEntry = new UTF8CPEntry(connectorDef.getName());
        int connectorNameCPIndex = currentPkgInfo.addCPEntry(connectorNameCPEntry);

        // Add FunctionCPEntry to constant pool
        StructureRefCPEntry structureRefCPEntry = new StructureRefCPEntry(currentPkgCPIndex, connectorNameCPIndex);
        return currentPkgInfo.addCPEntry(structureRefCPEntry);
    }

    private AnnotationAttributeInfo getAnnotationAttributeInfo(AnnotationAttachment[] annotationAttachments) {
        AnnotationAttributeInfo attributeInfo = new AnnotationAttributeInfo();
        for (AnnotationAttachment attachment : annotationAttachments) {
            AnnotationAttachmentInfo attachmentInfo = getAnnotationAttachmentInfo(attachment);
            attributeInfo.addAnnotationAttachmentInfo(attachmentInfo);
        }

        return attributeInfo;
    }

    private AnnotationAttachmentInfo getAnnotationAttachmentInfo(AnnotationAttachment attachment) {
        int pkgPathCPIndex = addPackageCPEntry(attachment.getPkgPath());
        UTF8CPEntry annotationNameCPEntry = new UTF8CPEntry(attachment.getName());
        int annotationNameCPIndex = currentPkgInfo.addCPEntry(annotationNameCPEntry);

        AnnotationAttachmentInfo attachmentInfo = new AnnotationAttachmentInfo(attachment.getPkgPath(),
                pkgPathCPIndex, attachment.getName(), annotationNameCPIndex);

        attachment.getAttributeNameValuePairs()
                .forEach((attributeName, attributeValue) -> {
                    AnnotationAttributeValue annotationAttribValue = getAnnotationAttributeValue(attributeValue);
                    attachmentInfo.addAnnotationAttribute(attributeName, annotationAttribValue);
                });

        return attachmentInfo;
    }

    private AnnotationAttributeValue getAnnotationAttributeValue(
            org.ballerinalang.model.AnnotationAttributeValue attributeValue) {
        AnnotationAttributeValue annotationAttribValue = new AnnotationAttributeValue();

        // TODO Annotation attribute value should store the type of the value;
        // With the above improvement, following code can be improved a lot

        if (attributeValue.getLiteralValue() != null) {
            // Annotation attribute value is a literal value
            BValue literalValue = attributeValue.getLiteralValue();
            int typeTag = literalValue.getType().getTag();
            annotationAttribValue.setTypeTag(typeTag);
            switch (typeTag) {
                case TypeTags.INT_TAG:
                    annotationAttribValue.setIntValue(((BInteger) literalValue).intValue());
                    break;
                case TypeTags.FLOAT_TAG:
                    annotationAttribValue.setFloatValue(((BFloat) literalValue).floatValue());
                    break;
                case TypeTags.STRING_TAG:
                    annotationAttribValue.setStringValue(literalValue.stringValue());
                    break;
                case TypeTags.BOOLEAN_TAG:
                    annotationAttribValue.setBooleanValue(((BBoolean) literalValue).booleanValue());
                    break;
            }

        } else if (attributeValue.getAnnotationValue() != null) {
            // Annotation attribute value is another annotation attachment
            annotationAttribValue.setTypeTag(TypeTags.ANNOTATION_TAG);
            AnnotationAttachment attachment = attributeValue.getAnnotationValue();
            AnnotationAttachmentInfo attachmentInfo = getAnnotationAttachmentInfo(attachment);
            annotationAttribValue.setAnnotationAttachmentValue(attachmentInfo);

        } else {
            annotationAttribValue.setTypeTag(TypeTags.ARRAY_TAG);
            org.ballerinalang.model.AnnotationAttributeValue[] attributeValues = attributeValue.getValueArray();
            AnnotationAttributeValue[] annotationAttribValues = new AnnotationAttributeValue[attributeValues.length];
            for (int i = 0; i < attributeValues.length; i++) {
                annotationAttribValues[i] = getAnnotationAttributeValue(attributeValues[i]);
            }

            annotationAttribValue.setAttributeValueArray(annotationAttribValues);
        }

        return annotationAttribValue;
    }

    private void visitCallableUnitParameterDefs(ParameterDef[] parameterDefs, CallableUnitInfo callableUnitInfo) {
        boolean paramAnnotationFound = false;
        ParamAnnotationAttributeInfo paramAttributeInfo = new ParamAnnotationAttributeInfo(
                parameterDefs.length);
        for (int i = 0; i < parameterDefs.length; i++) {
            ParameterDef parameterDef = parameterDefs[i];
            int lvIndex = getNextIndex(parameterDef.getType().getTag(), lvIndexes);
            parameterDef.setMemoryLocation(new StackVarLocation(lvIndex));
            parameterDef.accept(this);

            AnnotationAttachment[] paramAnnotationAttachments = parameterDef.getAnnotations();
            if (paramAnnotationAttachments.length == 0) {
                continue;
            }

            paramAnnotationFound = true;
            ParamAnnotationAttachmentInfo paramAttachmentInfo = new ParamAnnotationAttachmentInfo(i);
            for (AnnotationAttachment annotationAttachment : paramAnnotationAttachments) {
                AnnotationAttachmentInfo attachmentInfo = getAnnotationAttachmentInfo(annotationAttachment);
                paramAttachmentInfo.addAnnotationAttachmentInfo(attachmentInfo);
            }

            paramAttributeInfo.addParamAnnotationAttachmentInfo(i, paramAttachmentInfo);
        }

        if (paramAnnotationFound) {
            callableUnitInfo.addAttributeInfo(AttributeInfo.PARAMETER_ANNOTATIONS_ATTRIBUTE, paramAttributeInfo);
        }
    }

    private void visitCallableUnit(CallableUnit callableUnit, CallableUnitInfo callableUnitInfo, Worker[] workers) {
        UTF8CPEntry codeUTF8CPEntry = new UTF8CPEntry(AttributeInfo.CODE_ATTRIBUTE);
        int codeAttribNameIndex = currentPkgInfo.addCPEntry(codeUTF8CPEntry);

        // Read annotations attached to this callableUnit
        AnnotationAttachment[] annotationAttachments = callableUnit.getAnnotations();
        if (annotationAttachments.length > 0) {
            AnnotationAttributeInfo annotationsAttribute = getAnnotationAttributeInfo(annotationAttachments);
            callableUnitInfo.addAttributeInfo(AttributeInfo.ANNOTATIONS_ATTRIBUTE, annotationsAttribute);
        }

        // Add local variable indexes to the parameters and return parameters
        visitCallableUnitParameterDefs(callableUnit.getParameterDefs(), callableUnitInfo);

        // Visit return parameter defs
        for (ParameterDef parameterDef : callableUnit.getReturnParameters()) {
            // Check whether these are unnamed set of return types.
            // If so break the loop. You can't have a mix of unnamed and named returns parameters.
            if (parameterDef.getName() != null) {
                int lvIndex = getNextIndex(parameterDef.getType().getTag(), lvIndexes);
                parameterDef.setMemoryLocation(new StackVarLocation(lvIndex));
            }

            parameterDef.accept(this);
        }

        if (!callableUnit.isNative()) {
            // Clone lvIndex array here. This array contain local variable indexes of the input and out parameters
            //  and they are common for all the workers.
            int[] lvIndexesCopy = lvIndexes.clone();

            WorkerInfo defaultWorker = callableUnitInfo.getDefaultWorkerInfo();
            defaultWorker.getCodeAttributeInfo().setAttributeNameIndex(codeAttribNameIndex);
            defaultWorker.getCodeAttributeInfo().setCodeAddrs(nextIP());

            // Visit the callableUnit body
            callableUnit.getCallableUnitBody().accept(this);

            // Set local variables and reg indexes and reset instance variables to defaults
            endWorkerInfoUnit(defaultWorker.getCodeAttributeInfo());

            // Now visit each Worker
            for (Worker worker : workers) {
                WorkerInfo workerInfo = callableUnitInfo.getWorkerInfo(worker.getName());
                workerInfo.getCodeAttributeInfo().setAttributeNameIndex(codeAttribNameIndex);
                workerInfo.getCodeAttributeInfo().setCodeAddrs(nextIP());

                lvIndexes = lvIndexesCopy.clone();
                worker.getCallableUnitBody().accept(this);
                endWorkerInfoUnit(workerInfo.getCodeAttributeInfo());
            }

        } else {
            WorkerInfo defaultWorker = callableUnitInfo.getDefaultWorkerInfo();
            defaultWorker.getCodeAttributeInfo().setAttributeNameIndex(codeAttribNameIndex);
            endWorkerInfoUnit(defaultWorker.getCodeAttributeInfo());
        }
    }

    /**
     * @since 0.87
     */
    public static class OpcodeAndIndex {
        int opcode;
        int index;

        public OpcodeAndIndex(int opcode, int index) {
            this.opcode = opcode;
            this.index = index;
        }
    }
}<|MERGE_RESOLUTION|>--- conflicted
+++ resolved
@@ -462,23 +462,6 @@
         }
     }
 
-<<<<<<< HEAD
-    private void createWorkerInfoEntries(CallableUnit callableUnit) {
-        for (Worker worker : callableUnit.getWorkers()) {
-
-            // Add worker name as an UTFCPEntry to the constant pool
-            UTF8CPEntry workerNameCPEntry = new UTF8CPEntry(worker.getName());
-            int workerNameCPIndex = currentPkgInfo.addCPEntry(workerNameCPEntry);
-
-            WorkerInfo workerInfo = new WorkerInfo(currentPkgPath, currentPkgCPIndex,
-                    worker.getName(), workerNameCPIndex);
-            workerInfo.setParamTypes(getParamTypes(worker.getParameterDefs()));
-            workerInfo.setRetParamTypes(getParamTypes(worker.getReturnParameters()));
-            workerInfo.setNative(worker.isNative());
-            workerInfo.setPackageInfo(currentPkgInfo);
-
-            //callableUnit.addWorkerInfo(worker.getName(), workerInfo);
-=======
     private void addWorkerInfoEntries(CallableUnitInfo callableUnitInfo, Worker[] workers) {
         // Create default worker
         UTF8CPEntry workerNameCPEntry = new UTF8CPEntry("default");
@@ -492,7 +475,6 @@
             workerNameCPIndex = currentPkgInfo.addCPEntry(workerNameCPEntry);
             WorkerInfo workerInfo = new WorkerInfo(worker.getName(), workerNameCPIndex);
             callableUnitInfo.addWorkerInfo(worker.getName(), workerInfo);
->>>>>>> 026340d8
         }
     }
 
@@ -552,77 +534,13 @@
 
     @Override
     public void visit(Resource resource) {
-<<<<<<< HEAD
-        callableUnitInfo = currentServiceInfo.getResourceInfo(resource.getName());
-
-        UTF8CPEntry codeUTF8CPEntry = new UTF8CPEntry(AttributeInfo.CODE_ATTRIBUTE);
-        int codeAttribNameIndex = currentPkgInfo.addCPEntry(codeUTF8CPEntry);
-        callableUnitInfo.codeAttributeInfo.setAttributeNameIndex(codeAttribNameIndex);
-        callableUnitInfo.codeAttributeInfo.setCodeAddrs(nextIP());
-
-        // Read annotations attached to this function
-        AnnotationAttachment[] annotationAttachments = resource.getAnnotations();
-        if (annotationAttachments.length > 0) {
-            AnnotationAttributeInfo annotationsAttribute = getAnnotationAttributeInfo(annotationAttachments);
-            callableUnitInfo.addAttributeInfo(AttributeInfo.ANNOTATIONS_ATTRIBUTE, annotationsAttribute);
-        }
-
-        // Add local variable indexes to the parameters and return parameters
-        visitCallableUnitParameterDefs(resource.getParameterDefs(), callableUnitInfo);
-
-        resource.getCallableUnitBody().accept(this);
-
-        createWorkerInfoEntries(resource);
-
-        endCallableUnit();
-=======
         ResourceInfo resourceInfo = currentServiceInfo.getResourceInfo(resource.getName());
         visitCallableUnit(resource, resourceInfo, resource.getWorkers());
->>>>>>> 026340d8
     }
 
     @Override
     public void visit(BallerinaFunction function) {
-<<<<<<< HEAD
-        callableUnitInfo = currentPkgInfo.getFunctionInfo(function.getName());
-
-        UTF8CPEntry codeUTF8CPEntry = new UTF8CPEntry(AttributeInfo.CODE_ATTRIBUTE);
-        int codeAttribNameIndex = currentPkgInfo.addCPEntry(codeUTF8CPEntry);
-        callableUnitInfo.codeAttributeInfo.setAttributeNameIndex(codeAttribNameIndex);
-        callableUnitInfo.codeAttributeInfo.setCodeAddrs(nextIP());
-
-        // Read annotations attached to this function
-        AnnotationAttachment[] annotationAttachments = function.getAnnotations();
-        if (annotationAttachments.length > 0) {
-            AnnotationAttributeInfo annotationsAttribute = getAnnotationAttributeInfo(annotationAttachments);
-            callableUnitInfo.addAttributeInfo(AttributeInfo.ANNOTATIONS_ATTRIBUTE, annotationsAttribute);
-        }
-
-        // Add local variable indexes to the parameters and return parameters
-        visitCallableUnitParameterDefs(function.getParameterDefs(), callableUnitInfo);
-
-        // Visit return parameter defs
-        for (ParameterDef parameterDef : function.getReturnParameters()) {
-            // Check whether these are unnamed set of return types.
-            // If so break the loop. You can't have a mix of unnamed and named returns parameters.
-            if (parameterDef.getName() != null) {
-                int lvIndex = getNextIndex(parameterDef.getType().getTag(), lvIndexes);
-                parameterDef.setMemoryLocation(new StackVarLocation(lvIndex));
-            }
-
-            parameterDef.accept(this);
-        }
-
-        if (!function.isNative()) {
-            function.getCallableUnitBody().accept(this);
-        }
-
-        createWorkerInfoEntries(function);
-
-        endCallableUnit();
-=======
         visitCallableUnit(function, currentPkgInfo.getFunctionInfo(function.getName()), function.getWorkers());
->>>>>>> 026340d8
     }
 
     @Override
@@ -635,46 +553,9 @@
         ConnectorInfo connectorInfo = currentPkgInfo.getConnectorInfo(action.getConnectorDef().getName());
 
         // Now find out the ActionInfo
-<<<<<<< HEAD
-        callableUnitInfo = connectorInfo.getActionInfo(action.getName());
-
-        UTF8CPEntry codeUTF8CPEntry = new UTF8CPEntry("Code");
-        int codeAttribNameCPIndex = currentPkgInfo.addCPEntry(codeUTF8CPEntry);
-        callableUnitInfo.codeAttributeInfo.setAttributeNameIndex(codeAttribNameCPIndex);
-        callableUnitInfo.codeAttributeInfo.setCodeAddrs(nextIP());
-
-        // Read annotations attached to this function
-        AnnotationAttachment[] annotationAttachments = action.getAnnotations();
-        if (annotationAttachments.length > 0) {
-            AnnotationAttributeInfo paramAnnotationsAttribute = getAnnotationAttributeInfo(annotationAttachments);
-            callableUnitInfo.addAttributeInfo(AttributeInfo.ANNOTATIONS_ATTRIBUTE, paramAnnotationsAttribute);
-        }
-
-        // Add local variable indexes to the parameters and return parameters
-        visitCallableUnitParameterDefs(action.getParameterDefs(), callableUnitInfo);
-
-        for (ParameterDef parameterDef : action.getReturnParameters()) {
-            // Check whether these are unnamed set of return types.
-            // If so break the loop. You can't have a mix of unnamed and named returns parameters.
-            if (parameterDef.getName() != null) {
-                int lvIndex = getNextIndex(parameterDef.getType().getTag(), lvIndexes);
-                parameterDef.setMemoryLocation(new StackVarLocation(lvIndex));
-            }
-
-            parameterDef.accept(this);
-        }
-
-        if (!action.isNative()) {
-            action.getCallableUnitBody().accept(this);
-        }
-
-        createWorkerInfoEntries(action);
-
-        endCallableUnit();
-=======
+
         ActionInfo actionInfo = connectorInfo.getActionInfo(action.getName());
         visitCallableUnit(action, actionInfo, action.getWorkers());
->>>>>>> 026340d8
     }
 
     @Override
