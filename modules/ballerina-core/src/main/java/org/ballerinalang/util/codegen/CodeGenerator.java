/*
*  Copyright (c) 2017, WSO2 Inc. (http://www.wso2.org) All Rights Reserved.
*
*  WSO2 Inc. licenses this file to you under the Apache License,
*  Version 2.0 (the "License"); you may not use this file except
*  in compliance with the License.
*  You may obtain a copy of the License at
*
*    http://www.apache.org/licenses/LICENSE-2.0
*
*  Unless required by applicable law or agreed to in writing,
*  software distributed under the License is distributed on an
*  "AS IS" BASIS, WITHOUT WARRANTIES OR CONDITIONS OF ANY
*  KIND, either express or implied.  See the License for the
*  specific language governing permissions and limitations
*  under the License.
*/
package org.ballerinalang.util.codegen;

import org.ballerinalang.bre.ConnectorVarLocation;
import org.ballerinalang.bre.ConstantLocation;
import org.ballerinalang.bre.GlobalVarLocation;
import org.ballerinalang.bre.MemoryLocation;
import org.ballerinalang.bre.ServiceVarLocation;
import org.ballerinalang.bre.StackVarLocation;
import org.ballerinalang.bre.StructVarLocation;
import org.ballerinalang.bre.WorkerVarLocation;
import org.ballerinalang.model.Action;
import org.ballerinalang.model.AnnotationAttachment;
import org.ballerinalang.model.AnnotationAttributeDef;
import org.ballerinalang.model.AnnotationDef;
import org.ballerinalang.model.BLangPackage;
import org.ballerinalang.model.BLangProgram;
import org.ballerinalang.model.BTypeMapper;
import org.ballerinalang.model.BallerinaAction;
import org.ballerinalang.model.BallerinaConnectorDef;
import org.ballerinalang.model.BallerinaFile;
import org.ballerinalang.model.BallerinaFunction;
import org.ballerinalang.model.CallableUnit;
import org.ballerinalang.model.CompilationUnit;
import org.ballerinalang.model.ConstDef;
import org.ballerinalang.model.ExecutableMultiReturnExpr;
import org.ballerinalang.model.Function;
import org.ballerinalang.model.GlobalVariableDef;
import org.ballerinalang.model.ImportPackage;
import org.ballerinalang.model.NodeLocation;
import org.ballerinalang.model.NodeVisitor;
import org.ballerinalang.model.Operator;
import org.ballerinalang.model.ParameterDef;
import org.ballerinalang.model.Resource;
import org.ballerinalang.model.Service;
import org.ballerinalang.model.StructDef;
import org.ballerinalang.model.VariableDef;
import org.ballerinalang.model.Worker;
import org.ballerinalang.model.expressions.ActionInvocationExpr;
import org.ballerinalang.model.expressions.AddExpression;
import org.ballerinalang.model.expressions.AndExpression;
import org.ballerinalang.model.expressions.ArrayInitExpr;
import org.ballerinalang.model.expressions.ArrayLengthExpression;
import org.ballerinalang.model.expressions.ArrayMapAccessExpr;
import org.ballerinalang.model.expressions.BacktickExpr;
import org.ballerinalang.model.expressions.BasicLiteral;
import org.ballerinalang.model.expressions.BinaryArithmeticExpression;
import org.ballerinalang.model.expressions.BinaryExpression;
import org.ballerinalang.model.expressions.CallableUnitInvocationExpr;
import org.ballerinalang.model.expressions.ConnectorInitExpr;
import org.ballerinalang.model.expressions.DivideExpr;
import org.ballerinalang.model.expressions.EqualExpression;
import org.ballerinalang.model.expressions.Expression;
import org.ballerinalang.model.expressions.FieldAccessExpr;
import org.ballerinalang.model.expressions.FunctionInvocationExpr;
import org.ballerinalang.model.expressions.GreaterEqualExpression;
import org.ballerinalang.model.expressions.GreaterThanExpression;
import org.ballerinalang.model.expressions.InstanceCreationExpr;
import org.ballerinalang.model.expressions.JSONArrayInitExpr;
import org.ballerinalang.model.expressions.JSONFieldAccessExpr;
import org.ballerinalang.model.expressions.JSONInitExpr;
import org.ballerinalang.model.expressions.KeyValueExpr;
import org.ballerinalang.model.expressions.LessEqualExpression;
import org.ballerinalang.model.expressions.LessThanExpression;
import org.ballerinalang.model.expressions.MapInitExpr;
import org.ballerinalang.model.expressions.ModExpression;
import org.ballerinalang.model.expressions.MultExpression;
import org.ballerinalang.model.expressions.NotEqualExpression;
import org.ballerinalang.model.expressions.NullLiteral;
import org.ballerinalang.model.expressions.OrExpression;
import org.ballerinalang.model.expressions.RefTypeInitExpr;
import org.ballerinalang.model.expressions.ReferenceExpr;
import org.ballerinalang.model.expressions.ResourceInvocationExpr;
import org.ballerinalang.model.expressions.StructInitExpr;
import org.ballerinalang.model.expressions.SubtractExpression;
import org.ballerinalang.model.expressions.TypeCastExpression;
import org.ballerinalang.model.expressions.TypeConversionExpr;
import org.ballerinalang.model.expressions.UnaryExpression;
import org.ballerinalang.model.expressions.VariableRefExpr;
import org.ballerinalang.model.invokers.MainInvoker;
import org.ballerinalang.model.statements.AbortStmt;
import org.ballerinalang.model.statements.ActionInvocationStmt;
import org.ballerinalang.model.statements.AssignStmt;
import org.ballerinalang.model.statements.BlockStmt;
import org.ballerinalang.model.statements.BreakStmt;
import org.ballerinalang.model.statements.CommentStmt;
import org.ballerinalang.model.statements.ForkJoinStmt;
import org.ballerinalang.model.statements.FunctionInvocationStmt;
import org.ballerinalang.model.statements.IfElseStmt;
import org.ballerinalang.model.statements.ReplyStmt;
import org.ballerinalang.model.statements.ReturnStmt;
import org.ballerinalang.model.statements.Statement;
import org.ballerinalang.model.statements.ThrowStmt;
import org.ballerinalang.model.statements.TransactionRollbackStmt;
import org.ballerinalang.model.statements.TransformStmt;
import org.ballerinalang.model.statements.TryCatchStmt;
import org.ballerinalang.model.statements.VariableDefStmt;
import org.ballerinalang.model.statements.WhileStmt;
import org.ballerinalang.model.statements.WorkerInvocationStmt;
import org.ballerinalang.model.statements.WorkerReplyStmt;
import org.ballerinalang.model.types.BArrayType;
import org.ballerinalang.model.types.BConnectorType;
import org.ballerinalang.model.types.BStructType;
import org.ballerinalang.model.types.BType;
import org.ballerinalang.model.types.BTypes;
import org.ballerinalang.model.types.TypeEnum;
import org.ballerinalang.model.types.TypeSignature;
import org.ballerinalang.model.types.TypeTags;
import org.ballerinalang.model.values.BBoolean;
import org.ballerinalang.model.values.BFloat;
import org.ballerinalang.model.values.BInteger;
import org.ballerinalang.model.values.BValue;
import org.ballerinalang.natives.AbstractNativeFunction;
import org.ballerinalang.natives.connectors.AbstractNativeAction;
import org.ballerinalang.util.codegen.cpentries.ActionRefCPEntry;
import org.ballerinalang.util.codegen.cpentries.FloatCPEntry;
import org.ballerinalang.util.codegen.cpentries.FunctionCallCPEntry;
import org.ballerinalang.util.codegen.cpentries.FunctionRefCPEntry;
import org.ballerinalang.util.codegen.cpentries.FunctionReturnCPEntry;
import org.ballerinalang.util.codegen.cpentries.IntegerCPEntry;
import org.ballerinalang.util.codegen.cpentries.PackageRefCPEntry;
import org.ballerinalang.util.codegen.cpentries.StringCPEntry;
import org.ballerinalang.util.codegen.cpentries.StructureRefCPEntry;
import org.ballerinalang.util.codegen.cpentries.TypeCPEntry;
import org.ballerinalang.util.codegen.cpentries.UTF8CPEntry;
import org.ballerinalang.util.exceptions.BallerinaException;

import java.util.ArrayList;
import java.util.Arrays;
import java.util.List;
import java.util.Stack;

/**
 * Generates Ballerina bytecode instructions.
 *
 * @since 0.87
 */
public class CodeGenerator implements NodeVisitor {
    private static final int INT_OFFSET = 0;
    private static final int FLOAT_OFFSET = 1;
    private static final int STRING_OFFSET = 2;
    private static final int BOOL_OFFSET = 3;
    private static final int REF_OFFSET = 4;

    private int[] maxRegIndexes = {-1, -1, -1, -1, -1};

    // This int array hold then current local variable index of following types
    // index 0 - int, 1 - float, 2 - string, 3 - boolean, 4 - reference(BValue)
    private int[] lvIndexes = {-1, -1, -1, -1, -1};

    // This int array hold then current register index of following types
    // index 0 - int, 1 - float, 2 - string, 3 - boolean, 4 - reference(BValue)
    private int[] regIndexes = {-1, -1, -1, -1, -1};

    // This int array hold then current register index of following types
    // index 0 - int, 1 - float, 2 - string, 3 - boolean, 4 - reference(BValue)
    private int[] fieldIndexes = {-1, -1, -1, -1, -1};

    // Package level variable indexes. This includes package constants, package level variables and
    //  service level variables
    private int[] gvIndexes = {-1, -1, -1, -1, -1};

    private ProgramFile programFile = new ProgramFile();
    private String currentPkgPath;
    private int currentPkgCPIndex = -1;
    private PackageInfo currentPkgInfo;

    private ServiceInfo currentServiceInfo;

    // Required variables to generate code for assignment statements
    private int rhsExprRegIndex = -1;
    private boolean varAssignment;
    private boolean arrayMapAssignment;
    private boolean structAssignment;

    private Stack<List<Instruction>> breakInstructions = new Stack<>();
    private Stack<TryCatchStmt.FinallyBlock> finallyBlocks = new Stack<>();

    public ProgramFile getProgramFile() {
        return programFile;
    }

    @Override
    public void visit(BLangProgram bLangProgram) {
        for (BLangPackage bLangPackage : bLangProgram.getPackages()) {
            bLangPackage.setSymbolsDefined(false);
        }

        BLangPackage mainPkg = bLangProgram.getMainPackage();

        if (bLangProgram.getProgramCategory() == BLangProgram.Category.MAIN_PROGRAM) {
            mainPkg.accept(this);
            programFile.setMainPackageName(mainPkg.getName());
        } else if (bLangProgram.getProgramCategory() == BLangProgram.Category.SERVICE_PROGRAM) {
            BLangPackage[] servicePackages = bLangProgram.getServicePackages();
            for (BLangPackage servicePkg : servicePackages) {
                servicePkg.accept(this);
                programFile.addServicePackage(servicePkg.getName());
            }
        } else {
            BLangPackage[] libraryPackages = bLangProgram.getLibraryPackages();
            for (BLangPackage libraryPkg : libraryPackages) {
                libraryPkg.accept(this);
            }
        }

        // Add global variable indexes to the ProgramFile
        prepareIndexes(gvIndexes);
        programFile.setGlobalVarIndexes(gvIndexes);
    }

    @Override
    public void visit(BLangPackage bLangPackage) {
        for (BLangPackage dependentPkg : bLangPackage.getDependentPackages()) {
            // TODO Validate the following logic
            if (dependentPkg.isSymbolsDefined()) {
                continue;
            }

            dependentPkg.accept(this);
        }

        String currentPkgPath = bLangPackage.getPackagePath();
        UTF8CPEntry pkgPathCPEntry = new UTF8CPEntry(currentPkgPath);
        currentPkgInfo = new PackageInfo(currentPkgPath);
        currentPkgInfo.setProgramFile(programFile);
        programFile.addPackageInfo(currentPkgPath, currentPkgInfo);

        // Insert the package reference to the constant pool of the Ballerina program
        int pkgNameCPIndex = programFile.addCPEntry(pkgPathCPEntry);
        PackageRefCPEntry packageRefCPEntry = new PackageRefCPEntry(pkgNameCPIndex);
        packageRefCPEntry.setPackageInfo(currentPkgInfo);
        programFile.addCPEntry(new PackageRefCPEntry(pkgNameCPIndex));

        // Insert the package reference to current package's constant pool
        pkgNameCPIndex = currentPkgInfo.addCPEntry(pkgPathCPEntry);
        packageRefCPEntry = new PackageRefCPEntry(pkgNameCPIndex);
        packageRefCPEntry.setPackageInfo(currentPkgInfo);
        currentPkgCPIndex = currentPkgInfo.addCPEntry(packageRefCPEntry);

        visitConstants(bLangPackage.getConsts());
        visitGlobalVariables(bLangPackage.getGlobalVariables());
        createStructInfoEntries(bLangPackage.getStructDefs());
        createConnectorInfoEntries(bLangPackage.getConnectors());
        createServiceInfoEntries(bLangPackage.getServices());
        createFunctionInfoEntries(bLangPackage.getFunctions());

        // Create function info for the package function
        BallerinaFunction pkgInitFunction = bLangPackage.getInitFunction();
        createFunctionInfoEntries(new Function[]{pkgInitFunction});

        for (CompilationUnit compilationUnit : bLangPackage.getCompilationUnits()) {
            compilationUnit.accept(this);
        }

        // Visit package init function
        pkgInitFunction.accept(this);
        currentPkgInfo.setInitFunctionInfo(currentPkgInfo.getFunctionInfo(pkgInitFunction.getName()));

        currentPkgCPIndex = -1;
        currentPkgPath = null;
    }

    private void visitConstants(ConstDef[] constDefs) {
        for (ConstDef constDef : constDefs) {
            BType varType = constDef.getType();
            int regIndex = getNextIndex(varType.getTag(), gvIndexes);
            GlobalVarLocation globalVarLocation = new GlobalVarLocation(regIndex);
            constDef.setMemoryLocation(globalVarLocation);
        }
    }

    private void visitGlobalVariables(GlobalVariableDef[] globalVariableDefs) {
        for (GlobalVariableDef varDef : globalVariableDefs) {
            BType varType = varDef.getType();
            int regIndex = getNextIndex(varType.getTag(), gvIndexes);
            GlobalVarLocation globalVarLocation = new GlobalVarLocation(regIndex);
            varDef.setMemoryLocation(globalVarLocation);
        }
    }

    private void createServiceInfoEntries(Service[] services) {
        for (Service service : services) {
            // Add Connector name as an UTFCPEntry to the constant pool
            UTF8CPEntry serviceNameCPEntry = new UTF8CPEntry(service.getName());
            int serviceNameCPIndex = currentPkgInfo.addCPEntry(serviceNameCPEntry);

            ServiceInfo serviceInfo = new ServiceInfo(currentPkgCPIndex, serviceNameCPIndex);
            currentPkgInfo.addServiceInfo(service.getName(), serviceInfo);

            // Assign field indexes for Connector variables
            for (VariableDefStmt varDefStmt : service.getVariableDefStmts()) {
                VariableDef varDef = varDefStmt.getVariableDef();
                BType fieldType = varDef.getType();

                int fieldIndex = getNextIndex(fieldType.getTag(), gvIndexes);
                GlobalVarLocation globalVarLocation = new GlobalVarLocation(fieldIndex);
                varDef.setMemoryLocation(globalVarLocation);
            }

            // Create the init function info
            createFunctionInfoEntries(new Function[]{service.getInitFunction()});
            serviceInfo.setInitFunctionInfo(currentPkgInfo.getFunctionInfo(service.getInitFunction().getName()));
            
            // Create resource info entries for all resource
            createResourceInfoEntries(service.getResources(), serviceInfo);
        }
    }

    private void createResourceInfoEntries(Resource[] resources, ServiceInfo serviceInfo) {
        for (Resource resource : resources) {

            // Add resource name as an UTFCPEntry to the constant pool
            UTF8CPEntry resourceNameCPEntry = new UTF8CPEntry(resource.getName());
            int resourceNameCPIndex = currentPkgInfo.addCPEntry(resourceNameCPEntry);

            ResourceInfo resourceInfo = new ResourceInfo(currentPkgPath, currentPkgCPIndex,
                    resource.getName(), resourceNameCPIndex);
            resourceInfo.setParamTypes(getParamTypes(resource.getParameterDefs()));
            resourceInfo.setParamNames(getParameterNames(resource.getParameterDefs()));
            resourceInfo.setPackageInfo(currentPkgInfo);
            addWorkerInfoEntries(resourceInfo, resource.getWorkers());

            serviceInfo.addResourceInfo(resource.getName(), resourceInfo);
            resourceInfo.setServiceInfo(serviceInfo);
        }
    }

    // TODO We need to create StructInfoEntry
    private void createStructInfoEntries(StructDef[] structDefs) {
        for (StructDef structDef : structDefs) {

            // Add Struct name as an UTFCPEntry to the constant pool
            UTF8CPEntry structNameCPEntry = new UTF8CPEntry(structDef.getName());
            int structNameCPIndex = currentPkgInfo.addCPEntry(structNameCPEntry);

            StructInfo structInfo = new StructInfo(currentPkgCPIndex, structNameCPIndex);
            currentPkgInfo.addStructInfo(structDef.getName(), structInfo);
            structInfo.setPackageInfo(currentPkgInfo);

            BStructType structType = new BStructType(structDef.getName(), structDef.getPackagePath());
            structInfo.setType(structType);

        }

        for (StructDef structDef : structDefs) {
            StructInfo structInfo = currentPkgInfo.getStructInfo(structDef.getName());

            VariableDefStmt[] fieldDefStmts = structDef.getFieldDefStmts();
            // TODO Remove
            BType[] structFieldTypes = new BType[fieldDefStmts.length];
            BStructType.StructField[] structFields = new BStructType.StructField[fieldDefStmts.length];
            for (int i = 0; i < fieldDefStmts.length; i++) {
                VariableDefStmt fieldDefStmt = fieldDefStmts[i];
                VariableDef fieldDef = fieldDefStmt.getVariableDef();

                // Get the VM type -
                BType fieldType = getVMTypeFromSig(fieldDef.getType().getSig());
                structFieldTypes[i] = fieldType;

                int fieldIndex = getNextIndex(fieldType.getTag(), fieldIndexes);
                StructVarLocation structVarLocation = new StructVarLocation(fieldIndex);
                fieldDef.setMemoryLocation(structVarLocation);

                // Add struct field to the BStructType
                BStructType.StructField structField = new BStructType.StructField(fieldType, fieldDef.getName());
                structFields[i] = structField;
            }

            structInfo.setFieldCount(Arrays.copyOf(prepareIndexes(fieldIndexes), fieldIndexes.length));
            // TODO Remove
            structInfo.setFieldTypes(structFieldTypes);
            ((BStructType) structInfo.getType()).setStructFields(structFields);
            resetIndexes(fieldIndexes);
        }
    }

    private void createConnectorInfoEntries(BallerinaConnectorDef[] connectorDefs) {
        for (BallerinaConnectorDef connectorDef : connectorDefs) {
            // Add Connector name as an UTFCPEntry to the constant pool
            UTF8CPEntry connectorNameCPEntry = new UTF8CPEntry(connectorDef.getName());
            int connectorNameCPIndex = currentPkgInfo.addCPEntry(connectorNameCPEntry);

            ConnectorInfo connectorInfo = new ConnectorInfo(currentPkgCPIndex, connectorNameCPIndex);
            currentPkgInfo.addConnectorInfo(connectorDef.getName(), connectorInfo);

            BConnectorType connectorType = new BConnectorType(connectorDef.getName(), connectorDef.getPackagePath());
            connectorInfo.setType(connectorType);

            // TODO Temporary solution to get both executors working
            int fieldTypeCount = 0;
            BType[] connectorFieldTypes = new BType[connectorDef.getParameterDefs().length +
                    connectorDef.getVariableDefStmts().length];

            // Assign field indexes for Connector parameters
            for (ParameterDef parameterDef : connectorDef.getParameterDefs()) {
                BType fieldType = parameterDef.getType();
                connectorFieldTypes[fieldTypeCount++] = fieldType;

                int fieldIndex = getNextIndex(fieldType.getTag(), fieldIndexes);
                ConnectorVarLocation connectorVarLocation = new ConnectorVarLocation(fieldIndex);
                parameterDef.setMemoryLocation(connectorVarLocation);
            }

            // Assign field indexes for Connector variables
            for (VariableDefStmt varDefStmt : connectorDef.getVariableDefStmts()) {
                VariableDef varDef = varDefStmt.getVariableDef();
                BType fieldType = varDef.getType();
                connectorFieldTypes[fieldTypeCount++] = fieldType;

                int fieldIndex = getNextIndex(fieldType.getTag(), fieldIndexes);
                ConnectorVarLocation connectorVarLocation = new ConnectorVarLocation(fieldIndex);
                varDef.setMemoryLocation(connectorVarLocation);
            }

            connectorInfo.setFieldCount(Arrays.copyOf(prepareIndexes(fieldIndexes), fieldIndexes.length));
            connectorInfo.setFieldTypes(connectorFieldTypes);
            resetIndexes(fieldIndexes);

            // Create the init function info
            createFunctionInfoEntries(new Function[]{connectorDef.getInitFunction()});

            // Create function info entries for all actions
            createActionInfoEntries(connectorDef.getActions(), connectorInfo);

            // Create the init native action info
            if (connectorDef.getInitAction() != null) {
                createActionInfoEntries(new Action[]{connectorDef.getInitAction()}, connectorInfo);
            }
        }
    }

    private void createActionInfoEntries(Action[] actions, ConnectorInfo connectorInfo) {
        for (Action action : actions) {
            // Add action name as an UTFCPEntry to the constant pool
            UTF8CPEntry actionNameCPEntry = new UTF8CPEntry(action.getName());
            int actionNameCPIndex = currentPkgInfo.addCPEntry(actionNameCPEntry);

            ActionInfo actionInfo = new ActionInfo(currentPkgPath, currentPkgCPIndex,
                    action.getName(), actionNameCPIndex);
            actionInfo.setParamTypes(getParamTypes(action.getParameterDefs()));
            actionInfo.setRetParamTypes(getParamTypes(action.getReturnParameters()));
            actionInfo.setPackageInfo(currentPkgInfo);
            actionInfo.setNative(action.isNative());

            if (action instanceof BallerinaAction) {
                addWorkerInfoEntries(actionInfo, ((BallerinaAction) action).getWorkers());
            }

            connectorInfo.addActionInfo(action.getName(), actionInfo);
            actionInfo.setConnectorInfo(connectorInfo);
        }
    }

    private void createFunctionInfoEntries(Function[] functions) {
        for (Function function : functions) {

            // Add function name as an UTFCPEntry to the constant pool
            UTF8CPEntry funcNameCPEntry = new UTF8CPEntry(function.getName());
            int funcNameCPIndex = currentPkgInfo.addCPEntry(funcNameCPEntry);

            FunctionInfo funcInfo = new FunctionInfo(currentPkgPath, currentPkgCPIndex,
                    function.getName(), funcNameCPIndex);
            funcInfo.setParamTypes(getParamTypes(function.getParameterDefs()));
            funcInfo.setRetParamTypes(getParamTypes(function.getReturnParameters()));
            funcInfo.setPackageInfo(currentPkgInfo);
            funcInfo.setNative(function.isNative());

            if (function instanceof BallerinaFunction) {
                addWorkerInfoEntries(funcInfo, ((BallerinaFunction) function).getWorkers());
            }

            currentPkgInfo.addFunctionInfo(function.getName(), funcInfo);
        }
    }

    private void addWorkerInfoEntries(CallableUnitInfo callableUnitInfo, Worker[] workers) {
        // Create default worker
        UTF8CPEntry workerNameCPEntry = new UTF8CPEntry("default");
        int workerNameCPIndex = currentPkgInfo.addCPEntry(workerNameCPEntry);
        WorkerInfo defaultWorkerInfo = new WorkerInfo("default", workerNameCPIndex);
        callableUnitInfo.setDefaultWorkerInfo(defaultWorkerInfo);

        // Create other workers if any
        for (Worker worker : workers) {
            workerNameCPEntry = new UTF8CPEntry(worker.getName());
            workerNameCPIndex = currentPkgInfo.addCPEntry(workerNameCPEntry);
            WorkerInfo workerInfo = new WorkerInfo(worker.getName(), workerNameCPIndex);
            callableUnitInfo.addWorkerInfo(worker.getName(), workerInfo);
        }
    }

    @Override
    public void visit(BallerinaFile bFile) {

    }

    @Override
    public void visit(ImportPackage importPkg) {

    }

    @Override
    public void visit(ConstDef constant) {

    }

    @Override
    public void visit(GlobalVariableDef globalVar) {

    }

    @Override
    public void visit(Service service) {
        BallerinaFunction initFunction = service.getInitFunction();
        visit(initFunction);

        currentServiceInfo = currentPkgInfo.getServiceInfo(service.getName());
        AnnotationAttachment[] annotationAttachments = service.getAnnotations();
        if (annotationAttachments.length > 0) {
            AnnotationAttributeInfo annotationsAttribute = getAnnotationAttributeInfo(annotationAttachments);
            currentServiceInfo.addAttributeInfo(AttributeInfo.ANNOTATIONS_ATTRIBUTE, annotationsAttribute);
        }

        for (Resource resource : service.getResources()) {
            resource.accept(this);
        }
    }

    @Override
    public void visit(BallerinaConnectorDef connectorDef) {
        BallerinaFunction initFunction = connectorDef.getInitFunction();
        visit(initFunction);

        ConnectorInfo connectorInfo = currentPkgInfo.getConnectorInfo(connectorDef.getName());
        AnnotationAttachment[] annotationAttachments = connectorDef.getAnnotations();
        if (annotationAttachments.length > 0) {
            AnnotationAttributeInfo annotationsAttribute = getAnnotationAttributeInfo(annotationAttachments);
            connectorInfo.addAttributeInfo(AttributeInfo.ANNOTATIONS_ATTRIBUTE, annotationsAttribute);
        }

        for (BallerinaAction action : connectorDef.getActions()) {
            action.accept(this);
        }
    }

    @Override
    public void visit(Resource resource) {
        ResourceInfo resourceInfo = currentServiceInfo.getResourceInfo(resource.getName());
        visitCallableUnit(resource, resourceInfo, resource.getWorkers());
    }

    @Override
    public void visit(BallerinaFunction function) {
        visitCallableUnit(function, currentPkgInfo.getFunctionInfo(function.getName()), function.getWorkers());
    }

    @Override
    public void visit(BTypeMapper typeMapper) {

    }

    @Override
    public void visit(BallerinaAction action) {
        ConnectorInfo connectorInfo = currentPkgInfo.getConnectorInfo(action.getConnectorDef().getName());

        // Now find out the ActionInfo
        ActionInfo actionInfo = connectorInfo.getActionInfo(action.getName());
        visitCallableUnit(action, actionInfo, action.getWorkers());
    }

    @Override
    public void visit(Worker worker) {

    }

    @Override
    public void visit(AnnotationAttachment annotation) {

    }

    @Override
    public void visit(ParameterDef parameterDef) {

    }

    @Override
    public void visit(VariableDef variableDef) {

    }

    @Override
    public void visit(StructDef structDef) {

    }

    @Override
    public void visit(AnnotationAttributeDef annotationAttributeDef) {

    }

    @Override
    public void visit(AnnotationDef annotationDef) {
    }

    @Override
    public void visit(VariableDefStmt varDefStmt) {
        int opcode;
        int lvIndex;

        Expression rhsExpr = varDefStmt.getRExpr();
        if (rhsExpr != null) {
            rhsExpr.accept(this);
            rhsExprRegIndex = rhsExpr.getTempOffset();
        } else {
            // TODO get the default value;
        }

        MemoryLocation stackVarLocation;
        VariableDef variableDef = varDefStmt.getVariableDef();

        MemoryLocation memoryLocation = varDefStmt.getVariableDef().getMemoryLocation();
        if (memoryLocation instanceof StackVarLocation || memoryLocation instanceof WorkerVarLocation) {
            OpcodeAndIndex opcodeAndIndex = getOpcodeAndIndex(variableDef.getType().getTag(),
                    InstructionCodes.ISTORE, lvIndexes);
            opcode = opcodeAndIndex.opcode;
            lvIndex = opcodeAndIndex.index;
            stackVarLocation = new StackVarLocation(lvIndex);
            variableDef.setMemoryLocation(stackVarLocation);
            if (rhsExpr != null) {
                emit(opcode, rhsExpr.getTempOffset(), lvIndex);
            }

        } else {
            // TODO
        }
    }

    @Override
    public void visit(AssignStmt assignStmt) {
        // Evaluate the rhs expression
        Expression rExpr = assignStmt.getRExpr();
        if (rExpr == null) {
            return;
        }

        rExpr.accept(this);

        int[] rhsExprRegIndexes;
        if (assignStmt.getRExpr() instanceof ExecutableMultiReturnExpr) {
            rhsExprRegIndexes = ((ExecutableMultiReturnExpr) assignStmt.getRExpr()).getOffsets();
        } else {
            rhsExprRegIndexes = new int[]{assignStmt.getRExpr().getTempOffset()};
        }

        Expression[] lhsExprs = assignStmt.getLExprs();
        for (int i = 0; i < lhsExprs.length; i++) {
            rhsExprRegIndex = rhsExprRegIndexes[i];
            Expression lExpr = lhsExprs[i];

            if (lExpr instanceof VariableRefExpr) {
                if (((VariableRefExpr) lExpr).getVarName().equals("_")) {
                    continue;
                }
                varAssignment = true;
                lExpr.accept(this);
                varAssignment = false;
            } else if (lExpr instanceof ArrayMapAccessExpr) {
                arrayMapAssignment = true;
                lExpr.accept(this);
                arrayMapAssignment = false;
            } else if (lExpr instanceof FieldAccessExpr) {
                structAssignment = true;
                lExpr.accept(this);
                structAssignment = false;
            }
        }
    }

    @Override
    public void visit(BlockStmt blockStmt) {
        for (Statement stmt : blockStmt.getStatements()) {
            addLineNumberInfo(stmt.getNodeLocation());
            stmt.accept(this);

            for (int i = 0; i < maxRegIndexes.length; i++) {
                if (maxRegIndexes[i] < regIndexes[i]) {
                    maxRegIndexes[i] = regIndexes[i];
                }
            }

            resetIndexes(regIndexes);
        }
    }

    @Override
    public void visit(CommentStmt commentStmt) {

    }

    @Override
    public void visit(IfElseStmt ifElseStmt) {
        // TODO Support null checks
        Expression ifCondExpr = ifElseStmt.getCondition();
        ifCondExpr.accept(this);
        Instruction gotoInstruction;
        List<Instruction> gotoInstructionList = new ArrayList<>();

        int opcode = getIfOpcode(ifCondExpr);

        // TODO operand2 should be the jump address  else-if or else or to the next instruction after then block
        Instruction ifInstruction = new Instruction(opcode, regIndexes[BOOL_OFFSET], 0);
        emit(ifInstruction);

        ifElseStmt.getThenBody().accept(this);

        // Check whether this then block is the last block of code
        gotoInstruction = new Instruction(InstructionCodes.GOTO, 0);
        emit(gotoInstruction);
        gotoInstructionList.add(gotoInstruction);

        ifInstruction.setOperand(1, nextIP());

        // Process else-if parts
        for (IfElseStmt.ElseIfBlock elseIfBlock : ifElseStmt.getElseIfBlocks()) {
            Expression elseIfCondition = elseIfBlock.getElseIfCondition();
            elseIfCondition.accept(this);
            opcode = getIfOpcode(elseIfCondition);
            ifInstruction = new Instruction(opcode, regIndexes[BOOL_OFFSET], 0);
            emit(ifInstruction);

            elseIfBlock.getElseIfBody().accept(this);
            gotoInstruction = new Instruction(InstructionCodes.GOTO, 0);
            emit(gotoInstruction);
            gotoInstructionList.add(gotoInstruction);
            ifInstruction.setOperand(1, nextIP());
            // TODO check whether there exits 'next' instruction
        }

        Statement elseBody = ifElseStmt.getElseBody();
        if (elseBody != null) {
            elseBody.accept(this);
        }

        int nextIP = nextIP();
        for (Instruction instruction : gotoInstructionList) {
            instruction.setOperand(0, nextIP);
        }
    }

    @Override
    public void visit(ReplyStmt replyStmt) {
        if (replyStmt.getReplyExpr() != null) {
            replyStmt.getReplyExpr().accept(this);
            emit(InstructionCodes.REP, replyStmt.getReplyExpr().getTempOffset());
        } else {
            emit(InstructionCodes.REP, -1);
        }
    }

    @Override
    public void visit(ReturnStmt returnStmt) {
        int[] regIndexes;
//        for (int i = finallyBlocks.size() - 1; i >= 0; i--) {
//            finallyBlocks.get(i).getFinallyBlockStmt().accept(this);
//        }
        if (returnStmt.getExprs().length == 1 &&
                returnStmt.getExprs()[0] instanceof ExecutableMultiReturnExpr) {
            ExecutableMultiReturnExpr multiReturnExpr = (ExecutableMultiReturnExpr) returnStmt.getExprs()[0];
            returnStmt.getExprs()[0].accept(this);
            regIndexes = multiReturnExpr.getOffsets();

        } else {
            regIndexes = new int[returnStmt.getExprs().length];
            for (int i = 0; i < returnStmt.getExprs().length; i++) {
                Expression expr = returnStmt.getExprs()[i];
                expr.accept(this);
                regIndexes[i] = expr.getTempOffset();
            }
        }

        FunctionReturnCPEntry funcRetCPEntry = new FunctionReturnCPEntry(regIndexes);
        int funcRetCPEntryIndex = currentPkgInfo.addCPEntry(funcRetCPEntry);
        emit(InstructionCodes.RET, funcRetCPEntryIndex);
    }

    @Override
    public void visit(WhileStmt whileStmt) {
        Expression conditionExpr = whileStmt.getCondition();
        Instruction gotoInstruction = new Instruction(InstructionCodes.GOTO, nextIP());

        conditionExpr.accept(this);
        int opcode = getIfOpcode(conditionExpr);
        Instruction ifInstruction = new Instruction(opcode, regIndexes[BOOL_OFFSET], 0);
        emit(ifInstruction);

        breakInstructions.push(new ArrayList<>());
        whileStmt.getBody().accept(this);

        emit(gotoInstruction);
        int nextIP = nextIP();
        ifInstruction.setOperand(1, nextIP);
        List<Instruction> brkInstructions = breakInstructions.pop();
        for (Instruction instruction : brkInstructions) {
            instruction.setOperand(0, nextIP);
        }
    }

    @Override
    public void visit(BreakStmt breakStmt) {
        Instruction gotoInstruction = new Instruction(InstructionCodes.GOTO, 0);
        emit(gotoInstruction);
        breakInstructions.peek().add(gotoInstruction);
    }

    @Override
    public void visit(TryCatchStmt tryCatchStmt) {
        Instruction gotoEndOfTryCatchBlock = new Instruction(InstructionCodes.GOTO, -1);
        if (tryCatchStmt.getFinallyBlock() != null) {
            finallyBlocks.push(tryCatchStmt.getFinallyBlock());
        }
        List<int[]> unhandledErrorRangeList = new ArrayList<>();
        // Handle try block.
        int fromIP = nextIP();
        tryCatchStmt.getTryBlock().accept(this);
        int toIP = nextIP() - 1;
        // Append finally block instructions.
        if (tryCatchStmt.getFinallyBlock() != null) {
            tryCatchStmt.getFinallyBlock().getFinallyBlockStmt().accept(this);
        }
        emit(gotoEndOfTryCatchBlock);
        unhandledErrorRangeList.add(new int[]{fromIP, toIP});
        // Handle catch blocks.
        int order = 0;
        for (TryCatchStmt.CatchBlock catchBlock : tryCatchStmt.getCatchBlocks()) {
            int targetIP = nextIP();
            // Define local variable index for Error.
            ParameterDef paramDef = catchBlock.getParameterDef();
            int lvIndex = ++lvIndexes[REF_OFFSET];
            paramDef.setMemoryLocation(new StackVarLocation(lvIndex));
            emit(new Instruction(InstructionCodes.ERRSTORE, lvIndex));
            // Visit Catch Block.
            catchBlock.getCatchBlockStmt().accept(this);
            unhandledErrorRangeList.add(new int[]{targetIP, nextIP() - 1});
            // Append finally block instructions.
            if (tryCatchStmt.getFinallyBlock() != null) {
                tryCatchStmt.getFinallyBlock().getFinallyBlockStmt().accept(this);
            }
            emit(gotoEndOfTryCatchBlock);
            // Create Error table entry for this catch block
            StructDef structDef = (StructDef) catchBlock.getParameterDef().getType();
            int pkgCPIndex = addPackageCPEntry(structDef.getPackagePath());
            UTF8CPEntry structNameCPEntry = new UTF8CPEntry(structDef.getName());
            int structNameCPIndex = currentPkgInfo.addCPEntry(structNameCPEntry);
            StructureRefCPEntry structureRefCPEntry = new StructureRefCPEntry(pkgCPIndex, structNameCPIndex);
            PackageRefCPEntry packageRefCPEntry = (PackageRefCPEntry) currentPkgInfo.getConstPool().get(pkgCPIndex);
            structureRefCPEntry.setStructureTypeInfo(
                    packageRefCPEntry.getPackageInfo().getStructInfo(structDef.getName()));

            int structCPEntryIndex = currentPkgInfo.addCPEntry(structureRefCPEntry);
            ErrorTableEntry errorTableEntry = new ErrorTableEntry(fromIP, toIP, targetIP, order++, structCPEntryIndex);
            currentPkgInfo.addErrorTableEntry(errorTableEntry);
            errorTableEntry.setPackageInfo(currentPkgInfo);
        }
        if (tryCatchStmt.getFinallyBlock() != null) {
            // Create Error table entry for unhandled errors in try and catch(s) blocks
            for (int[] range : unhandledErrorRangeList) {
                ErrorTableEntry errorTableEntry = new ErrorTableEntry(range[0], range[1], nextIP(), order++, -1);
                currentPkgInfo.addErrorTableEntry(errorTableEntry);
                errorTableEntry.setPackageInfo(currentPkgInfo);
            }
            // Append finally block instruction.
            finallyBlocks.pop();
            tryCatchStmt.getFinallyBlock().getFinallyBlockStmt().accept(this);
            emit(new Instruction(InstructionCodes.THROW, -1));
        }
        gotoEndOfTryCatchBlock.setOperand(0, nextIP());
    }

    @Override
    public void visit(ThrowStmt throwStmt) {
        throwStmt.getExpr().accept(this);
        Instruction throwInstruction = new Instruction(InstructionCodes.THROW, throwStmt.getExpr().getTempOffset());
        emit(throwInstruction);
    }

    @Override
    public void visit(FunctionInvocationStmt functionIStmt) {
        visit(functionIStmt.getFunctionInvocationExpr());
    }

    @Override
    public void visit(ActionInvocationStmt actionIStmt) {
        visit(actionIStmt.getActionInvocationExpr());
    }

    @Override
    public void visit(WorkerInvocationStmt workerInvocationStmt) {

    }

    @Override
    public void visit(WorkerReplyStmt workerReplyStmt) {

    }

    @Override
    public void visit(ForkJoinStmt forkJoinStmt) {

    }

    @Override
    public void visit(TransformStmt transformStmt) {
        transformStmt.getBody().accept(this);
    }

    @Override
    public void visit(TransactionRollbackStmt transactionRollbackStmt) {

    }

    @Override
    public void visit(AbortStmt abortStmt) {

    }


    // Expressions

    @Override
    public void visit(BasicLiteral basicLiteral) {
        int opcode;
        int typeTag = basicLiteral.getType().getTag();

        switch (typeTag) {
            case TypeTags.INT_TAG:
                basicLiteral.setTempOffset(++regIndexes[INT_OFFSET]);
                long intVal = basicLiteral.getBValue().intValue();
                if (intVal >= 0 && intVal <= 5) {
                    opcode = InstructionCodes.ICONST_0 + (int) intVal;
                    emit(opcode, basicLiteral.getTempOffset());
                } else {
                    IntegerCPEntry intCPEntry = new IntegerCPEntry(basicLiteral.getBValue().intValue());
                    int intCPEntryIndex = currentPkgInfo.addCPEntry(intCPEntry);
                    emit(InstructionCodes.ICONST, intCPEntryIndex, basicLiteral.getTempOffset());
                }
                break;

            case TypeTags.FLOAT_TAG:
                basicLiteral.setTempOffset(++regIndexes[FLOAT_OFFSET]);
                double floatVal = basicLiteral.getBValue().floatValue();
                if (floatVal == 0 || floatVal == 1 || floatVal == 2 ||
                        floatVal == 3 || floatVal == 4 || floatVal == 5) {
                    opcode = InstructionCodes.FCONST_0 + (int) floatVal;
                    emit(opcode, basicLiteral.getTempOffset());
                } else {
                    FloatCPEntry floatCPEntry = new FloatCPEntry(basicLiteral.getBValue().floatValue());
                    int floatCPEntryIndex = currentPkgInfo.addCPEntry(floatCPEntry);
                    emit(InstructionCodes.FCONST, floatCPEntryIndex, basicLiteral.getTempOffset());
                }
                break;

            case TypeTags.STRING_TAG:
                basicLiteral.setTempOffset(++regIndexes[STRING_OFFSET]);
                String strValue = basicLiteral.getBValue().stringValue();
                UTF8CPEntry utf8CPEntry = new UTF8CPEntry(strValue);
                int stringValCPIndex = currentPkgInfo.addCPEntry(utf8CPEntry);

                StringCPEntry stringCPEntry = new StringCPEntry(stringValCPIndex, strValue);
                int strCPIndex = currentPkgInfo.addCPEntry(stringCPEntry);

                emit(InstructionCodes.SCONST, strCPIndex, basicLiteral.getTempOffset());
                break;

            case TypeTags.BOOLEAN_TAG:
                basicLiteral.setTempOffset(++regIndexes[BOOL_OFFSET]);
                boolean booleanVal = basicLiteral.getBValue().booleanValue();
                if (!booleanVal) {
                    opcode = InstructionCodes.BCONST_0;
                } else {
                    opcode = InstructionCodes.BCONST_1;
                }
                emit(opcode, basicLiteral.getTempOffset());
                break;
        }
    }

    @Override
    public void visit(NullLiteral nullLiteral) {
        int regIndex = ++regIndexes[REF_OFFSET];
        nullLiteral.setTempOffset(regIndex);
        emit(InstructionCodes.RCONST_NULL, regIndex);
    }

    @Override
    public void visit(UnaryExpression unaryExpr) {
        Expression rExpr = unaryExpr.getRExpr();
        rExpr.accept(this);

        OpcodeAndIndex opcodeAndIndex;
        int opcode;
        int exprIndex;
        if (Operator.SUB.equals(unaryExpr.getOperator())) {
            opcodeAndIndex = getOpcodeAndIndex(unaryExpr.getType().getTag(),
                    InstructionCodes.INEG, regIndexes);
            opcode = opcodeAndIndex.opcode;
            exprIndex = opcodeAndIndex.index;
            emit(opcode, rExpr.getTempOffset(), exprIndex);

        } else if (Operator.NOT.equals(unaryExpr.getOperator())) {
            opcode = InstructionCodes.NOT;
            exprIndex = ++regIndexes[BOOL_OFFSET];
            emit(opcode, rExpr.getTempOffset(), exprIndex);
        } else {
            // "+" operator
            // Nothing to do
            exprIndex = rExpr.getTempOffset();
        }

        unaryExpr.setTempOffset(exprIndex);
    }


    // Binary arithmetic expressions

    @Override
    public void visit(AddExpression addExpr) {
        emitBinaryArithmeticExpr(addExpr, InstructionCodes.IADD);
    }

    @Override
    public void visit(SubtractExpression subtractExpr) {
        emitBinaryArithmeticExpr(subtractExpr, InstructionCodes.ISUB);
    }

    @Override
    public void visit(MultExpression multExpr) {
        emitBinaryArithmeticExpr(multExpr, InstructionCodes.IMUL);
    }

    @Override
    public void visit(DivideExpr divideExpr) {
        emitBinaryArithmeticExpr(divideExpr, InstructionCodes.IDIV);
    }

    @Override
    public void visit(ModExpression modExpr) {
        emitBinaryArithmeticExpr(modExpr, InstructionCodes.IMOD);
    }


    // Binary logical expressions

    @Override
    public void visit(AndExpression andExpression) {
        emitBinaryAndExpr(andExpression);
    }

    @Override
    public void visit(OrExpression orExpression) {
        emitBinaryORExpr(orExpression);
    }


    // Binary equality expressions

    @Override
    public void visit(EqualExpression equalExpr) {
        emitBinaryCompareAndEqualityExpr(equalExpr, InstructionCodes.ICMP);
    }

    @Override
    public void visit(NotEqualExpression notEqualExpr) {
        emitBinaryCompareAndEqualityExpr(notEqualExpr, InstructionCodes.ICMP);
    }


    // Binary comparison expressions

    @Override
    public void visit(GreaterEqualExpression greaterEqualExpr) {
        emitBinaryCompareAndEqualityExpr(greaterEqualExpr, InstructionCodes.ICMP);
    }

    @Override
    public void visit(GreaterThanExpression greaterThanExpr) {
        emitBinaryCompareAndEqualityExpr(greaterThanExpr, InstructionCodes.ICMP);
    }

    @Override
    public void visit(LessEqualExpression lessEqualExpr) {
        emitBinaryCompareAndEqualityExpr(lessEqualExpr, InstructionCodes.ICMP);
    }

    @Override
    public void visit(LessThanExpression lessThanExpr) {
        emitBinaryCompareAndEqualityExpr(lessThanExpr, InstructionCodes.ICMP);
    }


    // Callable unit invocation expressions

    @Override
    public void visit(FunctionInvocationExpr funcIExpr) {
        int pkgCPIndex = addPackageCPEntry(funcIExpr.getPackagePath());

        String funcName = funcIExpr.getName();
        UTF8CPEntry funcNameCPEntry = new UTF8CPEntry(funcName);
        int funcNameCPIndex = currentPkgInfo.addCPEntry(funcNameCPEntry);

        // Find the package info entry of the function and from the package info entry find the function info entry
        String pkgPath = funcIExpr.getPackagePath();
        PackageInfo funcPackageInfo = programFile.getPackageInfo(pkgPath);
        FunctionInfo functionInfo = funcPackageInfo.getFunctionInfo(funcName);

        FunctionRefCPEntry funcRefCPEntry = new FunctionRefCPEntry(pkgCPIndex, funcNameCPIndex);
        funcRefCPEntry.setFunctionInfo(functionInfo);
        int funcRefCPIndex = currentPkgInfo.addCPEntry(funcRefCPEntry);
        int funcCallIndex = getCallableUnitCallCPIndex(funcIExpr);

        if (functionInfo.isNative()) {
            // TODO Move this to the place where we create function info entry
            functionInfo.setNativeFunction((AbstractNativeFunction) funcIExpr.getCallableUnit());
            emit(InstructionCodes.NCALL, funcRefCPIndex, funcCallIndex);
        } else {
            emit(InstructionCodes.CALL, funcRefCPIndex, funcCallIndex);
        }
    }

    @Override
    public void visit(ActionInvocationExpr actionIExpr) {
        int pkgCPIndex = addPackageCPEntry(actionIExpr.getPackagePath());
        BallerinaConnectorDef connectorDef = (BallerinaConnectorDef) actionIExpr.getArgExprs()[0].getType();

        String pkgPath = actionIExpr.getPackagePath();
        PackageInfo actionPackageInfo = programFile.getPackageInfo(pkgPath);

        // Get the connector ref CP index
        ConnectorInfo connectorInfo = actionPackageInfo.getConnectorInfo(connectorDef.getName());
        int connectorRefCPIndex = getConnectorRefCPIndex(connectorDef);

        String actionName = actionIExpr.getName();
        UTF8CPEntry actionNameCPEntry = new UTF8CPEntry(actionName);
        int actionNameCPIndex = currentPkgInfo.addCPEntry(actionNameCPEntry);

        ActionRefCPEntry actionRefCPEntry = new ActionRefCPEntry(pkgCPIndex, connectorRefCPIndex, actionNameCPIndex);
        ActionInfo actionInfo = connectorInfo.getActionInfo(actionName);
        actionRefCPEntry.setActionInfo(actionInfo);
        int actionRefCPIndex = currentPkgInfo.addCPEntry(actionRefCPEntry);
        int actionCallIndex = getCallableUnitCallCPIndex(actionIExpr);

        if (actionInfo.isNative()) {
            // TODO Move this to the place where we create action info entry
            actionInfo.setNativeAction((AbstractNativeAction) actionIExpr.getCallableUnit());
            emit(InstructionCodes.NACALL, actionRefCPIndex, actionCallIndex);
        } else {
            emit(InstructionCodes.ACALL, actionRefCPIndex, actionCallIndex);
        }
    }

    @Override
    public void visit(InstanceCreationExpr instanceCreationExpr) {

    }

    @Override
    public void visit(TypeCastExpression typeCastExpr) {
        Expression rExpr = typeCastExpr.getRExpr();
        rExpr.accept(this);

        // TODO Improve following logic
        int opCode = typeCastExpr.getOpcode();

        // Ignore NOP opcode
        if (opCode == InstructionCodes.CHECKCAST) {
            TypeCPEntry typeCPEntry = new TypeCPEntry(getVMTypeFromSig(typeCastExpr.getType().getSig()));
            int typeCPindex = currentPkgInfo.addCPEntry(typeCPEntry);
            int targetRegIndex = getNextIndex(typeCastExpr.getType().getTag(), regIndexes);

            if (typeCastExpr.isMultiReturnExpr()) {
                typeCastExpr.setOffsets(new int[]{targetRegIndex, ++regIndexes[REF_OFFSET]});
            } else {
                typeCastExpr.setOffsets(new int[]{targetRegIndex});
            }
            emit(opCode, rExpr.getTempOffset(), typeCPindex, targetRegIndex);

        } else if (opCode != 0) {
            int targetRegIndex = getNextIndex(typeCastExpr.getType().getTag(), regIndexes);

            int errorRegIndex = -1;
            if (typeCastExpr.isMultiReturnExpr()) {
                errorRegIndex = ++regIndexes[REF_OFFSET];
                typeCastExpr.setOffsets(new int[]{targetRegIndex, errorRegIndex});
            } else {
                typeCastExpr.setOffsets(new int[]{targetRegIndex});
            }
            emit(opCode, rExpr.getTempOffset(), targetRegIndex, errorRegIndex);

        } else {
            if (typeCastExpr.isMultiReturnExpr()) {
                typeCastExpr.setOffsets(new int[]{rExpr.getTempOffset(), -1});
            } else {
                typeCastExpr.setOffsets(new int[]{rExpr.getTempOffset()});
            }
        }
    }

    @Override
    public void visit(TypeConversionExpr typeConversionExpr) {
        Expression rExpr = typeConversionExpr.getRExpr();
        rExpr.accept(this);

        // TODO Handle multi-return support

        int opCode = typeConversionExpr.getOpcode();
//        if (opCode < 0) {
//            throw new IllegalStateException("Instruction not supported");
//        }

        // Ignore  NOP opcode
        if (opCode != 0) {
            int targetRegIndex = getNextIndex(typeConversionExpr.getType().getTag(), regIndexes);
            typeConversionExpr.setTempOffset(targetRegIndex);
            typeConversionExpr.setOffsets(new int[]{targetRegIndex});
            emit(opCode, rExpr.getTempOffset(), targetRegIndex, -1);
        } else {
            // TODO improve
            typeConversionExpr.setTempOffset(rExpr.getTempOffset());
            typeConversionExpr.setOffsets(new int[]{rExpr.getTempOffset()});
        }
    }

    @Override
    public void visit(BacktickExpr backtickExpr) {

    }


    // Init expressions

    @Override
    public void visit(ArrayInitExpr arrayInitExpr) {
        BType elementType = ((BArrayType) arrayInitExpr.getType()).getElementType();

        // Emit create array instruction
        int opcode = getOpcode(elementType.getTag(), InstructionCodes.INEWARRAY);
        int arrayVarRegIndex = ++regIndexes[REF_OFFSET];
        arrayInitExpr.setTempOffset(arrayVarRegIndex);
        emit(opcode, arrayVarRegIndex);

        // Emit instructions populate initial array values;
        Expression[] argExprs = arrayInitExpr.getArgExprs();
        for (int i = 0; i < argExprs.length; i++) {
            Expression argExpr = argExprs[i];
            argExpr.accept(this);

            BasicLiteral indexLiteral = new BasicLiteral(arrayInitExpr.getNodeLocation(),
                    null, new BInteger(i));
            indexLiteral.setType(BTypes.typeInt);
            indexLiteral.accept(this);

            opcode = getOpcode(argExpr.getType().getTag(), InstructionCodes.IASTORE);
            emit(opcode, arrayVarRegIndex, indexLiteral.getTempOffset(), argExpr.getTempOffset());
        }
    }

    @Override
    public void visit(RefTypeInitExpr refTypeInitExpr) {
        int varRegIndex = ++regIndexes[REF_OFFSET];
        refTypeInitExpr.setTempOffset(varRegIndex);

        BType bType = refTypeInitExpr.getType();
        if (bType == BTypes.typeMessage) {
            emit(InstructionCodes.NEWMESSAGE, varRegIndex);
        } else if (bType == BTypes.typeDatatable) {
            emit(InstructionCodes.NEWDATATABLE, varRegIndex);
        }
    }

    @Override
    public void visit(ConnectorInitExpr connectorInitExpr) {
        BallerinaConnectorDef connectorDef = (BallerinaConnectorDef) connectorInitExpr.getType();
        PackageInfo connectorPkgInfo = programFile.getPackageInfo(connectorDef.getPackagePath());
        int pkgCPIndex = addPackageCPEntry(connectorDef.getPackagePath());

        UTF8CPEntry nameUTF8CPEntry = new UTF8CPEntry(connectorDef.getName());
        int nameIndex = currentPkgInfo.getCPEntryIndex(nameUTF8CPEntry);

        StructureRefCPEntry structureRefCPEntry = new StructureRefCPEntry(pkgCPIndex, nameIndex);
        ConnectorInfo connectorInfo = connectorPkgInfo.getConnectorInfo(connectorDef.getName());
        structureRefCPEntry.setStructureTypeInfo(connectorInfo);
        int structureRefCPIndex = currentPkgInfo.addCPEntry(structureRefCPEntry);

        //Emit an instruction to create a new connector.
        int connectorRegIndex = ++regIndexes[REF_OFFSET];
        emit(InstructionCodes.NEWCONNECTOR, structureRefCPIndex, connectorRegIndex);
        connectorInitExpr.setTempOffset(connectorRegIndex);

        // Set all the connector arguments
        Expression[] argExprs = connectorInitExpr.getArgExprs();
        for (int i = 0; i < argExprs.length; i++) {
            Expression argExpr = argExprs[i];
            argExpr.accept(this);

            ParameterDef paramDef = connectorDef.getParameterDefs()[i];
            int fieldIndex = ((ConnectorVarLocation) paramDef.getMemoryLocation()).getConnectorMemAddrOffset();

            int opcode = getOpcode(paramDef.getType().getTag(), InstructionCodes.IFIELDSTORE);
            emit(opcode, connectorRegIndex, fieldIndex, argExpr.getTempOffset());
        }

        // Invoke Connector init function
        Function initFunction = connectorDef.getInitFunction();

        UTF8CPEntry nameCPEntry = new UTF8CPEntry(initFunction.getName());
        int initFuncNameIndex = currentPkgInfo.addCPEntry(nameCPEntry);

        FunctionRefCPEntry funcRefCPEntry = new FunctionRefCPEntry(pkgCPIndex, initFuncNameIndex);
        funcRefCPEntry.setFunctionInfo(connectorPkgInfo.getFunctionInfo(initFunction.getName()));
        int initFuncRefCPIndex = currentPkgInfo.addCPEntry(funcRefCPEntry);

        FunctionCallCPEntry initFuncCallCPEntry = new FunctionCallCPEntry(new int[]{connectorRegIndex}, new int[0]);
        int initFuncCallIndex = currentPkgInfo.addCPEntry(initFuncCallCPEntry);

        emit(InstructionCodes.CALL, initFuncRefCPIndex, initFuncCallIndex);

        // Invoke Connector init native action if any
        Action action = connectorDef.getInitAction();
        if (action == null) {
            return;
        }

        String actionName = action.getName();
        UTF8CPEntry actionNameCPEntry = new UTF8CPEntry(actionName);
        int actionNameCPIndex = currentPkgInfo.addCPEntry(actionNameCPEntry);
        int connectorRefCPIndex = getConnectorRefCPIndex(connectorDef);
        ActionRefCPEntry actionRefCPEntry = new ActionRefCPEntry(pkgCPIndex, connectorRefCPIndex, actionNameCPIndex);

        ActionInfo actionInfo = connectorInfo.getActionInfo(actionName);
        actionRefCPEntry.setActionInfo(actionInfo);
        int actionRefCPIndex = currentPkgInfo.addCPEntry(actionRefCPEntry);

        actionInfo.setNativeAction((AbstractNativeAction) action);
        emit(InstructionCodes.NACALL, actionRefCPIndex, initFuncCallIndex);
    }

    @Override
    public void visit(StructInitExpr structInitExpr) {
        StructDef structDef = (StructDef) structInitExpr.getType();
        int pkgCPIndex = addPackageCPEntry(structDef.getPackagePath());
        PackageInfo structDefPkgInfo = programFile.getPackageInfo(structDef.getPackagePath());

        UTF8CPEntry structNameCPEntry = new UTF8CPEntry(structDef.getName());
        int structNameCPIndex = currentPkgInfo.addCPEntry(structNameCPEntry);

        StructureRefCPEntry structureRefCPEntry = new StructureRefCPEntry(pkgCPIndex, structNameCPIndex);
<<<<<<< HEAD
        PackageRefCPEntry packageRefCPEntry = (PackageRefCPEntry) currentPkgInfo.getConstPool().get(pkgCPIndex);
        structureRefCPEntry.setStructureTypeInfo(
                packageRefCPEntry.getPackageInfo().getStructInfo(structDef.getName()));
=======
        StructInfo structInfo = structDefPkgInfo.getStructInfo(structDef.getName());
        structureRefCPEntry.setStructureTypeInfo(structInfo);
>>>>>>> 51673470
        int structCPEntryIndex = currentPkgInfo.addCPEntry(structureRefCPEntry);

        //Emit an instruction to create a new struct.
        int structRegIndex = ++regIndexes[REF_OFFSET];
        emit(InstructionCodes.NEWSTRUCT, structCPEntryIndex, structRegIndex);
        structInitExpr.setTempOffset(structRegIndex);

        List<String> initializedFieldNameList = new ArrayList<>(structDef.getFieldDefStmts().length);

        for (Expression expr : structInitExpr.getArgExprs()) {
            KeyValueExpr keyValueExpr = (KeyValueExpr) expr;
            VariableRefExpr varRefExpr = (VariableRefExpr) keyValueExpr.getKeyExpr();
            int fieldIndex = ((StructVarLocation) varRefExpr.getMemoryLocation()).getStructMemAddrOffset();

            Expression valueExpr = keyValueExpr.getValueExpr();
            valueExpr.accept(this);

            int opcode = getOpcode(varRefExpr.getType().getTag(), InstructionCodes.IFIELDSTORE);
            emit(opcode, structRegIndex, fieldIndex, valueExpr.getTempOffset());
            initializedFieldNameList.add(varRefExpr.getVarName());
        }

        // Initialize default values in a struct definition
        for (VariableDefStmt fieldDefStmt : structDef.getFieldDefStmts()) {
            VariableRefExpr varRefExpr = (VariableRefExpr) fieldDefStmt.getLExpr();
            if (fieldDefStmt.getRExpr() == null || initializedFieldNameList.contains(varRefExpr.getVarName())) {
                continue;
            }

            int fieldIndex = ((StructVarLocation) varRefExpr.getMemoryLocation()).getStructMemAddrOffset();
            fieldDefStmt.getRExpr().accept(this);

            int opcode = getOpcode(varRefExpr.getType().getTag(), InstructionCodes.IFIELDSTORE);
            emit(opcode, structRegIndex, fieldIndex, fieldDefStmt.getRExpr().getTempOffset());
        }
    }

    @Override
    public void visit(MapInitExpr mapInitExpr) {
        int mapVarRegIndex = ++regIndexes[REF_OFFSET];
        mapInitExpr.setTempOffset(mapVarRegIndex);
        emit(InstructionCodes.NEWMAP, mapVarRegIndex);

        // Handle Map init stuff
        Expression[] argExprs = mapInitExpr.getArgExprs();
        for (Expression argExpr : argExprs) {
            KeyValueExpr keyValueExpr = (KeyValueExpr) argExpr;

            Expression keyExpr = keyValueExpr.getKeyExpr();
            keyExpr.accept(this);

            Expression valueExpr = keyValueExpr.getValueExpr();
            valueExpr.accept(this);

            emit(InstructionCodes.MAPSTORE, mapVarRegIndex, keyExpr.getTempOffset(), valueExpr.getTempOffset());
        }
    }

    @Override
    public void visit(JSONInitExpr jsonInitExpr) {
        int jsonVarRegIndex = ++regIndexes[REF_OFFSET];
        jsonInitExpr.setTempOffset(jsonVarRegIndex);
        emit(InstructionCodes.NEWJSON, jsonVarRegIndex);

        Expression[] argExprs = jsonInitExpr.getArgExprs();
        for (Expression argExpr : argExprs) {
            KeyValueExpr keyValueExpr = (KeyValueExpr) argExpr;

            Expression keyExpr = keyValueExpr.getKeyExpr();
            keyExpr.accept(this);

            Expression valueExpr = keyValueExpr.getValueExpr();
            valueExpr.accept(this);

            emit(InstructionCodes.JSONSTORE, jsonVarRegIndex, keyExpr.getTempOffset(), valueExpr.getTempOffset());
        }

    }

    @Override
    public void visit(JSONArrayInitExpr jsonArrayInitExpr) {
        int jsonVarRegIndex = ++regIndexes[REF_OFFSET];
        jsonArrayInitExpr.setTempOffset(jsonVarRegIndex);
        Expression[] argExprs = jsonArrayInitExpr.getArgExprs();

        BasicLiteral arraySizeLiteral = new BasicLiteral(jsonArrayInitExpr.getNodeLocation(),
                null, new BInteger(argExprs.length));
        arraySizeLiteral.setType(BTypes.typeInt);
        arraySizeLiteral.accept(this);

        emit(InstructionCodes.JSONNEWARRAY, jsonVarRegIndex, arraySizeLiteral.getTempOffset());

        for (int i = 0; i < argExprs.length; i++) {
            Expression argExpr = argExprs[i];
            argExpr.accept(this);

            BasicLiteral indexLiteral = new BasicLiteral(jsonArrayInitExpr.getNodeLocation(),
                    null, new BInteger(i));
            indexLiteral.setType(BTypes.typeInt);
            indexLiteral.accept(this);

            emit(InstructionCodes.JSONASTORE, jsonVarRegIndex, indexLiteral.getTempOffset(), argExpr.getTempOffset());
        }
    }

    @Override
    public void visit(KeyValueExpr keyValueExpr) {

    }


    // Variable reference expressions

    @Override
    public void visit(FieldAccessExpr fieldAccessExpr) {
        FieldAccessExpr childSFAccessExpr = fieldAccessExpr;

        while (true) {
            boolean isAssignment = childSFAccessExpr.getFieldExpr() == null && structAssignment;

            int regIndex = -1;
            if (childSFAccessExpr instanceof JSONFieldAccessExpr) {
                Expression varRef = childSFAccessExpr.getVarRef();
                int jsonValueRegIndex = regIndexes[REF_OFFSET];
                varRef.accept(this);

                if (varRef.getType() == BTypes.typeString) {
                    if (isAssignment) {
                        emit(InstructionCodes.JSONSTORE, jsonValueRegIndex, varRef.getTempOffset(), rhsExprRegIndex);
                    } else {
                        regIndex = ++regIndexes[REF_OFFSET];
                        emit(InstructionCodes.JSONLOAD, jsonValueRegIndex, varRef.getTempOffset(), regIndex);
                    }
                } else if (varRef.getType() == BTypes.typeInt) {
                    // JSON array access
                    if (isAssignment) {
                        emit(InstructionCodes.JSONASTORE, jsonValueRegIndex, varRef.getTempOffset(), rhsExprRegIndex);
                    } else {
                        regIndex = ++regIndexes[REF_OFFSET];
                        emit(InstructionCodes.JSONALOAD, jsonValueRegIndex, varRef.getTempOffset(), regIndex);
                    }
                } else {
                    throw new BallerinaException("Invalid json access field type: " + varRef.getType());
                }

            } else {
                //handle ArrayLengthExpression separately, once done break out of the loop
                //if not handle other cases
                if (childSFAccessExpr.getVarRef() instanceof ArrayLengthExpression) {
                    childSFAccessExpr.getVarRef().accept(this);
                    fieldAccessExpr.setTempOffset(childSFAccessExpr.getVarRef().getTempOffset());
                    break;
                }

                ReferenceExpr referenceExpr = (ReferenceExpr) childSFAccessExpr.getVarRef();
                if (referenceExpr instanceof VariableRefExpr) {
                    varAssignment = isAssignment;
                    referenceExpr.accept(this);
                    varAssignment = false;

                } else if (referenceExpr instanceof ArrayMapAccessExpr) {
                    arrayMapAssignment = isAssignment;
                    referenceExpr.accept(this);
                    arrayMapAssignment = false;
                }
                regIndex = referenceExpr.getTempOffset();
            }

            if (isAssignment || childSFAccessExpr.getFieldExpr() == null) {
                fieldAccessExpr.setTempOffset(regIndex);
                break;
            }
            childSFAccessExpr = childSFAccessExpr.getFieldExpr();
        }
    }

    @Override
    public void visit(ArrayLengthExpression arrayLengthExpression) {
        int arrayLengthIndex = ++regIndexes[INT_OFFSET];
        arrayLengthExpression.setOffset(arrayLengthIndex);
        emit(InstructionCodes.ARRAYLEN, arrayLengthExpression.getRExpr().getTempOffset(), arrayLengthIndex);
    }

    @Override
    public void visit(ArrayMapAccessExpr arrayMapAccessExpr) {
        Expression arrayMapVarExpr = arrayMapAccessExpr.getRExpr();
        arrayMapVarExpr.accept(this);

        Expression[] indexExprs = arrayMapAccessExpr.getIndexExprs();
        if (arrayMapVarExpr.getType() == BTypes.typeMap) {
            // This is a map access expression
            Expression indexExpr = indexExprs[0];
            indexExpr.accept(this);

            if (arrayMapAssignment) {
                emit(InstructionCodes.MAPSTORE, arrayMapVarExpr.getTempOffset(),
                        indexExpr.getTempOffset(), rhsExprRegIndex);
            } else {
                int mapValueRegIndex = ++regIndexes[REF_OFFSET];
                emit(InstructionCodes.MAPLOAD, arrayMapVarExpr.getTempOffset(),
                        indexExpr.getTempOffset(), mapValueRegIndex);
                arrayMapAccessExpr.setTempOffset(mapValueRegIndex);
            }
            return;
        }

        // This is an array access expression
        for (int i = indexExprs.length - 1; i >= 0; i--) {
            // Here we assume that the array reference is stored in the current reference register;
            int arrayRegIndex = regIndexes[REF_OFFSET];

            Expression indexExpr = indexExprs[i];
            indexExpr.accept(this);

            if (i == 0) {
                if (arrayMapAssignment) {
                    int opcode = getOpcode(arrayMapAccessExpr.getType().getTag(), InstructionCodes.IASTORE);
                    emit(opcode, arrayRegIndex, indexExpr.getTempOffset(), rhsExprRegIndex);
                } else {
                    OpcodeAndIndex opcodeAndIndex = getOpcodeAndIndex(arrayMapAccessExpr.getType().getTag(),
                            InstructionCodes.IALOAD, regIndexes);
                    arrayMapAccessExpr.setTempOffset(opcodeAndIndex.index);
                    emit(opcodeAndIndex.opcode, arrayRegIndex, indexExpr.getTempOffset(), opcodeAndIndex.index);
                }
            } else {
                // reg, index, reg
                emit(InstructionCodes.RALOAD, arrayRegIndex,
                        indexExpr.getTempOffset(), ++regIndexes[REF_OFFSET]);
            }
        }
    }

    @Override
    public void visit(JSONFieldAccessExpr jsonPathExpr) {

    }

    @Override
    public void visit(VariableRefExpr variableRefExpr) {
        int opcode;
        int exprRegIndex;

        MemoryLocation memoryLocation = variableRefExpr.getVariableDef().getMemoryLocation();
        if (memoryLocation instanceof StackVarLocation) {
            int lvIndex = ((StackVarLocation) memoryLocation).getStackFrameOffset();
            if (varAssignment) {
                opcode = getOpcode(variableRefExpr.getType().getTag(),
                        InstructionCodes.ISTORE);

                emit(opcode, rhsExprRegIndex, lvIndex);
            } else {
                OpcodeAndIndex opcodeAndIndex = getOpcodeAndIndex(variableRefExpr.getType().getTag(),
                        InstructionCodes.ILOAD, regIndexes);
                opcode = opcodeAndIndex.opcode;
                exprRegIndex = opcodeAndIndex.index;
                emit(opcode, lvIndex, exprRegIndex);
                variableRefExpr.setTempOffset(exprRegIndex);
            }

        } else if (memoryLocation instanceof StructVarLocation) {
            int fieldIndex = ((StructVarLocation) memoryLocation).getStructMemAddrOffset();

            // Since we are processing a struct field here, the struct reference must be stored in the current
            //  reference register index.
            int structRegIndex = regIndexes[REF_OFFSET];

            if (varAssignment) {
                opcode = getOpcode(variableRefExpr.getType().getTag(),
                        InstructionCodes.IFIELDSTORE);
                emit(opcode, structRegIndex, fieldIndex, rhsExprRegIndex);
            } else {
                OpcodeAndIndex opcodeAndIndex = getOpcodeAndIndex(variableRefExpr.getType().getTag(),
                        InstructionCodes.IFIELDLOAD, regIndexes);
                opcode = opcodeAndIndex.opcode;
                exprRegIndex = opcodeAndIndex.index;

                emit(opcode, structRegIndex, fieldIndex, exprRegIndex);
                variableRefExpr.setTempOffset(exprRegIndex);
            }

        } else if (memoryLocation instanceof ConnectorVarLocation) {
            int fieldIndex = ((ConnectorVarLocation) memoryLocation).getConnectorMemAddrOffset();

            // Since we are processing a connector field here, the connector reference must be stored in the current
            //  reference register index.
            int connectorRegIndex = ++regIndexes[REF_OFFSET];

            // The connector is always the first parameter of the action
            emit(InstructionCodes.RLOAD, 0, connectorRegIndex);

            if (varAssignment) {
                opcode = getOpcode(variableRefExpr.getType().getTag(),
                        InstructionCodes.IFIELDSTORE);
                emit(opcode, connectorRegIndex, fieldIndex, rhsExprRegIndex);
            } else {
                OpcodeAndIndex opcodeAndIndex = getOpcodeAndIndex(variableRefExpr.getType().getTag(),
                        InstructionCodes.IFIELDLOAD, regIndexes);
                opcode = opcodeAndIndex.opcode;
                exprRegIndex = opcodeAndIndex.index;

                emit(opcode, connectorRegIndex, fieldIndex, exprRegIndex);
                variableRefExpr.setTempOffset(exprRegIndex);
            }

        } else if (memoryLocation instanceof GlobalVarLocation) {
            int gvIndex = ((GlobalVarLocation) memoryLocation).getStaticMemAddrOffset();

            if (varAssignment) {
                opcode = getOpcode(variableRefExpr.getType().getTag(),
                        InstructionCodes.IGSTORE);

                emit(opcode, rhsExprRegIndex, gvIndex);
            } else {
                OpcodeAndIndex opcodeAndIndex = getOpcodeAndIndex(variableRefExpr.getType().getTag(),
                        InstructionCodes.IGLOAD, regIndexes);
                opcode = opcodeAndIndex.opcode;
                exprRegIndex = opcodeAndIndex.index;
                emit(opcode, gvIndex, exprRegIndex);
                variableRefExpr.setTempOffset(exprRegIndex);
            }
        }
    }

    @Override
    public void visit(StackVarLocation stackVarLocation) {

    }

    @Override
    public void visit(ServiceVarLocation serviceVarLocation) {

    }

    @Override
    public void visit(GlobalVarLocation globalVarLocation) {

    }

    @Override
    public void visit(ConnectorVarLocation connectorVarLocation) {

    }

    @Override
    public void visit(ConstantLocation constantLocation) {

    }

    @Override
    public void visit(StructVarLocation structVarLocation) {

    }

    @Override
    public void visit(ResourceInvocationExpr resourceIExpr) {

    }

    @Override
    public void visit(MainInvoker mainInvoker) {

    }

    @Override
    public void visit(WorkerVarLocation workerVarLocation) {

    }


    // Private methods

    private void endWorkerInfoUnit(CodeAttributeInfo codeAttributeInfo) {
        codeAttributeInfo.setMaxLongLocalVars(lvIndexes[INT_OFFSET] + 1);
        codeAttributeInfo.setMaxDoubleLocalVars(lvIndexes[FLOAT_OFFSET] + 1);
        codeAttributeInfo.setMaxStringLocalVars(lvIndexes[STRING_OFFSET] + 1);
        codeAttributeInfo.setMaxIntLocalVars(lvIndexes[BOOL_OFFSET] + 1);
        codeAttributeInfo.setMaxBValueLocalVars(lvIndexes[REF_OFFSET] + 1);

        codeAttributeInfo.setMaxLongRegs(maxRegIndexes[INT_OFFSET] + 1);
        codeAttributeInfo.setMaxDoubleRegs(maxRegIndexes[FLOAT_OFFSET] + 1);
        codeAttributeInfo.setMaxStringRegs(maxRegIndexes[STRING_OFFSET] + 1);
        codeAttributeInfo.setMaxIntRegs(maxRegIndexes[BOOL_OFFSET] + 1);
        codeAttributeInfo.setMaxBValueRegs(maxRegIndexes[REF_OFFSET] + 1);

        resetIndexes(lvIndexes);
        resetIndexes(regIndexes);
    }

    private void resetIndexes(int[] indexes) {
        for (int i = 0; i < indexes.length; i++) {
            indexes[i] = -1;
        }
    }

    private int[] prepareIndexes(int[] indexes) {
        for (int i = 0; i < indexes.length; i++) {
            indexes[i] += 1;
        }
        return indexes;
    }

    private OpcodeAndIndex getOpcodeAndIndex(int typeTag, int baseOpcode, int[] indexes) {
        int index;
        int opcode;
        switch (typeTag) {
            case TypeTags.INT_TAG:
                opcode = baseOpcode;
                index = ++indexes[INT_OFFSET];
                break;
            case TypeTags.FLOAT_TAG:
                opcode = baseOpcode + FLOAT_OFFSET;
                index = ++indexes[FLOAT_OFFSET];
                break;
            case TypeTags.STRING_TAG:
                opcode = baseOpcode + STRING_OFFSET;
                index = ++indexes[STRING_OFFSET];
                break;
            case TypeTags.BOOLEAN_TAG:
                opcode = baseOpcode + BOOL_OFFSET;
                index = ++indexes[BOOL_OFFSET];
                break;
            default:
                opcode = baseOpcode + REF_OFFSET;
                index = ++indexes[REF_OFFSET];
                break;
        }

        return new OpcodeAndIndex(opcode, index);
    }

    private int getNextIndex(int typeTag, int[] indexes) {
        return getOpcodeAndIndex(typeTag, -1, indexes).index;
    }

    private int getOpcode(int typeTag, int baseOpcode) {
        int opcode;
        switch (typeTag) {
            case TypeTags.INT_TAG:
                opcode = baseOpcode;
                break;
            case TypeTags.FLOAT_TAG:
                opcode = baseOpcode + FLOAT_OFFSET;
                break;
            case TypeTags.STRING_TAG:
                opcode = baseOpcode + STRING_OFFSET;
                break;
            case TypeTags.BOOLEAN_TAG:
                opcode = baseOpcode + BOOL_OFFSET;
                break;
            default:
                opcode = baseOpcode + REF_OFFSET;
                break;
        }

        return opcode;
    }

    private String getFunctionDescriptor(Function function) {
        StringBuilder sb = new StringBuilder("(");
        ParameterDef[] paramDefs = function.getParameterDefs();
        sb.append(getParamDefSig(paramDefs));
        sb.append(")");

        ParameterDef[] retParamDefs = function.getReturnParameters();
        sb.append(getParamDefSig(retParamDefs));
        return sb.toString();
    }

    private String getParamDefSig(ParameterDef[] paramDefs) {
        StringBuilder sb = new StringBuilder();
        if (paramDefs.length == 0) {
            sb.append(TypeEnum.VOID.getSig());
        } else {
            for (int i = 0; i < paramDefs.length; i++) {
                sb.append(paramDefs[i].getType().getSig());
            }
        }
        return sb.toString();
    }

    private BType[] getParamTypes(ParameterDef[] paramDefs) {
        if (paramDefs.length == 0) {
            return new BType[0];
        }

        BType[] types = new BType[paramDefs.length];
        for (int i = 0; i < paramDefs.length; i++) {
            types[i] = getVMTypeFromSig(paramDefs[i].getType().getSig());
        }

        return types;
    }

    private String[] getParameterNames(ParameterDef[] paramDefs) {
        if (paramDefs.length == 0) {
            return new String[0];
        }

        String[] names = new String[paramDefs.length];
        AnnotationAttachment[] annotationAttachments;
        for (int i = 0; i < paramDefs.length; i++) {
            annotationAttachments = paramDefs[i].getAnnotations();
            boolean isAnnotated = false;
            // TODO: We need to support Matrix Param as well
            for (AnnotationAttachment annotationAttachment : annotationAttachments) {
                if ("PathParam".equalsIgnoreCase(annotationAttachment.getName())
                    || "QueryParam".equalsIgnoreCase(annotationAttachment.getName())) {
                    names[i] = annotationAttachment.getAttributeNameValuePairs()
                            .get("value").getLiteralValue().stringValue();
                    isAnnotated = true;
                    break;
                }
            }
            if (!isAnnotated) {
                names[i] = paramDefs[i].getName();
            }
        }

        return names;
    }

    private int nextIP() {
        return currentPkgInfo.getInstructionList().size();
    }

    private int getIfOpcode(Expression expr) {
        int opcode;
        if (expr instanceof EqualExpression) {
            opcode = InstructionCodes.IFNE;
        } else if (expr instanceof NotEqualExpression ||
                expr instanceof OrExpression ||
                expr instanceof AndExpression) {
            opcode = InstructionCodes.IFEQ;
        } else if (expr instanceof LessThanExpression) {
            opcode = InstructionCodes.IFGE;
        } else if (expr instanceof LessEqualExpression) {
            opcode = InstructionCodes.IFGT;
        } else if (expr instanceof GreaterThanExpression) {
            opcode = InstructionCodes.IFLE;
        } else {
            opcode = InstructionCodes.IFLT;
        }

        return opcode;
    }

    private void emitBinaryArithmeticExpr(BinaryArithmeticExpression expr, int baseOpcode) {
        expr.getLExpr().accept(this);
        expr.getRExpr().accept(this);

        OpcodeAndIndex opcodeAndIndex = getOpcodeAndIndex(expr.getType().getTag(), baseOpcode, regIndexes);
        int opcode = opcodeAndIndex.opcode;
        int exprIndex = opcodeAndIndex.index;

        expr.setTempOffset(exprIndex);
        emit(opcode, expr.getLExpr().getTempOffset(), expr.getRExpr().getTempOffset(), exprIndex);
    }

    private void emitBinaryCompareAndEqualityExpr(BinaryExpression expr, int baseOpcode) {
        expr.getLExpr().accept(this);
        expr.getRExpr().accept(this);

        int opcode = -1;
        int exprOffset = -1;

        // Consider the type of the LHS expression. RHS expression type should be the same
        int typeTag = expr.getLExpr().getType().getTag();
        switch (typeTag) {
            case TypeTags.INT_TAG:
                opcode = baseOpcode;
                exprOffset = ++regIndexes[BOOL_OFFSET];
                break;
            case TypeTags.FLOAT_TAG:
                opcode = baseOpcode + FLOAT_OFFSET;
                exprOffset = ++regIndexes[BOOL_OFFSET];
                break;
            case TypeTags.STRING_TAG:
                opcode = baseOpcode + STRING_OFFSET;
                exprOffset = ++regIndexes[BOOL_OFFSET];
                break;
            case TypeTags.BOOLEAN_TAG:
                opcode = baseOpcode + BOOL_OFFSET;
                exprOffset = ++regIndexes[BOOL_OFFSET];
                break;
            // TODO Handle NULL type
        }

        expr.setTempOffset(exprOffset);
        emit(opcode, expr.getLExpr().getTempOffset(), expr.getRExpr().getTempOffset(), exprOffset);
    }

    private void emitBinaryAndExpr(BinaryExpression expr) {
        //accept left expr
        expr.getLExpr().accept(this);

        //evaluate left expr first - if false goto (lastIp-1) if true accept right expr
        Instruction evalLeftBoolExpr = new Instruction(InstructionCodes.IFEQ, expr.getLExpr().getTempOffset(), 0);
        emit(evalLeftBoolExpr);


        //accept right expr
        expr.getRExpr().accept(this);
        //evaluate right instruction next - if false goto (lastIp-1) if true set whole binary expr as true
        Instruction evalRightBoolExpr = new Instruction(InstructionCodes.IFEQ, expr.getRExpr().getTempOffset(), 0);
        emit(evalRightBoolExpr);
        Instruction setBoolOne = new Instruction(InstructionCodes.BCONST_1, 0);
        emit(setBoolOne);
        //goto last expr
        Instruction gotoLast = new Instruction(InstructionCodes.GOTO, 0);
        emit(gotoLast);


        //if left is zero, whole expr is zero, this is instruction (lastIp-1)
        Instruction setBoolZero = new Instruction(InstructionCodes.BCONST_0, 0);
        emit(setBoolZero);

        int lastIp = nextIP();
        //override goto instruction pointer dummy value
        evalLeftBoolExpr.setOperand(1, lastIp - 1);
        evalRightBoolExpr.setOperand(1, lastIp - 1);
        gotoLast.setOperand(0, lastIp);


        //calculate offset for whole binary expr
        int exprOffset = -1;
        exprOffset = ++regIndexes[BOOL_OFFSET];
        expr.setTempOffset(exprOffset);
        //override binary expr dummy value
        setBoolOne.setOperand(0, exprOffset);
        setBoolZero.setOperand(0, exprOffset);

    }

    private void emitBinaryORExpr(BinaryExpression expr) {
        //accept left expr
        expr.getLExpr().accept(this);

        //evaluate left expr first - if true goto (lastIp-1) if false accept right expr
        Instruction evalLeftBoolExpr = new Instruction(InstructionCodes.IFNE, expr.getLExpr().getTempOffset(), 0);
        emit(evalLeftBoolExpr);

        //accept right expr
        expr.getRExpr().accept(this);
        //evaluate right instruction next - if true goto (lastIp-1) if false set whole binary expr as false
        Instruction evalRightBoolExpr = new Instruction(InstructionCodes.IFNE, expr.getRExpr().getTempOffset(), 0);
        emit(evalRightBoolExpr);
        Instruction setBoolOne = new Instruction(InstructionCodes.BCONST_0, 0);
        emit(setBoolOne);
        Instruction gotoLast = new Instruction(InstructionCodes.GOTO, 0);
        emit(gotoLast);


        //if left is true, whole expr is true, this is instruction (lastIp-1)
        Instruction setBoolZero = new Instruction(InstructionCodes.BCONST_1, 0);
        emit(setBoolZero);


        int nextIp = nextIP();
        //override goto instruction pointer dummy value
        evalLeftBoolExpr.setOperand(1, nextIp - 1);
        evalRightBoolExpr.setOperand(1, nextIp - 1);
        gotoLast.setOperand(0, nextIp);

        //calculate offset for whole binary expr
        int exprOffset = -1;
        exprOffset = ++regIndexes[BOOL_OFFSET];
        expr.setTempOffset(exprOffset);
        //override binary expr offset dummy value
        setBoolOne.setOperand(0, exprOffset);
        setBoolZero.setOperand(0, exprOffset);
    }

    private int emit(int opcode, int... operands) {
        return currentPkgInfo.addInstruction(InstructionFactory.get(opcode, operands));
    }

    private int emit(Instruction instruction) {
        return currentPkgInfo.addInstruction(instruction);
    }

    private BType getVMTypeFromSig(TypeSignature typeSig) {
//        if (typeSig.getSigChar().equals(TypeSignature.SIG_VOID)) {
//            // TODO Handle this condition if(typeSig.equals("V"))
//            return null;
//        }

        // TODO Need to cache these new connectors and structs
        PackageInfo packageInfo;

        switch (typeSig.getSigChar()) {
            case TypeSignature.SIG_INT:
                return BTypes.typeInt;
            case TypeSignature.SIG_FLOAT:
                return BTypes.typeFloat;
            case TypeSignature.SIG_STRING:
                return BTypes.typeString;
            case TypeSignature.SIG_BOOLEAN:
                return BTypes.typeBoolean;
            case TypeSignature.SIG_REFTYPE:
                return BTypes.getTypeFromName(typeSig.getName());
            case TypeSignature.SIG_ANY:
                return BTypes.typeAny;
            case TypeSignature.SIG_STRUCT:
                packageInfo = programFile.getPackageInfo(typeSig.getPkgPath());
                StructInfo structInfo = packageInfo.getStructInfo(typeSig.getName());
                return structInfo.getType();
            case TypeSignature.SIG_CONNECTOR:
                packageInfo = programFile.getPackageInfo(typeSig.getPkgPath());
                ConnectorInfo connectorInfo = packageInfo.getConnectorInfo(typeSig.getName());
                return connectorInfo.getType();
            case TypeSignature.SIG_ARRAY:
                TypeSignature elementTypeSig = typeSig.getElementTypeSig();
                BType elementType = getVMTypeFromSig(elementTypeSig);
                return new BArrayType(elementType);
            default:
                throw new IllegalStateException("Unknown type signature");
        }
    }

    private int addPackageCPEntry(String pkgPath) {
        pkgPath = (pkgPath != null) ? pkgPath : ".";
        UTF8CPEntry pkgNameCPEntry = new UTF8CPEntry(pkgPath);
        int pkgNameIndex = currentPkgInfo.addCPEntry(pkgNameCPEntry);

        PackageRefCPEntry pkgCPEntry = new PackageRefCPEntry(pkgNameIndex);
        // Cache Value.
        pkgCPEntry.setPackageInfo(programFile.getPackageInfo(pkgPath));
        return currentPkgInfo.addCPEntry(pkgCPEntry);
    }

    private int getCallableUnitCallCPIndex(CallableUnitInvocationExpr invocationExpr) {
        Expression[] argExprs = invocationExpr.getArgExprs();
        int[] argRegs = new int[argExprs.length];
        for (int i = 0; i < argExprs.length; i++) {
            Expression argExpr = argExprs[i];
            argExpr.accept(this);
            argRegs[i] = argExpr.getTempOffset();
        }

        // Calculate registers to store return values
        BType[] retTypes = invocationExpr.getTypes();
        int[] retRegs = new int[retTypes.length];
        for (int i = 0; i < retTypes.length; i++) {
            BType retType = retTypes[i];
            retRegs[i] = getNextIndex(retType.getTag(), regIndexes);
        }

        invocationExpr.setOffsets(retRegs);
        if (retRegs.length > 0) {
            ((Expression) invocationExpr).setTempOffset(retRegs[0]);
        }

        FunctionCallCPEntry funcCallCPEntry = new FunctionCallCPEntry(argRegs, retRegs);
        return currentPkgInfo.addCPEntry(funcCallCPEntry);
    }

    private int getConnectorRefCPIndex(BallerinaConnectorDef connectorDef) {
        UTF8CPEntry connectorNameCPEntry = new UTF8CPEntry(connectorDef.getName());
        int connectorNameCPIndex = currentPkgInfo.addCPEntry(connectorNameCPEntry);

        // Add FunctionCPEntry to constant pool
        StructureRefCPEntry structureRefCPEntry = new StructureRefCPEntry(currentPkgCPIndex, connectorNameCPIndex);
        return currentPkgInfo.addCPEntry(structureRefCPEntry);
    }

    private AnnotationAttributeInfo getAnnotationAttributeInfo(AnnotationAttachment[] annotationAttachments) {
        AnnotationAttributeInfo attributeInfo = new AnnotationAttributeInfo();
        for (AnnotationAttachment attachment : annotationAttachments) {
            AnnotationAttachmentInfo attachmentInfo = getAnnotationAttachmentInfo(attachment);
            attributeInfo.addAnnotationAttachmentInfo(attachmentInfo);
        }

        return attributeInfo;
    }

    private AnnotationAttachmentInfo getAnnotationAttachmentInfo(AnnotationAttachment attachment) {
        int pkgPathCPIndex = addPackageCPEntry(attachment.getPkgPath());
        UTF8CPEntry annotationNameCPEntry = new UTF8CPEntry(attachment.getName());
        int annotationNameCPIndex = currentPkgInfo.addCPEntry(annotationNameCPEntry);

        AnnotationAttachmentInfo attachmentInfo = new AnnotationAttachmentInfo(attachment.getPkgPath(),
                pkgPathCPIndex, attachment.getName(), annotationNameCPIndex);

        attachment.getAttributeNameValuePairs()
                .forEach((attributeName, attributeValue) -> {
                    AnnotationAttributeValue annotationAttribValue = getAnnotationAttributeValue(attributeValue);
                    attachmentInfo.addAnnotationAttribute(attributeName, annotationAttribValue);
                });

        return attachmentInfo;
    }

    private AnnotationAttributeValue getAnnotationAttributeValue(
            org.ballerinalang.model.AnnotationAttributeValue attributeValue) {
        AnnotationAttributeValue annotationAttribValue = new AnnotationAttributeValue();

        // TODO Annotation attribute value should store the type of the value;
        // With the above improvement, following code can be improved a lot

        if (attributeValue.getLiteralValue() != null) {
            // Annotation attribute value is a literal value
            BValue literalValue = attributeValue.getLiteralValue();
            int typeTag = literalValue.getType().getTag();
            annotationAttribValue.setTypeTag(typeTag);
            switch (typeTag) {
                case TypeTags.INT_TAG:
                    annotationAttribValue.setIntValue(((BInteger) literalValue).intValue());
                    break;
                case TypeTags.FLOAT_TAG:
                    annotationAttribValue.setFloatValue(((BFloat) literalValue).floatValue());
                    break;
                case TypeTags.STRING_TAG:
                    annotationAttribValue.setStringValue(literalValue.stringValue());
                    break;
                case TypeTags.BOOLEAN_TAG:
                    annotationAttribValue.setBooleanValue(((BBoolean) literalValue).booleanValue());
                    break;
            }

        } else if (attributeValue.getAnnotationValue() != null) {
            // Annotation attribute value is another annotation attachment
            annotationAttribValue.setTypeTag(TypeTags.ANNOTATION_TAG);
            AnnotationAttachment attachment = attributeValue.getAnnotationValue();
            AnnotationAttachmentInfo attachmentInfo = getAnnotationAttachmentInfo(attachment);
            annotationAttribValue.setAnnotationAttachmentValue(attachmentInfo);

        } else {
            annotationAttribValue.setTypeTag(TypeTags.ARRAY_TAG);
            org.ballerinalang.model.AnnotationAttributeValue[] attributeValues = attributeValue.getValueArray();
            AnnotationAttributeValue[] annotationAttribValues = new AnnotationAttributeValue[attributeValues.length];
            for (int i = 0; i < attributeValues.length; i++) {
                annotationAttribValues[i] = getAnnotationAttributeValue(attributeValues[i]);
            }

            annotationAttribValue.setAttributeValueArray(annotationAttribValues);
        }

        return annotationAttribValue;
    }

    private void visitCallableUnitParameterDefs(ParameterDef[] parameterDefs, CallableUnitInfo callableUnitInfo) {
        boolean paramAnnotationFound = false;
        ParamAnnotationAttributeInfo paramAttributeInfo = new ParamAnnotationAttributeInfo(
                parameterDefs.length);
        LocalVariableAttributeInfo localVariableAttributeInfo = new LocalVariableAttributeInfo(parameterDefs.length);
        for (int i = 0; i < parameterDefs.length; i++) {
            ParameterDef parameterDef = parameterDefs[i];
            int lvIndex = getNextIndex(parameterDef.getType().getTag(), lvIndexes);
            parameterDef.setMemoryLocation(new StackVarLocation(lvIndex));
            parameterDef.accept(this);
            LocalVariableInfo localVariableDetails = getLocalVariableAttributeInfo(parameterDef);

            AnnotationAttachment[] paramAnnotationAttachments = parameterDef.getAnnotations();
            if (paramAnnotationAttachments.length == 0) {
                continue;
            }

            paramAnnotationFound = true;
            ParamAnnotationAttachmentInfo paramAttachmentInfo = new ParamAnnotationAttachmentInfo(i);
            for (AnnotationAttachment annotationAttachment : paramAnnotationAttachments) {
                AnnotationAttachmentInfo attachmentInfo = getAnnotationAttachmentInfo(annotationAttachment);
                paramAttachmentInfo.addAnnotationAttachmentInfo(attachmentInfo);
                localVariableDetails.addAttachmentIndex(attachmentInfo.nameCPIndex);
            }

            paramAttributeInfo.addParamAnnotationAttachmentInfo(i, paramAttachmentInfo);
            localVariableAttributeInfo.addLocaleVaraibleDetails(localVariableDetails);
        }

        callableUnitInfo.addAttributeInfo(AttributeInfo.LOCALVARIABLES_ATTRIBUTE, localVariableAttributeInfo);
        if (paramAnnotationFound) {
            callableUnitInfo.addAttributeInfo(AttributeInfo.PARAMETER_ANNOTATIONS_ATTRIBUTE, paramAttributeInfo);
        }
    }

    private void visitCallableUnit(CallableUnit callableUnit, CallableUnitInfo callableUnitInfo, Worker[] workers) {
        UTF8CPEntry codeUTF8CPEntry = new UTF8CPEntry(AttributeInfo.CODE_ATTRIBUTE);
        int codeAttribNameIndex = currentPkgInfo.addCPEntry(codeUTF8CPEntry);

        // Read annotations attached to this callableUnit
        AnnotationAttachment[] annotationAttachments = callableUnit.getAnnotations();
        if (annotationAttachments.length > 0) {
            AnnotationAttributeInfo annotationsAttribute = getAnnotationAttributeInfo(annotationAttachments);
            callableUnitInfo.addAttributeInfo(AttributeInfo.ANNOTATIONS_ATTRIBUTE, annotationsAttribute);
        }

        // Add local variable indexes to the parameters and return parameters
        visitCallableUnitParameterDefs(callableUnit.getParameterDefs(), callableUnitInfo);

        // Visit return parameter defs
        for (ParameterDef parameterDef : callableUnit.getReturnParameters()) {
            // Check whether these are unnamed set of return types.
            // If so break the loop. You can't have a mix of unnamed and named returns parameters.
            if (parameterDef.getName() != null) {
                int lvIndex = getNextIndex(parameterDef.getType().getTag(), lvIndexes);
                parameterDef.setMemoryLocation(new StackVarLocation(lvIndex));
            }

            parameterDef.accept(this);
        }

        if (!callableUnit.isNative()) {
            // Clone lvIndex array here. This array contain local variable indexes of the input and out parameters
            //  and they are common for all the workers.
            int[] lvIndexesCopy = lvIndexes.clone();

            WorkerInfo defaultWorker = callableUnitInfo.getDefaultWorkerInfo();
            defaultWorker.getCodeAttributeInfo().setAttributeNameIndex(codeAttribNameIndex);
            defaultWorker.getCodeAttributeInfo().setCodeAddrs(nextIP());

            // Visit the callableUnit body
            callableUnit.getCallableUnitBody().accept(this);

            // Set local variables and reg indexes and reset instance variables to defaults
            endWorkerInfoUnit(defaultWorker.getCodeAttributeInfo());

            // Now visit each Worker
            for (Worker worker : workers) {
                WorkerInfo workerInfo = callableUnitInfo.getWorkerInfo(worker.getName());
                workerInfo.getCodeAttributeInfo().setAttributeNameIndex(codeAttribNameIndex);
                workerInfo.getCodeAttributeInfo().setCodeAddrs(nextIP());

                lvIndexes = lvIndexesCopy.clone();
                worker.getCallableUnitBody().accept(this);
                endWorkerInfoUnit(workerInfo.getCodeAttributeInfo());
            }

        } else {
            WorkerInfo defaultWorker = callableUnitInfo.getDefaultWorkerInfo();
            defaultWorker.getCodeAttributeInfo().setAttributeNameIndex(codeAttribNameIndex);
            endWorkerInfoUnit(defaultWorker.getCodeAttributeInfo());
        }
    }

    private void addLineNumberInfo(NodeLocation nodeLocation) {
        if (nodeLocation == null) {
            return;
        }
        LineNumberInfo lineNumberInfo = LineNumberInfo.Factory.create(nodeLocation, currentPkgInfo,
                currentPkgInfo.getInstructionList().size());
        currentPkgInfo.addLineNumberInfo(lineNumberInfo);
    }

    private LocalVariableInfo getLocalVariableAttributeInfo(ParameterDef parameterDef) {
        UTF8CPEntry annotationNameCPEntry = new UTF8CPEntry(parameterDef.getName());
        int annotationNameCPIndex = currentPkgInfo.addCPEntry(annotationNameCPEntry);
        return new LocalVariableInfo(annotationNameCPIndex);
    }

    /**
     * @since 0.87
     */
    public static class OpcodeAndIndex {
        int opcode;
        int index;

        public OpcodeAndIndex(int opcode, int index) {
            this.opcode = opcode;
            this.index = index;
        }
    }
}<|MERGE_RESOLUTION|>--- conflicted
+++ resolved
@@ -1370,14 +1370,8 @@
         int structNameCPIndex = currentPkgInfo.addCPEntry(structNameCPEntry);
 
         StructureRefCPEntry structureRefCPEntry = new StructureRefCPEntry(pkgCPIndex, structNameCPIndex);
-<<<<<<< HEAD
-        PackageRefCPEntry packageRefCPEntry = (PackageRefCPEntry) currentPkgInfo.getConstPool().get(pkgCPIndex);
-        structureRefCPEntry.setStructureTypeInfo(
-                packageRefCPEntry.getPackageInfo().getStructInfo(structDef.getName()));
-=======
         StructInfo structInfo = structDefPkgInfo.getStructInfo(structDef.getName());
         structureRefCPEntry.setStructureTypeInfo(structInfo);
->>>>>>> 51673470
         int structCPEntryIndex = currentPkgInfo.addCPEntry(structureRefCPEntry);
 
         //Emit an instruction to create a new struct.
