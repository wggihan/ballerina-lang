/*
*  Copyright (c) 2017, WSO2 Inc. (http://www.wso2.org) All Rights Reserved.
*
*  WSO2 Inc. licenses this file to you under the Apache License,
*  Version 2.0 (the "License"); you may not use this file except
*  in compliance with the License.
*  You may obtain a copy of the License at
*
*    http://www.apache.org/licenses/LICENSE-2.0
*
*  Unless required by applicable law or agreed to in writing,
*  software distributed under the License is distributed on an
*  "AS IS" BASIS, WITHOUT WARRANTIES OR CONDITIONS OF ANY
*  KIND, either express or implied.  See the License for the
*  specific language governing permissions and limitations
*  under the License.
*/
package org.ballerinalang.util.codegen;

import org.ballerinalang.bre.ConnectorVarLocation;
import org.ballerinalang.bre.ConstantLocation;
import org.ballerinalang.bre.GlobalVarLocation;
import org.ballerinalang.bre.MemoryLocation;
import org.ballerinalang.bre.ServiceVarLocation;
import org.ballerinalang.bre.StackVarLocation;
import org.ballerinalang.bre.StructVarLocation;
import org.ballerinalang.bre.WorkerVarLocation;
import org.ballerinalang.model.Action;
import org.ballerinalang.model.AnnotationAttachment;
import org.ballerinalang.model.AnnotationAttributeDef;
import org.ballerinalang.model.AnnotationDef;
import org.ballerinalang.model.BLangPackage;
import org.ballerinalang.model.BLangProgram;
import org.ballerinalang.model.BTypeMapper;
import org.ballerinalang.model.BallerinaAction;
import org.ballerinalang.model.BallerinaConnectorDef;
import org.ballerinalang.model.BallerinaFile;
import org.ballerinalang.model.BallerinaFunction;
import org.ballerinalang.model.CallableUnit;
import org.ballerinalang.model.CompilationUnit;
import org.ballerinalang.model.ConstDef;
import org.ballerinalang.model.ExecutableMultiReturnExpr;
import org.ballerinalang.model.Function;
import org.ballerinalang.model.GlobalVariableDef;
import org.ballerinalang.model.ImportPackage;
import org.ballerinalang.model.NodeLocation;
import org.ballerinalang.model.NodeVisitor;
import org.ballerinalang.model.Operator;
import org.ballerinalang.model.ParameterDef;
import org.ballerinalang.model.Resource;
import org.ballerinalang.model.Service;
import org.ballerinalang.model.StructDef;
import org.ballerinalang.model.VariableDef;
import org.ballerinalang.model.Worker;
import org.ballerinalang.model.expressions.ActionInvocationExpr;
import org.ballerinalang.model.expressions.AddExpression;
import org.ballerinalang.model.expressions.AndExpression;
import org.ballerinalang.model.expressions.ArrayInitExpr;
import org.ballerinalang.model.expressions.ArrayLengthExpression;
import org.ballerinalang.model.expressions.ArrayMapAccessExpr;
import org.ballerinalang.model.expressions.BacktickExpr;
import org.ballerinalang.model.expressions.BasicLiteral;
import org.ballerinalang.model.expressions.BinaryArithmeticExpression;
import org.ballerinalang.model.expressions.BinaryExpression;
import org.ballerinalang.model.expressions.CallableUnitInvocationExpr;
import org.ballerinalang.model.expressions.ConnectorInitExpr;
import org.ballerinalang.model.expressions.DivideExpr;
import org.ballerinalang.model.expressions.EqualExpression;
import org.ballerinalang.model.expressions.Expression;
import org.ballerinalang.model.expressions.FieldAccessExpr;
import org.ballerinalang.model.expressions.FunctionInvocationExpr;
import org.ballerinalang.model.expressions.GreaterEqualExpression;
import org.ballerinalang.model.expressions.GreaterThanExpression;
import org.ballerinalang.model.expressions.InstanceCreationExpr;
import org.ballerinalang.model.expressions.JSONArrayInitExpr;
import org.ballerinalang.model.expressions.JSONFieldAccessExpr;
import org.ballerinalang.model.expressions.JSONInitExpr;
import org.ballerinalang.model.expressions.KeyValueExpr;
import org.ballerinalang.model.expressions.LessEqualExpression;
import org.ballerinalang.model.expressions.LessThanExpression;
import org.ballerinalang.model.expressions.MapInitExpr;
import org.ballerinalang.model.expressions.ModExpression;
import org.ballerinalang.model.expressions.MultExpression;
import org.ballerinalang.model.expressions.NotEqualExpression;
import org.ballerinalang.model.expressions.NullLiteral;
import org.ballerinalang.model.expressions.OrExpression;
import org.ballerinalang.model.expressions.RefTypeInitExpr;
import org.ballerinalang.model.expressions.ReferenceExpr;
import org.ballerinalang.model.expressions.ResourceInvocationExpr;
import org.ballerinalang.model.expressions.StructInitExpr;
import org.ballerinalang.model.expressions.SubtractExpression;
import org.ballerinalang.model.expressions.TypeCastExpression;
import org.ballerinalang.model.expressions.TypeConversionExpr;
import org.ballerinalang.model.expressions.UnaryExpression;
import org.ballerinalang.model.expressions.VariableRefExpr;
import org.ballerinalang.model.invokers.MainInvoker;
import org.ballerinalang.model.statements.AbortStmt;
import org.ballerinalang.model.statements.ActionInvocationStmt;
import org.ballerinalang.model.statements.AssignStmt;
import org.ballerinalang.model.statements.BlockStmt;
import org.ballerinalang.model.statements.BreakStmt;
import org.ballerinalang.model.statements.CommentStmt;
import org.ballerinalang.model.statements.ForkJoinStmt;
import org.ballerinalang.model.statements.FunctionInvocationStmt;
import org.ballerinalang.model.statements.IfElseStmt;
import org.ballerinalang.model.statements.ReplyStmt;
import org.ballerinalang.model.statements.ReturnStmt;
import org.ballerinalang.model.statements.Statement;
import org.ballerinalang.model.statements.ThrowStmt;
import org.ballerinalang.model.statements.TransactionRollbackStmt;
import org.ballerinalang.model.statements.TransformStmt;
import org.ballerinalang.model.statements.TryCatchStmt;
import org.ballerinalang.model.statements.VariableDefStmt;
import org.ballerinalang.model.statements.WhileStmt;
import org.ballerinalang.model.statements.WorkerInvocationStmt;
import org.ballerinalang.model.statements.WorkerReplyStmt;
import org.ballerinalang.model.types.BArrayType;
import org.ballerinalang.model.types.BConnectorType;
import org.ballerinalang.model.types.BStructType;
import org.ballerinalang.model.types.BType;
import org.ballerinalang.model.types.BTypes;
import org.ballerinalang.model.types.TypeEnum;
import org.ballerinalang.model.types.TypeSignature;
import org.ballerinalang.model.types.TypeTags;
import org.ballerinalang.model.values.BBoolean;
import org.ballerinalang.model.values.BFloat;
import org.ballerinalang.model.values.BInteger;
import org.ballerinalang.model.values.BValue;
import org.ballerinalang.natives.AbstractNativeFunction;
import org.ballerinalang.natives.connectors.AbstractNativeAction;
import org.ballerinalang.runtime.worker.WorkerDataChannel;
import org.ballerinalang.util.codegen.cpentries.ActionRefCPEntry;
import org.ballerinalang.util.codegen.cpentries.FloatCPEntry;
import org.ballerinalang.util.codegen.cpentries.FunctionCallCPEntry;
import org.ballerinalang.util.codegen.cpentries.FunctionRefCPEntry;
import org.ballerinalang.util.codegen.cpentries.IntegerCPEntry;
import org.ballerinalang.util.codegen.cpentries.PackageRefCPEntry;
import org.ballerinalang.util.codegen.cpentries.StringCPEntry;
import org.ballerinalang.util.codegen.cpentries.StructureRefCPEntry;
import org.ballerinalang.util.codegen.cpentries.TypeCPEntry;
import org.ballerinalang.util.codegen.cpentries.UTF8CPEntry;
import org.ballerinalang.util.codegen.cpentries.WorkerDataChannelRefCPEntry;
import org.ballerinalang.util.codegen.cpentries.WorkerInvokeCPEntry;
import org.ballerinalang.util.codegen.cpentries.WorkerReplyCPEntry;
import org.ballerinalang.util.exceptions.BallerinaException;

import java.util.ArrayList;
import java.util.Arrays;
import java.util.List;
import java.util.Stack;

/**
 * Generates Ballerina bytecode instructions.
 *
 * @since 0.87
 */
public class CodeGenerator implements NodeVisitor {
    private static final int INT_OFFSET = 0;
    private static final int FLOAT_OFFSET = 1;
    private static final int STRING_OFFSET = 2;
    private static final int BOOL_OFFSET = 3;
    private static final int BLOB_OFFSET = 4;
    private static final int REF_OFFSET = 5;

    private int[] maxRegIndexes = {-1, -1, -1, -1, -1, -1};

    // This int array hold then current local variable index of following types
    // index 0 - int, 1 - float, 2 - string, 3 - boolean, 4 - reference(BValue)
    private int[] lvIndexes = {-1, -1, -1, -1, -1, -1};

    // This int array hold then current register index of following types
    // index 0 - int, 1 - float, 2 - string, 3 - boolean, 4 - reference(BValue)
    private int[] regIndexes = {-1, -1, -1, -1, -1, -1};

    // This int array hold then current register index of following types
    // index 0 - int, 1 - float, 2 - string, 3 - boolean, 4 - reference(BValue)
    private int[] fieldIndexes = {-1, -1, -1, -1, -1, -1};

    // Package level variable indexes. This includes package constants, package level variables and
    //  service level variables
    private int[] gvIndexes = {-1, -1, -1, -1, -1, -1};

    private ProgramFile programFile = new ProgramFile();
    private String currentPkgPath;
    private int currentPkgCPIndex = -1;
    private PackageInfo currentPkgInfo;

    private ServiceInfo currentServiceInfo;
    private LocalVariableAttributeInfo currentlLocalVarAttribInfo;

    // Required variables to generate code for assignment statements
    private int rhsExprRegIndex = -1;
    private boolean varAssignment;
    private boolean arrayMapAssignment;
    private boolean structAssignment;

    private Stack<List<Instruction>> breakInstructions = new Stack<>();
    private Stack<TryCatchStmt.FinallyBlock> finallyBlocks = new Stack<>();

    public ProgramFile getProgramFile() {
        return programFile;
    }

    @Override
    public void visit(BLangProgram bLangProgram) {
        for (BLangPackage bLangPackage : bLangProgram.getPackages()) {
            bLangPackage.setSymbolsDefined(false);
        }

        BLangPackage mainPkg = bLangProgram.getMainPackage();

        if (bLangProgram.getProgramCategory() == BLangProgram.Category.MAIN_PROGRAM) {
            mainPkg.accept(this);
            programFile.setMainPackageName(mainPkg.getName());
        } else if (bLangProgram.getProgramCategory() == BLangProgram.Category.SERVICE_PROGRAM) {
            BLangPackage[] servicePackages = bLangProgram.getServicePackages();
            for (BLangPackage servicePkg : servicePackages) {
                servicePkg.accept(this);
                programFile.addServicePackage(servicePkg.getName());
            }
        } else {
            BLangPackage[] libraryPackages = bLangProgram.getLibraryPackages();
            for (BLangPackage libraryPkg : libraryPackages) {
                libraryPkg.accept(this);
            }
        }

        // Add global variable indexes to the ProgramFile
        prepareIndexes(gvIndexes);
        programFile.setGlobalVarIndexes(gvIndexes);
    }

    @Override
    public void visit(BLangPackage bLangPackage) {
        for (BLangPackage dependentPkg : bLangPackage.getDependentPackages()) {
            // TODO Validate the following logic
            if (dependentPkg.isSymbolsDefined()) {
                continue;
            }

            dependentPkg.accept(this);
        }

        String currentPkgPath = bLangPackage.getPackagePath();
        UTF8CPEntry pkgPathCPEntry = new UTF8CPEntry(currentPkgPath);
        currentPkgInfo = new PackageInfo(currentPkgPath);
        currentPkgInfo.setProgramFile(programFile);
        programFile.addPackageInfo(currentPkgPath, currentPkgInfo);

        // Insert the package reference to the constant pool of the Ballerina program
        int pkgNameCPIndex = programFile.addCPEntry(pkgPathCPEntry);
        PackageRefCPEntry packageRefCPEntry = new PackageRefCPEntry(pkgNameCPIndex);
        packageRefCPEntry.setPackageInfo(currentPkgInfo);
        programFile.addCPEntry(new PackageRefCPEntry(pkgNameCPIndex));

        // Insert the package reference to current package's constant pool
        pkgNameCPIndex = currentPkgInfo.addCPEntry(pkgPathCPEntry);
        packageRefCPEntry = new PackageRefCPEntry(pkgNameCPIndex);
        packageRefCPEntry.setPackageInfo(currentPkgInfo);
        currentPkgCPIndex = currentPkgInfo.addCPEntry(packageRefCPEntry);

        visitConstants(bLangPackage.getConsts());
        visitGlobalVariables(bLangPackage.getGlobalVariables());
        createStructInfoEntries(bLangPackage.getStructDefs());
        createConnectorInfoEntries(bLangPackage.getConnectors());
        createServiceInfoEntries(bLangPackage.getServices());
        createFunctionInfoEntries(bLangPackage.getFunctions());

        // Create function info for the package function
        BallerinaFunction pkgInitFunction = bLangPackage.getInitFunction();
        createFunctionInfoEntries(new Function[]{pkgInitFunction});

        for (CompilationUnit compilationUnit : bLangPackage.getCompilationUnits()) {
            compilationUnit.accept(this);
        }

        // Visit package init function
        pkgInitFunction.accept(this);
        currentPkgInfo.setInitFunctionInfo(currentPkgInfo.getFunctionInfo(pkgInitFunction.getName()));

        currentPkgInfo.complete();
        currentPkgCPIndex = -1;
        currentPkgPath = null;
    }

    private void visitConstants(ConstDef[] constDefs) {
        for (ConstDef constDef : constDefs) {
            BType varType = constDef.getType();
            int regIndex = getNextIndex(varType.getTag(), gvIndexes);
            GlobalVarLocation globalVarLocation = new GlobalVarLocation(regIndex);
            constDef.setMemoryLocation(globalVarLocation);
        }
    }

    private void visitGlobalVariables(GlobalVariableDef[] globalVariableDefs) {
        for (GlobalVariableDef varDef : globalVariableDefs) {
            BType varType = varDef.getType();
            int regIndex = getNextIndex(varType.getTag(), gvIndexes);
            GlobalVarLocation globalVarLocation = new GlobalVarLocation(regIndex);
            varDef.setMemoryLocation(globalVarLocation);
        }
    }

    private void createServiceInfoEntries(Service[] services) {
        for (Service service : services) {
            // Add Connector name as an UTFCPEntry to the constant pool
            UTF8CPEntry serviceNameCPEntry = new UTF8CPEntry(service.getName());
            int serviceNameCPIndex = currentPkgInfo.addCPEntry(serviceNameCPEntry);

            ServiceInfo serviceInfo = new ServiceInfo(currentPkgCPIndex, serviceNameCPIndex);
            currentPkgInfo.addServiceInfo(service.getName(), serviceInfo);

            // Assign field indexes for Connector variables
            for (VariableDefStmt varDefStmt : service.getVariableDefStmts()) {
                VariableDef varDef = varDefStmt.getVariableDef();
                BType fieldType = varDef.getType();

                int fieldIndex = getNextIndex(fieldType.getTag(), gvIndexes);
                GlobalVarLocation globalVarLocation = new GlobalVarLocation(fieldIndex);
                varDef.setMemoryLocation(globalVarLocation);
            }

            // Create the init function info
            createFunctionInfoEntries(new Function[]{service.getInitFunction()});
            serviceInfo.setInitFunctionInfo(currentPkgInfo.getFunctionInfo(service.getInitFunction().getName()));

            // Create resource info entries for all resource
            createResourceInfoEntries(service.getResources(), serviceInfo);
        }
    }

    private void createResourceInfoEntries(Resource[] resources, ServiceInfo serviceInfo) {
        for (Resource resource : resources) {

            // Add resource name as an UTFCPEntry to the constant pool
            UTF8CPEntry resourceNameCPEntry = new UTF8CPEntry(resource.getName());
            int resourceNameCPIndex = currentPkgInfo.addCPEntry(resourceNameCPEntry);

            ResourceInfo resourceInfo = new ResourceInfo(currentPkgPath, currentPkgCPIndex,
                    resource.getName(), resourceNameCPIndex);
            resourceInfo.setParamTypes(getParamTypes(resource.getParameterDefs()));
            resourceInfo.setParamNames(getParameterNames(resource.getParameterDefs()));
            resourceInfo.setPackageInfo(currentPkgInfo);
            addWorkerInfoEntries(resourceInfo, resource.getWorkers());

            serviceInfo.addResourceInfo(resource.getName(), resourceInfo);
            resourceInfo.setServiceInfo(serviceInfo);
        }
    }

    // TODO We need to create StructInfoEntry
    private void createStructInfoEntries(StructDef[] structDefs) {
        for (StructDef structDef : structDefs) {

            // Add Struct name as an UTFCPEntry to the constant pool
            UTF8CPEntry structNameCPEntry = new UTF8CPEntry(structDef.getName());
            int structNameCPIndex = currentPkgInfo.addCPEntry(structNameCPEntry);

            StructInfo structInfo = new StructInfo(currentPkgCPIndex, structNameCPIndex);
            currentPkgInfo.addStructInfo(structDef.getName(), structInfo);
            structInfo.setPackageInfo(currentPkgInfo);

            BStructType structType = new BStructType(structDef.getName(), structDef.getPackagePath());
            structInfo.setType(structType);

        }

        for (StructDef structDef : structDefs) {
            StructInfo structInfo = currentPkgInfo.getStructInfo(structDef.getName());

            VariableDefStmt[] fieldDefStmts = structDef.getFieldDefStmts();
            // TODO Remove
            BType[] structFieldTypes = new BType[fieldDefStmts.length];
            BStructType.StructField[] structFields = new BStructType.StructField[fieldDefStmts.length];
            for (int i = 0; i < fieldDefStmts.length; i++) {
                VariableDefStmt fieldDefStmt = fieldDefStmts[i];
                VariableDef fieldDef = fieldDefStmt.getVariableDef();

                // Get the VM type -
                BType fieldType = getVMTypeFromSig(fieldDef.getType().getSig());
                structFieldTypes[i] = fieldType;

                int fieldIndex = getNextIndex(fieldType.getTag(), fieldIndexes);
                StructVarLocation structVarLocation = new StructVarLocation(fieldIndex);
                fieldDef.setMemoryLocation(structVarLocation);

                // Add struct field to the BStructType
                BStructType.StructField structField = new BStructType.StructField(fieldType, fieldDef.getName());
                structFields[i] = structField;
            }

            structInfo.setFieldCount(Arrays.copyOf(prepareIndexes(fieldIndexes), fieldIndexes.length));
            // TODO Remove
            structInfo.setFieldTypes(structFieldTypes);
            ((BStructType) structInfo.getType()).setStructFields(structFields);
            resetIndexes(fieldIndexes);
        }
    }

    private void createConnectorInfoEntries(BallerinaConnectorDef[] connectorDefs) {
        for (BallerinaConnectorDef connectorDef : connectorDefs) {
            // Add Connector name as an UTFCPEntry to the constant pool
            UTF8CPEntry connectorNameCPEntry = new UTF8CPEntry(connectorDef.getName());
            int connectorNameCPIndex = currentPkgInfo.addCPEntry(connectorNameCPEntry);

            ConnectorInfo connectorInfo = new ConnectorInfo(currentPkgCPIndex, connectorNameCPIndex);
            currentPkgInfo.addConnectorInfo(connectorDef.getName(), connectorInfo);

            BConnectorType connectorType = new BConnectorType(connectorDef.getName(), connectorDef.getPackagePath());
            connectorInfo.setType(connectorType);

            // TODO Temporary solution to get both executors working
            int fieldTypeCount = 0;
            BType[] connectorFieldTypes = new BType[connectorDef.getParameterDefs().length +
                    connectorDef.getVariableDefStmts().length];

            // Assign field indexes for Connector parameters
            for (ParameterDef parameterDef : connectorDef.getParameterDefs()) {
                BType fieldType = parameterDef.getType();
                connectorFieldTypes[fieldTypeCount++] = fieldType;

                int fieldIndex = getNextIndex(fieldType.getTag(), fieldIndexes);
                ConnectorVarLocation connectorVarLocation = new ConnectorVarLocation(fieldIndex);
                parameterDef.setMemoryLocation(connectorVarLocation);
            }

            // Assign field indexes for Connector variables
            for (VariableDefStmt varDefStmt : connectorDef.getVariableDefStmts()) {
                VariableDef varDef = varDefStmt.getVariableDef();
                BType fieldType = varDef.getType();
                connectorFieldTypes[fieldTypeCount++] = fieldType;

                int fieldIndex = getNextIndex(fieldType.getTag(), fieldIndexes);
                ConnectorVarLocation connectorVarLocation = new ConnectorVarLocation(fieldIndex);
                varDef.setMemoryLocation(connectorVarLocation);
            }

            connectorInfo.setFieldCount(Arrays.copyOf(prepareIndexes(fieldIndexes), fieldIndexes.length));
            connectorInfo.setFieldTypes(connectorFieldTypes);
            resetIndexes(fieldIndexes);

            // Create the init function info
            createFunctionInfoEntries(new Function[]{connectorDef.getInitFunction()});

            // Create function info entries for all actions
            createActionInfoEntries(connectorDef.getActions(), connectorInfo);

            // Create the init native action info
            if (connectorDef.getInitAction() != null) {
                createActionInfoEntries(new Action[]{connectorDef.getInitAction()}, connectorInfo);
            }
        }
    }

    private void createActionInfoEntries(Action[] actions, ConnectorInfo connectorInfo) {
        for (Action action : actions) {
            // Add action name as an UTFCPEntry to the constant pool
            UTF8CPEntry actionNameCPEntry = new UTF8CPEntry(action.getName());
            int actionNameCPIndex = currentPkgInfo.addCPEntry(actionNameCPEntry);

            ActionInfo actionInfo = new ActionInfo(currentPkgPath, currentPkgCPIndex,
                    action.getName(), actionNameCPIndex);
            actionInfo.setParamTypes(getParamTypes(action.getParameterDefs()));
            actionInfo.setRetParamTypes(getParamTypes(action.getReturnParameters()));
            actionInfo.setPackageInfo(currentPkgInfo);
            actionInfo.setNative(action.isNative());

            if (action instanceof BallerinaAction) {
                addWorkerInfoEntries(actionInfo, ((BallerinaAction) action).getWorkers());
            }

            connectorInfo.addActionInfo(action.getName(), actionInfo);
            actionInfo.setConnectorInfo(connectorInfo);
        }
    }

    private void createFunctionInfoEntries(Function[] functions) {
        for (Function function : functions) {

            // Add function name as an UTFCPEntry to the constant pool
            UTF8CPEntry funcNameCPEntry = new UTF8CPEntry(function.getName());
            int funcNameCPIndex = currentPkgInfo.addCPEntry(funcNameCPEntry);

            FunctionInfo funcInfo = new FunctionInfo(currentPkgPath, currentPkgCPIndex,
                    function.getName(), funcNameCPIndex);
            funcInfo.setParamTypes(getParamTypes(function.getParameterDefs()));
            funcInfo.setRetParamTypes(getParamTypes(function.getReturnParameters()));
            funcInfo.setPackageInfo(currentPkgInfo);
            funcInfo.setNative(function.isNative());

            if (function instanceof BallerinaFunction) {
                addWorkerInfoEntries(funcInfo, ((BallerinaFunction) function).getWorkers());
            }

            currentPkgInfo.addFunctionInfo(function.getName(), funcInfo);
        }
    }

    private void addWorkerInfoEntries(CallableUnitInfo callableUnitInfo, Worker[] workers) {
        // Create default worker
        UTF8CPEntry workerNameCPEntry = new UTF8CPEntry("default");
        int workerNameCPIndex = currentPkgInfo.addCPEntry(workerNameCPEntry);
        WorkerInfo defaultWorkerInfo = new WorkerInfo("default", workerNameCPIndex);
        callableUnitInfo.setDefaultWorkerInfo(defaultWorkerInfo);

        // Create other workers if any
        for (Worker worker : workers) {
            workerNameCPEntry = new UTF8CPEntry(worker.getName());
            workerNameCPIndex = currentPkgInfo.addCPEntry(workerNameCPEntry);
            WorkerInfo workerInfo = new WorkerInfo(worker.getName(), workerNameCPIndex);
            callableUnitInfo.addWorkerInfo(worker.getName(), workerInfo);
        }
    }

    @Override
    public void visit(BallerinaFile bFile) {

    }

    @Override
    public void visit(ImportPackage importPkg) {

    }

    @Override
    public void visit(ConstDef constant) {

    }

    @Override
    public void visit(GlobalVariableDef globalVar) {

    }

    @Override
    public void visit(Service service) {
        BallerinaFunction initFunction = service.getInitFunction();
        visit(initFunction);

        currentServiceInfo = currentPkgInfo.getServiceInfo(service.getName());
        AnnotationAttachment[] annotationAttachments = service.getAnnotations();
        if (annotationAttachments.length > 0) {
            AnnotationAttributeInfo annotationsAttribute = getAnnotationAttributeInfo(annotationAttachments);
            currentServiceInfo.addAttributeInfo(AttributeInfo.ANNOTATIONS_ATTRIBUTE, annotationsAttribute);
        }

        for (Resource resource : service.getResources()) {
            resource.accept(this);
        }
    }

    @Override
    public void visit(BallerinaConnectorDef connectorDef) {
        BallerinaFunction initFunction = connectorDef.getInitFunction();
        visit(initFunction);
        BallerinaAction initAction = connectorDef.getInitAction();
        if (initAction != null) {
            visit(initAction);
        }

        ConnectorInfo connectorInfo = currentPkgInfo.getConnectorInfo(connectorDef.getName());
        AnnotationAttachment[] annotationAttachments = connectorDef.getAnnotations();
        if (annotationAttachments.length > 0) {
            AnnotationAttributeInfo annotationsAttribute = getAnnotationAttributeInfo(annotationAttachments);
            connectorInfo.addAttributeInfo(AttributeInfo.ANNOTATIONS_ATTRIBUTE, annotationsAttribute);
        }

        for (BallerinaAction action : connectorDef.getActions()) {
            action.accept(this);
        }

    }

    @Override
    public void visit(Resource resource) {
        ResourceInfo resourceInfo = currentServiceInfo.getResourceInfo(resource.getName());
        visitCallableUnit(resource, resourceInfo, resource.getWorkers());
    }

    @Override
    public void visit(BallerinaFunction function) {
        visitCallableUnit(function, currentPkgInfo.getFunctionInfo(function.getName()), function.getWorkers());
    }

    @Override
    public void visit(BTypeMapper typeMapper) {

    }

    @Override
    public void visit(BallerinaAction action) {
        ConnectorInfo connectorInfo = currentPkgInfo.getConnectorInfo(action.getConnectorDef().getName());

        // Now find out the ActionInfo

        ActionInfo actionInfo = connectorInfo.getActionInfo(action.getName());
        visitCallableUnit(action, actionInfo, action.getWorkers());
    }

    @Override
    public void visit(Worker worker) {
//        callableUnitInfo = currentPkgInfo.getWorkerInfo(worker.getName());
//
//        UTF8CPEntry codeUTF8CPEntry = new UTF8CPEntry(AttributeInfo.CODE_ATTRIBUTE);
//        int codeAttribNameIndex = currentPkgInfo.addCPEntry(codeUTF8CPEntry);
//        callableUnitInfo.codeAttributeInfo.setAttributeNameIndex(codeAttribNameIndex);
//        callableUnitInfo.codeAttributeInfo.setCodeAddrs(nextIP());
//
//        // Read annotations attached to this function
//        AnnotationAttachment[] annotationAttachments = worker.getAnnotations();
//        if (annotationAttachments.length > 0) {
//            AnnotationAttributeInfo annotationsAttribute = getAnnotationAttributeInfo(annotationAttachments);
//            callableUnitInfo.addAttributeInfo(AttributeInfo.ANNOTATIONS_ATTRIBUTE, annotationsAttribute);
//        }
//
//        // Add local variable indexes to the parameters and return parameters
//        visitCallableUnitParameterDefs(worker.getParameterDefs(), callableUnitInfo);
//
//        // Visit return parameter defs
//        for (ParameterDef parameterDef : worker.getReturnParameters()) {
//            // Check whether these are unnamed set of return types.
//            // If so break the loop. You can't have a mix of unnamed and named returns parameters.
//            if (parameterDef.getName() != null) {
//                int lvIndex = getNextIndex(parameterDef.getType().getTag(), lvIndexes);
//                parameterDef.setMemoryLocation(new StackVarLocation(lvIndex));
//            }
//
//            parameterDef.accept(this);
//        }
//
//        worker.getCallableUnitBody().accept(this);
//
//        endCallableUnit();

    }

    @Override
    public void visit(AnnotationAttachment annotation) {

    }

    @Override
    public void visit(ParameterDef parameterDef) {

    }

    @Override
    public void visit(VariableDef variableDef) {

    }

    @Override
    public void visit(StructDef structDef) {

    }

    @Override
    public void visit(AnnotationAttributeDef annotationAttributeDef) {

    }

    @Override
    public void visit(AnnotationDef annotationDef) {
    }

    @Override
    public void visit(VariableDefStmt varDefStmt) {
        int opcode;
        int lvIndex;

        Expression rhsExpr = varDefStmt.getRExpr();
        if (rhsExpr != null) {
            rhsExpr.accept(this);
            rhsExprRegIndex = rhsExpr.getTempOffset();
        } else {
            // TODO get the default value;
        }

        MemoryLocation stackVarLocation;
        VariableDef variableDef = varDefStmt.getVariableDef();

        MemoryLocation memoryLocation = varDefStmt.getVariableDef().getMemoryLocation();
        if (memoryLocation instanceof StackVarLocation || memoryLocation instanceof WorkerVarLocation) {
            OpcodeAndIndex opcodeAndIndex = getOpcodeAndIndex(variableDef.getType().getTag(),
                    InstructionCodes.ISTORE, lvIndexes);
            opcode = opcodeAndIndex.opcode;
            lvIndex = opcodeAndIndex.index;
            stackVarLocation = new StackVarLocation(lvIndex);
            variableDef.setMemoryLocation(stackVarLocation);
            if (rhsExpr != null) {
                emit(opcode, rhsExpr.getTempOffset(), lvIndex);
            }

            LocalVariableInfo localVarInfo = getLocalVarAttributeInfo(variableDef);
            currentlLocalVarAttribInfo.addLocalVarInfo(localVarInfo);
        } else {
            // TODO
        }
    }

    @Override
    public void visit(AssignStmt assignStmt) {
        // Evaluate the rhs expression
        Expression rExpr = assignStmt.getRExpr();
        if (rExpr == null) {
            return;
        }

        rExpr.accept(this);

        int[] rhsExprRegIndexes;
        if (assignStmt.getRExpr() instanceof ExecutableMultiReturnExpr) {
            rhsExprRegIndexes = ((ExecutableMultiReturnExpr) assignStmt.getRExpr()).getOffsets();
        } else {
            rhsExprRegIndexes = new int[]{assignStmt.getRExpr().getTempOffset()};
        }

        Expression[] lhsExprs = assignStmt.getLExprs();
        for (int i = 0; i < lhsExprs.length; i++) {
            rhsExprRegIndex = rhsExprRegIndexes[i];
            Expression lExpr = lhsExprs[i];

            if (lExpr instanceof VariableRefExpr) {
                if (((VariableRefExpr) lExpr).getVarName().equals("_")) {
                    continue;
                }
                varAssignment = true;
                lExpr.accept(this);
                varAssignment = false;
            } else if (lExpr instanceof ArrayMapAccessExpr) {
                arrayMapAssignment = true;
                lExpr.accept(this);
                arrayMapAssignment = false;
            } else if (lExpr instanceof FieldAccessExpr) {
                structAssignment = true;
                lExpr.accept(this);
                structAssignment = false;
            }
        }
    }

    @Override
    public void visit(BlockStmt blockStmt) {
        for (Statement stmt : blockStmt.getStatements()) {
            addLineNumberInfo(stmt.getNodeLocation());
            stmt.accept(this);

            for (int i = 0; i < maxRegIndexes.length; i++) {
                if (maxRegIndexes[i] < regIndexes[i]) {
                    maxRegIndexes[i] = regIndexes[i];
                }
            }

            resetIndexes(regIndexes);
        }
    }

    @Override
    public void visit(CommentStmt commentStmt) {

    }

    @Override
    public void visit(IfElseStmt ifElseStmt) {
        Expression ifCondExpr = ifElseStmt.getCondition();
        ifCondExpr.accept(this);
        List<Instruction> gotoInstructionList = new ArrayList<>();

        // Operand2 should be the jump address  else-if or else or to the next instruction after then block
        Instruction ifInstruction = InstructionFactory.get(InstructionCodes.BR_FALSE,
                ifCondExpr.getTempOffset(), -1);
        emit(ifInstruction);

        ifElseStmt.getThenBody().accept(this);

        // Check whether this then block is the last block of code
        Instruction gotoInstruction = InstructionFactory.get(InstructionCodes.GOTO, -1);
        emit(gotoInstruction);
        gotoInstructionList.add(gotoInstruction);

        ifInstruction.setOperand(1, nextIP());

        // Process else-if parts
        for (IfElseStmt.ElseIfBlock elseIfBlock : ifElseStmt.getElseIfBlocks()) {
            Expression elseIfCondition = elseIfBlock.getElseIfCondition();
            elseIfCondition.accept(this);
            ifInstruction = InstructionFactory.get(InstructionCodes.BR_FALSE,
                    elseIfCondition.getTempOffset(), -1);
            emit(ifInstruction);

            elseIfBlock.getElseIfBody().accept(this);
            gotoInstruction = new Instruction(InstructionCodes.GOTO, -1);
            emit(gotoInstruction);
            gotoInstructionList.add(gotoInstruction);
            ifInstruction.setOperand(1, nextIP());
        }

        Statement elseBody = ifElseStmt.getElseBody();
        if (elseBody != null) {
            elseBody.accept(this);
        }

        int nextIP = nextIP();
        for (Instruction instruction : gotoInstructionList) {
            instruction.setOperand(0, nextIP);
        }
    }

    @Override
    public void visit(ReplyStmt replyStmt) {
        if (replyStmt.getReplyExpr() != null) {
            replyStmt.getReplyExpr().accept(this);
            emit(InstructionCodes.REP, replyStmt.getReplyExpr().getTempOffset());
        } else {
            emit(InstructionCodes.REP, -1);
        }
    }

    @Override
    public void visit(ReturnStmt returnStmt) {
        int[] regIndexes;
        if (returnStmt.getExprs().length == 1 &&
                returnStmt.getExprs()[0] instanceof ExecutableMultiReturnExpr &&
                !(returnStmt.getExprs()[0] instanceof TypeCastExpression
                        || returnStmt.getExprs()[0] instanceof TypeConversionExpr)) {
            ExecutableMultiReturnExpr multiReturnExpr = (ExecutableMultiReturnExpr) returnStmt.getExprs()[0];
            returnStmt.getExprs()[0].accept(this);
            regIndexes = multiReturnExpr.getOffsets();
            BType[] retTypes = multiReturnExpr.getTypes();
            for (int i = 0; i < regIndexes.length; i++) {
                // 1: return value position; 2:callee's value index;
                emit(new Instruction(getOpcode(retTypes[i].getTag(), InstructionCodes.IRET), i, regIndexes[i]));
            }
        } else {
            regIndexes = new int[returnStmt.getExprs().length];
            for (int i = 0; i < returnStmt.getExprs().length; i++) {
                Expression expr = returnStmt.getExprs()[i];
                expr.accept(this);
                regIndexes[i] = expr.getTempOffset();
                emit(new Instruction(getOpcode(expr.getType().getTag(), InstructionCodes.IRET), i, regIndexes[i]));
            }
        }
        if (finallyBlocks.size() > 0) {
            resetIndexes(this.regIndexes);
            Stack<TryCatchStmt.FinallyBlock> original = (Stack<TryCatchStmt.FinallyBlock>) finallyBlocks.clone();
            while (!finallyBlocks.empty()) {
                TryCatchStmt.FinallyBlock finallyBlock = finallyBlocks.pop();
                finallyBlock.getFinallyBlockStmt().accept(this);
            }
            // restore.
            finallyBlocks = original;
        }
        emit(InstructionCodes.RET);
    }

    @Override
    public void visit(WhileStmt whileStmt) {
        Expression conditionExpr = whileStmt.getCondition();
        Instruction gotoInstruction = InstructionFactory.get(InstructionCodes.GOTO, nextIP());

        conditionExpr.accept(this);
        Instruction ifInstruction = new Instruction(InstructionCodes.BR_FALSE,
                conditionExpr.getTempOffset(), -1);
        emit(ifInstruction);

        breakInstructions.push(new ArrayList<>());
        whileStmt.getBody().accept(this);

        emit(gotoInstruction);
        int nextIP = nextIP();
        ifInstruction.setOperand(1, nextIP);
        List<Instruction> brkInstructions = breakInstructions.pop();
        for (Instruction instruction : brkInstructions) {
            instruction.setOperand(0, nextIP);
        }
    }

    @Override
    public void visit(BreakStmt breakStmt) {
        Instruction gotoInstruction = new Instruction(InstructionCodes.GOTO, 0);
        emit(gotoInstruction);
        breakInstructions.peek().add(gotoInstruction);
    }

    @Override
    public void visit(TryCatchStmt tryCatchStmt) {
        resetIndexes(regIndexes);
        Instruction gotoEndOfTryCatchBlock = new Instruction(InstructionCodes.GOTO, -1);
        if (tryCatchStmt.getFinallyBlock() != null) {
            finallyBlocks.push(tryCatchStmt.getFinallyBlock());
        }
        List<int[]> unhandledErrorRangeList = new ArrayList<>();
        // Handle try block.
        int fromIP = nextIP();
        tryCatchStmt.getTryBlock().accept(this);
        int toIP = nextIP() - 1;
        // Append finally block instructions.
        if (tryCatchStmt.getFinallyBlock() != null) {
            tryCatchStmt.getFinallyBlock().getFinallyBlockStmt().accept(this);
        }
        emit(gotoEndOfTryCatchBlock);
        unhandledErrorRangeList.add(new int[]{fromIP, toIP});
        // Handle catch blocks.
        int order = 0;
        for (TryCatchStmt.CatchBlock catchBlock : tryCatchStmt.getCatchBlocks()) {
            int targetIP = nextIP();
            // Define local variable index for Error.
            ParameterDef paramDef = catchBlock.getParameterDef();
            int lvIndex = ++lvIndexes[REF_OFFSET];
            paramDef.setMemoryLocation(new StackVarLocation(lvIndex));
            emit(new Instruction(InstructionCodes.ERRSTORE, lvIndex));
            // Visit Catch Block.
            catchBlock.getCatchBlockStmt().accept(this);
            unhandledErrorRangeList.add(new int[]{targetIP, nextIP() - 1});
            // Append finally block instructions.
            if (tryCatchStmt.getFinallyBlock() != null) {
                tryCatchStmt.getFinallyBlock().getFinallyBlockStmt().accept(this);
            }
            emit(gotoEndOfTryCatchBlock);
            // Create Error table entry for this catch block
            StructDef structDef = (StructDef) catchBlock.getParameterDef().getType();
            int pkgCPIndex = addPackageCPEntry(structDef.getPackagePath());
            UTF8CPEntry structNameCPEntry = new UTF8CPEntry(structDef.getName());
            int structNameCPIndex = currentPkgInfo.addCPEntry(structNameCPEntry);
            StructureRefCPEntry structureRefCPEntry = new StructureRefCPEntry(pkgCPIndex, structNameCPIndex);
            PackageRefCPEntry packageRefCPEntry = (PackageRefCPEntry) currentPkgInfo.getCPEntry(pkgCPIndex);
            structureRefCPEntry.setStructureTypeInfo(
                    packageRefCPEntry.getPackageInfo().getStructInfo(structDef.getName()));

            int structCPEntryIndex = currentPkgInfo.addCPEntry(structureRefCPEntry);
            ErrorTableEntry errorTableEntry = new ErrorTableEntry(fromIP, toIP, targetIP, order++, structCPEntryIndex);
            currentPkgInfo.addErrorTableEntry(errorTableEntry);
            errorTableEntry.setPackageInfo(currentPkgInfo);
        }
        if (tryCatchStmt.getFinallyBlock() != null) {
            // Create Error table entry for unhandled errors in try and catch(s) blocks
            for (int[] range : unhandledErrorRangeList) {
                ErrorTableEntry errorTableEntry = new ErrorTableEntry(range[0], range[1], nextIP(), order++, -1);
                currentPkgInfo.addErrorTableEntry(errorTableEntry);
                errorTableEntry.setPackageInfo(currentPkgInfo);
            }
            // Append finally block instruction.
            finallyBlocks.pop();
            tryCatchStmt.getFinallyBlock().getFinallyBlockStmt().accept(this);
            emit(new Instruction(InstructionCodes.THROW, -1));
        }
        gotoEndOfTryCatchBlock.setOperand(0, nextIP());
    }

    @Override
    public void visit(ThrowStmt throwStmt) {
        throwStmt.getExpr().accept(this);
        Instruction throwInstruction = new Instruction(InstructionCodes.THROW, throwStmt.getExpr().getTempOffset());
        emit(throwInstruction);
    }

    @Override
    public void visit(FunctionInvocationStmt functionIStmt) {
        visit(functionIStmt.getFunctionInvocationExpr());
    }

    @Override
    public void visit(ActionInvocationStmt actionIStmt) {
        visit(actionIStmt.getActionInvocationExpr());
    }

    @Override
    public void visit(WorkerInvocationStmt workerInvocationStmt) {
        int pkgCPIndex = addPackageCPEntry(workerInvocationStmt.getPackagePath());
        String workerInvocationName = workerInvocationStmt.getEnclosingCallableUnitName() + "." +
                workerInvocationStmt.getWorkerDataChannel().getChannelName();
        UTF8CPEntry funcNameCPEntry = new UTF8CPEntry(workerInvocationName);
        int workerInvocationNameCPIndex = currentPkgInfo.addCPEntry(funcNameCPEntry);

        WorkerDataChannel workerDataChannel = workerInvocationStmt.getWorkerDataChannel();

        WorkerDataChannelRefCPEntry workerInvocationRefCPEntry =
                new WorkerDataChannelRefCPEntry(pkgCPIndex, workerInvocationNameCPIndex);
        workerInvocationRefCPEntry.setWorkerDataChannel(workerDataChannel);
        int workerInvocationRefCPIndex = currentPkgInfo.addCPEntry(workerInvocationRefCPEntry);
        int workerInvocationIndex = getWorkerInvocationCPIndex(workerInvocationStmt);
        emit(InstructionCodes.WRKINVOKE, workerInvocationRefCPIndex, workerInvocationIndex);
    }

    @Override
    public void visit(WorkerReplyStmt workerReplyStmt) {
        int pkgCPIndex = addPackageCPEntry(workerReplyStmt.getPackagePath());
        String workerReplyName = workerReplyStmt.getEnclosingCallableUnitName() + "." +
                workerReplyStmt.getWorkerDataChannel().getChannelName();
        UTF8CPEntry workerReplyNameCPEntry = new UTF8CPEntry(workerReplyName);
        int workerReplyNameCPIndex = currentPkgInfo.addCPEntry(workerReplyNameCPEntry);

        WorkerDataChannel workerDataChannel = workerReplyStmt.getWorkerDataChannel();

        WorkerDataChannelRefCPEntry workerReplyRefCPEntry =
                new WorkerDataChannelRefCPEntry(pkgCPIndex, workerReplyNameCPIndex);
        workerReplyRefCPEntry.setWorkerDataChannel(workerDataChannel);
        int workerReplyRefCPIndex = currentPkgInfo.addCPEntry(workerReplyRefCPEntry);
        int workerReplyIndex = getWorkerReplyCPIndex(workerReplyStmt);
        emit(InstructionCodes.WRKREPLY, workerReplyRefCPIndex, workerReplyIndex);
        // Generate store instructions to store the values.
        int[] rhsExprRegIndexes = workerReplyStmt.getOffsets();
        Expression[] lhsExprs = workerReplyStmt.getExpressionList();
        for (int i = 0; i < lhsExprs.length; i++) {
            rhsExprRegIndex = rhsExprRegIndexes[i];
            Expression lExpr = lhsExprs[i];

            if (lExpr instanceof VariableRefExpr) {
                varAssignment = true;
                lExpr.accept(this);
                varAssignment = false;
            } else if (lExpr instanceof ArrayMapAccessExpr) {
                arrayMapAssignment = true;
                lExpr.accept(this);
                arrayMapAssignment = false;
            } else if (lExpr instanceof FieldAccessExpr) {
                structAssignment = true;
                lExpr.accept(this);
                structAssignment = false;
            }
        }
//        int pkgCPIndex = addPackageCPEntry(workerReplyStmt.getPackagePath());
//
//        String workerName = workerReplyStmt.getWorkerName();
//        UTF8CPEntry workerNameCPEntry = new UTF8CPEntry(workerName);
//        int workerNameCPIndex = currentPkgInfo.addCPEntry(workerNameCPEntry);
//
//        // Find the package info entry of the function and from the package info entry find the function info entry
//        String pkgPath = workerReplyStmt.getPackagePath();
//        PackageInfo workerPackageInfo = programFile.getPackageInfo(pkgPath);
//        WorkerInfo workerInfo = workerPackageInfo.getWorkerInfo(workerName);
//
//        WorkerDataChannelRefCPEntry funcRefCPEntry = new WorkerDataChannelRefCPEntry(pkgCPIndex, workerNameCPIndex);
//        funcRefCPEntry.setWorkerInfo(workerInfo);
//        int funcRefCPIndex = currentPkgInfo.addCPEntry(funcRefCPEntry);
//        int funcCallIndex = getCallableUnitCallCPIndex(workerReplyStmt);
//        emit(InstructionCodes.WRKREPLY, funcRefCPIndex, funcCallIndex);

    }

    @Override
    public void visit(ForkJoinStmt forkJoinStmt) {

    }

    @Override
    public void visit(TransformStmt transformStmt) {
        transformStmt.getBody().accept(this);
    }

    @Override
    public void visit(TransactionRollbackStmt transactionRollbackStmt) {

    }

    @Override
    public void visit(AbortStmt abortStmt) {

    }


    // Expressions

    @Override
    public void visit(BasicLiteral basicLiteral) {
        int opcode;
        int typeTag = basicLiteral.getType().getTag();

        switch (typeTag) {
            case TypeTags.INT_TAG:
                basicLiteral.setTempOffset(++regIndexes[INT_OFFSET]);
                long intVal = basicLiteral.getBValue().intValue();
                if (intVal >= 0 && intVal <= 5) {
                    opcode = InstructionCodes.ICONST_0 + (int) intVal;
                    emit(opcode, basicLiteral.getTempOffset());
                } else {
                    IntegerCPEntry intCPEntry = new IntegerCPEntry(basicLiteral.getBValue().intValue());
                    int intCPEntryIndex = currentPkgInfo.addCPEntry(intCPEntry);
                    emit(InstructionCodes.ICONST, intCPEntryIndex, basicLiteral.getTempOffset());
                }
                break;

            case TypeTags.FLOAT_TAG:
                basicLiteral.setTempOffset(++regIndexes[FLOAT_OFFSET]);
                double floatVal = basicLiteral.getBValue().floatValue();
                if (floatVal == 0 || floatVal == 1 || floatVal == 2 ||
                        floatVal == 3 || floatVal == 4 || floatVal == 5) {
                    opcode = InstructionCodes.FCONST_0 + (int) floatVal;
                    emit(opcode, basicLiteral.getTempOffset());
                } else {
                    FloatCPEntry floatCPEntry = new FloatCPEntry(basicLiteral.getBValue().floatValue());
                    int floatCPEntryIndex = currentPkgInfo.addCPEntry(floatCPEntry);
                    emit(InstructionCodes.FCONST, floatCPEntryIndex, basicLiteral.getTempOffset());
                }
                break;

            case TypeTags.STRING_TAG:
                basicLiteral.setTempOffset(++regIndexes[STRING_OFFSET]);
                String strValue = basicLiteral.getBValue().stringValue();
                UTF8CPEntry utf8CPEntry = new UTF8CPEntry(strValue);
                int stringValCPIndex = currentPkgInfo.addCPEntry(utf8CPEntry);

                StringCPEntry stringCPEntry = new StringCPEntry(stringValCPIndex, strValue);
                int strCPIndex = currentPkgInfo.addCPEntry(stringCPEntry);

                emit(InstructionCodes.SCONST, strCPIndex, basicLiteral.getTempOffset());
                break;

            case TypeTags.BOOLEAN_TAG:
                basicLiteral.setTempOffset(++regIndexes[BOOL_OFFSET]);
                boolean booleanVal = basicLiteral.getBValue().booleanValue();
                if (!booleanVal) {
                    opcode = InstructionCodes.BCONST_0;
                } else {
                    opcode = InstructionCodes.BCONST_1;
                }
                emit(opcode, basicLiteral.getTempOffset());
                break;
        }
    }

    @Override
    public void visit(NullLiteral nullLiteral) {
        int regIndex = ++regIndexes[REF_OFFSET];
        nullLiteral.setTempOffset(regIndex);
        emit(InstructionCodes.RCONST_NULL, regIndex);
    }

    @Override
    public void visit(UnaryExpression unaryExpr) {
        Expression rExpr = unaryExpr.getRExpr();
        rExpr.accept(this);

        OpcodeAndIndex opcodeAndIndex;
        int opcode;
        int exprIndex;
        if (Operator.SUB.equals(unaryExpr.getOperator())) {
            opcodeAndIndex = getOpcodeAndIndex(unaryExpr.getType().getTag(),
                    InstructionCodes.INEG, regIndexes);
            opcode = opcodeAndIndex.opcode;
            exprIndex = opcodeAndIndex.index;
            emit(opcode, rExpr.getTempOffset(), exprIndex);

        } else if (Operator.NOT.equals(unaryExpr.getOperator())) {
            opcode = InstructionCodes.BNOT;
            exprIndex = ++regIndexes[BOOL_OFFSET];
            emit(opcode, rExpr.getTempOffset(), exprIndex);
        } else {
            // "+" operator
            // Nothing to do
            exprIndex = rExpr.getTempOffset();
        }

        unaryExpr.setTempOffset(exprIndex);
    }


    // Binary arithmetic expressions

    @Override
    public void visit(AddExpression addExpr) {
        emitBinaryArithmeticExpr(addExpr, InstructionCodes.IADD);
    }

    @Override
    public void visit(SubtractExpression subtractExpr) {
        emitBinaryArithmeticExpr(subtractExpr, InstructionCodes.ISUB);
    }

    @Override
    public void visit(MultExpression multExpr) {
        emitBinaryArithmeticExpr(multExpr, InstructionCodes.IMUL);
    }

    @Override
    public void visit(DivideExpr divideExpr) {
        emitBinaryArithmeticExpr(divideExpr, InstructionCodes.IDIV);
    }

    @Override
    public void visit(ModExpression modExpr) {
        emitBinaryArithmeticExpr(modExpr, InstructionCodes.IMOD);
    }


    // Binary logical expressions

    @Override
    public void visit(AndExpression andExpr) {
        // Generate code for the left hand side
        Expression lExpr = andExpr.getLExpr();
        lExpr.accept(this);

        // Last operand will be filled later.
        Instruction lEvalInstruction = InstructionFactory.get(InstructionCodes.BR_FALSE,
                lExpr.getTempOffset(), -1);
        emit(lEvalInstruction);

        // Generate code for the right hand side
        Expression rExpr = andExpr.getRExpr();
        rExpr.accept(this);

        // Last operand will be filled later.
        Instruction rEvalInstruction = InstructionFactory.get(InstructionCodes.BR_FALSE,
                rExpr.getTempOffset(), -1);
        emit(rEvalInstruction);

        // If both l and r conditions are true, then load 'true'
        int exprRegIndex = ++regIndexes[BOOL_OFFSET];
        andExpr.setTempOffset(exprRegIndex);
        emit(InstructionCodes.BCONST_1, exprRegIndex);

        Instruction goToIns = InstructionFactory.get(InstructionCodes.GOTO, -1);
        emit(goToIns);

        int loadFalseIP = nextIP();
        lEvalInstruction.setOperand(1, loadFalseIP);
        rEvalInstruction.setOperand(1, loadFalseIP);

        // Load 'false' if the both conditions are false;
        emit(InstructionCodes.BCONST_0, exprRegIndex);
        goToIns.setOperand(0, nextIP());
    }

    @Override
    public void visit(OrExpression orExpr) {
        // Generate code for the left hand side
        Expression lExpr = orExpr.getLExpr();
        lExpr.accept(this);

        // Last operand will be filled later.
        Instruction lEvalInstruction = InstructionFactory.get(InstructionCodes.BR_TRUE,
                lExpr.getTempOffset(), -1);
        emit(lEvalInstruction);

        // Generate code for the right hand side
        Expression rExpr = orExpr.getRExpr();
        rExpr.accept(this);

        // Last operand will be filled later.
        Instruction rEvalInstruction = InstructionFactory.get(InstructionCodes.BR_FALSE,
                rExpr.getTempOffset(), -1);
        emit(rEvalInstruction);

        // If either l and r conditions are true, then load 'true'
        lEvalInstruction.setOperand(1, nextIP());
        int exprRegIndex = ++regIndexes[BOOL_OFFSET];
        orExpr.setTempOffset(exprRegIndex);
        emit(InstructionCodes.BCONST_1, exprRegIndex);

        Instruction goToIns = InstructionFactory.get(InstructionCodes.GOTO, -1);
        emit(goToIns);
        rEvalInstruction.setOperand(1, nextIP());

        // Load 'false' if the both conditions are false;
        emit(InstructionCodes.BCONST_0, exprRegIndex);
        goToIns.setOperand(0, nextIP());
    }


    // Binary equality expressions

    @Override
    public void visit(EqualExpression equalExpr) {
        emitBinaryCompareAndEqualityExpr(equalExpr, InstructionCodes.IEQ);
    }

    @Override
    public void visit(NotEqualExpression notEqualExpr) {
        emitBinaryCompareAndEqualityExpr(notEqualExpr, InstructionCodes.INE);
    }


    // Binary comparison expressions

    @Override
    public void visit(GreaterEqualExpression greaterEqualExpr) {
        emitBinaryCompareAndEqualityExpr(greaterEqualExpr, InstructionCodes.IGE);
    }

    @Override
    public void visit(GreaterThanExpression greaterThanExpr) {
        emitBinaryCompareAndEqualityExpr(greaterThanExpr, InstructionCodes.IGT);
    }

    @Override
    public void visit(LessEqualExpression lessEqualExpr) {
        emitBinaryCompareAndEqualityExpr(lessEqualExpr, InstructionCodes.ILE);
    }

    @Override
    public void visit(LessThanExpression lessThanExpr) {
        emitBinaryCompareAndEqualityExpr(lessThanExpr, InstructionCodes.ILT);
    }


    // Callable unit invocation expressions

    @Override
    public void visit(FunctionInvocationExpr funcIExpr) {
        int pkgCPIndex = addPackageCPEntry(funcIExpr.getPackagePath());

        String funcName = funcIExpr.getName();
        UTF8CPEntry funcNameCPEntry = new UTF8CPEntry(funcName);
        int funcNameCPIndex = currentPkgInfo.addCPEntry(funcNameCPEntry);

        // Find the package info entry of the function and from the package info entry find the function info entry
        String pkgPath = funcIExpr.getPackagePath();
        PackageInfo funcPackageInfo = programFile.getPackageInfo(pkgPath);
        FunctionInfo functionInfo = funcPackageInfo.getFunctionInfo(funcName);

        FunctionRefCPEntry funcRefCPEntry = new FunctionRefCPEntry(pkgCPIndex, funcNameCPIndex);
        funcRefCPEntry.setFunctionInfo(functionInfo);
        int funcRefCPIndex = currentPkgInfo.addCPEntry(funcRefCPEntry);
        int funcCallIndex = getCallableUnitCallCPIndex(funcIExpr);

        if (functionInfo.isNative()) {
            // TODO Move this to the place where we create function info entry
            functionInfo.setNativeFunction((AbstractNativeFunction) funcIExpr.getCallableUnit());
            emit(InstructionCodes.NCALL, funcRefCPIndex, funcCallIndex);
        } else {
            emit(InstructionCodes.CALL, funcRefCPIndex, funcCallIndex);
        }
    }

    @Override
    public void visit(ActionInvocationExpr actionIExpr) {
        int pkgCPIndex = addPackageCPEntry(actionIExpr.getPackagePath());
        BallerinaConnectorDef connectorDef = (BallerinaConnectorDef) actionIExpr.getArgExprs()[0].getType();

        String pkgPath = actionIExpr.getPackagePath();
        PackageInfo actionPackageInfo = programFile.getPackageInfo(pkgPath);

        // Get the connector ref CP index
        ConnectorInfo connectorInfo = actionPackageInfo.getConnectorInfo(connectorDef.getName());
        int connectorRefCPIndex = getConnectorRefCPIndex(connectorDef);

        String actionName = actionIExpr.getName();
        UTF8CPEntry actionNameCPEntry = new UTF8CPEntry(actionName);
        int actionNameCPIndex = currentPkgInfo.addCPEntry(actionNameCPEntry);

        ActionRefCPEntry actionRefCPEntry = new ActionRefCPEntry(pkgCPIndex, connectorRefCPIndex, actionNameCPIndex);
        ActionInfo actionInfo = connectorInfo.getActionInfo(actionName);
        actionRefCPEntry.setActionInfo(actionInfo);
        int actionRefCPIndex = currentPkgInfo.addCPEntry(actionRefCPEntry);
        int actionCallIndex = getCallableUnitCallCPIndex(actionIExpr);

        if (actionInfo.isNative()) {
            // TODO Move this to the place where we create action info entry
            actionInfo.setNativeAction((AbstractNativeAction) actionIExpr.getCallableUnit());
            emit(InstructionCodes.NACALL, actionRefCPIndex, actionCallIndex);
        } else {
            emit(InstructionCodes.ACALL, actionRefCPIndex, actionCallIndex);
        }
    }

    @Override
    public void visit(InstanceCreationExpr instanceCreationExpr) {

    }

    @Override
    public void visit(TypeCastExpression typeCastExpr) {
        Expression rExpr = typeCastExpr.getRExpr();
        rExpr.accept(this);

        // TODO Improve following logic
        int opCode = typeCastExpr.getOpcode();

        // Ignore NOP opcode
        if (opCode == InstructionCodes.CHECKCAST) {
            TypeCPEntry typeCPEntry = new TypeCPEntry(getVMTypeFromSig(typeCastExpr.getType().getSig()));
            int typeCPindex = currentPkgInfo.addCPEntry(typeCPEntry);
            int targetRegIndex = getNextIndex(typeCastExpr.getType().getTag(), regIndexes);

            if (typeCastExpr.isMultiReturnExpr()) {
                typeCastExpr.setOffsets(new int[]{targetRegIndex, ++regIndexes[REF_OFFSET]});
            } else {
                typeCastExpr.setOffsets(new int[]{targetRegIndex});
            }
            emit(opCode, rExpr.getTempOffset(), typeCPindex, targetRegIndex);

        } else if (opCode != 0) {
            int targetRegIndex = getNextIndex(typeCastExpr.getType().getTag(), regIndexes);

            int errorRegIndex = -1;
            if (typeCastExpr.isMultiReturnExpr()) {
                errorRegIndex = ++regIndexes[REF_OFFSET];
                typeCastExpr.setOffsets(new int[]{targetRegIndex, errorRegIndex});
            } else {
                typeCastExpr.setOffsets(new int[]{targetRegIndex});
            }
            emit(opCode, rExpr.getTempOffset(), targetRegIndex, errorRegIndex);

        } else {
            if (typeCastExpr.isMultiReturnExpr()) {
                typeCastExpr.setOffsets(new int[]{rExpr.getTempOffset(), -1});
            } else {
                typeCastExpr.setOffsets(new int[]{rExpr.getTempOffset()});
            }
        }
    }

    @Override
    public void visit(TypeConversionExpr typeConversionExpr) {
        Expression rExpr = typeConversionExpr.getRExpr();
        rExpr.accept(this);

        // TODO Handle multi-return support

        int opCode = typeConversionExpr.getOpcode();
//        if (opCode < 0) {
//            throw new IllegalStateException("Instruction not supported");
//        }

        // Ignore  NOP opcode
        if (opCode != 0) {
            int targetRegIndex = getNextIndex(typeConversionExpr.getType().getTag(), regIndexes);
            typeConversionExpr.setTempOffset(targetRegIndex);
            typeConversionExpr.setOffsets(new int[]{targetRegIndex});
            emit(opCode, rExpr.getTempOffset(), targetRegIndex, -1);
        } else {
            // TODO improve
            typeConversionExpr.setTempOffset(rExpr.getTempOffset());
            typeConversionExpr.setOffsets(new int[]{rExpr.getTempOffset()});
        }
    }

    @Override
    public void visit(BacktickExpr backtickExpr) {

    }


    // Init expressions

    @Override
    public void visit(ArrayInitExpr arrayInitExpr) {
        BType elementType = ((BArrayType) arrayInitExpr.getType()).getElementType();

        TypeCPEntry typeCPEntry = new TypeCPEntry(getVMTypeFromSig(arrayInitExpr.getType().getSig()));
        int typeCPindex = currentPkgInfo.addCPEntry(typeCPEntry);

        // Emit create array instruction
        int opcode = getOpcode(elementType.getTag(), InstructionCodes.INEWARRAY);
        int arrayVarRegIndex = ++regIndexes[REF_OFFSET];
        arrayInitExpr.setTempOffset(arrayVarRegIndex);
        emit(opcode, arrayVarRegIndex, typeCPindex);

        // Emit instructions populate initial array values;
        Expression[] argExprs = arrayInitExpr.getArgExprs();
        for (int i = 0; i < argExprs.length; i++) {
            Expression argExpr = argExprs[i];
            argExpr.accept(this);

            BasicLiteral indexLiteral = new BasicLiteral(arrayInitExpr.getNodeLocation(),
                    null, new BInteger(i));
            indexLiteral.setType(BTypes.typeInt);
            indexLiteral.accept(this);

            opcode = getOpcode(argExpr.getType().getTag(), InstructionCodes.IASTORE);
            emit(opcode, arrayVarRegIndex, indexLiteral.getTempOffset(), argExpr.getTempOffset());
        }
    }

    @Override
    public void visit(RefTypeInitExpr refTypeInitExpr) {
        int varRegIndex = ++regIndexes[REF_OFFSET];
        refTypeInitExpr.setTempOffset(varRegIndex);

        BType bType = refTypeInitExpr.getType();
        if (bType == BTypes.typeMessage) {
            emit(InstructionCodes.NEWMESSAGE, varRegIndex);
        } else if (bType == BTypes.typeDatatable) {
            emit(InstructionCodes.NEWDATATABLE, varRegIndex);
        }
    }

    @Override
    public void visit(ConnectorInitExpr connectorInitExpr) {
        BallerinaConnectorDef connectorDef = (BallerinaConnectorDef) connectorInitExpr.getType();
        PackageInfo connectorPkgInfo = programFile.getPackageInfo(connectorDef.getPackagePath());
        int pkgCPIndex = addPackageCPEntry(connectorDef.getPackagePath());

        UTF8CPEntry nameUTF8CPEntry = new UTF8CPEntry(connectorDef.getName());
        int nameIndex = currentPkgInfo.getCPEntryIndex(nameUTF8CPEntry);

        StructureRefCPEntry structureRefCPEntry = new StructureRefCPEntry(pkgCPIndex, nameIndex);
        ConnectorInfo connectorInfo = connectorPkgInfo.getConnectorInfo(connectorDef.getName());
        structureRefCPEntry.setStructureTypeInfo(connectorInfo);
        int structureRefCPIndex = currentPkgInfo.addCPEntry(structureRefCPEntry);

        //Emit an instruction to create a new connector.
        int connectorRegIndex = ++regIndexes[REF_OFFSET];
        emit(InstructionCodes.NEWCONNECTOR, structureRefCPIndex, connectorRegIndex);
        connectorInitExpr.setTempOffset(connectorRegIndex);

        // Set all the connector arguments
        Expression[] argExprs = connectorInitExpr.getArgExprs();
        for (int i = 0; i < argExprs.length; i++) {
            Expression argExpr = argExprs[i];
            argExpr.accept(this);

            ParameterDef paramDef = connectorDef.getParameterDefs()[i];
            int fieldIndex = ((ConnectorVarLocation) paramDef.getMemoryLocation()).getConnectorMemAddrOffset();

            int opcode = getOpcode(paramDef.getType().getTag(), InstructionCodes.IFIELDSTORE);
            emit(opcode, connectorRegIndex, fieldIndex, argExpr.getTempOffset());
        }

        // Invoke Connector init function
        Function initFunction = connectorDef.getInitFunction();

        UTF8CPEntry nameCPEntry = new UTF8CPEntry(initFunction.getName());
        int initFuncNameIndex = currentPkgInfo.addCPEntry(nameCPEntry);

        FunctionRefCPEntry funcRefCPEntry = new FunctionRefCPEntry(pkgCPIndex, initFuncNameIndex);
        funcRefCPEntry.setFunctionInfo(connectorPkgInfo.getFunctionInfo(initFunction.getName()));
        int initFuncRefCPIndex = currentPkgInfo.addCPEntry(funcRefCPEntry);

        FunctionCallCPEntry initFuncCallCPEntry = new FunctionCallCPEntry(new int[]{connectorRegIndex}, new int[0]);
        int initFuncCallIndex = currentPkgInfo.addCPEntry(initFuncCallCPEntry);

        emit(InstructionCodes.CALL, initFuncRefCPIndex, initFuncCallIndex);

        // Invoke Connector init native action if any
        BallerinaAction action = connectorDef.getInitAction();
        if (action == null) {
            return;
        }

        String actionName = action.getName();
        UTF8CPEntry actionNameCPEntry = new UTF8CPEntry(actionName);
        int actionNameCPIndex = currentPkgInfo.addCPEntry(actionNameCPEntry);
        int connectorRefCPIndex = getConnectorRefCPIndex(connectorDef);
        ActionRefCPEntry actionRefCPEntry = new ActionRefCPEntry(pkgCPIndex, connectorRefCPIndex, actionNameCPIndex);

        ActionInfo actionInfo = connectorInfo.getActionInfo(actionName);
        actionRefCPEntry.setActionInfo(actionInfo);
        int actionRefCPIndex = currentPkgInfo.addCPEntry(actionRefCPEntry);

<<<<<<< HEAD
        actionInfo.setNativeAction((AbstractNativeAction) action);
=======
        actionInfo.setNativeAction((AbstractNativeAction) action.getNativeAction().load());
>>>>>>> 71bdb9ab
        actionInfo.setParamTypes(getParamTypes(connectorDef.getInitFunction().getParameterDefs()));
        emit(InstructionCodes.NACALL, actionRefCPIndex, initFuncCallIndex);
    }

    @Override
    public void visit(StructInitExpr structInitExpr) {
        StructDef structDef = (StructDef) structInitExpr.getType();
        int pkgCPIndex = addPackageCPEntry(structDef.getPackagePath());
        PackageInfo structDefPkgInfo = programFile.getPackageInfo(structDef.getPackagePath());

        UTF8CPEntry structNameCPEntry = new UTF8CPEntry(structDef.getName());
        int structNameCPIndex = currentPkgInfo.addCPEntry(structNameCPEntry);

        StructureRefCPEntry structureRefCPEntry = new StructureRefCPEntry(pkgCPIndex, structNameCPIndex);
        StructInfo structInfo = structDefPkgInfo.getStructInfo(structDef.getName());
        structureRefCPEntry.setStructureTypeInfo(structInfo);
        int structCPEntryIndex = currentPkgInfo.addCPEntry(structureRefCPEntry);

        //Emit an instruction to create a new struct.
        int structRegIndex = ++regIndexes[REF_OFFSET];
        emit(InstructionCodes.NEWSTRUCT, structCPEntryIndex, structRegIndex);
        structInitExpr.setTempOffset(structRegIndex);

        List<String> initializedFieldNameList = new ArrayList<>(structDef.getFieldDefStmts().length);

        for (Expression expr : structInitExpr.getArgExprs()) {
            KeyValueExpr keyValueExpr = (KeyValueExpr) expr;
            VariableRefExpr varRefExpr = (VariableRefExpr) keyValueExpr.getKeyExpr();
            int fieldIndex = ((StructVarLocation) varRefExpr.getMemoryLocation()).getStructMemAddrOffset();

            Expression valueExpr = keyValueExpr.getValueExpr();
            valueExpr.accept(this);

            int opcode = getOpcode(varRefExpr.getType().getTag(), InstructionCodes.IFIELDSTORE);
            emit(opcode, structRegIndex, fieldIndex, valueExpr.getTempOffset());
            initializedFieldNameList.add(varRefExpr.getVarName());
        }

        // Initialize default values in a struct definition
        for (VariableDefStmt fieldDefStmt : structDef.getFieldDefStmts()) {
            VariableRefExpr varRefExpr = (VariableRefExpr) fieldDefStmt.getLExpr();
            if (fieldDefStmt.getRExpr() == null || initializedFieldNameList.contains(varRefExpr.getVarName())) {
                continue;
            }

            int fieldIndex = ((StructVarLocation) varRefExpr.getMemoryLocation()).getStructMemAddrOffset();
            fieldDefStmt.getRExpr().accept(this);

            int opcode = getOpcode(varRefExpr.getType().getTag(), InstructionCodes.IFIELDSTORE);
            emit(opcode, structRegIndex, fieldIndex, fieldDefStmt.getRExpr().getTempOffset());
        }
    }

    @Override
    public void visit(MapInitExpr mapInitExpr) {
        int mapVarRegIndex = ++regIndexes[REF_OFFSET];
        mapInitExpr.setTempOffset(mapVarRegIndex);
        emit(InstructionCodes.NEWMAP, mapVarRegIndex);

        // Handle Map init stuff
        Expression[] argExprs = mapInitExpr.getArgExprs();
        for (Expression argExpr : argExprs) {
            KeyValueExpr keyValueExpr = (KeyValueExpr) argExpr;

            Expression keyExpr = keyValueExpr.getKeyExpr();
            keyExpr.accept(this);

            Expression valueExpr = keyValueExpr.getValueExpr();
            valueExpr.accept(this);

            emit(InstructionCodes.MAPSTORE, mapVarRegIndex, keyExpr.getTempOffset(), valueExpr.getTempOffset());
        }
    }

    @Override
    public void visit(JSONInitExpr jsonInitExpr) {
        int jsonVarRegIndex = ++regIndexes[REF_OFFSET];
        jsonInitExpr.setTempOffset(jsonVarRegIndex);
        emit(InstructionCodes.NEWJSON, jsonVarRegIndex);

        Expression[] argExprs = jsonInitExpr.getArgExprs();
        for (Expression argExpr : argExprs) {
            KeyValueExpr keyValueExpr = (KeyValueExpr) argExpr;

            Expression keyExpr = keyValueExpr.getKeyExpr();
            keyExpr.accept(this);

            Expression valueExpr = keyValueExpr.getValueExpr();
            valueExpr.accept(this);

            emit(InstructionCodes.JSONSTORE, jsonVarRegIndex, keyExpr.getTempOffset(), valueExpr.getTempOffset());
        }

    }

    @Override
    public void visit(JSONArrayInitExpr jsonArrayInitExpr) {
        int jsonVarRegIndex = ++regIndexes[REF_OFFSET];
        jsonArrayInitExpr.setTempOffset(jsonVarRegIndex);
        Expression[] argExprs = jsonArrayInitExpr.getArgExprs();

        BasicLiteral arraySizeLiteral = new BasicLiteral(jsonArrayInitExpr.getNodeLocation(),
                null, new BInteger(argExprs.length));
        arraySizeLiteral.setType(BTypes.typeInt);
        arraySizeLiteral.accept(this);

        emit(InstructionCodes.JSONNEWARRAY, jsonVarRegIndex, arraySizeLiteral.getTempOffset());

        for (int i = 0; i < argExprs.length; i++) {
            Expression argExpr = argExprs[i];
            argExpr.accept(this);

            BasicLiteral indexLiteral = new BasicLiteral(jsonArrayInitExpr.getNodeLocation(),
                    null, new BInteger(i));
            indexLiteral.setType(BTypes.typeInt);
            indexLiteral.accept(this);

            emit(InstructionCodes.JSONASTORE, jsonVarRegIndex, indexLiteral.getTempOffset(), argExpr.getTempOffset());
        }
    }

    @Override
    public void visit(KeyValueExpr keyValueExpr) {

    }


    // Variable reference expressions

    @Override
    public void visit(FieldAccessExpr fieldAccessExpr) {
        FieldAccessExpr childSFAccessExpr = fieldAccessExpr;

        while (true) {
            boolean isAssignment = childSFAccessExpr.getFieldExpr() == null && structAssignment;

            int regIndex = -1;
            if (childSFAccessExpr instanceof JSONFieldAccessExpr) {
                Expression varRef = childSFAccessExpr.getVarRef();
                int jsonValueRegIndex = regIndexes[REF_OFFSET];
                varRef.accept(this);

                if (varRef.getType() == BTypes.typeString) {
                    if (isAssignment) {
                        emit(InstructionCodes.JSONSTORE, jsonValueRegIndex, varRef.getTempOffset(), rhsExprRegIndex);
                    } else {
                        regIndex = ++regIndexes[REF_OFFSET];
                        emit(InstructionCodes.JSONLOAD, jsonValueRegIndex, varRef.getTempOffset(), regIndex);
                    }
                } else if (varRef.getType() == BTypes.typeInt) {
                    // JSON array access
                    if (isAssignment) {
                        emit(InstructionCodes.JSONASTORE, jsonValueRegIndex, varRef.getTempOffset(), rhsExprRegIndex);
                    } else {
                        regIndex = ++regIndexes[REF_OFFSET];
                        emit(InstructionCodes.JSONALOAD, jsonValueRegIndex, varRef.getTempOffset(), regIndex);
                    }
                } else {
                    throw new BallerinaException("Invalid json access field type: " + varRef.getType());
                }

            } else {
                //handle ArrayLengthExpression separately, once done break out of the loop
                //if not handle other cases
                if (childSFAccessExpr.getVarRef() instanceof ArrayLengthExpression) {
                    childSFAccessExpr.getVarRef().accept(this);
                    fieldAccessExpr.setTempOffset(childSFAccessExpr.getVarRef().getTempOffset());
                    break;
                }

                ReferenceExpr referenceExpr = (ReferenceExpr) childSFAccessExpr.getVarRef();
                if (referenceExpr instanceof VariableRefExpr) {
                    varAssignment = isAssignment;
                    referenceExpr.accept(this);
                    varAssignment = false;

                } else if (referenceExpr instanceof ArrayMapAccessExpr) {
                    arrayMapAssignment = isAssignment;
                    referenceExpr.accept(this);
                    arrayMapAssignment = false;
                }
                regIndex = referenceExpr.getTempOffset();
            }

            if (isAssignment || childSFAccessExpr.getFieldExpr() == null) {
                fieldAccessExpr.setTempOffset(regIndex);
                break;
            }
            childSFAccessExpr = childSFAccessExpr.getFieldExpr();
        }
    }

    @Override
    public void visit(ArrayLengthExpression arrayLengthExpression) {
        int arrayLengthIndex = ++regIndexes[INT_OFFSET];
        arrayLengthExpression.setTempOffset(arrayLengthIndex);
        emit(InstructionCodes.ARRAYLEN, arrayLengthExpression.getRExpr().getTempOffset(), arrayLengthIndex);
    }

    @Override
    public void visit(ArrayMapAccessExpr arrayMapAccessExpr) {
        Expression arrayMapVarExpr = arrayMapAccessExpr.getRExpr();
        arrayMapVarExpr.accept(this);

        Expression[] indexExprs = arrayMapAccessExpr.getIndexExprs();
        if (arrayMapVarExpr.getType() == BTypes.typeMap) {
            // This is a map access expression
            Expression indexExpr = indexExprs[0];
            indexExpr.accept(this);

            if (arrayMapAssignment) {
                emit(InstructionCodes.MAPSTORE, arrayMapVarExpr.getTempOffset(),
                        indexExpr.getTempOffset(), rhsExprRegIndex);
            } else {
                int mapValueRegIndex = ++regIndexes[REF_OFFSET];
                emit(InstructionCodes.MAPLOAD, arrayMapVarExpr.getTempOffset(),
                        indexExpr.getTempOffset(), mapValueRegIndex);
                arrayMapAccessExpr.setTempOffset(mapValueRegIndex);
            }
            return;
        }

        // This is an array access expression
        for (int i = indexExprs.length - 1; i >= 0; i--) {
            // Here we assume that the array reference is stored in the current reference register;
            int arrayRegIndex = regIndexes[REF_OFFSET];

            Expression indexExpr = indexExprs[i];
            indexExpr.accept(this);

            if (i == 0) {
                if (arrayMapAssignment) {
                    int opcode = getOpcode(arrayMapAccessExpr.getType().getTag(), InstructionCodes.IASTORE);
                    emit(opcode, arrayRegIndex, indexExpr.getTempOffset(), rhsExprRegIndex);
                } else {
                    OpcodeAndIndex opcodeAndIndex = getOpcodeAndIndex(arrayMapAccessExpr.getType().getTag(),
                            InstructionCodes.IALOAD, regIndexes);
                    arrayMapAccessExpr.setTempOffset(opcodeAndIndex.index);
                    emit(opcodeAndIndex.opcode, arrayRegIndex, indexExpr.getTempOffset(), opcodeAndIndex.index);
                }
            } else {
                // reg, index, reg
                emit(InstructionCodes.RALOAD, arrayRegIndex,
                        indexExpr.getTempOffset(), ++regIndexes[REF_OFFSET]);
            }
        }
    }

    @Override
    public void visit(JSONFieldAccessExpr jsonPathExpr) {

    }

    @Override
    public void visit(VariableRefExpr variableRefExpr) {
        int opcode;
        int exprRegIndex;

        MemoryLocation memoryLocation = variableRefExpr.getVariableDef().getMemoryLocation();
        if (memoryLocation instanceof StackVarLocation) {
            int lvIndex = ((StackVarLocation) memoryLocation).getStackFrameOffset();
            if (varAssignment) {
                opcode = getOpcode(variableRefExpr.getType().getTag(),
                        InstructionCodes.ISTORE);

                emit(opcode, rhsExprRegIndex, lvIndex);
            } else {
                OpcodeAndIndex opcodeAndIndex = getOpcodeAndIndex(variableRefExpr.getType().getTag(),
                        InstructionCodes.ILOAD, regIndexes);
                opcode = opcodeAndIndex.opcode;
                exprRegIndex = opcodeAndIndex.index;
                emit(opcode, lvIndex, exprRegIndex);
                variableRefExpr.setTempOffset(exprRegIndex);
            }

        } else if (memoryLocation instanceof StructVarLocation) {
            int fieldIndex = ((StructVarLocation) memoryLocation).getStructMemAddrOffset();

            // Since we are processing a struct field here, the struct reference must be stored in the current
            //  reference register index.
            int structRegIndex = regIndexes[REF_OFFSET];

            if (varAssignment) {
                opcode = getOpcode(variableRefExpr.getType().getTag(),
                        InstructionCodes.IFIELDSTORE);
                emit(opcode, structRegIndex, fieldIndex, rhsExprRegIndex);
            } else {
                OpcodeAndIndex opcodeAndIndex = getOpcodeAndIndex(variableRefExpr.getType().getTag(),
                        InstructionCodes.IFIELDLOAD, regIndexes);
                opcode = opcodeAndIndex.opcode;
                exprRegIndex = opcodeAndIndex.index;

                emit(opcode, structRegIndex, fieldIndex, exprRegIndex);
                variableRefExpr.setTempOffset(exprRegIndex);
            }

        } else if (memoryLocation instanceof ConnectorVarLocation) {
            int fieldIndex = ((ConnectorVarLocation) memoryLocation).getConnectorMemAddrOffset();

            // Since we are processing a connector field here, the connector reference must be stored in the current
            //  reference register index.
            int connectorRegIndex = ++regIndexes[REF_OFFSET];

            // The connector is always the first parameter of the action
            emit(InstructionCodes.RLOAD, 0, connectorRegIndex);

            if (varAssignment) {
                opcode = getOpcode(variableRefExpr.getType().getTag(),
                        InstructionCodes.IFIELDSTORE);
                emit(opcode, connectorRegIndex, fieldIndex, rhsExprRegIndex);
            } else {
                OpcodeAndIndex opcodeAndIndex = getOpcodeAndIndex(variableRefExpr.getType().getTag(),
                        InstructionCodes.IFIELDLOAD, regIndexes);
                opcode = opcodeAndIndex.opcode;
                exprRegIndex = opcodeAndIndex.index;

                emit(opcode, connectorRegIndex, fieldIndex, exprRegIndex);
                variableRefExpr.setTempOffset(exprRegIndex);
            }

        } else if (memoryLocation instanceof GlobalVarLocation) {
            int gvIndex = ((GlobalVarLocation) memoryLocation).getStaticMemAddrOffset();

            if (varAssignment) {
                opcode = getOpcode(variableRefExpr.getType().getTag(),
                        InstructionCodes.IGSTORE);

                emit(opcode, rhsExprRegIndex, gvIndex);
            } else {
                OpcodeAndIndex opcodeAndIndex = getOpcodeAndIndex(variableRefExpr.getType().getTag(),
                        InstructionCodes.IGLOAD, regIndexes);
                opcode = opcodeAndIndex.opcode;
                exprRegIndex = opcodeAndIndex.index;
                emit(opcode, gvIndex, exprRegIndex);
                variableRefExpr.setTempOffset(exprRegIndex);
            }
        }
    }

    @Override
    public void visit(StackVarLocation stackVarLocation) {

    }

    @Override
    public void visit(ServiceVarLocation serviceVarLocation) {

    }

    @Override
    public void visit(GlobalVarLocation globalVarLocation) {

    }

    @Override
    public void visit(ConnectorVarLocation connectorVarLocation) {

    }

    @Override
    public void visit(ConstantLocation constantLocation) {

    }

    @Override
    public void visit(StructVarLocation structVarLocation) {

    }

    @Override
    public void visit(ResourceInvocationExpr resourceIExpr) {

    }

    @Override
    public void visit(MainInvoker mainInvoker) {

    }

    @Override
    public void visit(WorkerVarLocation workerVarLocation) {

    }


    // Private methods

    private void endWorkerInfoUnit(CodeAttributeInfo codeAttributeInfo) {
        codeAttributeInfo.setMaxLongLocalVars(lvIndexes[INT_OFFSET] + 1);
        codeAttributeInfo.setMaxDoubleLocalVars(lvIndexes[FLOAT_OFFSET] + 1);
        codeAttributeInfo.setMaxStringLocalVars(lvIndexes[STRING_OFFSET] + 1);
        codeAttributeInfo.setMaxIntLocalVars(lvIndexes[BOOL_OFFSET] + 1);
        codeAttributeInfo.setMaxByteLocalVars(lvIndexes[BLOB_OFFSET] + 1);
        codeAttributeInfo.setMaxBValueLocalVars(lvIndexes[REF_OFFSET] + 1);

        codeAttributeInfo.setMaxLongRegs(maxRegIndexes[INT_OFFSET] + 1);
        codeAttributeInfo.setMaxDoubleRegs(maxRegIndexes[FLOAT_OFFSET] + 1);
        codeAttributeInfo.setMaxStringRegs(maxRegIndexes[STRING_OFFSET] + 1);
        codeAttributeInfo.setMaxIntRegs(maxRegIndexes[BOOL_OFFSET] + 1);
        codeAttributeInfo.setMaxByteRegs(maxRegIndexes[BLOB_OFFSET] + 1);
        codeAttributeInfo.setMaxBValueRegs(maxRegIndexes[REF_OFFSET] + 1);

        resetIndexes(lvIndexes);
        resetIndexes(regIndexes);
    }

    private void resetIndexes(int[] indexes) {
        for (int i = 0; i < indexes.length; i++) {
            indexes[i] = -1;
        }
    }

    private int[] prepareIndexes(int[] indexes) {
        for (int i = 0; i < indexes.length; i++) {
            indexes[i] += 1;
        }
        return indexes;
    }

    private OpcodeAndIndex getOpcodeAndIndex(int typeTag, int baseOpcode, int[] indexes) {
        int index;
        int opcode;
        switch (typeTag) {
            case TypeTags.INT_TAG:
                opcode = baseOpcode;
                index = ++indexes[INT_OFFSET];
                break;
            case TypeTags.FLOAT_TAG:
                opcode = baseOpcode + FLOAT_OFFSET;
                index = ++indexes[FLOAT_OFFSET];
                break;
            case TypeTags.STRING_TAG:
                opcode = baseOpcode + STRING_OFFSET;
                index = ++indexes[STRING_OFFSET];
                break;
            case TypeTags.BOOLEAN_TAG:
                opcode = baseOpcode + BOOL_OFFSET;
                index = ++indexes[BOOL_OFFSET];
                break;
            case TypeTags.BLOB_TAG:
                opcode = baseOpcode + BLOB_OFFSET;
                index = ++indexes[BLOB_OFFSET];
                break;
            default:
                opcode = baseOpcode + REF_OFFSET;
                index = ++indexes[REF_OFFSET];
                break;
        }

        return new OpcodeAndIndex(opcode, index);
    }

    private int getNextIndex(int typeTag, int[] indexes) {
        return getOpcodeAndIndex(typeTag, -1, indexes).index;
    }

    private int getOpcode(int typeTag, int baseOpcode) {
        int opcode;
        switch (typeTag) {
            case TypeTags.INT_TAG:
                opcode = baseOpcode;
                break;
            case TypeTags.FLOAT_TAG:
                opcode = baseOpcode + FLOAT_OFFSET;
                break;
            case TypeTags.STRING_TAG:
                opcode = baseOpcode + STRING_OFFSET;
                break;
            case TypeTags.BOOLEAN_TAG:
                opcode = baseOpcode + BOOL_OFFSET;
                break;
            case TypeTags.BLOB_TAG:
                opcode = baseOpcode + BLOB_OFFSET;
                break;
            default:
                opcode = baseOpcode + REF_OFFSET;
                break;
        }

        return opcode;
    }

    private String getFunctionDescriptor(Function function) {
        StringBuilder sb = new StringBuilder("(");
        ParameterDef[] paramDefs = function.getParameterDefs();
        sb.append(getParamDefSig(paramDefs));
        sb.append(")");

        ParameterDef[] retParamDefs = function.getReturnParameters();
        sb.append(getParamDefSig(retParamDefs));
        return sb.toString();
    }

    private String getParamDefSig(ParameterDef[] paramDefs) {
        StringBuilder sb = new StringBuilder();
        if (paramDefs.length == 0) {
            sb.append(TypeEnum.VOID.getSig());
        } else {
            for (int i = 0; i < paramDefs.length; i++) {
                sb.append(paramDefs[i].getType().getSig());
            }
        }
        return sb.toString();
    }

    private BType[] getParamTypes(ParameterDef[] paramDefs) {
        if (paramDefs.length == 0) {
            return new BType[0];
        }

        BType[] types = new BType[paramDefs.length];
        for (int i = 0; i < paramDefs.length; i++) {
            types[i] = getVMTypeFromSig(paramDefs[i].getType().getSig());
        }

        return types;
    }

    private String[] getParameterNames(ParameterDef[] paramDefs) {
        if (paramDefs.length == 0) {
            return new String[0];
        }

        String[] names = new String[paramDefs.length];
        AnnotationAttachment[] annotationAttachments;
        for (int i = 0; i < paramDefs.length; i++) {
            annotationAttachments = paramDefs[i].getAnnotations();
            boolean isAnnotated = false;
            // TODO: We need to support Matrix Param as well
            for (AnnotationAttachment annotationAttachment : annotationAttachments) {
                if ("PathParam".equalsIgnoreCase(annotationAttachment.getName())
                        || "QueryParam".equalsIgnoreCase(annotationAttachment.getName())) {
                    names[i] = annotationAttachment.getAttributeNameValuePairs()
                            .get("value").getLiteralValue().stringValue();
                    isAnnotated = true;
                    break;
                }
            }
            if (!isAnnotated) {
                names[i] = paramDefs[i].getName();
            }
        }

        return names;
    }

    private int nextIP() {
        return currentPkgInfo.getInstructionCount();
    }

    private void emitBinaryArithmeticExpr(BinaryArithmeticExpression expr, int baseOpcode) {
        expr.getLExpr().accept(this);
        expr.getRExpr().accept(this);

        OpcodeAndIndex opcodeAndIndex = getOpcodeAndIndex(expr.getType().getTag(), baseOpcode, regIndexes);
        int opcode = opcodeAndIndex.opcode;
        int exprIndex = opcodeAndIndex.index;

        expr.setTempOffset(exprIndex);
        emit(opcode, expr.getLExpr().getTempOffset(), expr.getRExpr().getTempOffset(), exprIndex);
    }

    private void emitBinaryCompareAndEqualityExpr(BinaryExpression binaryExpr, int baseOpcode) {
        Expression lExpr = binaryExpr.getLExpr();
        lExpr.accept(this);

        Expression rExpr = binaryExpr.getRExpr();
        rExpr.accept(this);

        // TODO Verify NPE Checks
//        if (isNullCheckAvailable(binaryExpr)) {
//            if (lExpr.getType() == BTypes.typeNull) {
//                binaryExpr.setTempOffset(rExpr.getTempOffset());
//            } else {
//                binaryExpr.setTempOffset(lExpr.getTempOffset());
//            }
//            return;
//        }

        int opcode = getOpcode(lExpr.getType().getTag(), baseOpcode);
        int exprIndex = ++regIndexes[BOOL_OFFSET];
        binaryExpr.setTempOffset(exprIndex);
        emit(opcode, lExpr.getTempOffset(), rExpr.getTempOffset(), exprIndex);
    }

    // TODO Remove this method.
    private boolean isNullCheckAvailable(BinaryExpression expr) {
        if (expr.getLExpr().getType() == BTypes.typeNull || expr.getRExpr().getType() == BTypes.typeNull) {
            return true;
        }
        return false;
    }

    private int emit(int opcode, int... operands) {
        return currentPkgInfo.addInstruction(InstructionFactory.get(opcode, operands));
    }

    private int emit(Instruction instruction) {
        return currentPkgInfo.addInstruction(instruction);
    }

    private BType getVMTypeFromSig(TypeSignature typeSig) {
        PackageInfo packageInfo;

        switch (typeSig.getSigChar()) {
            case TypeSignature.SIG_INT:
                return BTypes.typeInt;
            case TypeSignature.SIG_FLOAT:
                return BTypes.typeFloat;
            case TypeSignature.SIG_STRING:
                return BTypes.typeString;
            case TypeSignature.SIG_BOOLEAN:
                return BTypes.typeBoolean;
            case TypeSignature.SIG_BLOB:
                return BTypes.typeBlob;
            case TypeSignature.SIG_REFTYPE:
                return BTypes.getTypeFromName(typeSig.getName());
            case TypeSignature.SIG_ANY:
                return BTypes.typeAny;
            case TypeSignature.SIG_STRUCT:
                packageInfo = programFile.getPackageInfo(typeSig.getPkgPath());
                StructInfo structInfo = packageInfo.getStructInfo(typeSig.getName());
                return structInfo.getType();
            case TypeSignature.SIG_CONNECTOR:
                packageInfo = programFile.getPackageInfo(typeSig.getPkgPath());
                ConnectorInfo connectorInfo = packageInfo.getConnectorInfo(typeSig.getName());
                return connectorInfo.getType();
            case TypeSignature.SIG_ARRAY:
                TypeSignature elementTypeSig = typeSig.getElementTypeSig();
                BType elementType = getVMTypeFromSig(elementTypeSig);
                return new BArrayType(elementType);
            default:
                throw new IllegalStateException("Unknown type signature");
        }
    }

    private int addPackageCPEntry(String pkgPath) {
        pkgPath = (pkgPath != null) ? pkgPath : ".";
        UTF8CPEntry pkgNameCPEntry = new UTF8CPEntry(pkgPath);
        int pkgNameIndex = currentPkgInfo.addCPEntry(pkgNameCPEntry);

        PackageRefCPEntry pkgCPEntry = new PackageRefCPEntry(pkgNameIndex);
        // Cache Value.
        pkgCPEntry.setPackageInfo(programFile.getPackageInfo(pkgPath));
        return currentPkgInfo.addCPEntry(pkgCPEntry);
    }

    private int getWorkerInvocationCPIndex(WorkerInvocationStmt workerInvocationStmt) {
        Expression[] argExprs = workerInvocationStmt.getExpressionList();
        int[] argRegs = new int[argExprs.length];
        for (int i = 0; i < argExprs.length; i++) {
            Expression argExpr = argExprs[i];
            argExpr.accept(this);
            argRegs[i] = argExpr.getTempOffset();
        }

        int[] retRegs = new int[0];
        WorkerInvokeCPEntry workerInvokeCPEntry = new WorkerInvokeCPEntry
                (argRegs, retRegs, workerInvocationStmt.getTypes());
        return currentPkgInfo.addCPEntry(workerInvokeCPEntry);
    }

    private int getWorkerReplyCPIndex(WorkerReplyStmt workerReplyStmt) {

        int[] retRegs = new int[0];
        // Calculate registers to store return values
        BType[] retTypes = workerReplyStmt.getTypes();
        int[] argRegs = new int[retTypes.length];
        for (int i = 0; i < retTypes.length; i++) {
            BType retType = retTypes[i];
            argRegs[i] = getNextIndex(retType.getTag(), regIndexes);
        }

        workerReplyStmt.setOffsets(argRegs);
        WorkerReplyCPEntry workerReplyCPEntry = new WorkerReplyCPEntry(argRegs, retRegs, workerReplyStmt.getTypes());
        return currentPkgInfo.addCPEntry(workerReplyCPEntry);
    }

    private int getCallableUnitCallCPIndex(CallableUnitInvocationExpr invocationExpr) {
        Expression[] argExprs = invocationExpr.getArgExprs();
        int[] argRegs = new int[argExprs.length];
        for (int i = 0; i < argExprs.length; i++) {
            Expression argExpr = argExprs[i];
            argExpr.accept(this);
            argRegs[i] = argExpr.getTempOffset();
        }

        // Calculate registers to store return values
        BType[] retTypes = invocationExpr.getTypes();
        int[] retRegs = new int[retTypes.length];
        for (int i = 0; i < retTypes.length; i++) {
            BType retType = retTypes[i];
            retRegs[i] = getNextIndex(retType.getTag(), regIndexes);
        }

        invocationExpr.setOffsets(retRegs);
        if (retRegs.length > 0) {
            ((Expression) invocationExpr).setTempOffset(retRegs[0]);
        }

        FunctionCallCPEntry funcCallCPEntry = new FunctionCallCPEntry(argRegs, retRegs);
        return currentPkgInfo.addCPEntry(funcCallCPEntry);
    }

    private int getConnectorRefCPIndex(BallerinaConnectorDef connectorDef) {
        UTF8CPEntry connectorNameCPEntry = new UTF8CPEntry(connectorDef.getName());
        int connectorNameCPIndex = currentPkgInfo.addCPEntry(connectorNameCPEntry);

        // Add FunctionCPEntry to constant pool
        StructureRefCPEntry structureRefCPEntry = new StructureRefCPEntry(currentPkgCPIndex, connectorNameCPIndex);
        return currentPkgInfo.addCPEntry(structureRefCPEntry);
    }

    private AnnotationAttributeInfo getAnnotationAttributeInfo(AnnotationAttachment[] annotationAttachments) {
        AnnotationAttributeInfo attributeInfo = new AnnotationAttributeInfo();
        for (AnnotationAttachment attachment : annotationAttachments) {
            AnnotationAttachmentInfo attachmentInfo = getAnnotationAttachmentInfo(attachment);
            attributeInfo.addAnnotationAttachmentInfo(attachmentInfo);
        }

        return attributeInfo;
    }

    private AnnotationAttachmentInfo getAnnotationAttachmentInfo(AnnotationAttachment attachment) {
        int pkgPathCPIndex = addPackageCPEntry(attachment.getPkgPath());
        UTF8CPEntry annotationNameCPEntry = new UTF8CPEntry(attachment.getName());
        int annotationNameCPIndex = currentPkgInfo.addCPEntry(annotationNameCPEntry);

        AnnotationAttachmentInfo attachmentInfo = new AnnotationAttachmentInfo(attachment.getPkgPath(),
                pkgPathCPIndex, attachment.getName(), annotationNameCPIndex);

        attachment.getAttributeNameValuePairs()
                .forEach((attributeName, attributeValue) -> {
                    AnnotationAttributeValue annotationAttribValue = getAnnotationAttributeValue(attributeValue);
                    attachmentInfo.addAnnotationAttribute(attributeName, annotationAttribValue);
                });

        return attachmentInfo;
    }

    private AnnotationAttributeValue getAnnotationAttributeValue(
            org.ballerinalang.model.AnnotationAttributeValue attributeValue) {
        AnnotationAttributeValue annotationAttribValue = new AnnotationAttributeValue();

        // TODO Annotation attribute value should store the type of the value;
        // With the above improvement, following code can be improved a lot

        if (attributeValue.getLiteralValue() != null) {
            // Annotation attribute value is a literal value
            BValue literalValue = attributeValue.getLiteralValue();
            int typeTag = literalValue.getType().getTag();
            annotationAttribValue.setTypeTag(typeTag);
            switch (typeTag) {
                case TypeTags.INT_TAG:
                    annotationAttribValue.setIntValue(((BInteger) literalValue).intValue());
                    break;
                case TypeTags.FLOAT_TAG:
                    annotationAttribValue.setFloatValue(((BFloat) literalValue).floatValue());
                    break;
                case TypeTags.STRING_TAG:
                    annotationAttribValue.setStringValue(literalValue.stringValue());
                    break;
                case TypeTags.BOOLEAN_TAG:
                    annotationAttribValue.setBooleanValue(((BBoolean) literalValue).booleanValue());
                    break;
            }

        } else if (attributeValue.getAnnotationValue() != null) {
            // Annotation attribute value is another annotation attachment
            annotationAttribValue.setTypeTag(TypeTags.ANNOTATION_TAG);
            AnnotationAttachment attachment = attributeValue.getAnnotationValue();
            AnnotationAttachmentInfo attachmentInfo = getAnnotationAttachmentInfo(attachment);
            annotationAttribValue.setAnnotationAttachmentValue(attachmentInfo);

        } else {
            annotationAttribValue.setTypeTag(TypeTags.ARRAY_TAG);
            org.ballerinalang.model.AnnotationAttributeValue[] attributeValues = attributeValue.getValueArray();
            AnnotationAttributeValue[] annotationAttribValues = new AnnotationAttributeValue[attributeValues.length];
            for (int i = 0; i < attributeValues.length; i++) {
                annotationAttribValues[i] = getAnnotationAttributeValue(attributeValues[i]);
            }

            annotationAttribValue.setAttributeValueArray(annotationAttribValues);
        }

        return annotationAttribValue;
    }

    private void visitCallableUnitParameterDefs(ParameterDef[] parameterDefs, CallableUnitInfo callableUnitInfo,
                                                LocalVariableAttributeInfo localVarAttributeInfo) {
        boolean paramAnnotationFound = false;
        ParamAnnotationAttributeInfo paramAttributeInfo = new ParamAnnotationAttributeInfo(
                parameterDefs.length);

        for (int i = 0; i < parameterDefs.length; i++) {
            ParameterDef parameterDef = parameterDefs[i];
            int lvIndex = getNextIndex(parameterDef.getType().getTag(), lvIndexes);
            parameterDef.setMemoryLocation(new StackVarLocation(lvIndex));
            parameterDef.accept(this);
            LocalVariableInfo localVarInfo = getLocalVarAttributeInfo(parameterDef);
            localVarAttributeInfo.addLocalVarInfo(localVarInfo);

            AnnotationAttachment[] paramAnnotationAttachments = parameterDef.getAnnotations();
            if (paramAnnotationAttachments.length == 0) {
                continue;
            }

            paramAnnotationFound = true;
            ParamAnnotationAttachmentInfo paramAttachmentInfo = new ParamAnnotationAttachmentInfo(i);
            for (AnnotationAttachment annotationAttachment : paramAnnotationAttachments) {
                AnnotationAttachmentInfo attachmentInfo = getAnnotationAttachmentInfo(annotationAttachment);
                paramAttachmentInfo.addAnnotationAttachmentInfo(attachmentInfo);
                localVarInfo.addAttachmentIndex(attachmentInfo.nameCPIndex);
            }

            paramAttributeInfo.addParamAnnotationAttachmentInfo(i, paramAttachmentInfo);
        }

        callableUnitInfo.addAttributeInfo(AttributeInfo.LOCAL_VARIABLES_ATTRIBUTE, localVarAttributeInfo);
        if (paramAnnotationFound) {
            callableUnitInfo.addAttributeInfo(AttributeInfo.PARAMETER_ANNOTATIONS_ATTRIBUTE, paramAttributeInfo);
        }
    }

    private void visitCallableUnit(CallableUnit callableUnit, CallableUnitInfo callableUnitInfo, Worker[] workers) {
        UTF8CPEntry codeAttribUTF8CPEntry = new UTF8CPEntry(AttributeInfo.CODE_ATTRIBUTE);
        int codeAttribNameIndex = currentPkgInfo.addCPEntry(codeAttribUTF8CPEntry);

        UTF8CPEntry localVarAttribUTF8CPEntry = new UTF8CPEntry(AttributeInfo.LOCAL_VARIABLES_ATTRIBUTE);
        int localVarAttribNameIndex = currentPkgInfo.addCPEntry(localVarAttribUTF8CPEntry);
        LocalVariableAttributeInfo localVarAttributeInfo = new LocalVariableAttributeInfo(localVarAttribNameIndex);

        // Read annotations attached to this callableUnit
        AnnotationAttachment[] annotationAttachments = callableUnit.getAnnotations();
        if (annotationAttachments.length > 0) {
            AnnotationAttributeInfo annotationsAttribute = getAnnotationAttributeInfo(annotationAttachments);
            callableUnitInfo.addAttributeInfo(AttributeInfo.ANNOTATIONS_ATTRIBUTE, annotationsAttribute);
        }

        // Add local variable indexes to the parameters and return parameters
        visitCallableUnitParameterDefs(callableUnit.getParameterDefs(), callableUnitInfo, localVarAttributeInfo);

        // Visit return parameter defs
        for (ParameterDef parameterDef : callableUnit.getReturnParameters()) {
            // Check whether these are unnamed set of return types.
            // If so break the loop. You can't have a mix of unnamed and named returns parameters.
            if (parameterDef.getName() != null) {
                int lvIndex = getNextIndex(parameterDef.getType().getTag(), lvIndexes);
                parameterDef.setMemoryLocation(new StackVarLocation(lvIndex));
            }

            parameterDef.accept(this);
        }

        if (!callableUnit.isNative()) {
            // Clone lvIndex array here. This array contain local variable indexes of the input and out parameters
            //  and they are common for all the workers.
            int[] lvIndexesCopy = lvIndexes.clone();

            WorkerInfo defaultWorker = callableUnitInfo.getDefaultWorkerInfo();
            defaultWorker.getCodeAttributeInfo().setAttributeNameIndex(codeAttribNameIndex);
            defaultWorker.getCodeAttributeInfo().setCodeAddrs(nextIP());

            currentlLocalVarAttribInfo = new LocalVariableAttributeInfo(localVarAttribNameIndex);
            currentlLocalVarAttribInfo.setLocalVariables(new ArrayList<>(localVarAttributeInfo.getLocalVariables()));
            defaultWorker.addAttributeInfo(AttributeInfo.LOCAL_VARIABLES_ATTRIBUTE, currentlLocalVarAttribInfo);

            // Visit the callableUnit body
            callableUnit.getCallableUnitBody().accept(this);

            // Set local variables and reg indexes and reset instance variables to defaults
            endWorkerInfoUnit(defaultWorker.getCodeAttributeInfo());

            // Now visit each Worker
            for (Worker worker : workers) {
                WorkerInfo workerInfo = callableUnitInfo.getWorkerInfo(worker.getName());
                workerInfo.getCodeAttributeInfo().setAttributeNameIndex(codeAttribNameIndex);
                workerInfo.getCodeAttributeInfo().setCodeAddrs(nextIP());

                currentlLocalVarAttribInfo = new LocalVariableAttributeInfo(localVarAttribNameIndex);
                currentlLocalVarAttribInfo.setLocalVariables(
                        new ArrayList<>(localVarAttributeInfo.getLocalVariables()));
                workerInfo.addAttributeInfo(AttributeInfo.LOCAL_VARIABLES_ATTRIBUTE, currentlLocalVarAttribInfo);

                lvIndexes = lvIndexesCopy.clone();
                worker.getCallableUnitBody().accept(this);
                endWorkerInfoUnit(workerInfo.getCodeAttributeInfo());
            }

        } else {
            WorkerInfo defaultWorker = callableUnitInfo.getDefaultWorkerInfo();
            defaultWorker.getCodeAttributeInfo().setAttributeNameIndex(codeAttribNameIndex);
            defaultWorker.addAttributeInfo(AttributeInfo.LOCAL_VARIABLES_ATTRIBUTE, localVarAttributeInfo);

            endWorkerInfoUnit(defaultWorker.getCodeAttributeInfo());
        }

        currentlLocalVarAttribInfo = null;
    }

    private void addLineNumberInfo(NodeLocation nodeLocation) {
        if (nodeLocation == null) {
            return;
        }
        LineNumberInfo lineNumberInfo = LineNumberInfo.Factory.create(nodeLocation, currentPkgInfo,
                currentPkgInfo.getInstructionCount());
        currentPkgInfo.addLineNumberInfo(lineNumberInfo);
    }

    private LocalVariableInfo getLocalVarAttributeInfo(VariableDef variableDef) {
        UTF8CPEntry annotationNameCPEntry = new UTF8CPEntry(variableDef.getName());
        int varNameCPIndex = currentPkgInfo.addCPEntry(annotationNameCPEntry);
        
        // TODO Support other variable memory locations
        int stackFrameOffset = ((StackVarLocation) variableDef.getMemoryLocation()).getStackFrameOffset();
        return new LocalVariableInfo(variableDef.getName(), varNameCPIndex, stackFrameOffset, variableDef.getType());
    }

    /**
     * @since 0.87
     */
    public static class OpcodeAndIndex {
        int opcode;
        int index;

        public OpcodeAndIndex(int opcode, int index) {
            this.opcode = opcode;
            this.index = index;
        }
    }
}<|MERGE_RESOLUTION|>--- conflicted
+++ resolved
@@ -1539,11 +1539,7 @@
         actionRefCPEntry.setActionInfo(actionInfo);
         int actionRefCPIndex = currentPkgInfo.addCPEntry(actionRefCPEntry);
 
-<<<<<<< HEAD
-        actionInfo.setNativeAction((AbstractNativeAction) action);
-=======
         actionInfo.setNativeAction((AbstractNativeAction) action.getNativeAction().load());
->>>>>>> 71bdb9ab
         actionInfo.setParamTypes(getParamTypes(connectorDef.getInitFunction().getParameterDefs()));
         emit(InstructionCodes.NACALL, actionRefCPIndex, initFuncCallIndex);
     }
