--- conflicted
+++ resolved
@@ -128,11 +128,7 @@
         Assert.assertEquals(returnVal, "{\"name\":\"Jack\",\"address\":\"WSO2\"}");
     }
 
-<<<<<<< HEAD
-    @Test
-=======
-//    @Test
->>>>>>> 9e18df58
+//    @Test
     public void testClone() {
         Context ctx = new Context();
         ControlStack controlStack = ctx.getControlStack();
@@ -147,13 +143,8 @@
 
         BValueRef[] localVariables = new BValueRef[1];
         localVariables[0] = new BValueRef(messageValue);
-<<<<<<< HEAD
-        StackFrame stackFrame = new StackFrame(new BValueRef[0], null, localVariables);
-        controlStack.pushFrame(stackFrame);
-=======
-//        StackFrame stackFrame = new StackFrame(new BValueRef[0], null, localVariables);
-//        controlStack.pushFrame(stackFrame);
->>>>>>> 9e18df58
+//        StackFrame stackFrame = new StackFrame(new BValueRef[0], null, localVariables);
+//        controlStack.pushFrame(stackFrame);
 
         SymbolName msg = new SymbolName("msg");
         VariableRefExpr varRefExprMsg = new VariableRefExpr(msg);
@@ -183,11 +174,7 @@
         Assert.assertEquals(resultMsg.getHeader("Accept"), "text/plain");
     }
 
-<<<<<<< HEAD
-    @Test
-=======
-//    @Test
->>>>>>> 9e18df58
+//    @Test
     public void testGetStringPayload() {
         Context ctx = new Context();
         ControlStack controlStack = ctx.getControlStack();
@@ -198,13 +185,8 @@
 
         BValueRef[] localVariables = new BValueRef[1];
         localVariables[0] = new BValueRef(new MessageValue(carbonMsg));
-<<<<<<< HEAD
-        StackFrame stackFrame = new StackFrame(new BValueRef[0], null, localVariables);
-        controlStack.pushFrame(stackFrame);
-=======
-//        StackFrame stackFrame = new StackFrame(new BValueRef[0], null, localVariables);
-//        controlStack.pushFrame(stackFrame);
->>>>>>> 9e18df58
+//        StackFrame stackFrame = new StackFrame(new BValueRef[0], null, localVariables);
+//        controlStack.pushFrame(stackFrame);
 
         SymbolName msg = new SymbolName("msg");
         VariableRefExpr varRefExprMsg = new VariableRefExpr(msg);
@@ -225,11 +207,7 @@
         Assert.assertEquals(returnVal, "This is a test String.");
     }
 
-<<<<<<< HEAD
-    @Test
-=======
-//    @Test
->>>>>>> 9e18df58
+//    @Test
     public void testSetStringPayload() {
         Context ctx = new Context();
         ControlStack controlStack = ctx.getControlStack();
@@ -242,13 +220,8 @@
         BValueRef[] localVariables = new BValueRef[2];
         localVariables[0] = new BValueRef(new MessageValue(carbonMsg));
         localVariables[1] = new BValueRef(new StringValue(payloadStr));
-<<<<<<< HEAD
-        StackFrame stackFrame = new StackFrame(new BValueRef[0], null, localVariables);
-        controlStack.pushFrame(stackFrame);
-=======
-//        StackFrame stackFrame = new StackFrame(new BValueRef[0], null, localVariables);
-//        controlStack.pushFrame(stackFrame);
->>>>>>> 9e18df58
+//        StackFrame stackFrame = new StackFrame(new BValueRef[0], null, localVariables);
+//        controlStack.pushFrame(stackFrame);
 
         SymbolName msg = new SymbolName("msg");
         VariableRefExpr varRefExprMsg = new VariableRefExpr(msg);
@@ -274,11 +247,7 @@
         Assert.assertEquals(returnVal, "This is a test String.");
     }
 
-<<<<<<< HEAD
-    @Test
-=======
-//    @Test
->>>>>>> 9e18df58
+//    @Test
     public void testGetHeader() {
         Context ctx = new Context();
         ControlStack controlStack = ctx.getControlStack();
@@ -315,11 +284,7 @@
         Assert.assertEquals(returnValue.getString(), "Bar");
     }
 
-<<<<<<< HEAD
-    @Test
-=======
-//    @Test
->>>>>>> 9e18df58
+//    @Test
     public void testBasicHeaderFunctions() {
         Context ctx = new Context();
 
@@ -359,13 +324,8 @@
         localVariables[0] = new BValueRef(messageVal);
         localVariables[1] = new BValueRef(new StringValue(key));
 
-<<<<<<< HEAD
-        StackFrame stackFrame = new StackFrame(new BValueRef[0], null, localVariables);
-        controlStack.pushFrame(stackFrame);
-=======
-//        StackFrame stackFrame = new StackFrame(new BValueRef[0], null, localVariables);
-//        controlStack.pushFrame(stackFrame);
->>>>>>> 9e18df58
+//        StackFrame stackFrame = new StackFrame(new BValueRef[0], null, localVariables);
+//        controlStack.pushFrame(stackFrame);
 
         SymbolName msg = new SymbolName("msg");
         VariableRefExpr varRefExprMsg = new VariableRefExpr(msg);
@@ -393,13 +353,8 @@
         localVariables[1] = new BValueRef(new StringValue(key));
         localVariables[2] = new BValueRef(new StringValue(value));
 
-<<<<<<< HEAD
-        StackFrame stackFrame = new StackFrame(new BValueRef[0], null, localVariables);
-        controlStack.pushFrame(stackFrame);
-=======
-//        StackFrame stackFrame = new StackFrame(new BValueRef[0], null, localVariables);
-//        controlStack.pushFrame(stackFrame);
->>>>>>> 9e18df58
+//        StackFrame stackFrame = new StackFrame(new BValueRef[0], null, localVariables);
+//        controlStack.pushFrame(stackFrame);
 
         SymbolName msg = new SymbolName("msg");
         VariableRefExpr varRefExprMsg = new VariableRefExpr(msg);
@@ -431,13 +386,8 @@
         localVariables[0] = new BValueRef(messageVal);
         localVariables[1] = new BValueRef(new StringValue(key));
 
-<<<<<<< HEAD
-        StackFrame stackFrame = new StackFrame(new BValueRef[0], null, localVariables);
-        controlStack.pushFrame(stackFrame);
-=======
-//        StackFrame stackFrame = new StackFrame(new BValueRef[0], null, localVariables);
-//        controlStack.pushFrame(stackFrame);
->>>>>>> 9e18df58
+//        StackFrame stackFrame = new StackFrame(new BValueRef[0], null, localVariables);
+//        controlStack.pushFrame(stackFrame);
 
         SymbolName msg = new SymbolName("msg");
         VariableRefExpr varRefExprMsg = new VariableRefExpr(msg);
@@ -465,13 +415,8 @@
         localVariables[1] = new BValueRef(new StringValue(key));
         localVariables[2] = new BValueRef(new StringValue(value));
 
-<<<<<<< HEAD
-        StackFrame stackFrame = new StackFrame(new BValueRef[0], null, localVariables);
-        controlStack.pushFrame(stackFrame);
-=======
-//        StackFrame stackFrame = new StackFrame(new BValueRef[0], null, localVariables);
-//        controlStack.pushFrame(stackFrame);
->>>>>>> 9e18df58
+//        StackFrame stackFrame = new StackFrame(new BValueRef[0], null, localVariables);
+//        controlStack.pushFrame(stackFrame);
 
         SymbolName msg = new SymbolName("msg");
         VariableRefExpr varRefExprMsg = new VariableRefExpr(msg);
