/*
*   Copyright (c) 2016, WSO2 Inc. (http://www.wso2.org) All Rights Reserved.
*
*  WSO2 Inc. licenses this file to you under the Apache License,
*  Version 2.0 (the "License"); you may not use this file except
*  in compliance with the License.
*  You may obtain a copy of the License at
*
*    http://www.apache.org/licenses/LICENSE-2.0
*
* Unless required by applicable law or agreed to in writing,
* software distributed under the License is distributed on an
* "AS IS" BASIS, WITHOUT WARRANTIES OR CONDITIONS OF ANY
* KIND, either express or implied.  See the License for the
* specific language governing permissions and limitations
* under the License.
*/
package org.wso2.ballerina.core.model;

import org.testng.Assert;
import org.wso2.ballerina.core.interpreter.Context;
import org.wso2.ballerina.core.interpreter.ControlStack;
import org.wso2.ballerina.core.model.expressions.Expression;
import org.wso2.ballerina.core.model.expressions.FunctionInvocationExpr;
import org.wso2.ballerina.core.model.expressions.VariableRefExpr;
import org.wso2.ballerina.core.model.values.BValue;
import org.wso2.ballerina.core.model.values.BValueRef;
import org.wso2.ballerina.core.model.values.JSONValue;
import org.wso2.ballerina.core.model.values.MessageValue;
import org.wso2.ballerina.core.model.values.StringValue;
import org.wso2.ballerina.core.nativeimpl.lang.message.AddHeader;
import org.wso2.ballerina.core.nativeimpl.lang.message.Clone;
import org.wso2.ballerina.core.nativeimpl.lang.message.GetHeader;
import org.wso2.ballerina.core.nativeimpl.lang.message.GetJsonPayload;
import org.wso2.ballerina.core.nativeimpl.lang.message.GetStringPayload;
import org.wso2.ballerina.core.nativeimpl.lang.message.RemoveHeader;
import org.wso2.ballerina.core.nativeimpl.lang.message.SetHeader;
import org.wso2.ballerina.core.nativeimpl.lang.message.SetJsonPayload;
import org.wso2.ballerina.core.nativeimpl.lang.message.SetStringPayload;
import org.wso2.carbon.messaging.DefaultCarbonMessage;

import java.util.ArrayList;
import java.util.List;

/**
 * Test Native function invocation.
 */
public class NativeMessageFunctionTest {

//    @Test
    public void testGetJSONPayload() {
        Context ctx = new Context();
        ControlStack controlStack = ctx.getControlStack();
        
        DefaultCarbonMessage carbonMsg = new DefaultCarbonMessage();
        String payload = "{\"name\":\"Jack\",\"address\":\"WSO2\"}";
        carbonMsg.setStringMessageBody(payload);
        /*
         * message msg;
         * json msg = message:getJsonPayload(msg);
         */
        BValueRef[] localVariables = new BValueRef[1];
        localVariables[0] = new BValueRef(new MessageValue(carbonMsg));
//        StackFrame stackFrame = new StackFrame(new BValueRef[0], null, localVariables);
//        controlStack.pushFrame(stackFrame);

        SymbolName msg = new SymbolName("msg");
        VariableRefExpr varRefExprMsg = new VariableRefExpr(msg);
        varRefExprMsg.setEvalFunction(VariableRefExpr.createGetLocalValueFunc(0));

        List<Expression> nestedFunctionInvokeExpr = new ArrayList<>(1);
        nestedFunctionInvokeExpr.add(varRefExprMsg);

        FunctionInvocationExpr invocationExpr =
            new FunctionInvocationExpr(new SymbolName("getJsonPayload"), nestedFunctionInvokeExpr);
        invocationExpr.setFunction(new GetJsonPayload());
        BValueRef returnValue = invocationExpr.evaluate(ctx);

        BValue<?> result = returnValue.getBValue();
        Assert.assertTrue(result instanceof JSONValue);
        
        String returnVal = result.toString();
        Assert.assertEquals(returnVal, "{\"name\":\"Jack\",\"address\":\"WSO2\"}");
    }
    
//    @Test
    public void testSetJSONPayload() {
        Context ctx = new Context();
        ControlStack controlStack = ctx.getControlStack();
        
        String payloadStr = "{\"name\":\"Jack\",\"address\":\"WSO2\"}";
        
        // carbon message with empty payload
        DefaultCarbonMessage carbonMsg = new DefaultCarbonMessage();
        
        /*
         * message msg;
         * json payload = `{"name":"Jack","address":"WSO2"}`;
         * message:setJsonPayload(msg, payload);
         */
        BValueRef[] localVariables = new BValueRef[2];
        localVariables[0] = new BValueRef(new MessageValue(carbonMsg));
        localVariables[1] = new BValueRef(new JSONValue(payloadStr));
//        StackFrame stackFrame = new StackFrame(new BValueRef[0], null, localVariables);
//        controlStack.pushFrame(stackFrame);

        SymbolName msg = new SymbolName("msg");
        VariableRefExpr varRefExprMsg = new VariableRefExpr(msg);
        varRefExprMsg.setEvalFunction(VariableRefExpr.createGetLocalValueFunc(0));
        
        SymbolName payload = new SymbolName("payload");
        VariableRefExpr varRefExprPayload = new VariableRefExpr(payload);
        varRefExprPayload.setEvalFunction(VariableRefExpr.createGetLocalValueFunc(1));

        List<Expression> nestedFunctionInvokeExpr = new ArrayList<>(2);
        nestedFunctionInvokeExpr.add(varRefExprMsg);
        nestedFunctionInvokeExpr.add(varRefExprPayload);

        FunctionInvocationExpr invocationExpr =
            new FunctionInvocationExpr(new SymbolName("setJsonPayload"), nestedFunctionInvokeExpr);
        invocationExpr.setFunction(new SetJsonPayload());
        invocationExpr.evaluate(ctx);

        BValue<?> newPayload = ((MessageValue) localVariables[0].getBValue()).getBuiltPayload();
        Assert.assertTrue(newPayload instanceof JSONValue);
        
        String returnVal = newPayload.toString();
        Assert.assertEquals(returnVal, "{\"name\":\"Jack\",\"address\":\"WSO2\"}");
    }

<<<<<<< HEAD
//    @Test
=======
    @Test
    public void testClone() {
        Context ctx = new Context();
        ControlStack controlStack = ctx.getControlStack();

        DefaultCarbonMessage carbonMsg = new DefaultCarbonMessage();
        String payloadStr = "This is a test String.";
        carbonMsg.setStringMessageBody(payloadStr);

        MessageValue messageValue = new MessageValue(carbonMsg);
        messageValue.addHeader("Content-Type", "application/json");
        messageValue.addHeader("Accept", "text/plain");

        BValueRef[] localVariables = new BValueRef[1];
        localVariables[0] = new BValueRef(messageValue);
        StackFrame stackFrame = new StackFrame(new BValueRef[0], null, localVariables);
        controlStack.pushFrame(stackFrame);

        SymbolName msg = new SymbolName("msg");
        VariableRefExpr varRefExprMsg = new VariableRefExpr(msg);
        varRefExprMsg.setEvalFunction(VariableRefExpr.createGetLocalValueFunc(0));

        List<Expression> nestedFunctionInvokeExpr = new ArrayList<>(1);
        nestedFunctionInvokeExpr.add(varRefExprMsg);

        FunctionInvocationExpr invocationExpr = new FunctionInvocationExpr(new SymbolName("clone"),
                nestedFunctionInvokeExpr);
        invocationExpr.setFunction(new Clone());
        BValueRef returnValue = invocationExpr.evaluate(ctx);
        BValue<?> result = returnValue.getBValue();
        Assert.assertTrue(result instanceof MessageValue);
        MessageValue resultMsg = (MessageValue) result;

        Assert.assertEquals(((StringValue) resultMsg.getBuiltPayload()).getValue(), "This is a test String.");
        Assert.assertEquals(resultMsg.getHeader("Content-Type"), "application/json");

        messageValue.removeHeader("Content-Type");
        messageValue.setBuiltPayload(new StringValue("Hello World!"));

        Assert.assertEquals(((StringValue) resultMsg.getBuiltPayload()).getValue(), "This is a test String.");
        Assert.assertNotNull(resultMsg.getHeader("Content-Type"));

        messageValue.setHeader("Accept", "text/xml");
        Assert.assertEquals(resultMsg.getHeader("Accept"), "text/plain");
    }

    @Test
    public void testGetStringPayload() {
        Context ctx = new Context();
        ControlStack controlStack = ctx.getControlStack();

        DefaultCarbonMessage carbonMsg = new DefaultCarbonMessage();
        String payloadStr = "This is a test String.";
        carbonMsg.setStringMessageBody(payloadStr);

        BValueRef[] localVariables = new BValueRef[1];
        localVariables[0] = new BValueRef(new MessageValue(carbonMsg));
        StackFrame stackFrame = new StackFrame(new BValueRef[0], null, localVariables);
        controlStack.pushFrame(stackFrame);

        SymbolName msg = new SymbolName("msg");
        VariableRefExpr varRefExprMsg = new VariableRefExpr(msg);
        varRefExprMsg.setEvalFunction(VariableRefExpr.createGetLocalValueFunc(0));

        List<Expression> nestedFunctionInvokeExpr = new ArrayList<>(1);
        nestedFunctionInvokeExpr.add(varRefExprMsg);

        FunctionInvocationExpr invocationExpr = new FunctionInvocationExpr(new SymbolName("getStringPayload"),
                nestedFunctionInvokeExpr);
        invocationExpr.setFunction(new GetStringPayload());
        BValueRef returnValue = invocationExpr.evaluate(ctx);

        BValue<?> result = returnValue.getBValue();
        Assert.assertTrue(result instanceof StringValue);

        String returnVal = ((StringValue) result).getValue();
        Assert.assertEquals(returnVal, "This is a test String.");
    }

    @Test
    public void testSetStringPayload() {
        Context ctx = new Context();
        ControlStack controlStack = ctx.getControlStack();

        String payloadStr = "This is a test String.";

        // carbon message with empty payload
        DefaultCarbonMessage carbonMsg = new DefaultCarbonMessage();

        BValueRef[] localVariables = new BValueRef[2];
        localVariables[0] = new BValueRef(new MessageValue(carbonMsg));
        localVariables[1] = new BValueRef(new StringValue(payloadStr));
        StackFrame stackFrame = new StackFrame(new BValueRef[0], null, localVariables);
        controlStack.pushFrame(stackFrame);

        SymbolName msg = new SymbolName("msg");
        VariableRefExpr varRefExprMsg = new VariableRefExpr(msg);
        varRefExprMsg.setEvalFunction(VariableRefExpr.createGetLocalValueFunc(0));

        SymbolName payload = new SymbolName("payload");
        VariableRefExpr varRefExprPayload = new VariableRefExpr(payload);
        varRefExprPayload.setEvalFunction(VariableRefExpr.createGetLocalValueFunc(1));

        List<Expression> nestedFunctionInvokeExpr = new ArrayList<>(2);
        nestedFunctionInvokeExpr.add(varRefExprMsg);
        nestedFunctionInvokeExpr.add(varRefExprPayload);

        FunctionInvocationExpr invocationExpr = new FunctionInvocationExpr(new SymbolName("setStringPayload"),
                nestedFunctionInvokeExpr);
        invocationExpr.setFunction(new SetStringPayload());
        invocationExpr.evaluate(ctx);

        BValue<?> newPayload = ((MessageValue) localVariables[0].getBValue()).getBuiltPayload();
        Assert.assertTrue(newPayload instanceof StringValue);

        String returnVal = ((StringValue) newPayload).getValue();
        Assert.assertEquals(returnVal, "This is a test String.");
    }

    @Test
>>>>>>> 81ad348d
    public void testGetHeader() {
        Context ctx = new Context();
        ControlStack controlStack = ctx.getControlStack();

        // carbon message with empty payload
        DefaultCarbonMessage carbonMsg = new DefaultCarbonMessage();

        BValueRef[] localVariables = new BValueRef[2];
        MessageValue messageVal = new MessageValue(carbonMsg);
        messageVal.addHeader("Foo", "Bar");
        localVariables[0] = new BValueRef(messageVal);
        localVariables[1] = new BValueRef(new StringValue("Foo"));

//        StackFrame stackFrame = new StackFrame(new BValueRef[0], null, localVariables);
//        controlStack.pushFrame(stackFrame);

        SymbolName msg = new SymbolName("msg");
        VariableRefExpr varRefExprMsg = new VariableRefExpr(msg);
        varRefExprMsg.setEvalFunction(VariableRefExpr.createGetLocalValueFunc(0));

        SymbolName headerName = new SymbolName("headerName");
        VariableRefExpr varRefHeaderName = new VariableRefExpr(headerName);
        varRefHeaderName.setEvalFunction(VariableRefExpr.createGetLocalValueFunc(1));

        List<Expression> nestedFunctionInvokeExpr = new ArrayList<>(2);
        nestedFunctionInvokeExpr.add(varRefExprMsg);
        nestedFunctionInvokeExpr.add(varRefHeaderName);

        FunctionInvocationExpr invocationExpr =
                new FunctionInvocationExpr(new SymbolName("getHeader"), nestedFunctionInvokeExpr);
        invocationExpr.setFunction(new GetHeader());

        BValueRef returnValue = invocationExpr.evaluate(ctx);
        Assert.assertEquals(returnValue.getString(), "Bar");
    }

    @Test
    public void testBasicHeaderFunctions() {
        Context ctx = new Context();

        // carbon message with empty payload
        DefaultCarbonMessage carbonMsg = new DefaultCarbonMessage();
        MessageValue messageVal = new MessageValue(carbonMsg);

        // Adding new header values
        String headerName1 = "Content-Type";
        String headerValue1 = "application/json";
        addHeader(ctx, messageVal, headerName1, headerValue1);
        String headerName2 = "Accept";
        String headerValue2 = "text/plain";
        addHeader(ctx, messageVal, headerName2, headerValue2);

        // Get newly added headers
        BValueRef returnValue = getHeader(ctx, messageVal, headerName1);
        Assert.assertEquals(returnValue.getString(), "application/json");
        returnValue = getHeader(ctx, messageVal, headerName2);
        Assert.assertEquals(returnValue.getString(), "text/plain");

        // Remove header
        removeHeader(ctx, messageVal, headerName1);
        returnValue = getHeader(ctx, messageVal, headerName1);
        Assert.assertNull(returnValue.getString());

        // Set header
        setHeader(ctx, messageVal, headerName2, "application/pdf");
        returnValue = getHeader(ctx, messageVal, headerName2);
        Assert.assertNotEquals(returnValue.getString(), "text/plain");
        Assert.assertEquals(returnValue.getString(), "application/pdf");
    }

    private BValueRef getHeader(Context ctx, MessageValue messageVal, String key) {
        ControlStack controlStack = ctx.getControlStack();
        BValueRef[] localVariables = new BValueRef[2];
        localVariables[0] = new BValueRef(messageVal);
        localVariables[1] = new BValueRef(new StringValue(key));

        StackFrame stackFrame = new StackFrame(new BValueRef[0], null, localVariables);
        controlStack.pushFrame(stackFrame);

        SymbolName msg = new SymbolName("msg");
        VariableRefExpr varRefExprMsg = new VariableRefExpr(msg);
        varRefExprMsg.setEvalFunction(VariableRefExpr.createGetLocalValueFunc(0));

        SymbolName headerName = new SymbolName("headerName");
        VariableRefExpr varRefHeaderName = new VariableRefExpr(headerName);
        varRefHeaderName.setEvalFunction(VariableRefExpr.createGetLocalValueFunc(1));

        List<Expression> nestedFunctionInvokeExpr = new ArrayList<>(2);
        nestedFunctionInvokeExpr.add(varRefExprMsg);
        nestedFunctionInvokeExpr.add(varRefHeaderName);

        FunctionInvocationExpr invocationExpr = new FunctionInvocationExpr(new SymbolName("getHeader"),
                nestedFunctionInvokeExpr);
        invocationExpr.setFunction(new GetHeader());

        return invocationExpr.evaluate(ctx);
    }

    private void addHeader(Context ctx, MessageValue messageVal, String key, String value) {
        ControlStack controlStack = ctx.getControlStack();
        BValueRef[] localVariables = new BValueRef[3];
        localVariables[0] = new BValueRef(messageVal);
        localVariables[1] = new BValueRef(new StringValue(key));
        localVariables[2] = new BValueRef(new StringValue(value));

        StackFrame stackFrame = new StackFrame(new BValueRef[0], null, localVariables);
        controlStack.pushFrame(stackFrame);

        SymbolName msg = new SymbolName("msg");
        VariableRefExpr varRefExprMsg = new VariableRefExpr(msg);
        varRefExprMsg.setEvalFunction(VariableRefExpr.createGetLocalValueFunc(0));

        SymbolName headerName = new SymbolName("headerName");
        VariableRefExpr varRefHeaderName = new VariableRefExpr(headerName);
        varRefHeaderName.setEvalFunction(VariableRefExpr.createGetLocalValueFunc(1));

        SymbolName headerValue = new SymbolName("headerValue");
        VariableRefExpr varRefHeaderValue = new VariableRefExpr(headerValue);
        varRefHeaderValue.setEvalFunction(VariableRefExpr.createGetLocalValueFunc(2));

        List<Expression> nestedFunctionInvokeExpr = new ArrayList<>(3);
        nestedFunctionInvokeExpr.add(varRefExprMsg);
        nestedFunctionInvokeExpr.add(varRefHeaderName);
        nestedFunctionInvokeExpr.add(varRefHeaderValue);

        FunctionInvocationExpr invocationExpr = new FunctionInvocationExpr(new SymbolName("addHeader"),
                nestedFunctionInvokeExpr);
        invocationExpr.setFunction(new AddHeader());

        invocationExpr.evaluate(ctx);
    }

    private BValueRef removeHeader(Context ctx, MessageValue messageVal, String key) {
        ControlStack controlStack = ctx.getControlStack();
        BValueRef[] localVariables = new BValueRef[2];
        localVariables[0] = new BValueRef(messageVal);
        localVariables[1] = new BValueRef(new StringValue(key));

        StackFrame stackFrame = new StackFrame(new BValueRef[0], null, localVariables);
        controlStack.pushFrame(stackFrame);

        SymbolName msg = new SymbolName("msg");
        VariableRefExpr varRefExprMsg = new VariableRefExpr(msg);
        varRefExprMsg.setEvalFunction(VariableRefExpr.createGetLocalValueFunc(0));

        SymbolName headerName = new SymbolName("headerName");
        VariableRefExpr varRefHeaderName = new VariableRefExpr(headerName);
        varRefHeaderName.setEvalFunction(VariableRefExpr.createGetLocalValueFunc(1));

        List<Expression> nestedFunctionInvokeExpr = new ArrayList<>(2);
        nestedFunctionInvokeExpr.add(varRefExprMsg);
        nestedFunctionInvokeExpr.add(varRefHeaderName);

        FunctionInvocationExpr invocationExpr = new FunctionInvocationExpr(new SymbolName("removeHeader"),
                nestedFunctionInvokeExpr);
        invocationExpr.setFunction(new RemoveHeader());

        return invocationExpr.evaluate(ctx);
    }

    private void setHeader(Context ctx, MessageValue messageVal, String key, String value) {
        ControlStack controlStack = ctx.getControlStack();
        BValueRef[] localVariables = new BValueRef[3];
        localVariables[0] = new BValueRef(messageVal);
        localVariables[1] = new BValueRef(new StringValue(key));
        localVariables[2] = new BValueRef(new StringValue(value));

        StackFrame stackFrame = new StackFrame(new BValueRef[0], null, localVariables);
        controlStack.pushFrame(stackFrame);

        SymbolName msg = new SymbolName("msg");
        VariableRefExpr varRefExprMsg = new VariableRefExpr(msg);
        varRefExprMsg.setEvalFunction(VariableRefExpr.createGetLocalValueFunc(0));

        SymbolName headerName = new SymbolName("headerName");
        VariableRefExpr varRefHeaderName = new VariableRefExpr(headerName);
        varRefHeaderName.setEvalFunction(VariableRefExpr.createGetLocalValueFunc(1));

        SymbolName headerValue = new SymbolName("headerValue");
        VariableRefExpr varRefHeaderValue = new VariableRefExpr(headerValue);
        varRefHeaderValue.setEvalFunction(VariableRefExpr.createGetLocalValueFunc(2));

        List<Expression> nestedFunctionInvokeExpr = new ArrayList<>(3);
        nestedFunctionInvokeExpr.add(varRefExprMsg);
        nestedFunctionInvokeExpr.add(varRefHeaderName);
        nestedFunctionInvokeExpr.add(varRefHeaderValue);

        FunctionInvocationExpr invocationExpr = new FunctionInvocationExpr(new SymbolName("setHeader"),
                nestedFunctionInvokeExpr);
        invocationExpr.setFunction(new SetHeader());

        invocationExpr.evaluate(ctx);
    }
}<|MERGE_RESOLUTION|>--- conflicted
+++ resolved
@@ -128,10 +128,7 @@
         Assert.assertEquals(returnVal, "{\"name\":\"Jack\",\"address\":\"WSO2\"}");
     }
 
-<<<<<<< HEAD
-//    @Test
-=======
-    @Test
+//    @Test
     public void testClone() {
         Context ctx = new Context();
         ControlStack controlStack = ctx.getControlStack();
@@ -146,8 +143,8 @@
 
         BValueRef[] localVariables = new BValueRef[1];
         localVariables[0] = new BValueRef(messageValue);
-        StackFrame stackFrame = new StackFrame(new BValueRef[0], null, localVariables);
-        controlStack.pushFrame(stackFrame);
+//        StackFrame stackFrame = new StackFrame(new BValueRef[0], null, localVariables);
+//        controlStack.pushFrame(stackFrame);
 
         SymbolName msg = new SymbolName("msg");
         VariableRefExpr varRefExprMsg = new VariableRefExpr(msg);
@@ -177,7 +174,7 @@
         Assert.assertEquals(resultMsg.getHeader("Accept"), "text/plain");
     }
 
-    @Test
+//    @Test
     public void testGetStringPayload() {
         Context ctx = new Context();
         ControlStack controlStack = ctx.getControlStack();
@@ -188,8 +185,8 @@
 
         BValueRef[] localVariables = new BValueRef[1];
         localVariables[0] = new BValueRef(new MessageValue(carbonMsg));
-        StackFrame stackFrame = new StackFrame(new BValueRef[0], null, localVariables);
-        controlStack.pushFrame(stackFrame);
+//        StackFrame stackFrame = new StackFrame(new BValueRef[0], null, localVariables);
+//        controlStack.pushFrame(stackFrame);
 
         SymbolName msg = new SymbolName("msg");
         VariableRefExpr varRefExprMsg = new VariableRefExpr(msg);
@@ -210,7 +207,7 @@
         Assert.assertEquals(returnVal, "This is a test String.");
     }
 
-    @Test
+//    @Test
     public void testSetStringPayload() {
         Context ctx = new Context();
         ControlStack controlStack = ctx.getControlStack();
@@ -223,8 +220,8 @@
         BValueRef[] localVariables = new BValueRef[2];
         localVariables[0] = new BValueRef(new MessageValue(carbonMsg));
         localVariables[1] = new BValueRef(new StringValue(payloadStr));
-        StackFrame stackFrame = new StackFrame(new BValueRef[0], null, localVariables);
-        controlStack.pushFrame(stackFrame);
+//        StackFrame stackFrame = new StackFrame(new BValueRef[0], null, localVariables);
+//        controlStack.pushFrame(stackFrame);
 
         SymbolName msg = new SymbolName("msg");
         VariableRefExpr varRefExprMsg = new VariableRefExpr(msg);
@@ -250,8 +247,7 @@
         Assert.assertEquals(returnVal, "This is a test String.");
     }
 
-    @Test
->>>>>>> 81ad348d
+//    @Test
     public void testGetHeader() {
         Context ctx = new Context();
         ControlStack controlStack = ctx.getControlStack();
@@ -288,7 +284,7 @@
         Assert.assertEquals(returnValue.getString(), "Bar");
     }
 
-    @Test
+//    @Test
     public void testBasicHeaderFunctions() {
         Context ctx = new Context();
 
@@ -328,8 +324,8 @@
         localVariables[0] = new BValueRef(messageVal);
         localVariables[1] = new BValueRef(new StringValue(key));
 
-        StackFrame stackFrame = new StackFrame(new BValueRef[0], null, localVariables);
-        controlStack.pushFrame(stackFrame);
+//        StackFrame stackFrame = new StackFrame(new BValueRef[0], null, localVariables);
+//        controlStack.pushFrame(stackFrame);
 
         SymbolName msg = new SymbolName("msg");
         VariableRefExpr varRefExprMsg = new VariableRefExpr(msg);
@@ -357,8 +353,8 @@
         localVariables[1] = new BValueRef(new StringValue(key));
         localVariables[2] = new BValueRef(new StringValue(value));
 
-        StackFrame stackFrame = new StackFrame(new BValueRef[0], null, localVariables);
-        controlStack.pushFrame(stackFrame);
+//        StackFrame stackFrame = new StackFrame(new BValueRef[0], null, localVariables);
+//        controlStack.pushFrame(stackFrame);
 
         SymbolName msg = new SymbolName("msg");
         VariableRefExpr varRefExprMsg = new VariableRefExpr(msg);
@@ -390,8 +386,8 @@
         localVariables[0] = new BValueRef(messageVal);
         localVariables[1] = new BValueRef(new StringValue(key));
 
-        StackFrame stackFrame = new StackFrame(new BValueRef[0], null, localVariables);
-        controlStack.pushFrame(stackFrame);
+//        StackFrame stackFrame = new StackFrame(new BValueRef[0], null, localVariables);
+//        controlStack.pushFrame(stackFrame);
 
         SymbolName msg = new SymbolName("msg");
         VariableRefExpr varRefExprMsg = new VariableRefExpr(msg);
@@ -419,8 +415,8 @@
         localVariables[1] = new BValueRef(new StringValue(key));
         localVariables[2] = new BValueRef(new StringValue(value));
 
-        StackFrame stackFrame = new StackFrame(new BValueRef[0], null, localVariables);
-        controlStack.pushFrame(stackFrame);
+//        StackFrame stackFrame = new StackFrame(new BValueRef[0], null, localVariables);
+//        controlStack.pushFrame(stackFrame);
 
         SymbolName msg = new SymbolName("msg");
         VariableRefExpr varRefExprMsg = new VariableRefExpr(msg);
