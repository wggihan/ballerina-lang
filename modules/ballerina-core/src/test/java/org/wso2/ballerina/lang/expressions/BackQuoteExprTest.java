--- conflicted
+++ resolved
@@ -24,6 +24,7 @@
 import org.wso2.ballerina.core.interpreter.SymScope;
 import org.wso2.ballerina.core.model.BallerinaFile;
 import org.wso2.ballerina.core.model.values.BJSON;
+import org.wso2.ballerina.core.model.values.BMessage;
 import org.wso2.ballerina.core.model.values.BValue;
 import org.wso2.ballerina.core.runtime.internal.GlobalScopeHolder;
 import org.wso2.ballerina.core.utils.ParserUtils;
@@ -47,13 +48,8 @@
 
         BValue[] returns = Functions.invoke(bFile, "getProduct");
         Assert.assertEquals(returns.length, 1);
-<<<<<<< HEAD
-        Assert.assertSame(returns[0].getClass(), BJSON.class);
-        String actual = ((BJSON) returns[0]).toString();
-=======
         Assert.assertSame(returns[0].getClass(), BMessage.class);
         String actual = ((BMessage) returns[0]).getMessageDataSource().getMessageAsString();
->>>>>>> db056840
         String expected = "{\"Product\":{\"ID\":\"123456\",\"Name\":\"XYZ\",\"Description\":\"Sample product.\"}}";
         Assert.assertEquals(actual, expected);
     }
