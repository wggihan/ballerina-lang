struct Department {
    string dptName;
    Person[] employees;
}

struct Person {
    string name = "default first name";
    string lname;
    map adrs;
    int age = 999;
    Family family;
}

struct Family {
    string spouse;
    int noOfChildren;
    string[] children;
}

function testCreateStruct() (string, map, int){
    map address1;
    map address = {"country":"USA","state":"CA"};
    Person emp = {name:"Jack", adrs:address, age:25};
    return emp.name, emp.adrs, emp.age;
}

function testStructOfStruct() (string) {

	map address = {"country":"USA","state":"CA"};
	Person emp1 = {name:"Jack", adrs:address, age:25};
    Person emp2;
    Person[] emps = [emp1, emp2];
    Department dpt = {employees:emps};
    
    string country = (string) dpt.employees[0].adrs["country"];
    return country;
}

function testReturnStructAttributes () (string) {
	map address = {"country":"USA","state":"CA"};
	string[] chldrn = [];
	Family fmly= {children:chldrn};
	Person emp1 = {name:"Jack", adrs:address, age:25, family:fmly};
    Person emp2;
    Person[] employees = [emp1, emp2];
    Department dpt = {employees:employees};
    
    dpt.employees[0].family.children[0] = "emily";

    return dpt.employees[0].family.children[0];
}


function testGetNonInitAttribute() (string) {
	Person emp1;
    Person emp2;
    Person[] emps = [emp1, emp2];
    Department dpt = {dptName : "HR" , employees : emps};
    return dpt.employees[0].family.children[0];
}

function testGetNonInitArrayAttribute() (string) {
    Department dpt = {dptName : "HR"};
    return dpt.employees[0].family.children[0];
}

function testGetNonInitLastAttribute() (Person) {
    Department dpt;
    return dpt.employees[0];
}

function testSetFieldOfNonInitChildStruct() {
    Person person = {name : "Jack"};
    person.family.spouse = "Jane";
}

function testSetFieldOfNonInitStruct() {
    Department dpt;
    dpt.dptName = "HR";
}

function testExpressionAsIndex() (string) {
    Family family = {spouse:"Kate"};
    int a = 2;
    int b = 5;
    family.children = ["Emma", "Rose", "Jane"];
    return family.children[a * b - 8];
}

function testStructExpressionAsIndex() (string) {
    string country;
    Department dpt= {};
<<<<<<< HEAD
    string[] chldrn = [];
    Family fmly= {children:chldrn};
=======
    Family fmly = {};
    fmly.children = [];
>>>>>>> 20e56252
    Person emp2;
    map address = {"country":"USA","state":"CA"};
    Person emp1 = {name:"Jack", adrs:address, age:25, family:fmly};

    emp1.adrs["street"] = "20";
    emp1.age = 0;
   
    dpt.employees = [emp1, emp2];
    dpt.employees[0].family.children[0] = "emily";
    dpt.employees[0].family.noOfChildren = 1;

    return dpt.employees[0].family.children[dpt.employees[0].family.noOfChildren - 1];
}

function testDefaultVal() (string, string, int) {
    Person p = {};
    return p.name, p.lname, p.age;
}

function testNestedFieldDefaultVal() (string, string, int) {
    Department dpt = {};
    dpt.employees = [];
    dpt.employees[0] = {lname:"Smith"};
    return dpt.employees[0].name, dpt.employees[0].lname, dpt.employees[0].age;
}<|MERGE_RESOLUTION|>--- conflicted
+++ resolved
@@ -90,13 +90,8 @@
 function testStructExpressionAsIndex() (string) {
     string country;
     Department dpt= {};
-<<<<<<< HEAD
-    string[] chldrn = [];
-    Family fmly= {children:chldrn};
-=======
     Family fmly = {};
     fmly.children = [];
->>>>>>> 20e56252
     Person emp2;
     map address = {"country":"USA","state":"CA"};
     Person emp1 = {name:"Jack", adrs:address, age:25, family:fmly};
