--- conflicted
+++ resolved
@@ -74,20 +74,6 @@
      * Method to start Ballerina server given the port and bal file.
      *
      * @param port                  In which server starts.
-<<<<<<< HEAD
-     * @param balFile               To be run.
-     * @return ballerinaServer      Started server instance.
-     * @throws BallerinaTestException
-     */
-    public static ServerInstance startBallerinaServer(int port, String balFile) throws BallerinaTestException {
-        String serverZipPath = System.getProperty(Constant.SYSTEM_PROP_SERVER_ZIP);
-        ServerInstance ballerinaServer = new ServerInstance(serverZipPath, port);
-
-        String[] args = {balFile};
-        ballerinaServer.setArguments(args);
-
-        ballerinaServer.startServer();
-=======
      * @return ballerinaServer      Started server instance.
      * @throws BallerinaTestException
      */
@@ -95,36 +81,20 @@
         String serverZipPath = System.getProperty(Constant.SYSTEM_PROP_SERVER_ZIP);
         ServerInstance ballerinaServer = new ServerInstance(serverZipPath, port);
 
->>>>>>> 3ab8cc92
         return ballerinaServer;
     }
 
     /**
      * Method to start Ballerina server given the bal file.
      *
-<<<<<<< HEAD
-     * @param balFile               To be run.
      * @return ballerinaServer      Started server instance.
      * @throws BallerinaTestException
      */
-    public static ServerInstance startBallerinaServer(String balFile) throws BallerinaTestException {
-=======
-     * @return ballerinaServer      Started server instance.
-     * @throws BallerinaTestException
-     */
     public static ServerInstance initBallerinaServer() throws BallerinaTestException {
->>>>>>> 3ab8cc92
         int defaultPort = 9092;
         String serverZipPath = System.getProperty(Constant.SYSTEM_PROP_SERVER_ZIP);
         ServerInstance ballerinaServer = new ServerInstance(serverZipPath, defaultPort);
 
-<<<<<<< HEAD
-        String[] args = {balFile};
-        ballerinaServer.setArguments(args);
-
-        ballerinaServer.startServer();
-        return ballerinaServer;
-=======
         return ballerinaServer;
     }
 
@@ -133,7 +103,6 @@
         setArguments(args);
 
         startServer();
->>>>>>> 3ab8cc92
     }
 
     /**
