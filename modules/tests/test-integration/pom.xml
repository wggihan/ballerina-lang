<?xml version="1.0" encoding="UTF-8"?>
<!--
  ~  Copyright (c) 2016, WSO2 Inc. (http://www.wso2.org) All Rights Reserved.
  ~
  ~  WSO2 Inc. licenses this file to you under the Apache License,
  ~  Version 2.0 (the "License"); you may not use this file except
  ~  in compliance with the License.
  ~  You may obtain a copy of the License at
  ~
  ~  http://www.apache.org/licenses/LICENSE-2.0
  ~
  ~  Unless required by applicable law or agreed to in writing,
  ~  software distributed under the License is distributed on an
  ~  "AS IS" BASIS, WITHOUT WARRANTIES OR CONDITIONS OF ANY
  ~  KIND, either express or implied.  See the License for the
  ~  specific language governing permissions and limitations
  ~  under the License.
  -->
<project xmlns="http://maven.apache.org/POM/4.0.0"
         xmlns:xsi="http://www.w3.org/2001/XMLSchema-instance"
         xsi:schemaLocation="http://maven.apache.org/POM/4.0.0 http://maven.apache.org/xsd/maven-4.0.0.xsd">
    <parent>
        <groupId>org.wso2.ballerina</groupId>
        <artifactId>tests</artifactId>
        <version>0.8.0-SNAPSHOT</version>
        <relativePath>../pom.xml</relativePath>
    </parent>

    <modelVersion>4.0.0</modelVersion>
    <artifactId>test-integration</artifactId>
    <name>WSO2 Ballerina - Test Integration</name>

    <dependencies>
        <dependency>
            <groupId>org.testng</groupId>
            <artifactId>testng</artifactId>
            <scope>test</scope>
        </dependency>
        <dependency>
            <groupId>org.slf4j</groupId>
            <artifactId>slf4j-api</artifactId>
        </dependency>
        <dependency>
            <groupId>org.slf4j</groupId>
            <artifactId>slf4j-log4j12</artifactId>
        </dependency>
        <dependency>
            <groupId>io.netty</groupId>
            <artifactId>netty-transport</artifactId>
            <scope>test</scope>
        </dependency>
        <dependency>
            <groupId>io.netty</groupId>
            <artifactId>netty-codec-http</artifactId>
            <scope>test</scope>
        </dependency>
        <dependency>
            <groupId>io.netty</groupId>
            <artifactId>netty-codec-http2</artifactId>
            <scope>test</scope>
        </dependency>
        <dependency>
            <groupId>io.netty</groupId>
            <artifactId>netty-handler</artifactId>
            <scope>test</scope>
        </dependency>
        <dependency>
<<<<<<< HEAD
            <groupId>org.apache.ftpserver</groupId>
            <artifactId>ftpserver-core</artifactId>
=======
            <groupId>org.apache.activemq</groupId>
            <artifactId>activemq-broker</artifactId>
>>>>>>> f953f7fd
            <scope>test</scope>
        </dependency>
    </dependencies>

    <build>
        <plugins>
            <plugin>
                <!-- Copying the activemq-all jar to the target directory, to copy it to the server distribution -->
                <groupId>org.apache.maven.plugins</groupId>
                <artifactId>maven-dependency-plugin</artifactId>
                <executions>
                    <execution>
                        <id>copy</id>
                        <phase>compile</phase>
                        <goals>
                            <goal>copy</goal>
                        </goals>
                        <configuration>
                            <artifactItems>
                                <artifactItem>
<<<<<<< HEAD
                                    <groupId>commons-net</groupId>
                                    <artifactId>commons-net</artifactId>
                                    <version>${commons-net.version}</version>
=======
                                    <groupId>org.apache.activemq</groupId>
                                    <artifactId>activemq-all</artifactId>
                                    <version>${activemq.broker.vesion}</version>
>>>>>>> f953f7fd
                                    <outputDirectory>${basedir}/target/</outputDirectory>
                                </artifactItem>
                            </artifactItems>
                        </configuration>
                    </execution>
                </executions>
            </plugin>
            <plugin>
                <groupId>org.apache.maven.plugins</groupId>
                <artifactId>maven-surefire-plugin</artifactId>
                <version>2.18.1</version>
                <configuration>
                    <systemPropertyVariables>
                        <server.zip>
                            ${basedir}/../../distribution/target/ballerina-${ballerina.version}.zip
                        </server.zip>
                    </systemPropertyVariables>
                    <suiteXmlFiles>
                        <suiteXmlFile>src/test/resources/testng.xml</suiteXmlFile>
                    </suiteXmlFiles>
                </configuration>
            </plugin>
        </plugins>
    </build>
</project><|MERGE_RESOLUTION|>--- conflicted
+++ resolved
@@ -65,13 +65,13 @@
             <scope>test</scope>
         </dependency>
         <dependency>
-<<<<<<< HEAD
+            <groupId>org.apache.activemq</groupId>
+            <artifactId>activemq-broker</artifactId>
+            <scope>test</scope>
+        </dependency>
+        <dependency>
             <groupId>org.apache.ftpserver</groupId>
             <artifactId>ftpserver-core</artifactId>
-=======
-            <groupId>org.apache.activemq</groupId>
-            <artifactId>activemq-broker</artifactId>
->>>>>>> f953f7fd
             <scope>test</scope>
         </dependency>
     </dependencies>
@@ -92,15 +92,33 @@
                         <configuration>
                             <artifactItems>
                                 <artifactItem>
-<<<<<<< HEAD
+                                    <groupId>org.apache.activemq</groupId>
+                                    <artifactId>activemq-all</artifactId>
+                                    <version>${activemq.broker.vesion}</version>
+                                    <outputDirectory>${basedir}/target/</outputDirectory>
+                                </artifactItem>
+                            </artifactItems>
+                        </configuration>
+                    </execution>
+                </executions>
+            </plugin>
+            <plugin>
+                <!-- Copying the activemq-all jar to the target directory, to copy it to the server distribution -->
+                <groupId>org.apache.maven.plugins</groupId>
+                <artifactId>maven-dependency-plugin</artifactId>
+                <executions>
+                    <execution>
+                        <id>copy</id>
+                        <phase>compile</phase>
+                        <goals>
+                            <goal>copy</goal>
+                        </goals>
+                        <configuration>
+                            <artifactItems>
+                                <artifactItem>
                                     <groupId>commons-net</groupId>
                                     <artifactId>commons-net</artifactId>
                                     <version>${commons-net.version}</version>
-=======
-                                    <groupId>org.apache.activemq</groupId>
-                                    <artifactId>activemq-all</artifactId>
-                                    <version>${activemq.broker.vesion}</version>
->>>>>>> f953f7fd
                                     <outputDirectory>${basedir}/target/</outputDirectory>
                                 </artifactItem>
                             </artifactItems>
