<html lang="en" class=" webkit chrome mac js gr__localhost">

<head>
    <meta charset="utf-8">
    <meta http-equiv="X-UA-Compatible" content="IE=edge">
    <meta name="viewport" content="width=device-width, initial-scale=1">

    <script src="lib/css-browser-selector_0.4.0/css_browser_selector.js"></script>
    <link href="lib/bootstrap_v3.3.6/css/bootstrap.min.css" rel="stylesheet" type="text/css"/>
    <link href="lib/font-wso2_1.1.0/css/font-wso2.min.css" rel="stylesheet" type="text/css"/>
    <link href="lib/theme-wso2_1.0/css/theme-wso2.css" rel="stylesheet" type="text/css"/>
    <link href="lib/jquery-ui_v1.12.1/jquery-ui.css" rel="stylesheet" type="text/css"/>
    <link href="lib/js-tree-v3.3.2/themes/default/style.css" rel="stylesheet" type="text/css"/>
    <link href="lib/nanoscroller_0.8.7/nanoscroller.css" rel="stylesheet" type="text/css"/>
    <link href="css/layout.css" rel="stylesheet" type="text/css"/>
    <link href="css/styles.css" rel="stylesheet" type="text/css"/>
    <link href="css/welcome-screen.css" rel="stylesheet" type="text/css"/>
    <link href="css/tab-styles.css" rel="stylesheet" type="text/css"/>

    <!-- HTML5 shim and Respond.js for IE8 support of HTML5 elements and media queries -->
    <!-- WARNING: Respond.js doesn't work if you view the page via file:// -->
    <!--[if lt IE 9]>
    <script src="lib/html5shiv_3.7.2/html5shiv.min.js"></script>
    <script src="lib/respond_1.4.2/respond.min.js"></script>
    <![endif]-->

    <link rel="stylesheet" type="text/css" href="css/sequence_diagram/sequenced-styles.css"/>
    <link rel="stylesheet" type="text/css" href="css/tool-palette.css"/>
    <link rel="stylesheet" type="text/css" href="css/workspace-explorer.css"/>
    <link rel="stylesheet" type="text/css" href="css/diagram/preview-pane.css"/>
    <link rel="stylesheet" type="text/css" href="css/styles.css"/>
    <title>Integration Server Tooling</title>
</head>

<body>

<!-- Start: header -->
<header class="header header-default">
    <!-- Start: header - logo, title & menu-bar -->
    <div id="header-container" class="container-fluid">
        <div class="pull-left brand float-remove-xs text-center-xs">
            <a href="#">
                <img src="lib/theme-wso2_1.0/images/logo-inverse.svg" alt="WSO2" title="WSO2" class="logo">
                <h1>Integration Server Tooling</h1>
            </a>
        </div>
        <div id="menu-bar-container" class="menu-bar">
        </div>
    </div>
    <!-- End: header - logo, title & menu-bar -->
</header>
<!-- End: header -->

<!-- Start: page-content-wrapper -->
<div id="page-content-wrapper" class="">
    <!--Start:Welcome page -->
    <div id="welcome-container">

    </div>
    <!--End:Welcome page -->
    <!-- Start: page content -->
    <div id="page-content" class="container">
        <!-- Start: page content : first row -->
        <div id="page-content-first-row" class="row">
            <!-- Start: alerts container row -->
            <div id="alerts-container" class="alert">
            </div>
            <!-- End: alerts container row -->
            <!-- Start: breadcrumb row -->
            <div class="row" id="breadcrumb-container" >
                <!--<ol class="breadcrumb" id="breadcrumbs">-->
                <!--</ol>-->
            </div>
            <!-- End: breadcrumb row -->
            <!-- Start: file explorer and editor area row -->
            <div class="row">
                <!-- Start: left container -->
                <div id="left-container" class="col-sm-2" >
                    <!-- Start: file explorer -->
                    <div id="workspace-explorer">
                    </div>
                    <!-- End: file explorer -->
                </div>
                <!-- End: left container -->
                <!-- Start: right container -->
                <div id="right-container" class="col-sm-10">
                    <!-- Start: service tabs wrapper container-->
                    <div class="container-fluid" id="service-tabs-wrapper">
                        <!-- Start: service tabs wrapper row -->
                        <div class="row">
                            <!-- Start: service tabs -->
                            <div id="tabs-container" class="col-sm-12">
                                <div class="tab-headers">
                                </div>
                                <!-- Start: tool-palette -->
                                <div id="tool-palette-container" class="col-sm-2"></div>
                                <!-- End: tool-palette -->
                                <div class="tab-content col-sm-10">
                                </div>
                            </div>
                            <!-- End: service tabs -->
                        </div>
                        <!-- End: service tabs wrapper row -->
                    </div>
                    <!-- End: service tabs wrapper container-->
                </div>
                <!-- End: right container -->
            </div>
            <!-- End: file explorer and editor area row -->
        </div>
        <!-- Start: page content : first row -->
    </div>
    <!-- End: page-content-->
</div>
<!-- End: page-content-wrapper -->

<!-- Start: footer -->
<footer class="footer">
    <div id="footer-container" class="container-fluid">
        <p>WSO2 Integration Server Tooling v0.0.1 | ©
            <script>document.write(new Date().getFullYear());</script>
            <a href="http://wso2.com/" target="_blank"><i class="icon fw fw-wso2"></i> Inc</a>.
        </p>
    </div>
</footer>
<!-- End: footer -->

<!-- Start: Template for a tab -->
<div style="display: none" id="tab-template">
    <!-- Start: Tab -->
    <div>
        <!-- Start: Canvas Container -->
        <div class="canvas-container">
        </div>
        <!-- End: Canvas Container -->
        <!-- Start: Preview Container -->
        <div class="source-container">
        </div>
        <!-- End Preview Container -->
        <!-- Start: Preview Container -->
        <div class="preview-container">
        </div>
        <!-- End Preview Container -->
        <!-- Start: Toggle Controls Container -->
        <div class="toggle-controls-container">
        </div>
        <!-- End: Toggle Controls Container  -->
    </div>
    <!-- End: Tab -->
</div>
<!-- End: Template for service tab -->

<!-- Start: Modal for file-browser -->
<div class="modal fade" id="fileBrowserModel" tabindex="1000" role="dialog" aria-hidden="true">
    <div class="modal-dialog" role="document">
        <div class="modal-content">
            <div class="modal-header">
                <button type="button" class="close" onclick="onFileBrowserClose();" aria-label="Close">
                    <span aria-hidden="true">&times;</span>
                </button>
                <h4 class="modal-title">Select root folder</h4>
            </div>
            <div class="modal-body">
                <div class="container-fluid .file-browser-container">
                    <div id="fileTree"></div>
                    <div id="file-browser-error" class="alert alert-danger" style="display: none;">
                    </div>
                </div>
            </div>
            <div class="modal-footer">
                <button type="button" class="btn btn-default"  id="cancelBtn">Cancel</button>
                <button type="button" class="btn btn-primary"  id="selectBtn">Select</button>
            </div>
        </div>
    </div>
</div>
<!-- End: Modal for file-browser -->

<!-- Start: Warning validation for number of endpoints on canvas-->
<div id="endpointModal" class="modal fade" role="dialog">
    <div class="modal-dialog">
        <!-- Modal content-->
        <div class="modal-content">
            <div class="modal-header">
                <button type="button" class="close" data-dismiss="modal">&times;</button>
                <h4 class="modal-title" style="color:lightgoldenrodyellow">Warning!</h4>
            </div>
            <div class="modal-body">
                <p>Only one endpoint per resource is supported in this version.</p>
            </div>
        </div>
    </div>
</div>
<!-- End: Warning validation for number of endpoints on canvas-->

<!-- Start: Modal for file dialog for saving the configuration-->
<div class="modal fade" id="newConfigModal" tabindex="-1" role="dialog" aria-hidden="true">
    <div class="modal-dialog" role="document">
        <div class="modal-content">
            <div class="modal-header">
                <button type="button" class="close" data-dismiss="modal" aria-label="Close">
                    <span aria-hidden="true">&times;</span>
                </button>
                <h4 class="modal-title" id="newConfigModalLabel">New Ballerina Configuration Wizard</h4>
            </div>
            <div class="modal-body">
                <div class="container-fluid">
                    <form class="form-horizontal">
                        <div class="form-group">
                            <label for="location" class="control-label col-sm-2">Location</label>
                            <div class="col-sm-8">
                                <input type="text" class="form-control" id="location" placeholder="eg: /home/user/wso2-integration-server/ballerina-configs">
                            </div>
                            <div class="col-sm-2" style="float: right">
                                <button type="button" class="btn btn-primary" id="openFileBrowserBtn">Select Folder</button>
                            </div>
                        </div>
                        <div class="form-group">
                            <label for="configName" class="control-label col-sm-2">File Name</label>
                            <div class="col-sm-10">
                                <input class="form-control" id="configName" placeholder="eg: hotel-check-in.xyz">
                            </div>
                        </div>
                        <div class="form-group">
                            <div class="col-sm-offset-2 col-sm-10">
                                <button type="button" class="btn btn-primary" data-dismiss="modal">cancel</button>
                                <button type="button" class="btn btn-primary" id="createBtn">create
                                </button>
                            </div>
                        </div>
                    </form>
                    <div id="newWizardError" class="alert alert-danger">
                        <strong>Error!</strong> Something went wrong.
                    </div>
                </div>
            </div>
        </div>
    </div>
</div>
<!-- End: Modal for file dialog for saving the configuration-->

<!-- Start: Set Service Parameters Modal -->
<div class="modal fade" tabindex="-1" role="dialog" id="servicePropertiesModal">
    <div class="modal-dialog" role="document">
        <div class="modal-content">
            <div class="modal-header">
                <button type="button" class="close" data-dismiss="modal" aria-label="Close"><span aria-hidden="true">&times;</span></button>
                <h4 class="modal-title">Set Service Parameters</h4>
            </div>
            <div class="modal-body">
                <form class="form-horizontal" role="form" style="margin-top: 25px">
                    <div class="form-group">
                        <label class="col-md-4 control-label" for="basePath">Base Path</label>
                        <div class="col-md-8">
                            <input id="basePath" name="basePath" type="text" placeholder="/basepath" class="form-control input-md">

                        </div>
                    </div>

                    <div class="form-group">
                        <label class="col-md-4 control-label" for="produces">Produces</label>
                        <div class="col-md-8">
                            <input id="produces" name="produces" type="text" placeholder="MediaType.APPLICATION_JSON" class="form-control input-md">
                        </div>
                    </div>

                    <!-- Text input-->
                    <div class="form-group">
                        <label class="col-md-4 control-label" for="packageName">Package Name</label>
                        <div class="col-md-8">
                            <input id="packageName" name="packageName" type="text" placeholder="com.sample" class="form-control input-md">
                        </div>
                    </div>

                    <!-- Textarea -->
                    <div class="form-group">
                        <label class="col-md-4 control-label" for="description">Description</label>
                        <div class="col-md-8">
                            <input id="description" name="description" type="text" placeholder="Your Description Here" class="form-control input-md">
                        </div>
                    </div>

                    <!-- Textarea -->
                    <div class="form-group">
                        <label class="col-md-4 control-label" for="tags">Tags</label>
                        <div class="col-md-8">
                            <input id="tags" name="tags" type="text" placeholder="tag1,tag2" class="form-control input-md">
                        </div>
                    </div>
                </form>
            </div>
            <div class="modal-footer">
                <button type="button" class="btn btn-default" data-dismiss="modal">Close</button>
                <button type="button" class="btn btn-primary" onclick="saveServiceProperties()">Save</button>
            </div>
        </div>
    </div>
</div>
<!-- End: Set Service Parameters Modal -->


<script src="lib/requirejs-2.3.2/require.js"></script>
<script type="text/javascript">
    requirejs.config({
        baseUrl: window.location.protocol + "//" + window.location.host + window.location.pathname.split("/").slice(0, -1).join("/"),
        paths: {
            lib: "lib",
            app: "js",
            /////////////////////////
            // third party modules //
            ////////////////////////
            jquery: "lib/jquery_v1.9.1/jquery-1.9.1.min",
            jquery_ui: "lib/jquery-ui_v1.12.1/jquery-ui",
            bootstrap: "lib/bootstrap_v3.3.6/js/bootstrap",
            d3: "lib/d3_v4.1.1/d3",
            log4javascript: "lib/log4javascript-1.4.13/log4javascript",
            lodash: "lib/lodash_v4.13.1/lodash",
            backbone: "lib/backbone_v1.3.3/backbone",
            svg_pan_zoom: "lib/svg-panNZoom/jquery.svg.pan.zoom",
            js_tree: "lib/js-tree-v3.3.2/jstree",
            nano_scroller: "lib/nanoscroller_0.8.7/jquery.nanoscroller.min",
            theme_wso2: "lib/theme-wso2_1.0/js/theme-wso2",
            ace: "lib/ace",
            beautify: "lib/beautify",
            ///////////////////////
            // custom modules ////
            //////////////////////
            log: "js/log/log",
            d3utils: "js/utils/d3-utils",
            diagram_core: "js/diagram-core/module",
            ballerina: "js/ballerina/module",
            ballerina_models: "js/ballerina/models/",
            command: "js/command/command",
            drag_drop_manager: "js/drag-drop/manager",
            main_elements: "js/main-elements/module",
            processors: "js/processors/module" ,
            tool_palette: "js/tool-palette/module",
            file_browser: "js/file-browser/file-browser",
            menu_bar: "js/menu-bar/menu-bar",
            tool_bar: "js/tool-bar/tool-bar",
            tab: "js/tab/",
            alerts: "js/utils/alerts",
            breadcrumbs: "js/breadcrumbs/breadcrumbs",
            tree_node: "js/ast/node"
        },
        map: {
            "*": {
                // use lodash instead of underscore
                underscore: "lodash",
                jQuery: "jquery"
            }
        },
        packages: [
            {
                name: 'welcome',
                location: 'js/welcome-screen',
                main: 'module'
            },
            {
                name: 'tree_view',
                location: 'js/tree-view',
                main: 'module'
            },
            {
                name: 'workspace',
                location: 'js/workspace',
                main: 'module'
            }
        ]
    });

    require(['app/main'], function(Application) {
        var app, config;
        config = {
            container: "#page-content",
            welcome:{
                container:"#welcome-container",
                cssClass :{
                    parent: "initial-background-container",
                    outer: "initial-welcome-container",
                    heading: "heading-welcome-container",
                    headingTitle: "welcome-title",
                    body: "body-welcome-container",
                    bodyTitle: "welcome-body-title",
                    headingIcon: "welcome-icon",
<<<<<<< HEAD
                    buttonNew: " btn btn-block new-welcome-button",
                    buttonOpen: " btn btn-block open-welcome-button",
                    samples: "welcome-samples",
                    headingTop: "top-heading",
                    btnWrap1: "new-btn-wrap col-md-6",
                    btnWrap2:"open-btn-wrap col-md-6"
=======
                    buttonNew: "new-welcome-button",
                    buttonOpen: "open-welcome-button",
                    samples: "welcome-samples"
>>>>>>> 69461943
                }

            },
            services:   {
                workspace:  {
                    endpoint: "http://localhost:8289/service/workspace"
                }
            },
            alerts: {
                container: "#alerts-container",
                cssClass: {
                }
            },
            tool_bar: {
                container: ""
            },
            menu_bar: {
                container: "#menu-bar-container"
            },
            breadcrumbs:{
                container: "#breadcrumb-container",
                cssClass:  {
                    active: "active",
                    list: "breadcrumb",
                    item: "breadcrumb-item"
                }
            },
            tab_controller: {
                container: "#tabs-container",

                headers:    {
                    // relative selector within container for tab controller
                    container: ".tab-headers",
                    cssClass: {
                        list: 'nav nav-tabs',
                        item: 'nav-tab-header',
                        active: 'active'
                    }
                },
                tabs: {
                    // relative selector within container for tab controller
                    container: ".tab-content",
                    tab: {
                        template: "#tab-template",
                        cssClass: {
                            tab: 'tab-pane',
                            tab_active: 'active',
                            tab_close_btn: 'close closeTab pull-right'
                        },
                        canvas: {
                            // relative selector within container for a tab
                            container: '.canvas-container'
                        },
                        preview: {
                            // relative selector within container for a tab
                            container: '.preview-container'
                        },
                        source: {
                            // relative selector within container for a tab
                            container: '.source-container'
                        },
                        toggle_controls: {
                            // relative selector within container for a tab
                            container: '.toggle-controls-container'
                        }
                    }
                },
                tool_palette: {
                    // relative selector within container for tab controller
                    container: "#tool-palette-container",
                    search_bar: {
                        cssClass:{
                            search_box: 'search-bar',
                            search_icon: 'fw fw-search searchIcon',
                            search_input: 'search-input'
                        }
                    }
                }
            },
            workspace_explorer: {
                container: "#workspace-explorer",
                cssClass: {
                    activateBtn: 'fw fw-file-browse workspace-explorer-activate-btn',
                    container: 'workspace-explorer-container'
                }
            }
        };
        app = new Application(config);
        app.render();
        app.showWelcomeScreen();
    });

</script>
</body>

</html><|MERGE_RESOLUTION|>--- conflicted
+++ resolved
@@ -383,18 +383,13 @@
                     body: "body-welcome-container",
                     bodyTitle: "welcome-body-title",
                     headingIcon: "welcome-icon",
-<<<<<<< HEAD
                     buttonNew: " btn btn-block new-welcome-button",
                     buttonOpen: " btn btn-block open-welcome-button",
                     samples: "welcome-samples",
                     headingTop: "top-heading",
                     btnWrap1: "new-btn-wrap col-md-6",
                     btnWrap2:"open-btn-wrap col-md-6"
-=======
-                    buttonNew: "new-welcome-button",
-                    buttonOpen: "open-welcome-button",
-                    samples: "welcome-samples"
->>>>>>> 69461943
+
                 }
 
             },
