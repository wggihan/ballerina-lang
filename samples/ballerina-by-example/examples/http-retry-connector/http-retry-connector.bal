--- conflicted
+++ resolved
@@ -1,25 +1,18 @@
 import ballerina.net.http;
 
 function main (string[] args) {
-<<<<<<< HEAD
     endpoint<http:HttpClient> httpEndpoint {}
-    // Create an HTTP Client Connector
-    http:HttpClient clientCon = create http:HttpClient("https://postman-echo.com", {});
-    // Create an HTTP Retry Connector
-=======
-    endpoint<http:ClientConnector> httpEndpoint {}
     // Create an HTTP Client Connector.
-    http:ClientConnector clientCon = create http:ClientConnector(
+    http:HttpClient clientCon = create http:HttpClient(
                                                 "https://postman-echo.com", {});
     // Create an HTTP Retry Connector.
->>>>>>> bb112e17
     http:RetryClient retryCon = create http:RetryClient(clientCon, 5, 3000);
-    // Bind Retry Connector with endpoint.
+    // Bind Retry Connector with endpoint
     bind retryCon with httpEndpoint;
     http:Request req = {};
 
     http:Response resp;
-    // Send a GET request to the specified endpoint.
+    // Send a GET request to the specified endpoint
     resp, _ = httpEndpoint.get("/get?test=123", req);
     println("GET request:");
     println(resp.getJsonPayload());
