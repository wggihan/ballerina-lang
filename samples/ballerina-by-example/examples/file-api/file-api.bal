<<<<<<< HEAD
import ballerina.lang.files;

function main (string[] args) {
    //Create 'File' struct and open for writing.
    files:File target = {path:"/tmp/result.txt"};
    files:open(target, "w");

    //Here's how you can write a string into a file.
    string contentStr = "Sample Content";
    blob content = contentStr.toBlob("utf-8");
    files:write(content, target);
    println("file written: /tmp/result.txt");
=======
import ballerina.file;
import ballerina.lang.time;

function main (string[] args) {
    //Create 'File' struct and open for writing.
    file:File target = {path:"/tmp/result.txt"};
    target.open(file:W);
>>>>>>> 86bdf49d

    //Close the file once done.
    target.close();

    //Check whether the file exists.
    boolean b = target.exists();
    println("file exists: " + b);

    //Here's how you can copy a file.
    file:File source = {path:"/tmp/result.txt"};
    file:File destination = {path:"/tmp/copy.txt"};
    file:copy(source, destination);
    println("file copied: /tmp/result.txt to /tmp/copy.txt");

    //How to delete a file.
    destination.delete();
    println("file deleted: /tmp/copy.txt");

    //Move source file to destination.
    destination = {path:"/tmp/move.txt"};
    file:move(source, destination);
    println("file moved: /tmp/result.txt to /tmp/move.txt");

    destination.delete();
    println("file deleted: /tmp/move.txt");

    //Create a directory, along with the parent directories
    file:File dirs = {path:"/tmp/dir/abc/def"};
    var dirCreated, _, _ = dirs.mkdirs();

    //Check if a file is a directory
    file:File possibleDir = {path:"/tmp/dir/abc"};
    println("file is a directory: " + possibleDir.isDirectory());

    //Create new files inside a directory (ignoring all 3 possible return values)
    file:File newFile1 = {path:"/tmp/dir/abc/file1.txt"};
    _,_,_ = newFile1.createNewFile();

    file:File newFile2 = {path:"/tmp/dir/abc/file2.txt"};
    _,_,_ = newFile2.createNewFile();

    file:File newFile3 = {path:"/tmp/dir/abc/file3.txt"};
    _,_,_ = newFile3.createNewFile();

    //Get the list of files in a directory
    var filesList, _, _ = possibleDir.list();

    //Print the list of files in directory "/tmp/dir/abc"
    int i=0;
    while (i < lengthof filesList) {
        println(filesList[i]);
        i = i + 1;
    }

    //Get file meta data
    string name = newFile1.getName();
    time:Time lastModifiedTime;
    lastModifiedTime, _, _ = newFile1.getModifiedTime();
    println(name + " modified at: " + lastModifiedTime.time);
    println(name + " is readable: " + newFile1.isReadable());
    println(name + " is writable: " + newFile1.isWritable());
}<|MERGE_RESOLUTION|>--- conflicted
+++ resolved
@@ -1,17 +1,3 @@
-<<<<<<< HEAD
-import ballerina.lang.files;
-
-function main (string[] args) {
-    //Create 'File' struct and open for writing.
-    files:File target = {path:"/tmp/result.txt"};
-    files:open(target, "w");
-
-    //Here's how you can write a string into a file.
-    string contentStr = "Sample Content";
-    blob content = contentStr.toBlob("utf-8");
-    files:write(content, target);
-    println("file written: /tmp/result.txt");
-=======
 import ballerina.file;
 import ballerina.lang.time;
 
@@ -19,7 +5,6 @@
     //Create 'File' struct and open for writing.
     file:File target = {path:"/tmp/result.txt"};
     target.open(file:W);
->>>>>>> 86bdf49d
 
     //Close the file once done.
     target.close();
