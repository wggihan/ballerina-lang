--- conflicted
+++ resolved
@@ -490,13 +490,10 @@
         <native.constructs.provider.package>org.wso2.ballerina.nativeimpl</native.constructs.provider.package>
         <native.constructs.provider.class>BallerinaNativeConstructsProvider</native.constructs.provider.class>
         <mvn.processor.plugin.version>2.2.4</mvn.processor.plugin.version>
-<<<<<<< HEAD
 
         <activemq.broker.vesion>5.14.3</activemq.broker.vesion>
         <javax.jms.version>2.0.1</javax.jms.version>
-=======
         <mvn.exec.plugin.version>1.1.1</mvn.exec.plugin.version>
->>>>>>> 95ee5180
     </properties>
 
     <modules>
