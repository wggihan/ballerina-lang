--- conflicted
+++ resolved
@@ -1,7 +1,3 @@
 #Send a request to the streaming service
-<<<<<<< HEAD
-curl -X GET http://localhost:9090/stream/fileupload
-=======
 $ curl -X GET http://localhost:9090/stream/fileupload
->>>>>>> b6483c12
 File Received!