import ballerina/http;
import ballerina/log;

@http:ServiceConfig {
    basePath: "/cbr"
}
service contentBasedRouting on new http:Listener(9090) {

    // Use `resourceConfig` annotation to declare the HTTP method.
    @http:ResourceConfig {
        methods: ["POST"],
        path: "/route"
    }
    resource function cbrResource(http:Caller outboundEP, http:Request req) {
        // Define the attributes associated with the client endpoint here.
        http:Client locationEP = new("http://www.mocky.io");

        // Get the `json` payload from the request message.
        var jsonMsg = req.getJsonPayload();

        if (jsonMsg is json) {
<<<<<<< HEAD
            //Get the string value relevant to the key `name`.
=======
            // Get the `string` value relevant to the key `name`.
>>>>>>> 109004cb
            string nameString = jsonMsg["name"].toString();
            http:Response|error clientResponse;

            if (nameString == "sanFrancisco") {
                // Here, `post` remote function represents the POST operation of
                // the HTTP client.
                // This routes the payload to the relevant service when the server
                // accepts the enclosed entity.
                clientResponse =
                        locationEP->post("/v2/594e018c1100002811d6d39a", ());

            } else {
                clientResponse =
                        locationEP->post("/v2/594e026c1100004011d6d39c", ());
            }
<<<<<<< HEAD
            //Use the native function `respond` to send the client response back to the caller.
=======
            // Use the remote function `respond` to send the client response
            // back to the caller.
>>>>>>> 109004cb
            if (clientResponse is http:Response) {
                var result = outboundEP->respond(clientResponse);
                if (result is error) {
                   log:printError("Error sending response", err = result);
                }
            } else {
                http:Response res = new;
                res.statusCode = 500;
                res.setPayload(<string>clientResponse.detail().message);
                var result = outboundEP->respond(res);
                if (result is error) {
                   log:printError("Error sending response", err = result);
                }
            }
        } else {
            http:Response res = new;
            res.statusCode = 500;
            res.setPayload(untaint <string>jsonMsg.detail().message);

            var result = outboundEP->respond(res);
            if (result is error) {
               log:printError("Error sending response", err = result);
            }
        }
    }
}<|MERGE_RESOLUTION|>--- conflicted
+++ resolved
@@ -19,11 +19,7 @@
         var jsonMsg = req.getJsonPayload();
 
         if (jsonMsg is json) {
-<<<<<<< HEAD
-            //Get the string value relevant to the key `name`.
-=======
             // Get the `string` value relevant to the key `name`.
->>>>>>> 109004cb
             string nameString = jsonMsg["name"].toString();
             http:Response|error clientResponse;
 
@@ -39,12 +35,8 @@
                 clientResponse =
                         locationEP->post("/v2/594e026c1100004011d6d39c", ());
             }
-<<<<<<< HEAD
-            //Use the native function `respond` to send the client response back to the caller.
-=======
             // Use the remote function `respond` to send the client response
             // back to the caller.
->>>>>>> 109004cb
             if (clientResponse is http:Response) {
                 var result = outboundEP->respond(clientResponse);
                 if (result is error) {
