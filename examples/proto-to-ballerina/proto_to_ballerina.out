<<<<<<< HEAD
# Run the following command in Ballerina tools distribution for mock service.
=======
# Execute the below command in the Ballerina tools distribution to generate the mock service.
>>>>>>> 1e42789c
$ ballerina grpc --input proto_to_ballerina.proto --mode service --output service

# Execute the below command in the Ballerina tools distribution to generate the client endpoint and the stub file.
$ ballerina grpc --input proto_to_ballerina.proto --mode client --output client

# Execute the below command in the Ballerina tools distribution to generate the stub file.
$ ballerina grpc --input proto_to_ballerina.proto<|MERGE_RESOLUTION|>--- conflicted
+++ resolved
@@ -1,8 +1,4 @@
-<<<<<<< HEAD
-# Run the following command in Ballerina tools distribution for mock service.
-=======
 # Execute the below command in the Ballerina tools distribution to generate the mock service.
->>>>>>> 1e42789c
 $ ballerina grpc --input proto_to_ballerina.proto --mode service --output service
 
 # Execute the below command in the Ballerina tools distribution to generate the client endpoint and the stub file.
