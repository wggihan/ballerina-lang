import ballerina/io;

// The 'test' function acts as a variable function pointer in the 'main' function
<<<<<<< HEAD
function test(int x, string s) returns float {
    int|error y = int.create(s);
=======
function test(int x, string s) returns (float) {
    int|error y = int.convert(s);
>>>>>>> d4bf88d2
    float f = 0.0;

    if (y is int) {
        f = x * 1.0 * y;
    } else {
        // Runtime value is cast to correct type since Ballerina runtime can infer the correct type to error.
        panic y;
    }
    return f;
}

// Function pointer as a parameter. Use `call()` function to invoke the function using the function pointer.
function foo(int x, function (int, string) returns (float) bar) 
             returns (float) {
    return x * bar.call(10, "2");
}

// Function pointer as a return type.
function getIt() returns (function (int, string) returns (float)) {
    return test;
}

public function main() {
    // Value 'test' will serve as a function pointer to the 'foo' function.
    io:println("Answer: " + foo(10, test));
    io:println("Answer: " + foo(10, getIt()));
    // Function pointer as a variable;
    function (int, string) returns (float) f = getIt();
    io:println("Answer: " + foo(10, f));
}<|MERGE_RESOLUTION|>--- conflicted
+++ resolved
@@ -1,13 +1,8 @@
 import ballerina/io;
 
 // The 'test' function acts as a variable function pointer in the 'main' function
-<<<<<<< HEAD
 function test(int x, string s) returns float {
-    int|error y = int.create(s);
-=======
-function test(int x, string s) returns (float) {
     int|error y = int.convert(s);
->>>>>>> d4bf88d2
     float f = 0.0;
 
     if (y is int) {
