--- conflicted
+++ resolved
@@ -65,11 +65,7 @@
         self.stub = stub;
     }
 
-<<<<<<< HEAD
-    public function getClient() returns (HelloWorldBlockingStub) {
-=======
-    public function getCallerActions () returns (HelloWorldBlockingStub) {
->>>>>>> 84f4a016
+    public function getCallerActions() returns (HelloWorldBlockingStub) {
         return self.stub;
     }
 };
@@ -91,7 +87,7 @@
         self.stub = stub;
     }
 
-    public function getClient() returns (HelloWorldStub) {
+    public function getCallerActions() returns (HelloWorldStub) {
         return self.stub;
     }
 };
