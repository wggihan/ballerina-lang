<<<<<<< HEAD
// Ballerina natively supports Java Message Service (JMS). In this example,
// a JMS queue receiver is created. Both the connection and session are created
=======
// Natively, Ballerina supports Java Message Service (JMS). In this example,
// a JMS queue receiver is created. Here, the Connection and Session are created
>>>>>>> 25c210e4
// explicitly to allow reusability.<|MERGE_RESOLUTION|>--- conflicted
+++ resolved
@@ -1,8 +1,3 @@
-<<<<<<< HEAD
-// Ballerina natively supports Java Message Service (JMS). In this example,
-// a JMS queue receiver is created. Both the connection and session are created
-=======
 // Natively, Ballerina supports Java Message Service (JMS). In this example,
-// a JMS queue receiver is created. Here, the Connection and Session are created
->>>>>>> 25c210e4
+// a JMS queue receiver is created. Both the Connection and Session are created
 // explicitly to allow reusability.