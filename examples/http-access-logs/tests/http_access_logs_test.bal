import ballerina/test;
import ballerina/http;

<<<<<<< HEAD
@test:Config
function testFunc() returns error? {
    http:Client httpEndpoint = new("http://localhost:9095");
    string expectedResponse = "Successful";
=======
// Invoking the main function.
http:Client httpEndpoint = new("http://localhost:9095");

@test:Config
function testFunc() {

    string response1 = "Successful";
>>>>>>> 6edd61c0

    // Send a GET request to the specified endpoint.
    var response = httpEndpoint->get("/hello");
    if (response is http:Response) {
<<<<<<< HEAD
        var res = check response.getTextPayload();
        test:assertEquals(res, expectedResponse);
    } else {
        test:assertFail(msg = "Failed to call the endpoint:");
    }
    return;
=======
        var res = response.getTextPayload();
        test:assertEquals(res, response1);
    } else {
        test:assertFail(msg = "Failed to call the endpoint:");
    }
>>>>>>> 6edd61c0
}<|MERGE_RESOLUTION|>--- conflicted
+++ resolved
@@ -1,36 +1,18 @@
 import ballerina/test;
 import ballerina/http;
 
-<<<<<<< HEAD
 @test:Config
 function testFunc() returns error? {
     http:Client httpEndpoint = new("http://localhost:9095");
     string expectedResponse = "Successful";
-=======
-// Invoking the main function.
-http:Client httpEndpoint = new("http://localhost:9095");
-
-@test:Config
-function testFunc() {
-
-    string response1 = "Successful";
->>>>>>> 6edd61c0
 
     // Send a GET request to the specified endpoint.
     var response = httpEndpoint->get("/hello");
     if (response is http:Response) {
-<<<<<<< HEAD
         var res = check response.getTextPayload();
         test:assertEquals(res, expectedResponse);
     } else {
         test:assertFail(msg = "Failed to call the endpoint:");
     }
     return;
-=======
-        var res = response.getTextPayload();
-        test:assertEquals(res, response1);
-    } else {
-        test:assertFail(msg = "Failed to call the endpoint:");
-    }
->>>>>>> 6edd61c0
 }