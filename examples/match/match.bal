--- conflicted
+++ resolved
@@ -3,11 +3,8 @@
 public function main() {
 
     int[5] intArray = [0, 1, 2, 3, 4];
-<<<<<<< HEAD
-    foreach int counter in intArray {
-=======
+
     foreach var counter in intArray {
->>>>>>> 16b8bb80
 
         // `counter` variable value assigned with the foreach is checked with the value match.
         match counter {
