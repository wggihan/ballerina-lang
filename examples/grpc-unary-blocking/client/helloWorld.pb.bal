--- conflicted
+++ resolved
@@ -67,11 +67,7 @@
         self.stub = stub;
     }
 
-<<<<<<< HEAD
-    public function getClient() returns (HelloWorldBlockingStub) {
-=======
-    public function getCallerActions () returns (HelloWorldBlockingStub) {
->>>>>>> 84f4a016
+    public function getCallerActions() returns (HelloWorldBlockingStub) {
         return self.stub;
     }
 };
@@ -94,7 +90,7 @@
         self.stub = stub;
     }
 
-    public function getClient() returns (HelloWorldStub) {
+    public function getCallerActions() returns (HelloWorldStub) {
         return self.stub;
     }
 };
