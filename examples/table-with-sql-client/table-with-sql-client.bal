import ballerina/log;
import ballerina/mysql;
import ballerina/sql;
import ballerina/io;

@Description {value:
"This is a type called 'Employee'. The field names of this type should match the column names of the table and
the field types should match the sql types."
}
type Employee {
    int id,
    string name,
    float salary,
    boolean status,
    string birthdate,
    string birthtime,
    string updated,
};

function main(string... args) {

    endpoint mysql:Client testDB {
        host:"localhost",
        port:3306,
        name:"testdb",
        username:"root",
<<<<<<< HEAD
        password:"123",
        poolOptions:{maximumPoolSize:5}
=======
        password:"root",
        poolOptions:{maximumPoolSize:5},
        dbOptions:{useSSL:false}
>>>>>>> 4090bce0
    };

    int count;
    table dt;
    int ret;

    //Create a table named EMPLOYEE and populate it with sample data.
    var createTableRetVal = testDB->update("CREATE TABLE EMPLOYEE (id INT,name
        VARCHAR(25),salary DOUBLE,status BOOLEAN,birthdate DATE,birthtime TIME,
        updated TIMESTAMP)");

    match createTableRetVal {
        int count => log:printInfo("Create table status: " + count);
        error e => {
            handleError("Error in executing CREATE TABLE EMPLOYEE", e, testDB);
            return;
        }
    }

    var insertTableRetVal = testDB->update("INSERT INTO EMPLOYEE VALUES(1, 'John', 1050.50, false,
        '1990-12-31', '11:30:45', '2007-05-23 09:15:28')");

    match insertTableRetVal {
        int count => log:printInfo("Updated row count: " + count);
        error e => {
           handleError("Error in executing INSERT INTO EMPLOYEE", e, testDB);
           return;
        }
    }

    var insertTableRetVal2 = testDB->update("INSERT INTO EMPLOYEE VALUES(2, 'Anne', 4060.50, true,
        '1999-12-31', '13:40:24', '2017-05-23 09:15:28')");

    match insertTableRetVal2 {
        int val => log:printInfo("Updated row count: " + val);
        error e => {
            handleError("Error in executing INSERT INTO EMPLOYEE", e, testDB);
            return;
        }
    }

    //Query the table using the SQL connector 'select' action. Either the 'select'
    //or 'call' action returns a table.
    var selectRetVal = testDB->select("SELECT * from EMPLOYEE", Employee);

    match selectRetVal {
        table val => dt = val;
        error e => {
            handleError("Error in executing SELECT * from EMPLOYEE", e, testDB);
            return;
        }
    }

    //Iterate through the result until hasNext() becomes false and retrieve
    //the data record corresponding to each row.
    while (dt.hasNext()) {
        var returnedNextRec = <Employee>dt.getNext();
        match returnedNextRec {
            Employee rs => {
                log:printInfo("Employee:" + rs.id + "|" + rs.name + "|" + rs.salary +
                        "|" + rs.status + "|" + rs.birthdate + "|"
                        + rs.birthtime + "|" + rs.updated);
            }
            error e => {
                handleError("Error in retrieving next record", e, testDB);
                return;
            }
        }
    }

    //Conversion from type 'table' to either JSON or XML results in data streaming. When a service client makes a request,
    //the result is streamed to the service client rather than building the full result in the server
    //and returning it. This allows unlimited payload sizes in the result and
    //the response is instantaneous to the client. <br>
    //Convert a table to JSON.
    var selectRetVal2 = testDB->select("SELECT id,name FROM EMPLOYEE", ());
    match selectRetVal2 {
        table val => dt = val;
        error e => {
            handleError("Error in executing SELECT id,name FROM EMPLOYEE", e, testDB);
            return;
        }
    }

    var jsonConversionReturnVal = <json>dt;

    match jsonConversionReturnVal {
        json jsonRes => log:printInfo(io:sprintf("%s", jsonRes));
        error e => log:printError("Error in table to json conversion");
    }

    //Convert a table to XML.
    var selectRetVal3 = testDB->select("SELECT id,name FROM EMPLOYEE", ());

    match selectRetVal3 {
        table val => dt = val;
        error e => {
            handleError("Error in executing SELECT id,name FROM EMPLOYEE", e, testDB);
            return;
        }
    }

    var xmlConversionReturnVal = <xml>dt;

    match xmlConversionReturnVal {
        xml xmlRes => log:printInfo(io:sprintf("%s", xmlRes));
        error e => log:printError("Error in table to xml conversion");
    }

    //Drop the EMPLOYEE table.
    var dropTableRetVal = testDB->update("DROP TABLE EMPLOYEE");
    match dropTableRetVal {
        int status => log:printInfo("Table drop status:" + status);
        error e => {
            handleError("Error in executing DROP TABLE EMPLOYEE", e, testDB);
            return;
        }
    }

    //Finally close the DB connection.
    testDB.stop();
}

function handleError(string message, error e, mysql:Client db) {
    endpoint mysql:Client testDB = db;
    log:printError(message, err = e);
    testDB.stop();
}<|MERGE_RESOLUTION|>--- conflicted
+++ resolved
@@ -24,14 +24,9 @@
         port:3306,
         name:"testdb",
         username:"root",
-<<<<<<< HEAD
         password:"123",
-        poolOptions:{maximumPoolSize:5}
-=======
-        password:"root",
         poolOptions:{maximumPoolSize:5},
         dbOptions:{useSSL:false}
->>>>>>> 4090bce0
     };
 
     int count;
