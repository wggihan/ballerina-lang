import ballerina/http;
import ballerina/io;
import ballerina/log;
import ballerina/mime;

endpoint http:Client clientEP {
    url:"http://localhost:9090"
};

@http:ServiceConfig {basePath:"/nestedparts"}
service<http:Service> test bind {port:9092} {
    @http:ResourceConfig {
        methods:["GET"],
        path:"/encoder"
    }
    nestedPartSender(endpoint caller, http:Request req) {

        // Create an enclosing entity to hold child parts.
        mime:Entity parentPart = new;

        // Create a child part with json content.
        mime:Entity childPart1 = new;
        childPart1.setJson({"name":"wso2"});

        // Create another child part with a file.
        mime:Entity childPart2 = new;
        // The file path specified here is relative to where Ballerina is running. If your file is in a different location,
        // be sure to specify the absolute file path to your file.
        childPart2.setFileAsEntityBody("./files/test.xml", contentType = mime:APPLICATION_XML);

        // Create an array to hold child parts.
        mime:Entity[] childParts = [childPart1, childPart2];

        // Set the child parts to the parent part.
        parentPart.setBodyParts(childParts, contentType = mime:MULTIPART_MIXED);

        // Create an array to hold the parent part and set it to the request.
        mime:Entity[] immediatePartsToRequest = [parentPart];
        http:Request request = new;
        request.setBodyParts(immediatePartsToRequest, contentType = mime:MULTIPART_FORM_DATA);

        var returnResponse = clientEP->post("/nestedparts/decoder", request = request);
        match returnResponse {
            error err => {
                http:Response resp1 = new;
<<<<<<< HEAD
                io:println(err);
=======
>>>>>>> b907af0b
                resp1.setPayload("Error occurred while sending multipart request!");
                resp1.statusCode = 500;
                caller->respond(resp1) but { error e => log:printError("Error in responding ", err = e) };
            }
            http:Response returnResult => caller->respond(returnResult) but { error e => log:printError(
                                                "Error in responding ", err = e) };
        }
    }
}<|MERGE_RESOLUTION|>--- conflicted
+++ resolved
@@ -43,10 +43,6 @@
         match returnResponse {
             error err => {
                 http:Response resp1 = new;
-<<<<<<< HEAD
-                io:println(err);
-=======
->>>>>>> b907af0b
                 resp1.setPayload("Error occurred while sending multipart request!");
                 resp1.statusCode = 500;
                 caller->respond(resp1) but { error e => log:printError("Error in responding ", err = e) };
