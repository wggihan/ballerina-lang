--- conflicted
+++ resolved
@@ -1,13 +1,5 @@
-<<<<<<< HEAD
-// The `anydata` type is a sub set of type `any` of the Ballerina data types. The `anydata` type is defined by the
-// following union: boolean | int | float | decimal | string | xml | table | anydata[] | map<anydata> | ().
-// When you do not have prior knowledge of the data type of your variable, you can assign `anydata` as the type.
-// Values of these variables can come from dynamic content such as the request and response message fields and the user input.
-// The `anydata` type allows you to skip compile-time data type checks.
-=======
 // The `anydata` type consists of pure values whose basic type is not `error`. Thus the `anydata` type is
 // equivalent to `boolean|int|float|decimal|string|xml|table|anydata[]|map<anydata>|()`.
 // Although `json` and `byte` are not explicitly mentioned, they are subsets of the aforementioned union.
 // The same is true of records where all the fields' types are subsets of `anydata`(including the rest field in open records).
-// `anydata` variables can be used in places where you expect pure values (sans `error`).
->>>>>>> 109004cb
+// `anydata` variables can be used in places where you expect pure values (sans `error`).