--- conflicted
+++ resolved
@@ -18,31 +18,6 @@
     // in the `onOpen` resource.
     resource function onOpen(http:WebSocketCaller caller) {
 
-<<<<<<< HEAD
-        // Defines the webSocket client endpoint.
-        http:WebSocketClient wsClientEp = new (
-            REMOTE_BACKEND,
-            {
-                callbackService: RetryClientService,
-                // When creating client endpoint, if `readyOnConnect` flag is set to
-                // `false`, client endpoint does not start reading frames automatically.
-                readyOnConnect: false,
-                // Retry configuration options.
-                retryConfig: {
-                    // The number of milliseconds to delay before attempting to reconnect.
-                    intervalInMillis: 3000,
-                    // The maximum number of retry attempts.
-                    // If the count is zero, the client will retry indefinitely.
-                    maxCount: 20,
-                    // The rate of increase of the reconnect delay.
-                    backOffFactor: 2.0,
-                    // Upper limit of the retry interval in milliseconds. If
-                    // `intervalInMillis` into `backOffFactor` value exceeded
-                    // `maxWaitIntervalInMillis` interval value, then
-                    // `maxWaitIntervalInMillis` will be considered as the retry interval.
-                    maxWaitIntervalInMillis: 20000
-                }
-=======
         // Defines the webSocket client.
         http:WebSocketClient wsClientEp = new (
         REMOTE_BACKEND,
@@ -65,9 +40,8 @@
                 // `maxWaitIntervalInMillis` interval value, then
                 // `maxWaitIntervalInMillis` will be considered as the retry interval.
                 maxWaitIntervalInMillis: 20000
->>>>>>> e9be81f4
             }
-        );
+        });
 
         // Associate connections before starting to read messages.
         wsClientEp.setAttribute(ASSOCIATED_CONNECTION, caller);
