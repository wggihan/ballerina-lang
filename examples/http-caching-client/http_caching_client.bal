--- conflicted
+++ resolved
@@ -35,14 +35,9 @@
                                 error e => log:printError(
                                    "Failed to respond to the caller", err = e) };
             }
-<<<<<<< HEAD
-            http:HttpConnectorError err => {
+            error err => {
                 // For failed requests, a `500` response is sent back to the
                 // caller.
-=======
-            error err => {
-                // For failed requests, a `500` response is sent back to the caller.
->>>>>>> a2fbb7d2
                 http:Response res = new;
                 res.statusCode = 500;
                 res.setPayload(err.message);
