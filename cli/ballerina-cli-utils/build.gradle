/*
 * Copyright (c) 2019, WSO2 Inc. (http://www.wso2.org) All Rights Reserved.
 *
 * Licensed under the Apache License, Version 2.0 (the "License");
 * you may not use this file except in compliance with the License.
 * You may obtain a copy of the License at
 *
 * http://www.apache.org/licenses/LICENSE-2.0
 *
 * Unless required by applicable law or agreed to in writing, software
 * distributed under the License is distributed on an "AS IS" BASIS,
 * WITHOUT WARRANTIES OR CONDITIONS OF ANY KIND, either express or implied.
 * See the License for the specific language governing permissions and
 * limitations under the License.
 *
 */
 
apply from: "$rootDir/gradle/javaProjectWithExtBalo.gradle"

configurations {
    balx
    generatedBalx
}

configurations.testCompileClasspath {
    resolutionStrategy {
        preferProjectModules()
    }
}

<<<<<<< HEAD
// Task to generate balx for the token updater.
//task genBalxForTokenUpdater(type: JavaExec) {
//    dependsOn createBalHome
//    systemProperty "ballerina.home", "$buildDir/ballerina-home/main"
//
//    main 'org.ballerinalang.cli.utils.GenerateBalx'
//    classpath = sourceSets.main.runtimeClasspath
//
//    def targetDir = "$buildDir/generated-balx/packaging_token_updater"
//    outputs.dir(targetDir)
//    // Do not cache the output
//    outputs.cacheIf { true }
//
//    def src = "src/main/ballerina/packaging_token_updater"
//    def fileName = "packaging_token_updater.bal"
//    def target = "$targetDir/packaging_token_updater.balx"
//    args(src, fileName, target)
//}
=======
// Task to generate balx for the pull command.
// task genBalxForPull(type: JavaExec) {
//     dependsOn createBalHome
//     systemProperty "ballerina.home", "$buildDir/ballerina-home/main/"

//     main 'org.ballerinalang.cli.utils.GenerateBalx'
//     classpath = sourceSets.main.runtimeClasspath

//     def targetDir = "$buildDir/generated-balx/packaging_pull"
//     outputs.dir(targetDir)
//     // Do not cache the output
//     outputs.cacheIf { true }

//     def src = "src/main/ballerina/packaging_pull"
//     def fileName = "packaging_pull.bal"
//     def target = "$targetDir/packaging_pull.balx"
//     def jvmTarget = true;
//     args(src, fileName, target, jvmTarget)
// }

// // Task to generate balx for the push command.
// task genBalxForPush(type: JavaExec) {
//     dependsOn createBalHome
//     systemProperty "ballerina.home", "$buildDir/ballerina-home/main"

//     main 'org.ballerinalang.cli.utils.GenerateBalx'
//     classpath = sourceSets.main.runtimeClasspath

//     def targetDir = "$buildDir/generated-balx/packaging_push"
//     outputs.dir(targetDir)
//     // Do not cache the output
//     outputs.cacheIf { true }

//     def src = "src/main/ballerina/packaging_push"
//     def fileName = "packaging_push.bal"
//     def target = "$targetDir/packaging_push.balx"
//     args(src, fileName, target)
// }

// // Task to generate balx for the search command.
// task genBalxForSearch(type: JavaExec) {
//     dependsOn createBalHome
//     systemProperty "ballerina.home", "$buildDir/ballerina-home/main"

//     main 'org.ballerinalang.cli.utils.GenerateBalx'
//     classpath = sourceSets.main.runtimeClasspath

//     def targetDir = "$buildDir/generated-balx/packaging_search"
//     outputs.dir(targetDir)
//     // Do not cache the output
//     outputs.cacheIf { true }

//     def src = "src/main/ballerina/packaging_search"
//     def fileName = "packaging_search.bal"
//     def target = "$targetDir/packaging_search.balx"
//     args(src, fileName, target)
// }

// // Task to generate balx for the token updater.
// task genBalxForTokenUpdater(type: JavaExec) {
    
//     dependsOn createBalHome
//     systemProperty "ballerina.home", "$buildDir/ballerina-home/main"

//     main 'org.ballerinalang.cli.utils.GenerateBalx'
//     classpath = sourceSets.main.runtimeClasspath

//     def targetDir = "$buildDir/generated-balx/packaging_token_updater"
//     outputs.dir(targetDir)
//     // Do not cache the output
//     outputs.cacheIf { true }

//     def src = "src/main/ballerina/packaging_token_updater"
//     def fileName = "packaging_token_updater.bal"
//     def target = "$targetDir/packaging_token_updater.balx"
//     args(src, fileName, target)
// }
>>>>>>> b75d9a8b

dependencies {
    baloImplementation project(path: ':ballerina-auth', configuration: 'baloImplementation')
    baloImplementation project(path: ':ballerina-builtin', configuration: 'baloImplementation')
    baloImplementation project(path: ":ballerina-cache", configuration: 'baloImplementation')
    baloImplementation project(path: ":ballerina-config-api", configuration: 'baloImplementation')
    baloImplementation project(path: ":ballerina-crypto", configuration: 'baloImplementation')
    baloImplementation project(path: ":ballerina-encoding", configuration: 'baloImplementation')
    baloImplementation project(path: ':ballerina-http', configuration: 'baloImplementation')
    baloImplementation project(path: ':ballerina-internal', configuration: 'baloImplementation')
    baloImplementation project(path: ':ballerina-io', configuration: 'baloImplementation')
    baloImplementation project(path: ':ballerina-log-api', configuration: 'baloImplementation')
    baloImplementation project(path: ':ballerina-math', configuration: 'baloImplementation')
    baloImplementation project(path: ':ballerina-mime', configuration: 'baloImplementation')
    baloImplementation project(path: ':ballerina-reflect', configuration: 'baloImplementation')
    baloImplementation project(path: ':ballerina-runtime-api', configuration: 'baloImplementation')
    baloImplementation project(path: ":ballerina-system", configuration: 'baloImplementation')
    baloImplementation project(path: ":ballerina-task", configuration: 'baloImplementation')
    baloImplementation project(path: ":ballerina-time", configuration: 'baloImplementation')
    baloImplementation project(path: ':ballerina-utils', configuration: 'baloImplementation')

    implementation project(':ballerina-lang')
    implementation project(':ballerina-core')
    implementation project(":ballerina-crypto")
    implementation project(':ballerina-log-api')
    implementation project(":ballerina-auth")
    implementation project(":ballerina-cache")
    implementation project(":ballerina-config-api")
    implementation project(':ballerina-encoding')
    implementation project(':ballerina-math')
    implementation project(':ballerina-reflect')
    implementation project(':ballerina-runtime-api')
    implementation project(':ballerina-task')
    implementation project(':ballerina-time')
    implementation 'org.slf4j:slf4j-api'
}

<<<<<<< HEAD
artifacts {
    balx file: file("src/main/ballerina/packaging_pull"), builtBy: genBalxForPull
    balx file: file("src/main/ballerina/packaging_push"), builtBy: genBalxForPush
    balx file: file("src/main/ballerina/packaging_search"), builtBy: genBalxForSearch
//    balx file: file("src/main/ballerina/packaging_token_updater"), builtBy: genBalxForTokenUpdater
}
=======
//artifacts {
//    balx file: file("src/main/ballerina/packaging_pull"), builtBy: genBalxForPull
//    balx file: file("src/main/ballerina/packaging_push"), builtBy: genBalxForPush
//    balx file: file("src/main/ballerina/packaging_search"), builtBy: genBalxForSearch
//    balx file: file("src/main/ballerina/packaging_token_updater"), builtBy: genBalxForTokenUpdater
//}
>>>>>>> b75d9a8b

jar {
    from("$buildDir/generated-balx") {
        into "META-INF/ballerina"
    }

    // The jar should be created after balxs for push, pull, search and token updater are created.
<<<<<<< HEAD
    dependsOn = [genBalxForPull, genBalxForPush, genBalxForSearch]
//    dependsOn = [genBalxForPull, genBalxForPush, genBalxForSearch, genBalxForTokenUpdater]
=======
    //dependsOn = [genBalxForPull, genBalxForPush, genBalxForSearch, genBalxForTokenUpdater]
>>>>>>> b75d9a8b
}

clean {
    delete "$buildDir/generated-balx"
}

description = 'Ballerina - Cli Utils'

configurations.all {
    resolutionStrategy.preferProjectModules()
}<|MERGE_RESOLUTION|>--- conflicted
+++ resolved
@@ -28,26 +28,6 @@
     }
 }
 
-<<<<<<< HEAD
-// Task to generate balx for the token updater.
-//task genBalxForTokenUpdater(type: JavaExec) {
-//    dependsOn createBalHome
-//    systemProperty "ballerina.home", "$buildDir/ballerina-home/main"
-//
-//    main 'org.ballerinalang.cli.utils.GenerateBalx'
-//    classpath = sourceSets.main.runtimeClasspath
-//
-//    def targetDir = "$buildDir/generated-balx/packaging_token_updater"
-//    outputs.dir(targetDir)
-//    // Do not cache the output
-//    outputs.cacheIf { true }
-//
-//    def src = "src/main/ballerina/packaging_token_updater"
-//    def fileName = "packaging_token_updater.bal"
-//    def target = "$targetDir/packaging_token_updater.balx"
-//    args(src, fileName, target)
-//}
-=======
 // Task to generate balx for the pull command.
 // task genBalxForPull(type: JavaExec) {
 //     dependsOn createBalHome
@@ -125,7 +105,6 @@
 //     def target = "$targetDir/packaging_token_updater.balx"
 //     args(src, fileName, target)
 // }
->>>>>>> b75d9a8b
 
 dependencies {
     baloImplementation project(path: ':ballerina-auth', configuration: 'baloImplementation')
@@ -163,21 +142,12 @@
     implementation 'org.slf4j:slf4j-api'
 }
 
-<<<<<<< HEAD
-artifacts {
-    balx file: file("src/main/ballerina/packaging_pull"), builtBy: genBalxForPull
-    balx file: file("src/main/ballerina/packaging_push"), builtBy: genBalxForPush
-    balx file: file("src/main/ballerina/packaging_search"), builtBy: genBalxForSearch
-//    balx file: file("src/main/ballerina/packaging_token_updater"), builtBy: genBalxForTokenUpdater
-}
-=======
 //artifacts {
 //    balx file: file("src/main/ballerina/packaging_pull"), builtBy: genBalxForPull
 //    balx file: file("src/main/ballerina/packaging_push"), builtBy: genBalxForPush
 //    balx file: file("src/main/ballerina/packaging_search"), builtBy: genBalxForSearch
 //    balx file: file("src/main/ballerina/packaging_token_updater"), builtBy: genBalxForTokenUpdater
 //}
->>>>>>> b75d9a8b
 
 jar {
     from("$buildDir/generated-balx") {
@@ -185,12 +155,7 @@
     }
 
     // The jar should be created after balxs for push, pull, search and token updater are created.
-<<<<<<< HEAD
-    dependsOn = [genBalxForPull, genBalxForPush, genBalxForSearch]
-//    dependsOn = [genBalxForPull, genBalxForPush, genBalxForSearch, genBalxForTokenUpdater]
-=======
     //dependsOn = [genBalxForPull, genBalxForPush, genBalxForSearch, genBalxForTokenUpdater]
->>>>>>> b75d9a8b
 }
 
 clean {
