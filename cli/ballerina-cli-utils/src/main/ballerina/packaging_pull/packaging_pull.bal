--- conflicted
+++ resolved
@@ -112,11 +112,7 @@
     req.addHeader("Accept-Encoding", "identity");
 
     http:Response httpResponse = new;
-<<<<<<< HEAD
-    var result = httpEndpoint->get(untaint versionRange, message = req);
-=======
     var result = centralEndpoint -> get(untaint versionRange, message=req);
->>>>>>> ade85b04
 
     match result {
         http:Response response => httpResponse = response;
@@ -126,7 +122,7 @@
     }
 
     http:Response res = new;
-    string statusCode = <string>httpResponse.statusCode;
+    string statusCode = <string> httpResponse.statusCode;
     if (statusCode.hasPrefix("5")) {
         return createError("remote registry failed for url :" + url);
     } else if (statusCode != "200") {
@@ -150,7 +146,7 @@
 
         if (httpResponse.hasHeader("content-length")) {
             contentLengthHeader = httpResponse.getHeader("content-length");
-            pkgSize = check <int>contentLengthHeader;
+            pkgSize = check <int> contentLengthHeader;
         } else {
             return createError("package size information is missing from remote repository. please retry.");
         }
@@ -162,7 +158,7 @@
             resolvedURI = url;
         }
 
-        string[] uriParts = resolvedURI.split("/");
+        string [] uriParts = resolvedURI.split("/");
         string pkgVersion = uriParts[lengthof uriParts - 2];
         boolean valid = check pkgVersion.matches(VERSION_REGEX);
 
@@ -172,7 +168,7 @@
 
             fullPkgPath = fullPkgPath + ":" + pkgVersion;
             destDirPath = destDirPath + fileSeparator + pkgVersion;
-            string destArchivePath = destDirPath + fileSeparator + archiveFileName;
+            string destArchivePath = destDirPath  + fileSeparator + archiveFileName;
 
             if (!createDirectories(destDirPath)) {
                 internal:Path pkgArchivePath = new(destArchivePath);
@@ -188,11 +184,7 @@
             int width = (check <int>terminalWidth) - rightMargin;
             copy(pkgSize, sourceChannel, wch, fullPkgPath, toAndFrom, width);
 
-<<<<<<< HEAD
-            closeChannel(sourceChannel);
-            closeChannel(wch);
-=======
-            match destDirChannel.close() {
+            match wch.close() {
                 error destChannelCloseError => {
                     return createError("error occured while closing the channel: " + destChannelCloseError.message);
                 }
@@ -207,7 +199,6 @@
                     }
                 }
             }
->>>>>>> ade85b04
         } else {
             return createError("package version could not be detected");
         }
@@ -293,14 +284,9 @@
 # + fullPkgPath - Full package path
 # + toAndFrom - Pulled package details
 # + width - Width of the terminal
-<<<<<<< HEAD
 function copy(int pkgSize, io:ReadableByteChannel src, io:WritableByteChannel dest,
               string fullPkgPath, string toAndFrom, int width) {
-    int terminalWidth = width - logger.offset;
-=======
-function copy (int pkgSize, io:ByteChannel src, io:ByteChannel dest, string fullPkgPath, string toAndFrom, int width) {
     int terminalWidth = width - logFormatter.offset;
->>>>>>> ade85b04
     int bytesChunk = 8;
     byte[] readContent;
     int readCount = -1;
@@ -326,7 +312,7 @@
             totalCount = totalCount + readCount;
             float percentage = totalCount / pkgSize;
             noOfBytesRead = totalCount + "/" + pkgSize;
-            string bar = equals.substring(startVal, <int>(percentage * totalVal));
+            string bar = equals.substring(startVal, <int> (percentage * totalVal));
             string spaces = tabspaces.substring(startVal, totalVal - <int>(percentage * totalVal));
             string size = "[" + bar + ">" + spaces + "] " + <int>totalCount + "/" + pkgSize;
             string msg = truncateString(fullPkgPath + toAndFrom, terminalWidth - size.length());
@@ -394,7 +380,6 @@
     }
 }
 
-<<<<<<< HEAD
 # This function will close the byte channel.
 #
 # + byteChannel - Byte channel to be closed
@@ -403,7 +388,7 @@
         io:ReadableByteChannel rc => {
             match rc.close() {
                 error channelCloseError => {
-                    io:println(logger.formatLog("Error occured while closing the channel: " +
+                    io:println(logFormatter.formatLog("Error occured while closing the channel: " +
                                 channelCloseError.message));
                 }
                 () => return;
@@ -412,7 +397,7 @@
         io:WritableByteChannel wc => {
             match wc.close() {
                 error channelCloseError => {
-                    io:println(logger.formatLog("Error occured while closing the channel: " +
+                    io:println(logFormatter.formatLog("Error occured while closing the channel: " +
                                 channelCloseError.message));
                 }
                 () => return;
@@ -422,8 +407,6 @@
 
 }
 
-=======
->>>>>>> ade85b04
 # This function sets the proxy configurations for the endpoint.
 #
 # + hostName - Host name of the proxy
