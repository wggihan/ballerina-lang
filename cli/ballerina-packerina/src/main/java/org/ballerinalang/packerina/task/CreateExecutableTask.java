/*
 * Copyright (c) 2019, WSO2 Inc. (http://www.wso2.org) All Rights Reserved.
 *
 * WSO2 Inc. licenses this file to you under the Apache License,
 * Version 2.0 (the "License"); you may not use this file except
 * in compliance with the License.
 * You may obtain a copy of the License at
 *
 *   http://www.apache.org/licenses/LICENSE-2.0
 *
 * Unless required by applicable law or agreed to in writing,
 * software distributed under the License is distributed on an
 * "AS IS" BASIS, WITHOUT WARRANTIES OR CONDITIONS OF ANY
 * KIND, either express or implied.  See the License for the
 * specific language governing permissions and limitations
 * under the License.
 */

package org.ballerinalang.packerina.task;

import org.ballerinalang.packerina.buildcontext.BuildContext;
import org.ballerinalang.packerina.buildcontext.BuildContextField;
import org.ballerinalang.packerina.buildcontext.sourcecontext.SingleFileContext;
import org.ballerinalang.packerina.buildcontext.sourcecontext.SingleModuleContext;
import org.wso2.ballerinalang.compiler.tree.BLangPackage;
import org.wso2.ballerinalang.compiler.util.ProjectDirConstants;
import org.wso2.ballerinalang.util.Lists;

import java.io.BufferedReader;
import java.io.BufferedWriter;
import java.io.File;
import java.io.IOException;
import java.io.InputStreamReader;
import java.io.OutputStreamWriter;
import java.net.URI;
import java.nio.charset.StandardCharsets;
import java.nio.file.FileSystem;
import java.nio.file.FileSystems;
import java.nio.file.FileVisitResult;
import java.nio.file.Files;
import java.nio.file.Path;
import java.nio.file.Paths;
import java.nio.file.SimpleFileVisitor;
import java.nio.file.StandardCopyOption;
import java.nio.file.StandardOpenOption;
import java.nio.file.attribute.BasicFileAttributes;
import java.util.Collections;
import java.util.HashSet;
import java.util.Optional;

import static org.ballerinalang.tool.LauncherUtils.createLauncherException;
import static org.wso2.ballerinalang.compiler.util.ProjectDirConstants.BLANG_COMPILED_JAR_EXT;

/**
 * Task for creating the executable jar file.
 */
public class CreateExecutableTask implements Task {
    
    private static HashSet<String> excludeExtensions =  new HashSet<>(Lists.of("DSA", "SF"));

    private boolean skipCopyLibsFromDist = false;

    public CreateExecutableTask(boolean skipCopyLibsFromDist) {
        this.skipCopyLibsFromDist = skipCopyLibsFromDist;
    }

    public CreateExecutableTask() {
    }
    
    @Override
    public void execute(BuildContext buildContext) {
        Optional<BLangPackage> modulesWithEntryPoints = buildContext.getModules().stream()
                .filter(m -> m.symbol.entryPointExists)
                .findAny();
        
        if (modulesWithEntryPoints.isPresent()) {
            buildContext.out().println();
            buildContext.out().println("Generating executables");
            for (BLangPackage module : buildContext.getModules()) {
                if (module.symbol.entryPointExists) {
                    Path executablePath = buildContext.getExecutablePathFromTarget(module.packageID);
                    copyJarFromCachePath(buildContext, module, executablePath);
                    // Copy ballerina runtime all jar
                    URI uberJarUri = URI.create("jar:" + executablePath.toUri().toString());
                    // Load the to jar to a file system
                    try (FileSystem toFs = FileSystems.newFileSystem(uberJarUri, Collections.emptyMap())) {
                        if (!skipCopyLibsFromDist) {
                            copyRuntimeAllJar(buildContext, toFs);
                        }
                        assembleExecutable(buildContext, module, toFs);
                    } catch (IOException e) {
                        throw createLauncherException("unable to extract the uber jar :" + e.getMessage());
                    }
                }
            }
        } else {
            switch (buildContext.getSourceType()) {
                case SINGLE_BAL_FILE:
                    SingleFileContext singleFileContext = buildContext.get(BuildContextField.SOURCE_CONTEXT);
                    throw createLauncherException("no entry points found in '" + singleFileContext.getBalFile() + "'.");
                case SINGLE_MODULE:
                    SingleModuleContext singleModuleContext = buildContext.get(BuildContextField.SOURCE_CONTEXT);
                    throw createLauncherException("no entry points found in '" + singleModuleContext.getModuleName() +
                                                  "'.\n" +
                            "Use `ballerina build -c` to compile the module without building executables.");
                case ALL_MODULES:
                    throw createLauncherException("no entry points found in any of the modules.\n" +
                            "Use `ballerina build -c` to compile the modules without building executables.");
                default:
                    throw createLauncherException("unknown source type found when creating executable.");
            }
        }
    }

    private void copyJarFromCachePath(BuildContext buildContext, BLangPackage bLangPackage, Path executablePath) {
        Path jarFromCachePath = buildContext.getJarPathFromTargetCache(bLangPackage.packageID);
        try {
            // Copy the jar from cache to bin directory
            Files.copy(jarFromCachePath, executablePath, StandardCopyOption.REPLACE_EXISTING);
        } catch (IOException e) {
            throw createLauncherException("unable to copy the jar from cache path :" + e.getMessage());
        }
    }

    private void copyRuntimeAllJar(BuildContext buildContext, FileSystem toFs) {
        String balHomePath = buildContext.get(BuildContextField.HOME_REPO).toString();
        String ballerinaVersion = System.getProperty("ballerina.version");
        String runtimeJarName = "ballerina-rt-" + ballerinaVersion + BLANG_COMPILED_JAR_EXT;
        Path runtimeAllJar = Paths.get(balHomePath, "bre", "lib", runtimeJarName);
        try {
            copyFromJarToJar(runtimeAllJar, toFs);
        } catch (IOException e) {
            throw createLauncherException("unable to copy the ballerina runtime all jar :" + e.getMessage());
        }
    }
    
    private void assembleExecutable(BuildContext buildContext, BLangPackage bLangPackage, FileSystem toFs) {
        try {
            Path targetDir = buildContext.get(BuildContextField.TARGET_DIR);
            Path tmpDir = targetDir.resolve(ProjectDirConstants.TARGET_TMP_DIRECTORY);
            // Check if the package has an entry point.
            if (bLangPackage.symbol.entryPointExists) {
                for (File file : tmpDir.toFile().listFiles()) {
                    if (!file.isDirectory()) {
                        copyFromJarToJar(file.toPath(), toFs);
                    }
                }
            }
            // Copy dependency jar
            // Copy dependency libraries
            // Executable is created at give location.
            // If no entry point is found we do nothing.
        } catch (IOException | NullPointerException e) {
            throw createLauncherException("unable to create the executable: " + e.getMessage());
        }
    }

<<<<<<< HEAD
    private void copyFromJarToJar(Path fromJar, Path toJar) throws IOException {
        URI uberJarUri = URI.create("jar:" + toJar.toUri().toString());
        // Load the to jar to a file system
        try (FileSystem toFs = FileSystems.newFileSystem(uberJarUri, Collections.emptyMap())) {
            Path to = toFs.getRootDirectories().iterator().next();
            URI moduleJarUri = URI.create("jar:" + fromJar.toUri().toString());
            // Load the from jar to a file system.
            try (FileSystem fromFs = FileSystems.newFileSystem(moduleJarUri, Collections.emptyMap())) {
                Path from = fromFs.getRootDirectories().iterator().next();
                // Walk and copy the files.
                Files.walkFileTree(from, new Copy(from, to));
            }
=======
    private static void copyFromJarToJar(Path fromJar, FileSystem toFs) throws IOException {
        Path to = toFs.getRootDirectories().iterator().next();
        URI moduleJarUri = URI.create("jar:" + fromJar.toUri().toString());
        // Load the from jar to a file system.
        try (FileSystem fromFs = FileSystems.newFileSystem(moduleJarUri, Collections.emptyMap())) {
            Path from = fromFs.getRootDirectories().iterator().next();
            // Walk and copy the files.
            Files.walkFileTree(from, new Copy(from, to));
>>>>>>> 06549eb1
        }
    }

    static class Copy extends SimpleFileVisitor<Path> {
        private Path fromPath;
        private Path toPath;
        private StandardCopyOption copyOption;
        
        
        Copy(Path fromPath, Path toPath, StandardCopyOption copyOption) {
            this.fromPath = fromPath;
            this.toPath = toPath;
            this.copyOption = copyOption;
        }
        
        Copy(Path fromPath, Path toPath) {
            this(fromPath, toPath, StandardCopyOption.REPLACE_EXISTING);
        }
        
        @Override
        public FileVisitResult preVisitDirectory(Path dir, BasicFileAttributes attrs) throws IOException {
            Path targetPath = toPath.resolve(fromPath.relativize(dir).toString());
            if (!Files.exists(targetPath)) {
                Files.createDirectory(targetPath);
            }
            return FileVisitResult.CONTINUE;
        }

         @Override
         public FileVisitResult visitFile(Path file, BasicFileAttributes attrs) throws IOException {
             Path toFile = toPath.resolve(fromPath.relativize(file).toString());
             String fileName = toFile.getFileName().toString();
             if ((!Files.exists(toFile) &&
                     !excludeExtensions.contains(fileName.substring(fileName.lastIndexOf(".") + 1)))) {
                 Files.copy(file, toFile, copyOption);
             } else if (toFile.toString().startsWith("/META-INF/services")) {
                 this.mergeSPIFiles(file, toFile);
             }
             return FileVisitResult.CONTINUE;
         }

         private void mergeSPIFiles(Path fromFilePath, Path toFilePath) throws IOException {
             // Merge the spi implementations for each service file.
             try (BufferedReader fromBr = new BufferedReader(new InputStreamReader(Files
                     .newInputStream(fromFilePath), StandardCharsets.UTF_8));
                  BufferedWriter toBw = new BufferedWriter(new OutputStreamWriter(Files
                          .newOutputStream(toFilePath, StandardOpenOption.APPEND), StandardCharsets.UTF_8))) {
                 String text;
                 while ((text = fromBr.readLine()) != null) {
                     toBw.newLine();
                     toBw.write(text);
                 }
             }
         }
     }
}<|MERGE_RESOLUTION|>--- conflicted
+++ resolved
@@ -155,20 +155,6 @@
         }
     }
 
-<<<<<<< HEAD
-    private void copyFromJarToJar(Path fromJar, Path toJar) throws IOException {
-        URI uberJarUri = URI.create("jar:" + toJar.toUri().toString());
-        // Load the to jar to a file system
-        try (FileSystem toFs = FileSystems.newFileSystem(uberJarUri, Collections.emptyMap())) {
-            Path to = toFs.getRootDirectories().iterator().next();
-            URI moduleJarUri = URI.create("jar:" + fromJar.toUri().toString());
-            // Load the from jar to a file system.
-            try (FileSystem fromFs = FileSystems.newFileSystem(moduleJarUri, Collections.emptyMap())) {
-                Path from = fromFs.getRootDirectories().iterator().next();
-                // Walk and copy the files.
-                Files.walkFileTree(from, new Copy(from, to));
-            }
-=======
     private static void copyFromJarToJar(Path fromJar, FileSystem toFs) throws IOException {
         Path to = toFs.getRootDirectories().iterator().next();
         URI moduleJarUri = URI.create("jar:" + fromJar.toUri().toString());
@@ -177,7 +163,6 @@
             Path from = fromFs.getRootDirectories().iterator().next();
             // Walk and copy the files.
             Files.walkFileTree(from, new Copy(from, to));
->>>>>>> 06549eb1
         }
     }
 
