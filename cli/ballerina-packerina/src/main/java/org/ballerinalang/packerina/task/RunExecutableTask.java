--- conflicted
+++ resolved
@@ -196,26 +196,13 @@
         }
     }
 
-<<<<<<< HEAD
-    private static String getClassPath(ExecutableJar jar) {
-        String seperator = ":";
-        if (OsUtils.isWindows()) {
-            seperator = ";";
-        }
-        StringBuilder classPath = new StringBuilder(jar.moduleJarPath.toString());
-        for (Path path : jar.moduleLibs) {
-            classPath.append(seperator).append(path);
-        }
-        return classPath.toString();
-=======
     private String getAllClassPaths(BLangPackage executableModule, BuildContext buildContext) {
         StringJoiner cp = new StringJoiner(File.pathSeparator);
         // Adds executable thin jar path.
         cp.add(this.executableJarPath.toString());
         // Adds all the dependency paths.
-        buildContext.moduleDependencyPathMap.get(executableModule.packageID).platformLibs.forEach(path ->
+        buildContext.moduleDependencyPathMap.get(executableModule.packageID).moduleLibs.forEach(path ->
                 cp.add(path.toString()));
         return cp.toString();
->>>>>>> 25c49d20
     }
 }