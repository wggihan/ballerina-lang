/*
 *  Copyright (c) 2019, WSO2 Inc. (http://www.wso2.org) All Rights Reserved.
 *
 *  WSO2 Inc. licenses this file to you under the Apache License,
 *  Version 2.0 (the "License"); you may not use this file except
 *  in compliance with the License.
 *  You may obtain a copy of the License at
 *
 *    http://www.apache.org/licenses/LICENSE-2.0
 *
 *  Unless required by applicable law or agreed to in writing,
 *  software distributed under the License is distributed on an
 *  "AS IS" BASIS, WITHOUT WARRANTIES OR CONDITIONS OF ANY
 *  KIND, either express or implied.  See the License for the
 *  specific language governing permissions and limitations
 *  under the License.
 */
package org.ballerinalang.packerina.cmd;

import org.ballerinalang.compiler.CompilerPhase;
import org.ballerinalang.jvm.launch.LaunchUtils;
import org.ballerinalang.jvm.util.BLangConstants;
import org.ballerinalang.packerina.TaskExecutor;
import org.ballerinalang.packerina.buildcontext.BuildContext;
import org.ballerinalang.packerina.task.CleanTargetDirTask;
import org.ballerinalang.packerina.task.CompileTask;
import org.ballerinalang.packerina.task.CopyModuleJarTask;
import org.ballerinalang.packerina.task.CopyNativeLibTask;
import org.ballerinalang.packerina.task.CopyResourcesTask;
import org.ballerinalang.packerina.task.CreateBaloTask;
import org.ballerinalang.packerina.task.CreateBirTask;
import org.ballerinalang.packerina.task.CreateJarTask;
import org.ballerinalang.packerina.task.CreateTargetDirTask;
import org.ballerinalang.packerina.task.ListTestGroupsTask;
import org.ballerinalang.packerina.task.RunTestsTask;
import org.ballerinalang.tool.BLauncherCmd;
import org.ballerinalang.tool.LauncherUtils;
import org.wso2.ballerinalang.compiler.util.CompilerContext;
import org.wso2.ballerinalang.compiler.util.CompilerOptions;
import org.wso2.ballerinalang.compiler.util.ProjectDirConstants;
import org.wso2.ballerinalang.compiler.util.ProjectDirs;
import org.wso2.ballerinalang.util.RepoUtils;
import picocli.CommandLine;

import java.io.IOException;
import java.io.PrintStream;
import java.nio.file.Files;
import java.nio.file.Path;
import java.nio.file.Paths;
import java.util.HashMap;
import java.util.List;

import static org.ballerinalang.compiler.CompilerOptionName.COMPILER_PHASE;
import static org.ballerinalang.compiler.CompilerOptionName.EXPERIMENTAL_FEATURES_ENABLED;
import static org.ballerinalang.compiler.CompilerOptionName.LOCK_ENABLED;
import static org.ballerinalang.compiler.CompilerOptionName.OFFLINE;
import static org.ballerinalang.compiler.CompilerOptionName.PROJECT_DIR;
import static org.ballerinalang.compiler.CompilerOptionName.TEST_ENABLED;
import static org.ballerinalang.packerina.buildcontext.sourcecontext.SourceType.SINGLE_BAL_FILE;
import static org.ballerinalang.packerina.cmd.Constants.TEST_COMMAND;

/**
 * Compile Ballerina modules in to balo.
 *
 * @since 0.992.0
 */
@CommandLine.Command(name = TEST_COMMAND, description = "Test Ballerina modules")
public class TestCommand implements BLauncherCmd {

    private final PrintStream outStream;
    private final PrintStream errStream;
    private Path sourceRootPath;
    private boolean exitWhenFinish;
    private boolean skipCopyLibsFromDist;

    public TestCommand() {
        this.sourceRootPath = Paths.get(System.getProperty("user.dir"));
        this.outStream = System.out;
        this.errStream = System.err;
        this.exitWhenFinish = true;
        this.skipCopyLibsFromDist = false;
    }

    public TestCommand(Path userDir, PrintStream outStream, PrintStream errStream, boolean exitWhenFinish,
                       boolean skipCopyLibsFromDist) {
        this.sourceRootPath = userDir;
        this.outStream = outStream;
        this.errStream = errStream;
        this.exitWhenFinish = exitWhenFinish;
        this.skipCopyLibsFromDist = skipCopyLibsFromDist;
    }

    @CommandLine.Option(names = {"--sourceroot"},
                        description = "Path to the directory containing source files and modules")
    private String sourceRoot;

    @CommandLine.Option(names = {"--all", "-a"}, description = "Build or compile all the modules of the project.")
    private boolean buildAll;

    @CommandLine.Option(names = {"--offline"}, description = "Builds/Compiles offline without downloading " +
            "dependencies.")
    private boolean offline;

    @CommandLine.Option(names = {"--skip-lock"}, description = "Skip using the lock file to resolve dependencies.")
    private boolean skipLock;

    @CommandLine.Parameters
    private List<String> argList;

    @CommandLine.Option(names = {"--native"}, hidden = true,
            description = "Compile Ballerina program to a native binary")
    private boolean nativeBinary;

    @CommandLine.Option(names = "--dump-bir", hidden = true)
    private boolean dumpBIR;

    @CommandLine.Option(names = "--dump-llvm-ir", hidden = true)
    private boolean dumpLLVMIR;

    @CommandLine.Option(names = "--no-optimize-llvm", hidden = true)
    private boolean noOptimizeLLVM;

    @CommandLine.Option(names = {"--help", "-h"}, hidden = true)
    private boolean helpFlag;

    @CommandLine.Option(names = "--experimental", description = "Enable experimental language features.")
    private boolean experimentalFlag;

    // --debug flag is handled by ballerina.sh/ballerina.bat. It will launch ballerina with java debug options.
    @CommandLine.Option(names = "--debug", description = "start Ballerina in remote debugging mode")
    private String debugPort;

    @CommandLine.Option(names = "--list-groups", description = "list the groups available in the tests")
    private boolean listGroups;

    @CommandLine.Option(names = "--groups", split = ",", description = "test groups to be executed")
    private List<String> groupList;

    @CommandLine.Option(names = "--disable-groups", split = ",", description = "test groups to be disabled")
    private List<String> disableGroupList;

    public void execute() {
        if (this.helpFlag) {
            String commandUsageInfo = BLauncherCmd.getCommandUsageInfo(TEST_COMMAND);
            this.errStream.println(commandUsageInfo);
            return;
        }
        String[] args;
        if (this.argList == null) {
            args = new String[0];
        } else if (this.buildAll) {
            args = this.argList.toArray(new String[0]);
        } else {
            args = argList.subList(1, argList.size()).toArray(new String[0]);
        }
        String[] userArgs = LaunchUtils.getUserArgs(args, new HashMap<>());

        // check if there are too many arguments.
        if (userArgs.length > 0) {
            CommandUtil.printError(this.errStream,
                    "too many arguments.",
                    "ballerina test [--offline] [--sourceroot <path>] [--experimental] [--skip-lock]\n" +
                           "                      [<module-name> | -a | --all]  [--] [(--key=value)...]",
                    false);

            CommandUtil.exitError(this.exitWhenFinish);
            return;
        }

        // if -a or --all flag is not given, then it is mandatory to give a module name or ballerina file as arg.
        if (!this.buildAll && (this.argList == null || this.argList.size() == 0)) {
            CommandUtil.printError(this.errStream,
                    "'test' command requires a module name or '-a | --all' flag " +
                            "to test all the modules of the project.",
                    "ballerina test <module-name> | -a | --all",
                    false);
            CommandUtil.exitError(this.exitWhenFinish);
            return;
        }

        // validation and decide source root and source full path
        this.sourceRootPath = null != this.sourceRoot ?
                Paths.get(this.sourceRoot).toAbsolutePath() : this.sourceRootPath;
        Path sourcePath = null;
        Path targetPath = this.sourceRootPath.resolve(ProjectDirConstants.TARGET_DIR_NAME);

        if (groupList != null && disableGroupList != null) {
            CommandUtil.printError(this.errStream,
                    "Cannot specify both --groups and --disable-groups flags at the same time",
                    "ballerina test --groups <group1, ...> <module-name> | -a | --all",
                    true);
            CommandUtil.exitError(this.exitWhenFinish);
            return;
        }

        if ((listGroups && disableGroupList != null) || (listGroups && groupList != null)) {
            CommandUtil.printError(this.errStream,
                    "Cannot specify both --list-groups and --disable-groups/--groups flags at the same time",
                    "ballerina test --list-groups <module-name> | -a | --all",
                    true);
            CommandUtil.exitError(this.exitWhenFinish);
            return;
        }

        // when -a or --all flag is provided. check if the command is executed within a ballerina project. update source
        // root path if command executed inside a project.
        if (this.buildAll) {
            //// validate and set source root path
            if (!ProjectDirs.isProject(this.sourceRootPath)) {
                Path findRoot = ProjectDirs.findProjectRoot(this.sourceRootPath);
                if (null == findRoot) {
                    CommandUtil.printError(this.errStream,
                            "you are trying to test a Ballerina project but there is no Ballerina.toml file.",
                            null,
                            false);
                    CommandUtil.exitError(this.exitWhenFinish);
                    return;
                }

                this.sourceRootPath = findRoot;
            }
        } else if (this.argList.get(0).endsWith(BLangConstants.BLANG_SRC_FILE_SUFFIX)) {
            // when a single bal file is provided
            // Check if path given is an absolute path. Update the root accordingly
            sourcePath = (Paths.get(this.argList.get(0)).isAbsolute()) ?
                    Paths.get(this.argList.get(0)) : sourceRootPath.resolve(this.argList.get(0));
            sourceRootPath = sourcePath.getParent();

            // Check if the command is executed from a ballerina project
            // If function cannot find project root, then its likely not a ballerina project
            if (ProjectDirs.findProjectRoot(this.sourceRootPath) != null) {
                CommandUtil.printError(this.errStream,
                        "you are trying to test a single file within a ballerina project." +
                                " To run tests within a project, the module name must be specified.",
                        "ballerina test <module-name>",
                        false);
                Runtime.getRuntime().exit(1);
                return;
            }

            // Check if the given file exists
            if (Files.notExists(sourcePath)) {
                CommandUtil.printError(this.errStream,
                        "'" + sourcePath + "' Ballerina file does not exist",
                        null,
                        false);
                Runtime.getRuntime().exit(1);
                return;
            }

            // Check if the given file is a regular file and not a symlink
            if (!Files.isRegularFile(sourcePath)) {
                CommandUtil.printError(this.errStream,
                        "'" + sourcePath + "' is not a Ballerina file. check if it is a symlink or shortcut.",
                        null,
                        false);
                Runtime.getRuntime().exit(1);
                return;
            }

            // Create a temp directory for the target path
            try {
                targetPath = Files.createTempDirectory("ballerina-test-" + System.nanoTime());
            } catch (IOException e) {
                throw LauncherUtils.createLauncherException("error occured when creating executable.");
            }
        } else if (Files.exists(
                this.sourceRootPath.resolve(ProjectDirConstants.SOURCE_DIR_NAME).resolve(this.argList.get(0))) &&
                Files.isDirectory(
                        this.sourceRootPath.resolve(ProjectDirConstants.SOURCE_DIR_NAME)
                                .resolve(this.argList.get(0)))) {

            //// check if command executed from project root.
            if (!RepoUtils.isBallerinaProject(this.sourceRootPath)) {
                CommandUtil.printError(this.errStream,
                        "you are trying to test a module that is not inside a project.",
                        null,
                        false);
                CommandUtil.exitError(this.exitWhenFinish);
                return;
            }

            //// check if module name given is not absolute.
            if (Paths.get(argList.get(0)).isAbsolute()) {
                CommandUtil.printError(this.errStream,
                        "you are trying to test a module by giving the absolute path. you only need give " +
                                "the name of the module.",
                        "ballerina test <module-name>",
                        true);
                CommandUtil.exitError(this.exitWhenFinish);
                return;
            }

            String moduleName = argList.get(0);

            //// remove end forward slash
            if (moduleName.endsWith("/")) {
                moduleName = moduleName.substring(0, moduleName.length() - 1);
            }

            sourcePath = Paths.get(moduleName);

            //// check if module exists.
            if (Files.notExists(this.sourceRootPath.resolve(ProjectDirConstants.SOURCE_DIR_NAME).resolve(sourcePath))) {
                CommandUtil.printError(this.errStream,
                        "'" + sourcePath + "' module does not exist.",
                        "ballerina test <module-name>",
                        true);
                CommandUtil.exitError(this.exitWhenFinish);
                return;
            }

        } else {
            CommandUtil.printError(this.errStream,
                    "invalid Ballerina project",
                    "ballerina test  <module-name> | -a | --all",
                    true);
            CommandUtil.exitError(this.exitWhenFinish);
            return;
        }

        // normalize paths
        this.sourceRootPath = this.sourceRootPath.normalize();
        sourcePath = sourcePath == null ? null : sourcePath.normalize();
        targetPath = targetPath.normalize();

        // create compiler context
        CompilerContext compilerContext = new CompilerContext();
        CompilerOptions options = CompilerOptions.getInstance(compilerContext);
        options.put(PROJECT_DIR, this.sourceRootPath.toString());
        options.put(OFFLINE, Boolean.toString(this.offline));
        options.put(COMPILER_PHASE, CompilerPhase.BIR_GEN.toString());
        options.put(LOCK_ENABLED, Boolean.toString(!this.skipLock));
        options.put(TEST_ENABLED, "true");
        options.put(EXPERIMENTAL_FEATURES_ENABLED, Boolean.toString(this.experimentalFlag));
        // create builder context
        BuildContext buildContext = new BuildContext(this.sourceRootPath, targetPath, sourcePath, compilerContext);
        buildContext.setOut(outStream);
        buildContext.setErr(errStream);

        boolean isSingleFileBuild = buildContext.getSourceType().equals(SINGLE_BAL_FILE);
        // output path is the current directory if -o flag is not given.

        TaskExecutor taskExecutor = new TaskExecutor.TaskBuilder()
                .addTask(new CleanTargetDirTask(), isSingleFileBuild)   // clean the target directory(projects only)
                .addTask(new CreateTargetDirTask()) // create target directory.
                .addTask(new CompileTask()) // compile the modules
                .addTask(new CreateBaloTask(), isSingleFileBuild)   // create the balos for modules(projects only)
                .addTask(new CreateBirTask())   // create the bir
                .addTask(new CopyNativeLibTask(skipCopyLibsFromDist))    // copy the native libs(projects only)
                // create the jar.
                .addTask(new CreateJarTask(this.dumpBIR, this.skipCopyLibsFromDist, this.nativeBinary, this.dumpLLVMIR,
                        this.noOptimizeLLVM))
                .addTask(new CopyResourcesTask(), isSingleFileBuild)
                .addTask(new CopyModuleJarTask(skipCopyLibsFromDist))
<<<<<<< HEAD
                .addTask(new RunTestsTask(args)) // run tests
=======
                // tasks to list groups or execute tests. the 'listGroups' boolean is used to decide whether to
                // skip the task or to execute
                .addTask(new ListTestGroupsTask(), !listGroups) // list the available test groups
                .addTask(new RunTestsTask(groupList, disableGroupList), listGroups) // run tests
>>>>>>> 25c49d20
                .build();

        taskExecutor.executeTasks(buildContext);

        if (this.exitWhenFinish) {
            Runtime.getRuntime().exit(0);
        }
    }

    @Override
    public String getName() {
        return TEST_COMMAND;
    }

    @Override
    public void printLongDesc(StringBuilder out) {
        out.append("Compiles Ballerina modules and create balo files. \n");
    }

    @Override
    public void printUsage(StringBuilder out) {
        out.append(" ballerina test [--offline] [--sourceroot <path>] [--experimental] [--skip-lock]\n" +
                           "[<module-name> | -a | --all] [--] [(--key=value)...]\n");
    }

    @Override
    public void setParentCmdParser(CommandLine parentCmdParser) {
    }
}<|MERGE_RESOLUTION|>--- conflicted
+++ resolved
@@ -353,14 +353,10 @@
                         this.noOptimizeLLVM))
                 .addTask(new CopyResourcesTask(), isSingleFileBuild)
                 .addTask(new CopyModuleJarTask(skipCopyLibsFromDist))
-<<<<<<< HEAD
-                .addTask(new RunTestsTask(args)) // run tests
-=======
                 // tasks to list groups or execute tests. the 'listGroups' boolean is used to decide whether to
                 // skip the task or to execute
                 .addTask(new ListTestGroupsTask(), !listGroups) // list the available test groups
-                .addTask(new RunTestsTask(groupList, disableGroupList), listGroups) // run tests
->>>>>>> 25c49d20
+                .addTask(new RunTestsTask(args, groupList, disableGroupList), listGroups) // run tests
                 .build();
 
         taskExecutor.executeTasks(buildContext);
