--- conflicted
+++ resolved
@@ -342,13 +342,7 @@
                 .addTask(new CreateBirTask())   // create the bir
                 .addTask(new CopyNativeLibTask(skipCopyLibsFromDist))    // copy the native libs(projects only)
                 // create the jar.
-<<<<<<< HEAD
                 .addTask(new CreateJarTask(this.dumpBIR, this.skipCopyLibsFromDist))
-=======
-                .addTask(new CreateJarTask(this.dumpBIR, this.skipCopyLibsFromDist, this.nativeBinary, this.dumpLLVMIR,
-                        this.noOptimizeLLVM))
-                .addTask(new CopyResourcesTask(), isSingleFileBuild)
->>>>>>> 7e0d4677
                 .addTask(new CopyModuleJarTask(skipCopyLibsFromDist))
                 // tasks to list groups or execute tests. the 'listGroups' boolean is used to decide whether to
                 // skip the task or to execute
