--- conflicted
+++ resolved
@@ -16,12 +16,8 @@
  */
 package org.ballerinalang.launcher.util;
 
-<<<<<<< HEAD
 import org.ballerinalang.bre.bvm.WorkerExecutionContext;
-=======
-import org.ballerinalang.bre.Context;
 import org.ballerinalang.model.tree.PackageNode;
->>>>>>> 62158b2e
 import org.ballerinalang.util.codegen.ProgramFile;
 import org.ballerinalang.util.diagnostic.Diagnostic;
 
@@ -81,9 +77,6 @@
         this.progFile = progFile;
     }
 
-<<<<<<< HEAD
-    public WorkerExecutionContext getContext() {
-=======
     public PackageNode getAST() {
         return pkgNode;
     }
@@ -92,8 +85,7 @@
         this.pkgNode = pkgNode;
     }
 
-    public Context getContext() {
->>>>>>> 62158b2e
+    public WorkerExecutionContext getContext() {
         return context;
     }
 
