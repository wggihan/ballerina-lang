--- conflicted
+++ resolved
@@ -64,12 +64,7 @@
     baloImplementation project(path: ':ballerina-stringutils', configuration: 'baloImplementation')
     baloImplementation project(path: ':ballerina-java', configuration: 'baloImplementation')
 
-<<<<<<< HEAD
-    interopImports project(':ballerina-task')
-    interopImports project(':ballerina-math')
     interopImports project(':ballerina-config-api')
-=======
->>>>>>> f459002c
     interopImports project(':ballerina-filepath')
     interopImports project(':ballerina-math')
     interopImports project(':ballerina-task')
