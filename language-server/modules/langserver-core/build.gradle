apply from: "$rootDir/gradle/javaProjectWithExtBalo.gradle"

configurations {
    dist {
      transitive false
    }
}

dependencies {
<<<<<<< HEAD
=======
    implementation 'com.google.code.findbugs:jsr305:3.0.2'
    implementation project(':ballerina-launcher')
    implementation 'org.eclipse.lsp4j:org.eclipse.lsp4j:0.6.0'
    implementation 'com.h2database:h2:1.4.199'
    implementation 'org.eclipse.lsp4j:org.eclipse.lsp4j.jsonrpc:0.3.0'
    implementation 'org.apache.commons:commons-lang3:3.5'
    implementation 'org.wso2.orbit.org.antlr:antlr4-runtime:4.5.1.wso2v1'
>>>>>>> 4677b085
    implementation project(':ballerina-core')
    implementation project(':ballerina-lang')
    implementation project(':ballerina-builtin')
    implementation project(':language-server:language-server-compiler')
    implementation project(':ballerina-http')
    implementation project(':ballerina-openapi')
    implementation project(':openapi-ballerina:openapi-to-ballerina-generator')
    implementation project(':openapi-ballerina:ballerina-to-openapi-generator')
    implementation project(':ballerina-h2')
    implementation project(':ballerina-mysql')
    implementation project(':ballerina-sql')
    implementation project(':ballerina-transactions')
    implementation project(':ballerina-websub')
    implementation project(':ballerina-jms')
    implementation project(':ballerina-grpc')
    implementation project(':ballerina-filepath')
    implementation project(':testerina:testerina-core')
    implementation project(':ballerina-activemq-artemis')
    implementation project(':ballerina-rabbitmq')
    implementation project(':ballerina-nats')
    implementation project(':ballerina-launcher')

    implementation 'com.fasterxml.jackson.core:jackson-databind'
    implementation 'com.fasterxml.jackson.dataformat:jackson-dataformat-yaml'
    implementation 'io.netty:netty-buffer'
    implementation 'org.slf4j:slf4j-jdk14'
    implementation 'com.google.code.findbugs:jsr305'
    implementation 'org.eclipse.lsp4j:org.eclipse.lsp4j'
    implementation 'com.h2database:h2'
    implementation 'org.eclipse.lsp4j:org.eclipse.lsp4j.jsonrpc'
    implementation 'org.apache.commons:commons-lang3'
    implementation 'org.wso2.orbit.org.antlr:antlr4-runtime'
    implementation 'commons-io:commons-io'

    baloImplementation project(path: ':ballerina-reflect', configuration: 'baloImplementation')
    baloImplementation project(path: ':ballerina-math', configuration: 'baloImplementation')
    baloImplementation project(path: ':ballerina-encoding', configuration: 'baloImplementation')
    baloImplementation project(path: ':ballerina-task', configuration: 'baloImplementation')
    baloImplementation project(path: ':ballerina-time', configuration: 'baloImplementation')
    baloImplementation project(path: ':ballerina-mime', configuration: 'baloImplementation')
    baloImplementation project(path: ':ballerina-log-api', configuration: 'baloImplementation')
    baloImplementation project(path: ':ballerina-io', configuration: 'baloImplementation')
    baloImplementation project(path: ':ballerina-file', configuration: 'baloImplementation')
    baloImplementation project(path: ':ballerina-config-api', configuration: 'baloImplementation')
    baloImplementation project(path: ':ballerina-crypto', configuration: 'baloImplementation')
    baloImplementation project(path: ':ballerina-cache', configuration: 'baloImplementation')
    baloImplementation project(path: ':ballerina-auth', configuration: 'baloImplementation')
    baloImplementation project(path: ':ballerina-http', configuration: 'baloImplementation')
    baloImplementation project(path: ':ballerina-openapi', configuration: 'baloImplementation')
    baloImplementation project(path: ':ballerina-h2', configuration: 'baloImplementation')
    baloImplementation project(path: ':ballerina-mysql', configuration: 'baloImplementation')
    baloImplementation project(path: ':ballerina-sql', configuration: 'baloImplementation')
    baloImplementation project(path: ':ballerina-transactions', configuration: 'baloImplementation')
    baloImplementation project(path: ':ballerina-websub', configuration: 'baloImplementation')
    baloImplementation project(path: ':ballerina-jms', configuration: 'baloImplementation')
    baloImplementation project(path: ':ballerina-grpc', configuration: 'baloImplementation')
    baloImplementation project(path: ':ballerina-runtime-api', configuration: 'baloImplementation')
    baloImplementation project(path: ':ballerina-internal', configuration: 'baloImplementation')
    baloImplementation project(path: ':ballerina-system', configuration: 'baloImplementation')
    baloImplementation project(path: ':ballerina-builtin', configuration: 'baloImplementation')
    baloImplementation project(path: ':testerina:testerina-core', configuration: 'baloImplementation')

    dist 'com.h2database:h2:1.4.199'
    dist 'org.eclipse.lsp4j:org.eclipse.lsp4j:0.6.0'
    dist 'org.eclipse.lsp4j:org.eclipse.lsp4j.jsonrpc:0.3.0'
    dist 'commons-io:commons-io:2.6'
    
    testCompile 'org.testng:testng'
}

description = 'Ballerina - Language server - Core'

CopySpec copyJarSpec = copySpec {
    from configurations.dist
    into("lib")
}

CopySpec copyResourceSpec = copySpec {
    from file("$buildDir/lib/tools/lang-server/resources/lang-server-index.sql")
    into("resources")
}

// Fix for windows class path too long issue
task pathingJar(type: Jar) {
    appendix = "pathing"
    doFirst {
        manifest {
            attributes "Class-Path": sourceSets.main.runtimeClasspath.files.collect {
                it.toURL().toString().replaceFirst("file:/", "/")
            }.join(' ')
        }
    }
}

task generateIndex(type: JavaExec) {
    dependsOn pathingJar
    outputs.dir("$buildDir/lib/tools/lang-server/resources")
    outputs.cacheIf { true }
    systemProperty("ballerina.home", "$buildDir")
    classpath = files(pathingJar.archivePath) + sourceSets.main.output
    main = 'org.ballerinalang.langserver.index.tools.IndexGenerator'

    // Uncomment the following to run the index generator in the debug mode while build
    // debug = true
}

task createZip(type: Zip) {
    with copyJarSpec
    with copyResourceSpec
}

artifacts {
    dist createZip
}

build {
    dependsOn createBalHome
    dependsOn generateIndex
    dependsOn createZip
}

test {
    exclude '**/*'
    systemProperty "ballerina.home", "$buildDir"
    systemProperty "experimental", "true"
    useTestNG() {
        suites 'src/test/resources/testng.xml'
    }
}<|MERGE_RESOLUTION|>--- conflicted
+++ resolved
@@ -7,16 +7,6 @@
 }
 
 dependencies {
-<<<<<<< HEAD
-=======
-    implementation 'com.google.code.findbugs:jsr305:3.0.2'
-    implementation project(':ballerina-launcher')
-    implementation 'org.eclipse.lsp4j:org.eclipse.lsp4j:0.6.0'
-    implementation 'com.h2database:h2:1.4.199'
-    implementation 'org.eclipse.lsp4j:org.eclipse.lsp4j.jsonrpc:0.3.0'
-    implementation 'org.apache.commons:commons-lang3:3.5'
-    implementation 'org.wso2.orbit.org.antlr:antlr4-runtime:4.5.1.wso2v1'
->>>>>>> 4677b085
     implementation project(':ballerina-core')
     implementation project(':ballerina-lang')
     implementation project(':ballerina-builtin')
