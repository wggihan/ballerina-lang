--- conflicted
+++ resolved
@@ -55,23 +55,6 @@
     public RootTemplate(String fileName, BLangPackage builtTestFile,
                         BiConsumer<Integer, Integer> focusLineAcceptor) {
         super(builtTestFile, focusLineAcceptor);
-<<<<<<< HEAD
-        builtTestFile.getServices().stream()
-                .filter(service -> fileName.equals(service.pos.src.cUnitName) &&
-                        service.serviceTypeStruct.toString().equals("httpService"))
-                .forEach(httpServices::add);
-        builtTestFile.getServices().stream()
-                .filter(service -> fileName.equals(service.pos.src.cUnitName) &&
-                        service.serviceTypeStruct.toString().equals("httpWebSocketService"))
-                .forEach(httpWSServices::add);
-        builtTestFile.getServices().stream()
-                .filter(service -> fileName.equals(service.pos.src.cUnitName) &&
-                        service.serviceTypeStruct.toString().equals("httpWebSocketClientService"))
-                .forEach(httpWSClientServices::add);
-        builtTestFile.getFunctions().stream()
-                .filter(func -> fileName.equals(func.pos.src.cUnitName))
-                .forEach(functions::add);
-=======
 //        builtTestFile.getServices().stream()
 //                .filter(service -> fileName.equals(service.pos.src.cUnitName) &&
 //                        service.serviceTypeStruct.toString().equals("httpService"))
@@ -87,7 +70,6 @@
 //        builtTestFile.getFunctions().stream()
 //                .filter(func -> fileName.equals(func.pos.src.cUnitName))
 //                .forEach(functions::add);
->>>>>>> d18de3e2
         globalEndpoints.addAll(builtTestFile.getGlobalEndpoints());
         globalFunctions.addAll(builtTestFile.getFunctions());
     }
