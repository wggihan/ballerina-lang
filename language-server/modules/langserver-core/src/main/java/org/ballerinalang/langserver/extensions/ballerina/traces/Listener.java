/*
 * Copyright (c) 2018, WSO2 Inc. (http://wso2.com) All Rights Reserved.
 *
 * Licensed under the Apache License, Version 2.0 (the "License");
 * you may not use this file except in compliance with the License.
 * You may obtain a copy of the License at
 *
 * http://www.apache.org/licenses/LICENSE-2.0
 *
 * Unless required by applicable law or agreed to in writing, software
 * distributed under the License is distributed on an "AS IS" BASIS,
 * WITHOUT WARRANTIES OR CONDITIONS OF ANY KIND, either express or implied.
 * See the License for the specific language governing permissions and
 * limitations under the License.
 */

package org.ballerinalang.langserver.extensions.ballerina.traces;

import com.google.gson.JsonObject;
import com.google.gson.JsonParser;
import org.slf4j.Logger;
import org.slf4j.LoggerFactory;

import java.io.BufferedReader;
import java.io.IOException;
import java.io.InputStreamReader;
import java.net.ServerSocket;
import java.net.Socket;

/**
 * TraceLogs Listener.
 *
 */
public class Listener {

    private ServerSocket listenSocket;
    private BufferedReader logReader;
    private BallerinaTraceService ballerinaTraceService;

    private static final Logger logger = LoggerFactory.getLogger(Listener.class);

    public Listener(BallerinaTraceService traceService) {
        ballerinaTraceService = traceService;
    }

    /**
     * Start listening for netorklogs
     * @return started port
     */
    public int startListener() {
        try {
            listenSocket = new ServerSocket(0);
        } catch (IOException e) {
            logger.error("Error starting network logs listener", e);
            return 0;
        }
        Runnable listener = () -> {
            try {
<<<<<<< HEAD
                listenSocket = new ServerSocket(5010);
=======
>>>>>>> 3b96f4d6
                while (!listenSocket.isClosed()) {
                    Socket dataSocket = listenSocket.accept();
                    logReader = new BufferedReader(new InputStreamReader(dataSocket.getInputStream(), "UTF-8"));
                    String line;
                    while ((line = logReader.readLine()) != null) {
                        JsonObject record = new JsonParser().parse(line).getAsJsonObject();
                        String rawMessage;
                        try {
                            rawMessage = record.get("message").getAsString();
                        } catch (Exception e) {
                            rawMessage = "";
                        }
                        TraceRecord traceRecord = new TraceRecord(LogParser.fromString(rawMessage), record, rawMessage);
                        ballerinaTraceService.pushLogToClient(traceRecord);
                    }
                }
            } catch (IOException e) {
                logger.error("Error listening to network logs", e);
            }
        };
        Thread serverThread = new Thread(listener);
        serverThread.start();
        return listenSocket.getLocalPort();
    }

    /**
     * stopListener.
     */
    public void stopListener() {
        try {
            if (logReader != null) {
                logReader.close();
            }
            if (listenSocket != null) {
                listenSocket.close();
            }
        } catch (Exception e) {
            logger.error("Error closing trace logs listener", e);
            // do nothing
        }
    }
}<|MERGE_RESOLUTION|>--- conflicted
+++ resolved
@@ -56,10 +56,6 @@
         }
         Runnable listener = () -> {
             try {
-<<<<<<< HEAD
-                listenSocket = new ServerSocket(5010);
-=======
->>>>>>> 3b96f4d6
                 while (!listenSocket.isClosed()) {
                     Socket dataSocket = listenSocket.accept();
                     logReader = new BufferedReader(new InputStreamReader(dataSocket.getInputStream(), "UTF-8"));
