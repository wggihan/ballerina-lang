/*
 * Copyright (c) 2020, WSO2 Inc. (http://wso2.com) All Rights Reserved.
 *
 * Licensed under the Apache License, Version 2.0 (the "License");
 * you may not use this file except in compliance with the License.
 * You may obtain a copy of the License at
 *
 * http://www.apache.org/licenses/LICENSE-2.0
 *
 * Unless required by applicable law or agreed to in writing, software
 * distributed under the License is distributed on an "AS IS" BASIS,
 * WITHOUT WARRANTIES OR CONDITIONS OF ANY KIND, either express or implied.
 * See the License for the specific language governing permissions and
 * limitations under the License.
 */
package org.ballerinalang.langserver.util.definition;

import org.ballerinalang.langserver.common.utils.CommonUtil;
import org.ballerinalang.langserver.exception.LSStdlibCacheException;
import org.ballerinalang.model.elements.PackageID;
import org.slf4j.Logger;
import org.slf4j.LoggerFactory;
import org.wso2.ballerinalang.compiler.tree.BLangIdentifier;
import org.wso2.ballerinalang.compiler.tree.BLangImportPackage;
import org.wso2.ballerinalang.compiler.util.Name;
import org.wso2.ballerinalang.compiler.util.ProjectDirConstants;

import java.io.File;
import java.io.FileInputStream;
import java.io.FileNotFoundException;
import java.io.FileOutputStream;
import java.io.IOException;
import java.nio.file.Files;
import java.nio.file.Path;
<<<<<<< HEAD
=======
import java.nio.file.Paths;
>>>>>>> 2bc85f24
import java.util.Collections;
import java.util.stream.Collectors;
import java.util.zip.ZipEntry;
import java.util.zip.ZipInputStream;

/**
 * Utility operations for the standard library cache.
 *
 * @since 1.2.0
 */
public class LSStdLibCacheUtil {
    private static final String ZIPENTRY_FILE_SEPARATOR = "/";
    private static final String DIR_VALIDATION_PATTERN = ProjectDirConstants.SOURCE_DIR_NAME
            + ZIPENTRY_FILE_SEPARATOR + ProjectDirConstants.SOURCE_DIR_NAME + ZIPENTRY_FILE_SEPARATOR;
    private static final String TOML_CONTENT = "[project]\norg-name= \"lsbalorg\"\nversion=\"1.1.0\"\n\n[dependencies]";
<<<<<<< HEAD

=======
>>>>>>> 2bc85f24
    private static final Logger logger = LoggerFactory.getLogger(LSStdLibCacheUtil.class);
    private static final Path STD_LIB_SOURCE_ROOT = Paths.get(CommonUtil.BALLERINA_HOME).resolve("lib").resolve("repo");

    private LSStdLibCacheUtil() {
    }

<<<<<<< HEAD
    protected static void extractSourceFromBalo(Path sourceRoot, BLangImportPackage module)
=======
    protected static void extractSourceForImportModule(String orgName, BLangImportPackage module)
>>>>>>> 2bc85f24
            throws LSStdlibCacheException {
        String moduleName = module.getPackageName().stream()
                .map(BLangIdentifier::getValue)
                .collect(Collectors.joining("."));
        String version = module.getPackageVersion().getValue().isEmpty()
                ? ProjectDirConstants.BLANG_PKG_DEFAULT_VERSION
                : module.getPackageVersion().getValue();
<<<<<<< HEAD
        String projectDirForModule = getCacheableKey(module);
        Path baloPath = sourceRoot.resolve(moduleName).resolve(version).resolve(moduleName
                + ProjectDirConstants.BLANG_COMPILED_PKG_EXT);
        FileInputStream baloFileInputStream;
        Path destinationRoot = CommonUtil.LS_STDLIB_CACHE_DIR.resolve(projectDirForModule)
                .resolve(ProjectDirConstants.SOURCE_DIR_NAME);

=======
        String cacheableKey = getCacheableKey(module);
        Path baloPath = STD_LIB_SOURCE_ROOT.resolve(orgName).resolve(moduleName).resolve(version).resolve(moduleName
                + ProjectDirConstants.BLANG_COMPILED_PKG_EXT);
        Path destinationRoot = CommonUtil.LS_STDLIB_CACHE_DIR.resolve(cacheableKey)
                .resolve(ProjectDirConstants.SOURCE_DIR_NAME);
        extract(baloPath, destinationRoot, moduleName, cacheableKey);
    }

    protected static void extractSourceForCacheableKey(String cacheableKey) throws LSStdlibCacheException {
        /*
        Cacheable key format is as follows
        Eg: orgName_moduleName_dot.separated.version
         */
        int versionSeparator = cacheableKey.lastIndexOf("_");
        int modNameSeparator = cacheableKey.indexOf("_");
        String version = cacheableKey.substring(versionSeparator + 1);
        String moduleName = cacheableKey.substring(modNameSeparator + 1, versionSeparator);
        String orgName = cacheableKey.substring(0, modNameSeparator);

        Path baloPath = STD_LIB_SOURCE_ROOT.resolve(orgName).resolve(moduleName).resolve(version).resolve(moduleName
                + ProjectDirConstants.BLANG_COMPILED_PKG_EXT);
        Path destinationRoot = CommonUtil.LS_STDLIB_CACHE_DIR.resolve(cacheableKey)
                .resolve(ProjectDirConstants.SOURCE_DIR_NAME);
        extract(baloPath, destinationRoot, moduleName, cacheableKey);
    }
    
    private static void extract(Path baloPath, Path destinationRoot, String moduleName, String cacheableKey)
            throws LSStdlibCacheException {
        FileInputStream baloFileInputStream;
>>>>>>> 2bc85f24
        if (Files.exists(destinationRoot)) {
            // Already extracted
            return;
        }
        if (!Files.exists(baloPath)) {
            throw new LSStdlibCacheException("Invalid module source root provided for module: ["
<<<<<<< HEAD
                    + projectDirForModule + "]");
=======
                    + cacheableKey + "]");
>>>>>>> 2bc85f24
        }

        // Create the new extract root
        Path destinationPath;
        try {
<<<<<<< HEAD
            createProjectForModule(module);
            destinationPath = Files.createDirectories(destinationRoot.resolve(projectDirForModule));
=======
            createProjectForModule(cacheableKey);
            destinationPath = Files.createDirectories(destinationRoot.resolve(cacheableKey));
>>>>>>> 2bc85f24
        } catch (IOException e) {
            throw new LSStdlibCacheException(e.getMessage(), e);
        }

        String moduleDirValidationPattern = DIR_VALIDATION_PATTERN + moduleName + ZIPENTRY_FILE_SEPARATOR;
        byte[] buffer = new byte[1024];
        try {
            baloFileInputStream = new FileInputStream(baloPath.toAbsolutePath().toString());
        } catch (FileNotFoundException e) {
            throw new LSStdlibCacheException(e.getMessage(), e);
        }

        try (ZipInputStream zis = new ZipInputStream(baloFileInputStream)) {
            ZipEntry zipEntry = zis.getNextEntry();
            while (zipEntry != null) {
                String fileName = zipEntry.getName().replace(moduleDirValidationPattern, "");
                if (zipEntry.isDirectory()) {
                    if (!zipEntry.getName().equals(moduleDirValidationPattern)
                            && zipEntry.getName().startsWith(moduleDirValidationPattern)) {
                        Files.createDirectories(destinationPath.resolve(fileName));
                    }
                    zipEntry = zis.getNextEntry();
                    continue;
                }
                if (!fileName.endsWith(ProjectDirConstants.BLANG_COMPILED_PKG_BIR_EXT)
                        && !fileName.endsWith(ProjectDirConstants.MODULE_MD_FILE_NAME)) {
                    File newFile = destinationPath.resolve(fileName).toFile();
                    int length;
                    try (FileOutputStream fos = new FileOutputStream(newFile)) {
                        while ((length = zis.read(buffer)) > 0) {
                            fos.write(buffer, 0, length);
                        }
                        boolean readOnly = newFile.setReadOnly();
                        if (!readOnly) {
                            logger.warn("Failed to set the cached source read only");
                        }
                    }
                }
                zipEntry = zis.getNextEntry();
            }
        } catch (IOException e) {
            throw new LSStdlibCacheException(e.getMessage(), e);
        } finally {
            try {
                baloFileInputStream.close();
            } catch (IOException e) {
                // Ignore
            }
        }
    }

    /**
     * Get the Computed Cache Entry Name.
     *
     * @param module import module
     * @return {@link String} computed cache entry name
     */
    protected static synchronized String getCacheableKey(BLangImportPackage module) {
        String moduleName = module.getPackageName().stream()
                .map(BLangIdentifier::getValue)
                .collect(Collectors.joining("."));
        String version = module.getPackageVersion().getValue();
        String orgName = module.orgName.value;

<<<<<<< HEAD
        return getCacheableKey(moduleName, version);
=======
        return getCacheableKey(orgName, moduleName, version);
>>>>>>> 2bc85f24
    }

    /**
     * Get the cache entry name.
     *
     * @param packageID Package ID instance to evaluate
     * @return {@link String} computed cache entry name
     */
    protected static synchronized String getCacheableKey(PackageID packageID) {
        String moduleName = packageID.getNameComps().stream()
                .map(Name::getValue)
                .collect(Collectors.joining("."));
        String version = packageID.getPackageVersion().getValue();
        String orgName = packageID.orgName.value;

        return getCacheableKey(orgName, moduleName, version);
    }

<<<<<<< HEAD
        return getCacheableKey(moduleName, version);
    }

    private static String getCacheableKey(String moduleName, String version) {
        return moduleName + "_" + (version.isEmpty() ? ProjectDirConstants.BLANG_PKG_DEFAULT_VERSION : version);
=======
    private static String getCacheableKey(String orgName, String moduleName, String version) {
        return orgName + "_" + moduleName + "_" +
                (version.isEmpty() ? ProjectDirConstants.BLANG_PKG_DEFAULT_VERSION : version);
    }

    /**
     * Create the project for the given module.
     *
     * @param projectDir this is the cacheable key
     * @throws IOException error while creating the project module
     */
    private static void createProjectForModule(String projectDir) throws IOException {
        Path cachedProjectPath = CommonUtil.LS_STDLIB_CACHE_DIR.resolve(projectDir);
        Path projectPath = Files.createDirectories(cachedProjectPath);
        Path manifestPath = projectPath.resolve(ProjectDirConstants.MANIFEST_FILE_NAME);
        Files.write(manifestPath, Collections.singletonList(TOML_CONTENT));
>>>>>>> 2bc85f24
    }
    
    private static void createProjectForModule(BLangImportPackage module) throws IOException {
        String projectDir = getCacheableKey(module);
        Path cachedProjectPath = CommonUtil.LS_STDLIB_CACHE_DIR.resolve(projectDir);
        Path projectPath = Files.createDirectories(cachedProjectPath);
        Path manifestPath = projectPath.resolve(ProjectDirConstants.MANIFEST_FILE_NAME);
        Files.write(manifestPath, Collections.singletonList(TOML_CONTENT));
    }
}<|MERGE_RESOLUTION|>--- conflicted
+++ resolved
@@ -32,10 +32,7 @@
 import java.io.IOException;
 import java.nio.file.Files;
 import java.nio.file.Path;
-<<<<<<< HEAD
-=======
 import java.nio.file.Paths;
->>>>>>> 2bc85f24
 import java.util.Collections;
 import java.util.stream.Collectors;
 import java.util.zip.ZipEntry;
@@ -51,21 +48,13 @@
     private static final String DIR_VALIDATION_PATTERN = ProjectDirConstants.SOURCE_DIR_NAME
             + ZIPENTRY_FILE_SEPARATOR + ProjectDirConstants.SOURCE_DIR_NAME + ZIPENTRY_FILE_SEPARATOR;
     private static final String TOML_CONTENT = "[project]\norg-name= \"lsbalorg\"\nversion=\"1.1.0\"\n\n[dependencies]";
-<<<<<<< HEAD
-
-=======
->>>>>>> 2bc85f24
     private static final Logger logger = LoggerFactory.getLogger(LSStdLibCacheUtil.class);
     private static final Path STD_LIB_SOURCE_ROOT = Paths.get(CommonUtil.BALLERINA_HOME).resolve("lib").resolve("repo");
 
     private LSStdLibCacheUtil() {
     }
 
-<<<<<<< HEAD
-    protected static void extractSourceFromBalo(Path sourceRoot, BLangImportPackage module)
-=======
     protected static void extractSourceForImportModule(String orgName, BLangImportPackage module)
->>>>>>> 2bc85f24
             throws LSStdlibCacheException {
         String moduleName = module.getPackageName().stream()
                 .map(BLangIdentifier::getValue)
@@ -73,15 +62,6 @@
         String version = module.getPackageVersion().getValue().isEmpty()
                 ? ProjectDirConstants.BLANG_PKG_DEFAULT_VERSION
                 : module.getPackageVersion().getValue();
-<<<<<<< HEAD
-        String projectDirForModule = getCacheableKey(module);
-        Path baloPath = sourceRoot.resolve(moduleName).resolve(version).resolve(moduleName
-                + ProjectDirConstants.BLANG_COMPILED_PKG_EXT);
-        FileInputStream baloFileInputStream;
-        Path destinationRoot = CommonUtil.LS_STDLIB_CACHE_DIR.resolve(projectDirForModule)
-                .resolve(ProjectDirConstants.SOURCE_DIR_NAME);
-
-=======
         String cacheableKey = getCacheableKey(module);
         Path baloPath = STD_LIB_SOURCE_ROOT.resolve(orgName).resolve(moduleName).resolve(version).resolve(moduleName
                 + ProjectDirConstants.BLANG_COMPILED_PKG_EXT);
@@ -111,30 +91,20 @@
     private static void extract(Path baloPath, Path destinationRoot, String moduleName, String cacheableKey)
             throws LSStdlibCacheException {
         FileInputStream baloFileInputStream;
->>>>>>> 2bc85f24
         if (Files.exists(destinationRoot)) {
             // Already extracted
             return;
         }
         if (!Files.exists(baloPath)) {
             throw new LSStdlibCacheException("Invalid module source root provided for module: ["
-<<<<<<< HEAD
-                    + projectDirForModule + "]");
-=======
                     + cacheableKey + "]");
->>>>>>> 2bc85f24
         }
 
         // Create the new extract root
         Path destinationPath;
         try {
-<<<<<<< HEAD
-            createProjectForModule(module);
-            destinationPath = Files.createDirectories(destinationRoot.resolve(projectDirForModule));
-=======
             createProjectForModule(cacheableKey);
             destinationPath = Files.createDirectories(destinationRoot.resolve(cacheableKey));
->>>>>>> 2bc85f24
         } catch (IOException e) {
             throw new LSStdlibCacheException(e.getMessage(), e);
         }
@@ -199,11 +169,7 @@
         String version = module.getPackageVersion().getValue();
         String orgName = module.orgName.value;
 
-<<<<<<< HEAD
-        return getCacheableKey(moduleName, version);
-=======
         return getCacheableKey(orgName, moduleName, version);
->>>>>>> 2bc85f24
     }
 
     /**
@@ -222,13 +188,6 @@
         return getCacheableKey(orgName, moduleName, version);
     }
 
-<<<<<<< HEAD
-        return getCacheableKey(moduleName, version);
-    }
-
-    private static String getCacheableKey(String moduleName, String version) {
-        return moduleName + "_" + (version.isEmpty() ? ProjectDirConstants.BLANG_PKG_DEFAULT_VERSION : version);
-=======
     private static String getCacheableKey(String orgName, String moduleName, String version) {
         return orgName + "_" + moduleName + "_" +
                 (version.isEmpty() ? ProjectDirConstants.BLANG_PKG_DEFAULT_VERSION : version);
@@ -245,14 +204,5 @@
         Path projectPath = Files.createDirectories(cachedProjectPath);
         Path manifestPath = projectPath.resolve(ProjectDirConstants.MANIFEST_FILE_NAME);
         Files.write(manifestPath, Collections.singletonList(TOML_CONTENT));
->>>>>>> 2bc85f24
-    }
-    
-    private static void createProjectForModule(BLangImportPackage module) throws IOException {
-        String projectDir = getCacheableKey(module);
-        Path cachedProjectPath = CommonUtil.LS_STDLIB_CACHE_DIR.resolve(projectDir);
-        Path projectPath = Files.createDirectories(cachedProjectPath);
-        Path manifestPath = projectPath.resolve(ProjectDirConstants.MANIFEST_FILE_NAME);
-        Files.write(manifestPath, Collections.singletonList(TOML_CONTENT));
     }
 }