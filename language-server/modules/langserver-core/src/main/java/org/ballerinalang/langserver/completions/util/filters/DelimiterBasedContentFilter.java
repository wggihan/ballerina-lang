/*
*  Copyright (c) 2017, WSO2 Inc. (http://www.wso2.org) All Rights Reserved.
*
*  WSO2 Inc. licenses this file to you under the Apache License,
*  Version 2.0 (the "License"); you may not use this file except
*  in compliance with the License.
*  You may obtain a copy of the License at
*
*    http://www.apache.org/licenses/LICENSE-2.0
*
*  Unless required by applicable law or agreed to in writing,
*  software distributed under the License is distributed on an
*  "AS IS" BASIS, WITHOUT WARRANTIES OR CONDITIONS OF ANY
*  KIND, either express or implied.  See the License for the
*  specific language governing permissions and limitations
*  under the License.
*/
package org.ballerinalang.langserver.completions.util.filters;

import org.ballerinalang.langserver.LSGlobalContextKeys;
import org.ballerinalang.langserver.common.UtilSymbolKeys;
import org.ballerinalang.langserver.common.utils.CommonUtil;
import org.ballerinalang.langserver.common.utils.FilterUtils;
import org.ballerinalang.langserver.compiler.DocumentServiceKeys;
import org.ballerinalang.langserver.compiler.LSServiceOperationContext;
import org.ballerinalang.langserver.completions.CompletionKeys;
import org.ballerinalang.langserver.completions.SymbolInfo;
import org.ballerinalang.langserver.index.LSIndexException;
import org.ballerinalang.langserver.index.LSIndexImpl;
import org.ballerinalang.langserver.index.dao.BPackageSymbolDAO;
import org.ballerinalang.langserver.index.dao.DAOType;
import org.ballerinalang.langserver.index.dto.BFunctionSymbolDTO;
import org.ballerinalang.langserver.index.dto.BObjectTypeSymbolDTO;
import org.ballerinalang.langserver.index.dto.BPackageSymbolDTO;
import org.ballerinalang.langserver.index.dto.BRecordTypeSymbolDTO;
import org.ballerinalang.langserver.index.dto.OtherTypeSymbolDTO;
import org.ballerinalang.model.elements.PackageID;
import org.ballerinalang.model.util.Flags;
import org.eclipse.lsp4j.CompletionItem;
import org.eclipse.lsp4j.jsonrpc.messages.Either;
import org.slf4j.Logger;
import org.slf4j.LoggerFactory;
<<<<<<< HEAD
import org.wso2.ballerinalang.compiler.semantics.model.symbols.BEndpointVarSymbol;
=======
import org.wso2.ballerinalang.compiler.parser.antlr4.BallerinaParser;
>>>>>>> 46c78bac
import org.wso2.ballerinalang.compiler.semantics.model.symbols.BInvokableSymbol;
import org.wso2.ballerinalang.compiler.semantics.model.symbols.BSymbol;
import org.wso2.ballerinalang.compiler.tree.BLangImportPackage;
import org.wso2.ballerinalang.compiler.tree.BLangPackage;

import java.util.ArrayList;
import java.util.Collections;
import java.util.HashMap;
import java.util.List;
import java.util.Optional;
import java.util.stream.Collectors;

/**
 * Filter the actions, functions and types in a package.
 */
public class DelimiterBasedContentFilter extends AbstractSymbolFilter {

    private static final Logger logger = LoggerFactory.getLogger(DelimiterBasedContentFilter.class);

    @Override
    public Either<List<CompletionItem>, List<SymbolInfo>> filterItems(LSServiceOperationContext ctx) {

        List<String> poppedTokens = CommonUtil.popNFromList(CommonUtil.getPoppedTokenStrings(ctx), 3);

        String delimiter = "";
        for (String poppedToken : poppedTokens) {
            if (poppedToken.equals(UtilSymbolKeys.DOT_SYMBOL_KEY)
                    || poppedToken.equals(UtilSymbolKeys.PKG_DELIMITER_KEYWORD)
                    || poppedToken.equals(UtilSymbolKeys.RIGHT_ARROW_SYMBOL_KEY)
                    || poppedToken.equals(UtilSymbolKeys.LEFT_ARROW_SYMBOL_KEY)
                    || poppedToken.equals(UtilSymbolKeys.BANG_SYMBOL_KEY)) {
                delimiter = poppedToken;
                break;
            }
        }
        String symbolToken;
        ArrayList<SymbolInfo> returnSymbolsInfoList = new ArrayList<>();
        if (poppedTokens.lastIndexOf(delimiter) > 0) {
            // get token before delimiter
            symbolToken = poppedTokens.get(poppedTokens.lastIndexOf(delimiter) - 1);
        } else {
            // get token after delimiter
            symbolToken = poppedTokens.get(poppedTokens.lastIndexOf(delimiter) + 1);
        }
        List<SymbolInfo> visibleSymbols = ctx.get(CompletionKeys.VISIBLE_SYMBOLS_KEY);
        SymbolInfo symbol = FilterUtils.getVariableByName(symbolToken, visibleSymbols);
//        ParserRuleContext parserRuleContext = ctx.get(CompletionKeys.PARSER_RULE_CONTEXT_KEY);

          // ToDo fix with worker actions
//        boolean isWorkerInteraction = UtilSymbolKeys.RIGHT_ARROW_SYMBOL_KEY.equals(delimiter)
//                || parserRuleContext instanceof BallerinaParser.WorkerInteractionStatementContext;
//
//        boolean isWorkerReply = UtilSymbolKeys.LEFT_ARROW_SYMBOL_KEY.equals(delimiter)
//                || parserRuleContext instanceof BallerinaParser.WorkerInteractionStatementContext;

        boolean isWorkerInteraction = false;
        boolean isWorkerReply = false;
        boolean isActionInvocation = UtilSymbolKeys.RIGHT_ARROW_SYMBOL_KEY.equals(delimiter)
                && CommonUtil.isClientObject(symbol.getScopeEntry().symbol);

        if (UtilSymbolKeys.DOT_SYMBOL_KEY.equals(delimiter) || UtilSymbolKeys.BANG_SYMBOL_KEY.equals(delimiter)
                || isActionInvocation) {
            returnSymbolsInfoList.addAll(FilterUtils.getInvocationAndFieldSymbolsOnVar(ctx, symbolToken, delimiter,
                    visibleSymbols));
        } else if (isWorkerInteraction || isWorkerReply) {
            // Handle worker interactions
            List<SymbolInfo> filteredList = FilterUtils.getInvocationAndFieldSymbolsOnVar(ctx, symbolToken, delimiter,
                    visibleSymbols);
            filteredList.removeIf(symbolInfo -> {
                BSymbol bSymbol = symbolInfo.getScopeEntry().symbol;
                return bSymbol instanceof BInvokableSymbol && ((bSymbol.flags & Flags.ATTACHED) == Flags.ATTACHED);
            });
            if (isWorkerInteraction && !poppedTokens.contains(UtilSymbolKeys.COMMA_SYMBOL_KEY)) {
                SymbolInfo fork = new SymbolInfo("fork", symbol.getScopeEntry());
                filteredList.add(fork);
            }
            returnSymbolsInfoList.addAll(filteredList);
        } else if (UtilSymbolKeys.PKG_DELIMITER_KEYWORD.equals(delimiter)) {
            // We are filtering the package functions, actions and the types
            Either<List<CompletionItem>, List<SymbolInfo>> filteredList = this.getActionsFunctionsAndTypes(ctx,
                    symbolToken, delimiter);
            if (filteredList.isLeft()) {
                return Either.forLeft(filteredList.getLeft());
            }
            returnSymbolsInfoList.addAll(filteredList.getRight());
        }

        return Either.forRight(returnSymbolsInfoList);
    }

    /**
     * Get the actions, functions and types.
     * @param context               Text Document Service context (Completion Context)
     * @param pkgName               Package name to evaluate against
     * @param delimiter             Delimiter
     * @return {@link ArrayList}    List of filtered symbol info
     */
    private Either<List<CompletionItem>, List<SymbolInfo>> getActionsFunctionsAndTypes(
            LSServiceOperationContext context, String pkgName, String delimiter) {

        LSIndexImpl lsIndex = context.get(LSGlobalContextKeys.LS_INDEX_KEY);
        // Extract the package symbol
        BLangPackage currentBLangPkg = context.get(DocumentServiceKeys.CURRENT_BLANG_PACKAGE_CONTEXT_KEY);
        Optional bLangImport = CommonUtil.getCurrentFileImports(currentBLangPkg, context)
                .stream()
                .filter(importPkg -> importPkg.getAlias().getValue().equals(pkgName))
                .findFirst();
        
        try {
            String realPackageName;
            String realOrgName;
            if (bLangImport.isPresent()) {
                // There is an added import statement.
                PackageID pkgId = ((BLangImportPackage) bLangImport.get()).symbol.pkgID;
                realPackageName = pkgId.getName().getValue();
                realOrgName = pkgId.getOrgName().getValue();
            } else {
                realPackageName = pkgName;
                realOrgName = "";
            }
            
            BPackageSymbolDTO dto = new BPackageSymbolDTO.BPackageSymbolDTOBuilder()
                    .setName(realPackageName)
                    .setOrgName(realOrgName)
                    .build();
            List<BPackageSymbolDTO> result = ((BPackageSymbolDAO) lsIndex.getDaoFactory().get(DAOType.PACKAGE_SYMBOL))
                    .get(dto);
            
            if (result.isEmpty()) {
                // There is no package entry found in the index.
                return this.filterSymbolsOnFallback(context, pkgName, delimiter);
            } else {
                // Package entry found in the index. content is searched LSIndex.
                HashMap<Integer, ArrayList<CompletionItem>> completionMap = new HashMap<>();

                BPackageSymbolDAO pkgSymbolDAO = ((BPackageSymbolDAO) lsIndex.getDaoFactory()
                        .get(DAOType.PACKAGE_SYMBOL));
                ArrayList<BFunctionSymbolDTO> funcDTOs = new ArrayList<>(pkgSymbolDAO.getFunctions(dto, -1, false,
                        false));
                ArrayList<BRecordTypeSymbolDTO> recordDTOs = new ArrayList<>(pkgSymbolDAO.getRecords(dto, false));
                ArrayList<OtherTypeSymbolDTO> otherTypeDTOs = new ArrayList<>(pkgSymbolDAO.getOtherTypes(dto));
                ArrayList<BObjectTypeSymbolDTO> objDTOs = new ArrayList<>(pkgSymbolDAO.getObjects(dto, false));
                ArrayList<BObjectTypeSymbolDTO> clientEpDTOs = new ArrayList<>(pkgSymbolDAO.getClientEndpoints(dto));
                
                if (bLangImport.isPresent()) {
                    List<CompletionItem> completionItems = funcDTOs.stream()
                            .map(BFunctionSymbolDTO::getCompletionItem)
                            .collect(Collectors.toList());
                    completionItems.addAll(recordDTOs.stream()
                            .map(BRecordTypeSymbolDTO::getCompletionItem)
                            .collect(Collectors.toList()));
                    completionItems.addAll(objDTOs.stream()
                            .map(BObjectTypeSymbolDTO::getCompletionItem)
                            .collect(Collectors.toList()));
                    completionItems.addAll(clientEpDTOs.stream()
                            .map(BObjectTypeSymbolDTO::getCompletionItem)
                            .collect(Collectors.toList()));
                    completionItems.addAll(otherTypeDTOs.stream()
                            .map(OtherTypeSymbolDTO::getCompletionItem)
                            .collect(Collectors.toList()));
                    
                    return Either.forLeft(completionItems);
                }
                
                funcDTOs.forEach(fDto ->
                        this.populateIdCompletionMap(completionMap, fDto.getPackageId(), fDto.getCompletionItem()));
                recordDTOs.forEach(rDto ->
                        this.populateIdCompletionMap(completionMap, rDto.getPackageId(), rDto.getCompletionItem()));
                objDTOs.forEach(objDto ->
                        this.populateIdCompletionMap(completionMap, objDto.getPackageId(), objDto.getCompletionItem()));
                otherTypeDTOs.forEach(otherDto ->
                        this.populateIdCompletionMap(completionMap, otherDto.getPackageId(),
                                otherDto.getCompletionItem()));
                
                return Either.forLeft(CommonUtil.fillCompletionWithPkgImport(completionMap, context));
            }
        } catch (LSIndexException e) {
            logger.warn("Error retrieving Completion Items from Index DB.");
            return this.filterSymbolsOnFallback(context, pkgName, delimiter);
        }
    }
    
    private Either<List<CompletionItem>, List<SymbolInfo>> filterSymbolsOnFallback(LSServiceOperationContext context,
                                                                                   String pkgName, String delimiter) {
        List<SymbolInfo> visibleSymbols = context.get(CompletionKeys.VISIBLE_SYMBOLS_KEY);
        List<SymbolInfo> filteredSymbols = FilterUtils.getInvocationAndFieldSymbolsOnVar(context, pkgName,
                delimiter, visibleSymbols);
        return Either.forRight(filteredSymbols);
    }
    
    private void populateIdCompletionMap(HashMap<Integer, ArrayList<CompletionItem>> map, int id,
                                         CompletionItem completionItem) {
        if (map.containsKey(id)) {
            map.get(id).add(completionItem);
        } else {
            map.put(id, new ArrayList<>(Collections.singletonList(completionItem)));
        }
    }
}<|MERGE_RESOLUTION|>--- conflicted
+++ resolved
@@ -40,11 +40,8 @@
 import org.eclipse.lsp4j.jsonrpc.messages.Either;
 import org.slf4j.Logger;
 import org.slf4j.LoggerFactory;
-<<<<<<< HEAD
 import org.wso2.ballerinalang.compiler.semantics.model.symbols.BEndpointVarSymbol;
-=======
 import org.wso2.ballerinalang.compiler.parser.antlr4.BallerinaParser;
->>>>>>> 46c78bac
 import org.wso2.ballerinalang.compiler.semantics.model.symbols.BInvokableSymbol;
 import org.wso2.ballerinalang.compiler.semantics.model.symbols.BSymbol;
 import org.wso2.ballerinalang.compiler.tree.BLangImportPackage;
@@ -188,7 +185,7 @@
                 ArrayList<OtherTypeSymbolDTO> otherTypeDTOs = new ArrayList<>(pkgSymbolDAO.getOtherTypes(dto));
                 ArrayList<BObjectTypeSymbolDTO> objDTOs = new ArrayList<>(pkgSymbolDAO.getObjects(dto, false));
                 ArrayList<BObjectTypeSymbolDTO> clientEpDTOs = new ArrayList<>(pkgSymbolDAO.getClientEndpoints(dto));
-                
+
                 if (bLangImport.isPresent()) {
                     List<CompletionItem> completionItems = funcDTOs.stream()
                             .map(BFunctionSymbolDTO::getCompletionItem)
