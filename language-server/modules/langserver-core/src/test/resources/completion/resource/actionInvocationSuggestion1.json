{
  "position": {
    "line": 5,
    "character": 16
  },
  "source": "resource/source/actionInvocationSuggestion1.bal",
  "items": [
    {
<<<<<<< HEAD
      "label": "respond((http:Response|string|xml|json|byte[]|io:ReadableByteChannel|mime:Entity[]) message)((error|()))",
=======
      "label": "respond((http:Response|string|xml|json|byte[]|io:ReadableByteChannel|mime:Entity[]) message)((()|error))",
>>>>>>> b907f256
      "kind": "Function",
      "detail": "Function",
      "documentation": {
        "right": {
          "kind": "markdown",
<<<<<<< HEAD
          "value": "**Package:** _ballerina/http_  \n  \nSends the outbound response to the caller.\n  \n  \n---    \n**Parameters**  \n- _message_  \n    The outbound response or any payload of type `string`, `xml`, `json`, `byte[]`, `io:ReadableByteChannel`\n            or `mime:Entity[]`  \n  \n  \n**Return**  \nerror?"
=======
          "value": "**Package:** _ballerina/http_  \n  \nSends the outbound response to the caller.\n  \n  \n---    \n**Parameters**  \n- _message_  \n    The outbound response or any payload of type `string`, `xml`, `json`, `byte[]`, `io:ReadableByteChannel`\n            or `mime:Entity[]`  \n  \n  \n**Return**  \n(ballerina/http:GenericListenerError|ballerina/http:InitializingInboundRequestError|ballerina/http:ReadingInboundRequestHeadersError|ballerina/http:ReadingInboundRequestBodyError|ballerina/http:InitializingOutboundResponseError|ballerina/http:WritingOutboundResponseHeadersError|ballerina/http:WritingOutboundResponseBodyError|ballerina/http:Initiating100ContinueResponseError|ballerina/http:Writing100ContinueResponseError)?"
>>>>>>> b907f256
        }
      },
      "insertText": "respond(${1})",
      "insertTextFormat": "Snippet",
      "command": {
        "title": "editor.action.triggerParameterHints",
        "command": "editor.action.triggerParameterHints"
      }
    },
    {
<<<<<<< HEAD
      "label": "promise(http:PushPromise promise)((error|()))",
=======
      "label": "promise(http:PushPromise promise)((()|error))",
>>>>>>> b907f256
      "kind": "Function",
      "detail": "Function",
      "documentation": {
        "right": {
          "kind": "markdown",
<<<<<<< HEAD
          "value": "**Package:** _ballerina/http_  \n  \nPushes a promise to the caller.\n  \n  \n---    \n**Parameters**  \n- _promise_  \n    Push promise message  \n  \n  \n**Return**  \nerror?"
=======
          "value": "**Package:** _ballerina/http_  \n  \nPushes a promise to the caller.\n  \n  \n---    \n**Parameters**  \n- _promise_  \n    Push promise message  \n  \n  \n**Return**  \n(ballerina/http:GenericListenerError|ballerina/http:InitializingInboundRequestError|ballerina/http:ReadingInboundRequestHeadersError|ballerina/http:ReadingInboundRequestBodyError|ballerina/http:InitializingOutboundResponseError|ballerina/http:WritingOutboundResponseHeadersError|ballerina/http:WritingOutboundResponseBodyError|ballerina/http:Initiating100ContinueResponseError|ballerina/http:Writing100ContinueResponseError)?"
>>>>>>> b907f256
        }
      },
      "insertText": "promise(${1})",
      "insertTextFormat": "Snippet",
      "command": {
        "title": "editor.action.triggerParameterHints",
        "command": "editor.action.triggerParameterHints"
      }
    },
    {
<<<<<<< HEAD
      "label": "pushPromisedResponse(http:PushPromise promise, http:Response response)((error|()))",
=======
      "label": "pushPromisedResponse(http:PushPromise promise, http:Response response)((()|error))",
>>>>>>> b907f256
      "kind": "Function",
      "detail": "Function",
      "documentation": {
        "right": {
          "kind": "markdown",
<<<<<<< HEAD
          "value": "**Package:** _ballerina/http_  \n  \nSends a promised push response to the caller.\n  \n  \n---    \n**Parameters**  \n- _promise_  \n    Push promise message  \n  \n- _response_  \n    The outbound response  \n  \n  \n**Return**  \nerror?"
=======
          "value": "**Package:** _ballerina/http_  \n  \nSends a promised push response to the caller.\n  \n  \n---    \n**Parameters**  \n- _promise_  \n    Push promise message  \n  \n- _response_  \n    The outbound response  \n  \n  \n**Return**  \n(ballerina/http:GenericListenerError|ballerina/http:InitializingInboundRequestError|ballerina/http:ReadingInboundRequestHeadersError|ballerina/http:ReadingInboundRequestBodyError|ballerina/http:InitializingOutboundResponseError|ballerina/http:WritingOutboundResponseHeadersError|ballerina/http:WritingOutboundResponseBodyError|ballerina/http:Initiating100ContinueResponseError|ballerina/http:Writing100ContinueResponseError)?"
>>>>>>> b907f256
        }
      },
      "insertText": "pushPromisedResponse(${1})",
      "insertTextFormat": "Snippet",
      "command": {
        "title": "editor.action.triggerParameterHints",
        "command": "editor.action.triggerParameterHints"
      }
    },
    {
      "label": "acceptWebSocketUpgrade(map\u003cstring\u003e headers)(http:WebSocketCaller)",
      "kind": "Function",
      "detail": "Function",
      "documentation": {
        "right": {
          "kind": "markdown",
          "value": "**Package:** _ballerina/http_  \n  \nSends an upgrade request with custom headers.\n  \n  \n---    \n**Parameters**  \n- _headers_  \n    A `map` of custom headers for handshake  \n  \n  \n**Return**  \nballerina/http:WebSocketCaller"
        }
      },
      "insertText": "acceptWebSocketUpgrade(${1})",
      "insertTextFormat": "Snippet",
      "command": {
        "title": "editor.action.triggerParameterHints",
        "command": "editor.action.triggerParameterHints"
      }
    },
    {
<<<<<<< HEAD
      "label": "cancelWebSocketUpgrade(int status, string reason)((error|()))",
=======
      "label": "cancelWebSocketUpgrade(int status, string reason)((()|error))",
>>>>>>> b907f256
      "kind": "Function",
      "detail": "Function",
      "documentation": {
        "right": {
          "kind": "markdown",
<<<<<<< HEAD
          "value": "**Package:** _ballerina/http_  \n  \nCancels the handshake.\n  \n  \n---    \n**Parameters**  \n- _status_  \n    Error Status code for cancelling the upgrade and closing the connection.\n           This error status code need to be 4xx or 5xx else the default status code would be 400.  \n  \n- _reason_  \n    Reason for cancelling the upgrade  \n  \n  \n**Return**  \nerror?"
=======
          "value": "**Package:** _ballerina/http_  \n  \nCancels the handshake.\n  \n  \n---    \n**Parameters**  \n- _status_  \n    Error Status code for cancelling the upgrade and closing the connection.\n           This error status code need to be 4xx or 5xx else the default status code would be 400.  \n  \n- _reason_  \n    Reason for cancelling the upgrade  \n  \n  \n**Return**  \n(ballerina/http:WsConnectionClosureError|ballerina/http:WsInvalidHandshakeError|ballerina/http:WsPayloadTooBigError|ballerina/http:WsProtocolError|ballerina/http:WsConnectionError|ballerina/http:WsInvalidContinuationFrameError|ballerina/http:WsGenericError)?"
>>>>>>> b907f256
        }
      },
      "insertText": "cancelWebSocketUpgrade(${1})",
      "insertTextFormat": "Snippet",
      "command": {
        "title": "editor.action.triggerParameterHints",
        "command": "editor.action.triggerParameterHints"
      }
    },
    {
<<<<<<< HEAD
      "label": "continue()((error|()))",
=======
      "label": "continue()((()|error))",
>>>>>>> b907f256
      "kind": "Function",
      "detail": "Function",
      "documentation": {
        "right": {
          "kind": "markdown",
<<<<<<< HEAD
          "value": "**Package:** _ballerina/http_  \n  \nSends a `100-continue` response to the caller.\n  \n  \n---    \n**Parameters**  \n  \n  \n**Return**  \nerror?"
=======
          "value": "**Package:** _ballerina/http_  \n  \nSends a `100-continue` response to the caller.\n  \n  \n---    \n**Parameters**  \n  \n  \n**Return**  \n(ballerina/http:GenericListenerError|ballerina/http:InitializingInboundRequestError|ballerina/http:ReadingInboundRequestHeadersError|ballerina/http:ReadingInboundRequestBodyError|ballerina/http:InitializingOutboundResponseError|ballerina/http:WritingOutboundResponseHeadersError|ballerina/http:WritingOutboundResponseBodyError|ballerina/http:Initiating100ContinueResponseError|ballerina/http:Writing100ContinueResponseError)?"
>>>>>>> b907f256
        }
      },
      "insertText": "continue(${1})",
      "insertTextFormat": "Snippet",
      "command": {
        "title": "editor.action.triggerParameterHints",
        "command": "editor.action.triggerParameterHints"
      }
    },
    {
<<<<<<< HEAD
      "label": "redirect(http:Response response, (300|301|302|303|304|305|307|308) code, string[] locations)((error|()))",
=======
      "label": "redirect(http:Response response, (300|301|302|303|304|305|307|308) code, string[] locations)((()|error))",
>>>>>>> b907f256
      "kind": "Function",
      "detail": "Function",
      "documentation": {
        "right": {
          "kind": "markdown",
<<<<<<< HEAD
          "value": "**Package:** _ballerina/http_  \n  \nSends a redirect response to the user with the specified redirection status code.\n  \n  \n---    \n**Parameters**  \n- _response_  \n    Response to be sent to the caller  \n  \n- _code_  \n    The redirect status code to be sent  \n  \n- _locations_  \n    An array of URLs to which the caller can redirect to  \n  \n  \n**Return**  \nerror?"
=======
          "value": "**Package:** _ballerina/http_  \n  \nSends a redirect response to the user with the specified redirection status code.\n  \n  \n---    \n**Parameters**  \n- _response_  \n    Response to be sent to the caller  \n  \n- _code_  \n    The redirect status code to be sent  \n  \n- _locations_  \n    An array of URLs to which the caller can redirect to  \n  \n  \n**Return**  \n(ballerina/http:GenericListenerError|ballerina/http:InitializingInboundRequestError|ballerina/http:ReadingInboundRequestHeadersError|ballerina/http:ReadingInboundRequestBodyError|ballerina/http:InitializingOutboundResponseError|ballerina/http:WritingOutboundResponseHeadersError|ballerina/http:WritingOutboundResponseBodyError|ballerina/http:Initiating100ContinueResponseError|ballerina/http:Writing100ContinueResponseError)?"
>>>>>>> b907f256
        }
      },
      "insertText": "redirect(${1})",
      "insertTextFormat": "Snippet",
      "command": {
        "title": "editor.action.triggerParameterHints",
        "command": "editor.action.triggerParameterHints"
      }
    },
    {
<<<<<<< HEAD
      "label": "ok((http:Response|string|xml|json|byte[]|io:ReadableByteChannel|mime:Entity[]) message)((error|()))",
=======
      "label": "ok((http:Response|string|xml|json|byte[]|io:ReadableByteChannel|mime:Entity[]) message)((()|error))",
>>>>>>> b907f256
      "kind": "Function",
      "detail": "Function",
      "documentation": {
        "right": {
          "kind": "markdown",
<<<<<<< HEAD
          "value": "**Package:** _ballerina/http_  \n  \nSends the outbound response to the caller with the status 200 OK.\n  \n  \n---    \n**Parameters**  \n- _message_  \n    The outbound response or any payload of type `string`, `xml`, `json`, `byte[]`, `io:ReadableByteChannel`\n            or `mime:Entity[]`  \n  \n  \n**Return**  \nerror?"
=======
          "value": "**Package:** _ballerina/http_  \n  \nSends the outbound response to the caller with the status 200 OK.\n  \n  \n---    \n**Parameters**  \n- _message_  \n    The outbound response or any payload of type `string`, `xml`, `json`, `byte[]`, `io:ReadableByteChannel`\n            or `mime:Entity[]`  \n  \n  \n**Return**  \n(ballerina/http:GenericListenerError|ballerina/http:InitializingInboundRequestError|ballerina/http:ReadingInboundRequestHeadersError|ballerina/http:ReadingInboundRequestBodyError|ballerina/http:InitializingOutboundResponseError|ballerina/http:WritingOutboundResponseHeadersError|ballerina/http:WritingOutboundResponseBodyError|ballerina/http:Initiating100ContinueResponseError|ballerina/http:Writing100ContinueResponseError)?"
>>>>>>> b907f256
        }
      },
      "insertText": "ok(${1})",
      "insertTextFormat": "Snippet",
      "command": {
        "title": "editor.action.triggerParameterHints",
        "command": "editor.action.triggerParameterHints"
      }
    },
    {
<<<<<<< HEAD
      "label": "created(string uri)((error|()))",
=======
      "label": "created(string uri, (http:Response|string|xml|json|byte[]|io:ReadableByteChannel|mime:Entity[]) message)((()|error))",
>>>>>>> b907f256
      "kind": "Function",
      "detail": "Function",
      "documentation": {
        "right": {
          "kind": "markdown",
<<<<<<< HEAD
          "value": "**Package:** _ballerina/http_  \n  \nSends the outbound response to the caller with the status 201 Created.\n  \n  \n---    \n**Parameters**  \n- _uri_  \n    Represents the most specific URI for the newly created resource  \n  \n- _message_  \n    The outbound response or any payload of type `string`, `xml`, `json`, `byte[]`, `io:ReadableByteChannel`\n            or `mime:Entity[]`. This message is optional.  \n  \n  \n**Return**  \nerror?"
=======
          "value": "**Package:** _ballerina/http_  \n  \nSends the outbound response to the caller with the status 201 Created.\n  \n  \n---    \n**Parameters**  \n- _uri_  \n    Represents the most specific URI for the newly created resource  \n  \n- _message_  \n    The outbound response or any payload of type `string`, `xml`, `json`, `byte[]`, `io:ReadableByteChannel`\n            or `mime:Entity[]`. This message is optional.  \n(Default Parameter)  \n  \n**Return**  \n(ballerina/http:GenericListenerError|ballerina/http:InitializingInboundRequestError|ballerina/http:ReadingInboundRequestHeadersError|ballerina/http:ReadingInboundRequestBodyError|ballerina/http:InitializingOutboundResponseError|ballerina/http:WritingOutboundResponseHeadersError|ballerina/http:WritingOutboundResponseBodyError|ballerina/http:Initiating100ContinueResponseError|ballerina/http:Writing100ContinueResponseError)?"
>>>>>>> b907f256
        }
      },
      "insertText": "created(${1})",
      "insertTextFormat": "Snippet",
      "command": {
        "title": "editor.action.triggerParameterHints",
        "command": "editor.action.triggerParameterHints"
      }
    },
    {
<<<<<<< HEAD
      "label": "accepted()((error|()))",
=======
      "label": "accepted((http:Response|string|xml|json|byte[]|io:ReadableByteChannel|mime:Entity[]) message)((()|error))",
>>>>>>> b907f256
      "kind": "Function",
      "detail": "Function",
      "documentation": {
        "right": {
          "kind": "markdown",
<<<<<<< HEAD
          "value": "**Package:** _ballerina/http_  \n  \nSends the outbound response to the caller with the status 202 Accepted.\n  \n  \n---    \n**Parameters**  \n- _message_  \n    The outbound response or any payload of type `string`, `xml`, `json`, `byte[]`, `io:ReadableByteChannel`\n            or `mime:Entity[]`. This message is optional.  \n  \n  \n**Return**  \nerror?"
=======
          "value": "**Package:** _ballerina/http_  \n  \nSends the outbound response to the caller with the status 202 Accepted.\n  \n  \n---    \n**Parameters**  \n- _message_  \n    The outbound response or any payload of type `string`, `xml`, `json`, `byte[]`, `io:ReadableByteChannel`\n            or `mime:Entity[]`. This message is optional.  \n(Default Parameter)  \n  \n**Return**  \n(ballerina/http:GenericListenerError|ballerina/http:InitializingInboundRequestError|ballerina/http:ReadingInboundRequestHeadersError|ballerina/http:ReadingInboundRequestBodyError|ballerina/http:InitializingOutboundResponseError|ballerina/http:WritingOutboundResponseHeadersError|ballerina/http:WritingOutboundResponseBodyError|ballerina/http:Initiating100ContinueResponseError|ballerina/http:Writing100ContinueResponseError)?"
>>>>>>> b907f256
        }
      },
      "insertText": "accepted(${1})",
      "insertTextFormat": "Snippet",
      "command": {
        "title": "editor.action.triggerParameterHints",
        "command": "editor.action.triggerParameterHints"
      }
    }
  ]
}<|MERGE_RESOLUTION|>--- conflicted
+++ resolved
@@ -6,21 +6,13 @@
   "source": "resource/source/actionInvocationSuggestion1.bal",
   "items": [
     {
-<<<<<<< HEAD
-      "label": "respond((http:Response|string|xml|json|byte[]|io:ReadableByteChannel|mime:Entity[]) message)((error|()))",
-=======
       "label": "respond((http:Response|string|xml|json|byte[]|io:ReadableByteChannel|mime:Entity[]) message)((()|error))",
->>>>>>> b907f256
       "kind": "Function",
       "detail": "Function",
       "documentation": {
         "right": {
           "kind": "markdown",
-<<<<<<< HEAD
-          "value": "**Package:** _ballerina/http_  \n  \nSends the outbound response to the caller.\n  \n  \n---    \n**Parameters**  \n- _message_  \n    The outbound response or any payload of type `string`, `xml`, `json`, `byte[]`, `io:ReadableByteChannel`\n            or `mime:Entity[]`  \n  \n  \n**Return**  \nerror?"
-=======
           "value": "**Package:** _ballerina/http_  \n  \nSends the outbound response to the caller.\n  \n  \n---    \n**Parameters**  \n- _message_  \n    The outbound response or any payload of type `string`, `xml`, `json`, `byte[]`, `io:ReadableByteChannel`\n            or `mime:Entity[]`  \n  \n  \n**Return**  \n(ballerina/http:GenericListenerError|ballerina/http:InitializingInboundRequestError|ballerina/http:ReadingInboundRequestHeadersError|ballerina/http:ReadingInboundRequestBodyError|ballerina/http:InitializingOutboundResponseError|ballerina/http:WritingOutboundResponseHeadersError|ballerina/http:WritingOutboundResponseBodyError|ballerina/http:Initiating100ContinueResponseError|ballerina/http:Writing100ContinueResponseError)?"
->>>>>>> b907f256
         }
       },
       "insertText": "respond(${1})",
@@ -31,21 +23,13 @@
       }
     },
     {
-<<<<<<< HEAD
-      "label": "promise(http:PushPromise promise)((error|()))",
-=======
       "label": "promise(http:PushPromise promise)((()|error))",
->>>>>>> b907f256
       "kind": "Function",
       "detail": "Function",
       "documentation": {
         "right": {
           "kind": "markdown",
-<<<<<<< HEAD
-          "value": "**Package:** _ballerina/http_  \n  \nPushes a promise to the caller.\n  \n  \n---    \n**Parameters**  \n- _promise_  \n    Push promise message  \n  \n  \n**Return**  \nerror?"
-=======
           "value": "**Package:** _ballerina/http_  \n  \nPushes a promise to the caller.\n  \n  \n---    \n**Parameters**  \n- _promise_  \n    Push promise message  \n  \n  \n**Return**  \n(ballerina/http:GenericListenerError|ballerina/http:InitializingInboundRequestError|ballerina/http:ReadingInboundRequestHeadersError|ballerina/http:ReadingInboundRequestBodyError|ballerina/http:InitializingOutboundResponseError|ballerina/http:WritingOutboundResponseHeadersError|ballerina/http:WritingOutboundResponseBodyError|ballerina/http:Initiating100ContinueResponseError|ballerina/http:Writing100ContinueResponseError)?"
->>>>>>> b907f256
         }
       },
       "insertText": "promise(${1})",
@@ -56,21 +40,13 @@
       }
     },
     {
-<<<<<<< HEAD
-      "label": "pushPromisedResponse(http:PushPromise promise, http:Response response)((error|()))",
-=======
       "label": "pushPromisedResponse(http:PushPromise promise, http:Response response)((()|error))",
->>>>>>> b907f256
       "kind": "Function",
       "detail": "Function",
       "documentation": {
         "right": {
           "kind": "markdown",
-<<<<<<< HEAD
-          "value": "**Package:** _ballerina/http_  \n  \nSends a promised push response to the caller.\n  \n  \n---    \n**Parameters**  \n- _promise_  \n    Push promise message  \n  \n- _response_  \n    The outbound response  \n  \n  \n**Return**  \nerror?"
-=======
           "value": "**Package:** _ballerina/http_  \n  \nSends a promised push response to the caller.\n  \n  \n---    \n**Parameters**  \n- _promise_  \n    Push promise message  \n  \n- _response_  \n    The outbound response  \n  \n  \n**Return**  \n(ballerina/http:GenericListenerError|ballerina/http:InitializingInboundRequestError|ballerina/http:ReadingInboundRequestHeadersError|ballerina/http:ReadingInboundRequestBodyError|ballerina/http:InitializingOutboundResponseError|ballerina/http:WritingOutboundResponseHeadersError|ballerina/http:WritingOutboundResponseBodyError|ballerina/http:Initiating100ContinueResponseError|ballerina/http:Writing100ContinueResponseError)?"
->>>>>>> b907f256
         }
       },
       "insertText": "pushPromisedResponse(${1})",
@@ -98,21 +74,13 @@
       }
     },
     {
-<<<<<<< HEAD
-      "label": "cancelWebSocketUpgrade(int status, string reason)((error|()))",
-=======
       "label": "cancelWebSocketUpgrade(int status, string reason)((()|error))",
->>>>>>> b907f256
       "kind": "Function",
       "detail": "Function",
       "documentation": {
         "right": {
           "kind": "markdown",
-<<<<<<< HEAD
-          "value": "**Package:** _ballerina/http_  \n  \nCancels the handshake.\n  \n  \n---    \n**Parameters**  \n- _status_  \n    Error Status code for cancelling the upgrade and closing the connection.\n           This error status code need to be 4xx or 5xx else the default status code would be 400.  \n  \n- _reason_  \n    Reason for cancelling the upgrade  \n  \n  \n**Return**  \nerror?"
-=======
           "value": "**Package:** _ballerina/http_  \n  \nCancels the handshake.\n  \n  \n---    \n**Parameters**  \n- _status_  \n    Error Status code for cancelling the upgrade and closing the connection.\n           This error status code need to be 4xx or 5xx else the default status code would be 400.  \n  \n- _reason_  \n    Reason for cancelling the upgrade  \n  \n  \n**Return**  \n(ballerina/http:WsConnectionClosureError|ballerina/http:WsInvalidHandshakeError|ballerina/http:WsPayloadTooBigError|ballerina/http:WsProtocolError|ballerina/http:WsConnectionError|ballerina/http:WsInvalidContinuationFrameError|ballerina/http:WsGenericError)?"
->>>>>>> b907f256
         }
       },
       "insertText": "cancelWebSocketUpgrade(${1})",
@@ -123,21 +91,13 @@
       }
     },
     {
-<<<<<<< HEAD
-      "label": "continue()((error|()))",
-=======
       "label": "continue()((()|error))",
->>>>>>> b907f256
       "kind": "Function",
       "detail": "Function",
       "documentation": {
         "right": {
           "kind": "markdown",
-<<<<<<< HEAD
-          "value": "**Package:** _ballerina/http_  \n  \nSends a `100-continue` response to the caller.\n  \n  \n---    \n**Parameters**  \n  \n  \n**Return**  \nerror?"
-=======
           "value": "**Package:** _ballerina/http_  \n  \nSends a `100-continue` response to the caller.\n  \n  \n---    \n**Parameters**  \n  \n  \n**Return**  \n(ballerina/http:GenericListenerError|ballerina/http:InitializingInboundRequestError|ballerina/http:ReadingInboundRequestHeadersError|ballerina/http:ReadingInboundRequestBodyError|ballerina/http:InitializingOutboundResponseError|ballerina/http:WritingOutboundResponseHeadersError|ballerina/http:WritingOutboundResponseBodyError|ballerina/http:Initiating100ContinueResponseError|ballerina/http:Writing100ContinueResponseError)?"
->>>>>>> b907f256
         }
       },
       "insertText": "continue(${1})",
@@ -148,21 +108,13 @@
       }
     },
     {
-<<<<<<< HEAD
-      "label": "redirect(http:Response response, (300|301|302|303|304|305|307|308) code, string[] locations)((error|()))",
-=======
       "label": "redirect(http:Response response, (300|301|302|303|304|305|307|308) code, string[] locations)((()|error))",
->>>>>>> b907f256
       "kind": "Function",
       "detail": "Function",
       "documentation": {
         "right": {
           "kind": "markdown",
-<<<<<<< HEAD
-          "value": "**Package:** _ballerina/http_  \n  \nSends a redirect response to the user with the specified redirection status code.\n  \n  \n---    \n**Parameters**  \n- _response_  \n    Response to be sent to the caller  \n  \n- _code_  \n    The redirect status code to be sent  \n  \n- _locations_  \n    An array of URLs to which the caller can redirect to  \n  \n  \n**Return**  \nerror?"
-=======
           "value": "**Package:** _ballerina/http_  \n  \nSends a redirect response to the user with the specified redirection status code.\n  \n  \n---    \n**Parameters**  \n- _response_  \n    Response to be sent to the caller  \n  \n- _code_  \n    The redirect status code to be sent  \n  \n- _locations_  \n    An array of URLs to which the caller can redirect to  \n  \n  \n**Return**  \n(ballerina/http:GenericListenerError|ballerina/http:InitializingInboundRequestError|ballerina/http:ReadingInboundRequestHeadersError|ballerina/http:ReadingInboundRequestBodyError|ballerina/http:InitializingOutboundResponseError|ballerina/http:WritingOutboundResponseHeadersError|ballerina/http:WritingOutboundResponseBodyError|ballerina/http:Initiating100ContinueResponseError|ballerina/http:Writing100ContinueResponseError)?"
->>>>>>> b907f256
         }
       },
       "insertText": "redirect(${1})",
@@ -173,21 +125,13 @@
       }
     },
     {
-<<<<<<< HEAD
-      "label": "ok((http:Response|string|xml|json|byte[]|io:ReadableByteChannel|mime:Entity[]) message)((error|()))",
-=======
       "label": "ok((http:Response|string|xml|json|byte[]|io:ReadableByteChannel|mime:Entity[]) message)((()|error))",
->>>>>>> b907f256
       "kind": "Function",
       "detail": "Function",
       "documentation": {
         "right": {
           "kind": "markdown",
-<<<<<<< HEAD
-          "value": "**Package:** _ballerina/http_  \n  \nSends the outbound response to the caller with the status 200 OK.\n  \n  \n---    \n**Parameters**  \n- _message_  \n    The outbound response or any payload of type `string`, `xml`, `json`, `byte[]`, `io:ReadableByteChannel`\n            or `mime:Entity[]`  \n  \n  \n**Return**  \nerror?"
-=======
           "value": "**Package:** _ballerina/http_  \n  \nSends the outbound response to the caller with the status 200 OK.\n  \n  \n---    \n**Parameters**  \n- _message_  \n    The outbound response or any payload of type `string`, `xml`, `json`, `byte[]`, `io:ReadableByteChannel`\n            or `mime:Entity[]`  \n  \n  \n**Return**  \n(ballerina/http:GenericListenerError|ballerina/http:InitializingInboundRequestError|ballerina/http:ReadingInboundRequestHeadersError|ballerina/http:ReadingInboundRequestBodyError|ballerina/http:InitializingOutboundResponseError|ballerina/http:WritingOutboundResponseHeadersError|ballerina/http:WritingOutboundResponseBodyError|ballerina/http:Initiating100ContinueResponseError|ballerina/http:Writing100ContinueResponseError)?"
->>>>>>> b907f256
         }
       },
       "insertText": "ok(${1})",
@@ -198,21 +142,13 @@
       }
     },
     {
-<<<<<<< HEAD
-      "label": "created(string uri)((error|()))",
-=======
       "label": "created(string uri, (http:Response|string|xml|json|byte[]|io:ReadableByteChannel|mime:Entity[]) message)((()|error))",
->>>>>>> b907f256
       "kind": "Function",
       "detail": "Function",
       "documentation": {
         "right": {
           "kind": "markdown",
-<<<<<<< HEAD
-          "value": "**Package:** _ballerina/http_  \n  \nSends the outbound response to the caller with the status 201 Created.\n  \n  \n---    \n**Parameters**  \n- _uri_  \n    Represents the most specific URI for the newly created resource  \n  \n- _message_  \n    The outbound response or any payload of type `string`, `xml`, `json`, `byte[]`, `io:ReadableByteChannel`\n            or `mime:Entity[]`. This message is optional.  \n  \n  \n**Return**  \nerror?"
-=======
           "value": "**Package:** _ballerina/http_  \n  \nSends the outbound response to the caller with the status 201 Created.\n  \n  \n---    \n**Parameters**  \n- _uri_  \n    Represents the most specific URI for the newly created resource  \n  \n- _message_  \n    The outbound response or any payload of type `string`, `xml`, `json`, `byte[]`, `io:ReadableByteChannel`\n            or `mime:Entity[]`. This message is optional.  \n(Default Parameter)  \n  \n**Return**  \n(ballerina/http:GenericListenerError|ballerina/http:InitializingInboundRequestError|ballerina/http:ReadingInboundRequestHeadersError|ballerina/http:ReadingInboundRequestBodyError|ballerina/http:InitializingOutboundResponseError|ballerina/http:WritingOutboundResponseHeadersError|ballerina/http:WritingOutboundResponseBodyError|ballerina/http:Initiating100ContinueResponseError|ballerina/http:Writing100ContinueResponseError)?"
->>>>>>> b907f256
         }
       },
       "insertText": "created(${1})",
@@ -223,21 +159,13 @@
       }
     },
     {
-<<<<<<< HEAD
-      "label": "accepted()((error|()))",
-=======
       "label": "accepted((http:Response|string|xml|json|byte[]|io:ReadableByteChannel|mime:Entity[]) message)((()|error))",
->>>>>>> b907f256
       "kind": "Function",
       "detail": "Function",
       "documentation": {
         "right": {
           "kind": "markdown",
-<<<<<<< HEAD
-          "value": "**Package:** _ballerina/http_  \n  \nSends the outbound response to the caller with the status 202 Accepted.\n  \n  \n---    \n**Parameters**  \n- _message_  \n    The outbound response or any payload of type `string`, `xml`, `json`, `byte[]`, `io:ReadableByteChannel`\n            or `mime:Entity[]`. This message is optional.  \n  \n  \n**Return**  \nerror?"
-=======
           "value": "**Package:** _ballerina/http_  \n  \nSends the outbound response to the caller with the status 202 Accepted.\n  \n  \n---    \n**Parameters**  \n- _message_  \n    The outbound response or any payload of type `string`, `xml`, `json`, `byte[]`, `io:ReadableByteChannel`\n            or `mime:Entity[]`. This message is optional.  \n(Default Parameter)  \n  \n**Return**  \n(ballerina/http:GenericListenerError|ballerina/http:InitializingInboundRequestError|ballerina/http:ReadingInboundRequestHeadersError|ballerina/http:ReadingInboundRequestBodyError|ballerina/http:InitializingOutboundResponseError|ballerina/http:WritingOutboundResponseHeadersError|ballerina/http:WritingOutboundResponseBodyError|ballerina/http:Initiating100ContinueResponseError|ballerina/http:Writing100ContinueResponseError)?"
->>>>>>> b907f256
         }
       },
       "insertText": "accepted(${1})",
