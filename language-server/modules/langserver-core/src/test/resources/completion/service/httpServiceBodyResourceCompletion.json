--- conflicted
+++ resolved
@@ -234,11 +234,7 @@
       ]
     },
     {
-<<<<<<< HEAD
-      "label": "ballerinax/java.jdbc",
-=======
       "label": "ballerina/jwt",
->>>>>>> 0132daa9
       "kind": "Module",
       "detail": "Package",
       "sortText": "140",
@@ -256,9 +252,6 @@
               "character": 0
             }
           },
-<<<<<<< HEAD
-          "newText": "import ballerinax/java.jdbc;\n"
-=======
           "newText": "import ballerina/jwt;\n"
         }
       ]
@@ -283,7 +276,6 @@
             }
           },
           "newText": "import ballerina/crypto;\n"
->>>>>>> 0132daa9
         }
       ]
     },
