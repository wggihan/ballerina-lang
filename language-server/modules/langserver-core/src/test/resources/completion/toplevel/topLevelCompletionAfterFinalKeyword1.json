{
  "position": {
    "line": 0,
    "character": 6
  },
  "source": "toplevel/source/topLevelCompletionAfterFinalKeyword1.bal",
  "items": [
    {
      "label": "channel",
      "kind": "Keyword",
      "detail": "Channel",
      "insertText": "channel",
      "insertTextFormat": "Snippet"
    },
    {
      "label": "xml",
      "kind": "Keyword",
      "detail": "Xml",
      "insertText": "xml",
      "insertTextFormat": "Snippet"
    },
    {
      "label": "TableConfig",
      "kind": "Class",
      "detail": "Record",
      "documentation": {
        "left": "TableConfig represents properties used during table initialization.\n"
      },
      "insertText": "TableConfig",
      "insertTextFormat": "Snippet"
    },
    {
      "label": "byte",
      "kind": "Keyword",
      "detail": "Byte",
      "insertText": "byte",
      "insertTextFormat": "Snippet"
    },
    {
      "label": "stream",
      "kind": "Keyword",
      "detail": "Stream",
      "insertText": "stream",
      "insertTextFormat": "Snippet"
    },
    {
      "label": "AbstractListener",
      "kind": "Class",
      "detail": "Object",
      "insertText": "AbstractListener",
      "insertTextFormat": "Snippet"
    },
    {
      "label": "map",
      "kind": "Keyword",
      "detail": "Map",
      "insertText": "map",
      "insertTextFormat": "Snippet"
    },
    {
      "label": "table",
      "kind": "Keyword",
      "detail": "Table",
      "insertText": "table",
      "insertTextFormat": "Snippet"
    },
    {
      "label": "anydata",
      "kind": "Keyword",
      "detail": "Anydata",
      "insertText": "anydata",
      "insertTextFormat": "Snippet"
    },
    {
      "label": "TestObject",
      "kind": "Class",
      "detail": "Object",
      "insertText": "TestObject",
      "insertTextFormat": "Snippet"
    },
    {
      "label": "future",
      "kind": "Keyword",
      "detail": "Future",
      "insertText": "future",
      "insertTextFormat": "Snippet"
    },
    {
      "label": "typedesc",
      "kind": "Keyword",
      "detail": "Typedesc",
      "insertText": "typedesc",
      "insertTextFormat": "Snippet"
    },
    {
      "label": "float",
      "kind": "Keyword",
      "detail": "Float",
      "insertText": "float",
      "insertTextFormat": "Snippet"
    },
    {
      "label": "TestRecord",
      "kind": "Class",
      "detail": "Record",
      "insertText": "TestRecord",
      "insertTextFormat": "Snippet"
    },
    {
      "label": "ArgsData",
      "kind": "Class",
      "detail": "Record",
      "documentation": {
        "left": "Defaultable argument names. This is for internal use.\n"
      },
      "insertText": "ArgsData",
      "insertTextFormat": "Snippet"
    },
    {
      "label": "null",
      "kind": "Keyword",
      "detail": "Nil",
      "insertText": "null",
      "insertTextFormat": "Snippet"
    },
    {
      "label": "decimal",
      "kind": "Keyword",
      "detail": "Decimal",
      "insertText": "decimal",
      "insertTextFormat": "Snippet"
    },
    {
      "label": "string",
      "kind": "Keyword",
      "detail": "String",
      "insertText": "string",
      "insertTextFormat": "Snippet"
    },
    {
      "label": "json",
      "kind": "Keyword",
      "detail": "Json",
      "insertText": "json",
      "insertTextFormat": "Snippet"
    },
    {
      "label": "any",
      "kind": "Keyword",
      "detail": "Any",
      "insertText": "any",
      "insertTextFormat": "Snippet"
    },
    {
      "label": "int",
      "kind": "Keyword",
      "detail": "Int",
      "insertText": "int",
      "insertTextFormat": "Snippet"
    },
    {
      "label": "boolean",
      "kind": "Keyword",
      "detail": "Boolean",
      "insertText": "boolean",
      "insertTextFormat": "Snippet"
    },
    {
      "label": "service",
      "kind": "Keyword",
      "detail": "Service",
      "insertText": "service",
      "insertTextFormat": "Snippet"
    },
    {
      "label": "ballerinax/jdbc",
      "kind": "Module",
      "detail": "Package",
      "insertText": "jdbc",
      "insertTextFormat": "Snippet",
      "additionalTextEdits": [
        {
          "range": {
            "start": {
              "line": 0,
              "character": 0
            },
            "end": {
              "line": 0,
              "character": 0
            }
          },
          "newText": "import ballerinax/jdbc;\n"
        }
      ]
    },
    {
      "label": "ballerinax/jms",
      "kind": "Module",
      "detail": "Package",
      "insertText": "jms",
      "insertTextFormat": "Snippet",
      "additionalTextEdits": [
        {
          "range": {
            "start": {
              "line": 0,
              "character": 0
            },
            "end": {
              "line": 0,
              "character": 0
            }
          },
          "newText": "import ballerinax/jms;\n"
        }
      ]
    },
    {
<<<<<<< HEAD
      "label": "ballerinax/java.jdbc",
=======
      "label": "ballerina/jwt",
>>>>>>> 0132daa9
      "kind": "Module",
      "detail": "Package",
      "insertText": "jwt",
      "insertTextFormat": "Snippet",
      "additionalTextEdits": [
        {
          "range": {
            "start": {
              "line": 0,
              "character": 0
            },
            "end": {
              "line": 0,
              "character": 0
            }
          },
<<<<<<< HEAD
          "newText": "import ballerinax/java.jdbc;\n"
=======
          "newText": "import ballerina/jwt;\n"
        }
      ]
    },
    {
      "label": "ballerina/crypto",
      "kind": "Module",
      "detail": "Package",
      "insertText": "crypto",
      "insertTextFormat": "Snippet",
      "additionalTextEdits": [
        {
          "range": {
            "start": {
              "line": 0,
              "character": 0
            },
            "end": {
              "line": 0,
              "character": 0
            }
          },
          "newText": "import ballerina/crypto;\n"
>>>>>>> 0132daa9
        }
      ]
    },
    {
      "label": "ballerina/cache",
      "kind": "Module",
      "detail": "Package",
      "insertText": "cache",
      "insertTextFormat": "Snippet",
      "additionalTextEdits": [
        {
          "range": {
            "start": {
              "line": 0,
              "character": 0
            },
            "end": {
              "line": 0,
              "character": 0
            }
          },
          "newText": "import ballerina/cache;\n"
        }
      ]
    },
    {
      "label": "ballerina/test",
      "kind": "Module",
      "detail": "Package",
      "insertText": "test",
      "insertTextFormat": "Snippet",
      "additionalTextEdits": [
        {
          "range": {
            "start": {
              "line": 0,
              "character": 0
            },
            "end": {
              "line": 0,
              "character": 0
            }
          },
          "newText": "import ballerina/test;\n"
        }
      ]
    },
    {
      "label": "ballerina/file",
      "kind": "Module",
      "detail": "Package",
      "insertText": "file",
      "insertTextFormat": "Snippet",
      "additionalTextEdits": [
        {
          "range": {
            "start": {
              "line": 0,
              "character": 0
            },
            "end": {
              "line": 0,
              "character": 0
            }
          },
          "newText": "import ballerina/file;\n"
        }
      ]
    },
    {
      "label": "ballerina/grpc",
      "kind": "Module",
      "detail": "Package",
      "insertText": "grpc",
      "insertTextFormat": "Snippet",
      "additionalTextEdits": [
        {
          "range": {
            "start": {
              "line": 0,
              "character": 0
            },
            "end": {
              "line": 0,
              "character": 0
            }
          },
          "newText": "import ballerina/grpc;\n"
        }
      ]
    },
    {
      "label": "ballerina/config",
      "kind": "Module",
      "detail": "Package",
      "insertText": "config",
      "insertTextFormat": "Snippet",
      "additionalTextEdits": [
        {
          "range": {
            "start": {
              "line": 0,
              "character": 0
            },
            "end": {
              "line": 0,
              "character": 0
            }
          },
          "newText": "import ballerina/config;\n"
        }
      ]
    },
    {
      "label": "ballerina/auth",
      "kind": "Module",
      "detail": "Package",
      "insertText": "auth",
      "insertTextFormat": "Snippet",
      "additionalTextEdits": [
        {
          "range": {
            "start": {
              "line": 0,
              "character": 0
            },
            "end": {
              "line": 0,
              "character": 0
            }
          },
          "newText": "import ballerina/auth;\n"
        }
      ]
    },
    {
      "label": "ballerina/filepath",
      "kind": "Module",
      "detail": "Package",
      "insertText": "filepath",
      "insertTextFormat": "Snippet",
      "additionalTextEdits": [
        {
          "range": {
            "start": {
              "line": 0,
              "character": 0
            },
            "end": {
              "line": 0,
              "character": 0
            }
          },
          "newText": "import ballerina/filepath;\n"
        }
      ]
    },
    {
      "label": "ballerina/ldap",
      "kind": "Module",
      "detail": "Package",
      "insertText": "ldap",
      "insertTextFormat": "Snippet",
      "additionalTextEdits": [
        {
          "range": {
            "start": {
              "line": 0,
              "character": 0
            },
            "end": {
              "line": 0,
              "character": 0
            }
          },
          "newText": "import ballerina/ldap;\n"
        }
      ]
    },
    {
      "label": "ballerina/streams",
      "kind": "Module",
      "detail": "Package",
      "insertText": "streams",
      "insertTextFormat": "Snippet",
      "additionalTextEdits": [
        {
          "range": {
            "start": {
              "line": 0,
              "character": 0
            },
            "end": {
              "line": 0,
              "character": 0
            }
          },
          "newText": "import ballerina/streams;\n"
        }
      ]
    },
    {
      "label": "ballerina/artemis",
      "kind": "Module",
      "detail": "Package",
      "insertText": "artemis",
      "insertTextFormat": "Snippet",
      "additionalTextEdits": [
        {
          "range": {
            "start": {
              "line": 0,
              "character": 0
            },
            "end": {
              "line": 0,
              "character": 0
            }
          },
          "newText": "import ballerina/artemis;\n"
        }
      ]
    },
    {
      "label": "ballerina/reflect",
      "kind": "Module",
      "detail": "Package",
      "insertText": "reflect",
      "insertTextFormat": "Snippet",
      "additionalTextEdits": [
        {
          "range": {
            "start": {
              "line": 0,
              "character": 0
            },
            "end": {
              "line": 0,
              "character": 0
            }
          },
          "newText": "import ballerina/reflect;\n"
        }
      ]
    },
    {
      "label": "ballerina/io",
      "kind": "Module",
      "detail": "Package",
      "insertText": "io",
      "insertTextFormat": "Snippet",
      "additionalTextEdits": [
        {
          "range": {
            "start": {
              "line": 0,
              "character": 0
            },
            "end": {
              "line": 0,
              "character": 0
            }
          },
          "newText": "import ballerina/io;\n"
        }
      ]
    },
    {
      "label": "ballerina/runtime",
      "kind": "Module",
      "detail": "Package",
      "insertText": "runtime",
      "insertTextFormat": "Snippet",
      "additionalTextEdits": [
        {
          "range": {
            "start": {
              "line": 0,
              "character": 0
            },
            "end": {
              "line": 0,
              "character": 0
            }
          },
          "newText": "import ballerina/runtime;\n"
        }
      ]
    },
    {
      "label": "ballerina/oauth2",
      "kind": "Module",
      "detail": "Package",
      "insertText": "oauth2",
      "insertTextFormat": "Snippet",
      "additionalTextEdits": [
        {
          "range": {
            "start": {
              "line": 0,
              "character": 0
            },
            "end": {
              "line": 0,
              "character": 0
            }
          },
          "newText": "import ballerina/oauth2;\n"
        }
      ]
    },
    {
      "label": "ballerina/internal",
      "kind": "Module",
      "detail": "Package",
      "insertText": "internal",
      "insertTextFormat": "Snippet",
      "additionalTextEdits": [
        {
          "range": {
            "start": {
              "line": 0,
              "character": 0
            },
            "end": {
              "line": 0,
              "character": 0
            }
          },
          "newText": "import ballerina/internal;\n"
        }
      ]
    },
    {
      "label": "ballerina/encoding",
      "kind": "Module",
      "detail": "Package",
      "insertText": "encoding",
      "insertTextFormat": "Snippet",
      "additionalTextEdits": [
        {
          "range": {
            "start": {
              "line": 0,
              "character": 0
            },
            "end": {
              "line": 0,
              "character": 0
            }
          },
          "newText": "import ballerina/encoding;\n"
        }
      ]
    },
    {
      "label": "ballerina/utils",
      "kind": "Module",
      "detail": "Package",
      "insertText": "utils",
      "insertTextFormat": "Snippet",
      "additionalTextEdits": [
        {
          "range": {
            "start": {
              "line": 0,
              "character": 0
            },
            "end": {
              "line": 0,
              "character": 0
            }
          },
          "newText": "import ballerina/utils;\n"
        }
      ]
    },
    {
      "label": "ballerina/rabbitmq",
      "kind": "Module",
      "detail": "Package",
      "insertText": "rabbitmq",
      "insertTextFormat": "Snippet",
      "additionalTextEdits": [
        {
          "range": {
            "start": {
              "line": 0,
              "character": 0
            },
            "end": {
              "line": 0,
              "character": 0
            }
          },
          "newText": "import ballerina/rabbitmq;\n"
        }
      ]
    },
    {
      "label": "ballerina/openapi",
      "kind": "Module",
      "detail": "Package",
      "insertText": "openapi",
      "insertTextFormat": "Snippet",
      "additionalTextEdits": [
        {
          "range": {
            "start": {
              "line": 0,
              "character": 0
            },
            "end": {
              "line": 0,
              "character": 0
            }
          },
          "newText": "import ballerina/openapi;\n"
        }
      ]
    },
    {
      "label": "ballerina/math",
      "kind": "Module",
      "detail": "Package",
      "insertText": "math",
      "insertTextFormat": "Snippet",
      "additionalTextEdits": [
        {
          "range": {
            "start": {
              "line": 0,
              "character": 0
            },
            "end": {
              "line": 0,
              "character": 0
            }
          },
          "newText": "import ballerina/math;\n"
        }
      ]
    },
    {
      "label": "ballerina/time",
      "kind": "Module",
      "detail": "Package",
      "insertText": "time",
      "insertTextFormat": "Snippet",
      "additionalTextEdits": [
        {
          "range": {
            "start": {
              "line": 0,
              "character": 0
            },
            "end": {
              "line": 0,
              "character": 0
            }
          },
          "newText": "import ballerina/time;\n"
        }
      ]
    },
    {
      "label": "ballerina/observe",
      "kind": "Module",
      "detail": "Package",
      "insertText": "observe",
      "insertTextFormat": "Snippet",
      "additionalTextEdits": [
        {
          "range": {
            "start": {
              "line": 0,
              "character": 0
            },
            "end": {
              "line": 0,
              "character": 0
            }
          },
          "newText": "import ballerina/observe;\n"
        }
      ]
    },
    {
      "label": "ballerina/system",
      "kind": "Module",
      "detail": "Package",
      "insertText": "system",
      "insertTextFormat": "Snippet",
      "additionalTextEdits": [
        {
          "range": {
            "start": {
              "line": 0,
              "character": 0
            },
            "end": {
              "line": 0,
              "character": 0
            }
          },
          "newText": "import ballerina/system;\n"
        }
      ]
    },
    {
      "label": "ballerina/transactions",
      "kind": "Module",
      "detail": "Package",
      "insertText": "transactions",
      "insertTextFormat": "Snippet",
      "additionalTextEdits": [
        {
          "range": {
            "start": {
              "line": 0,
              "character": 0
            },
            "end": {
              "line": 0,
              "character": 0
            }
          },
          "newText": "import ballerina/transactions;\n"
        }
      ]
    },
    {
      "label": "ballerina/nats",
      "kind": "Module",
      "detail": "Package",
      "insertText": "nats",
      "insertTextFormat": "Snippet",
      "additionalTextEdits": [
        {
          "range": {
            "start": {
              "line": 0,
              "character": 0
            },
            "end": {
              "line": 0,
              "character": 0
            }
          },
          "newText": "import ballerina/nats;\n"
        }
      ]
    },
    {
      "label": "ballerina/transactions.balx",
      "kind": "Module",
      "detail": "Package",
      "insertText": "transactions.balx",
      "insertTextFormat": "Snippet",
      "additionalTextEdits": [
        {
          "range": {
            "start": {
              "line": 0,
              "character": 0
            },
            "end": {
              "line": 0,
              "character": 0
            }
          },
          "newText": "import ballerina/transactions.balx;\n"
        }
      ]
    },
    {
      "label": "ballerina/http",
      "kind": "Module",
      "detail": "Package",
      "insertText": "http",
      "insertTextFormat": "Snippet",
      "additionalTextEdits": [
        {
          "range": {
            "start": {
              "line": 0,
              "character": 0
            },
            "end": {
              "line": 0,
              "character": 0
            }
          },
          "newText": "import ballerina/http;\n"
        }
      ]
    },
    {
      "label": "ballerina/task",
      "kind": "Module",
      "detail": "Package",
      "insertText": "task",
      "insertTextFormat": "Snippet",
      "additionalTextEdits": [
        {
          "range": {
            "start": {
              "line": 0,
              "character": 0
            },
            "end": {
              "line": 0,
              "character": 0
            }
          },
          "newText": "import ballerina/task;\n"
        }
      ]
    },
    {
      "label": "ballerina/cache.balx",
      "kind": "Module",
      "detail": "Package",
      "insertText": "cache.balx",
      "insertTextFormat": "Snippet",
      "additionalTextEdits": [
        {
          "range": {
            "start": {
              "line": 0,
              "character": 0
            },
            "end": {
              "line": 0,
              "character": 0
            }
          },
          "newText": "import ballerina/cache.balx;\n"
        }
      ]
    },
    {
      "label": "ballerina/log",
      "kind": "Module",
      "detail": "Package",
      "insertText": "log",
      "insertTextFormat": "Snippet",
      "additionalTextEdits": [
        {
          "range": {
            "start": {
              "line": 0,
              "character": 0
            },
            "end": {
              "line": 0,
              "character": 0
            }
          },
          "newText": "import ballerina/log;\n"
        }
      ]
    },
    {
      "label": "ballerina/mime",
      "kind": "Module",
      "detail": "Package",
      "insertText": "mime",
      "insertTextFormat": "Snippet",
      "additionalTextEdits": [
        {
          "range": {
            "start": {
              "line": 0,
              "character": 0
            },
            "end": {
              "line": 0,
              "character": 0
            }
          },
          "newText": "import ballerina/mime;\n"
        }
      ]
    },
    {
      "label": "ballerina/socket",
      "kind": "Module",
      "detail": "Package",
      "insertText": "socket",
      "insertTextFormat": "Snippet",
      "additionalTextEdits": [
        {
          "range": {
            "start": {
              "line": 0,
              "character": 0
            },
            "end": {
              "line": 0,
              "character": 0
            }
          },
          "newText": "import ballerina/socket;\n"
        }
      ]
    }
  ]
}<|MERGE_RESOLUTION|>--- conflicted
+++ resolved
@@ -217,11 +217,7 @@
       ]
     },
     {
-<<<<<<< HEAD
-      "label": "ballerinax/java.jdbc",
-=======
       "label": "ballerina/jwt",
->>>>>>> 0132daa9
       "kind": "Module",
       "detail": "Package",
       "insertText": "jwt",
@@ -238,9 +234,6 @@
               "character": 0
             }
           },
-<<<<<<< HEAD
-          "newText": "import ballerinax/java.jdbc;\n"
-=======
           "newText": "import ballerina/jwt;\n"
         }
       ]
@@ -264,7 +257,6 @@
             }
           },
           "newText": "import ballerina/crypto;\n"
->>>>>>> 0132daa9
         }
       ]
     },
