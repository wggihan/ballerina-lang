{
  "position": {
    "line": 3,
    "character": 12
  },
  "source": "packageimport/source/module2/packageImport3.bal",
  "items": [
    {
      "label": "Char",
      "kind": "Unit",
      "detail": "String",
      "sortText": "230",
      "insertText": "Char",
      "insertTextFormat": "Snippet"
    },
    {
      "label": "length(string str)(int)",
      "kind": "Function",
      "detail": "Function",
      "documentation": {
        "right": {
          "kind": "markdown",
          "value": "**Package:** _ballerina/lang.string_  \n  \nReturns the length of the string.\n  \n**Params**  \n- `string` str: the string  \n  \n**Returns** `int`   \n- the number of characters (code points) in `str`  \n  \n"
        }
      },
      "sortText": "120",
      "insertText": "length(${1})",
      "insertTextFormat": "Snippet",
      "command": {
        "title": "editor.action.triggerParameterHints",
        "command": "editor.action.triggerParameterHints"
      }
    },
    {
      "label": "iterator(string str)()",
      "kind": "Function",
      "detail": "Function",
      "documentation": {
        "right": {
          "kind": "markdown",
          "value": "**Package:** _ballerina/lang.string_  \n  \nReturns an iterator over the string.\nThe iterator will yield the substrings of length 1 in order.\n  \n**Params**  \n- `string` str: the string to be iterated over  \n  \n**Returns** ``   \n- a new iterator object  \n  \n"
        }
      },
      "sortText": "120",
      "insertText": "iterator(${1})",
      "insertTextFormat": "Snippet",
      "command": {
        "title": "editor.action.triggerParameterHints",
        "command": "editor.action.triggerParameterHints"
      }
    },
    {
      "label": "concat(string... strs)(string)",
      "kind": "Function",
      "detail": "Function",
      "documentation": {
        "right": {
          "kind": "markdown",
          "value": "**Package:** _ballerina/lang.string_  \n  \nConcatenates zero or more strings.\n  \n**Params**  \n- `string[]` strs: strings to be concatenated  \n  \n**Returns** `string`   \n- concatenation of all of the `strs`; empty string if `strs` is empty  \n  \n"
        }
      },
      "sortText": "120",
      "insertText": "concat(${1})",
      "insertTextFormat": "Snippet",
      "command": {
        "title": "editor.action.triggerParameterHints",
        "command": "editor.action.triggerParameterHints"
      }
    },
    {
      "label": "getCodePoint(string str, int index)(int)",
      "kind": "Function",
      "detail": "Function",
      "documentation": {
        "right": {
          "kind": "markdown",
          "value": "**Package:** _ballerina/lang.string_  \n  \nReturns the code point of a character in a string.\n  \n**Params**  \n- `string` str: the string  \n- `int` index: an index in `str`  \n  \n**Returns** `int`   \n- the Unicode code point of the character at `index` in `str`  \n  \n"
        }
      },
      "sortText": "120",
      "insertText": "getCodePoint(${1})",
      "insertTextFormat": "Snippet",
      "command": {
        "title": "editor.action.triggerParameterHints",
        "command": "editor.action.triggerParameterHints"
      }
    },
    {
      "label": "substring(string str, int startIndex, int endIndex)(string)",
      "kind": "Function",
      "detail": "Function",
      "documentation": {
        "right": {
          "kind": "markdown",
          "value": "**Package:** _ballerina/lang.string_  \n  \nReturns a substring of a string.\n  \n**Params**  \n- `string` str: source string.  \n- `int` startIndex: the starting index, inclusive  \n- `int` endIndex: the ending index, exclusive(Defaultable)  \n  \n**Returns** `string`   \n- substring consisting of characters with index >= startIndex and < endIndex  \n  \n"
        }
      },
      "sortText": "120",
      "insertText": "substring(${1})",
      "insertTextFormat": "Snippet",
      "command": {
        "title": "editor.action.triggerParameterHints",
        "command": "editor.action.triggerParameterHints"
      }
    },
    {
      "label": "codePointCompare(string str1, string str2)(int)",
      "kind": "Function",
      "detail": "Function",
      "documentation": {
        "right": {
          "kind": "markdown",
          "value": "**Package:** _ballerina/lang.string_  \n  \nLexicographically compares strings using their Unicode code points.\nThis orders strings in a consistent and well-defined way,\nbut the ordering will often not be consistent with cultural expectations\nfor sorted order.\n  \n**Params**  \n- `string` str1: the first string to be compared  \n- `string` str2: the second string to be compared  \n  \n**Returns** `int`   \n- an int that is less than, equal to or greater than zero,  \n   according as `str1` is less than, equal to or greater than `str2`  \n  \n"
        }
      },
      "sortText": "120",
      "insertText": "codePointCompare(${1})",
      "insertTextFormat": "Snippet",
      "command": {
        "title": "editor.action.triggerParameterHints",
        "command": "editor.action.triggerParameterHints"
      }
    },
    {
      "label": "join(string separator, string... strs)(string)",
      "kind": "Function",
      "detail": "Function",
      "documentation": {
        "right": {
          "kind": "markdown",
          "value": "**Package:** _ballerina/lang.string_  \n  \nJoins zero or more strings together with a separator.\n  \n**Params**  \n- `string` separator: separator string  \n- `string[]` strs: strings to be joined  \n  \n**Returns** `string`   \n- a string consisting of all of `strs` concatenated in order  \n    with `separator` in between them  \n  \n"
        }
      },
      "sortText": "120",
      "insertText": "join(${1})",
      "insertTextFormat": "Snippet",
      "command": {
        "title": "editor.action.triggerParameterHints",
        "command": "editor.action.triggerParameterHints"
      }
    },
    {
      "label": "indexOf(string str, string substr, int startIndex)((int|()))",
      "kind": "Function",
      "detail": "Function",
      "documentation": {
        "right": {
          "kind": "markdown",
          "value": "**Package:** _ballerina/lang.string_  \n  \nFinds the first occurrence of one string in another string.\n  \n**Params**  \n- `string` str: the string in which to search  \n- `string` substr: the string to search for  \n- `int` startIndex: index to start searching from(Defaultable)  \n  \n**Returns** `(int|())`   \n- index of the first occurrence of `substr` in `str` that is >= `startIndex`,  \n   or `()` if there is no such occurrence  \n  \n"
        }
      },
      "sortText": "120",
      "insertText": "indexOf(${1})",
      "insertTextFormat": "Snippet",
      "command": {
        "title": "editor.action.triggerParameterHints",
        "command": "editor.action.triggerParameterHints"
      }
    },
    {
      "label": "lastIndexOf(string str, string substr, int startIndex)((int|()))",
      "kind": "Function",
      "detail": "Function",
      "documentation": {
        "right": {
          "kind": "markdown",
          "value": "**Package:** _ballerina/lang.string_  \n  \nFinds the last occurrence of one string in another string.\n  \n**Params**  \n- `string` str: the string in which to search  \n- `string` substr: the string to search for  \n- `int` startIndex: index to start searching backwards from(Defaultable)  \n  \n**Returns** `(int|())`   \n- index of the last occurrence of `substr` in `str` that is <= `startIndex`,  \n   or `()` if there is no such occurrence  \n  \n"
        }
      },
      "sortText": "120",
      "insertText": "lastIndexOf(${1})",
      "insertTextFormat": "Snippet",
      "command": {
        "title": "editor.action.triggerParameterHints",
        "command": "editor.action.triggerParameterHints"
      }
    },
    {
      "label": "startsWith(string str, string substr)(boolean)",
      "kind": "Function",
      "detail": "Function",
      "documentation": {
        "right": {
          "kind": "markdown",
          "value": "**Package:** _ballerina/lang.string_  \n  \nTests whether a string starts with another string.\n  \n**Params**  \n- `string` str: the string to be tested  \n- `string` substr: the starting string  \n  \n**Returns** `boolean`   \n- true if `str` starts with `substr`; false otherwise  \n  \n"
        }
      },
      "sortText": "120",
      "insertText": "startsWith(${1})",
      "insertTextFormat": "Snippet",
      "command": {
        "title": "editor.action.triggerParameterHints",
        "command": "editor.action.triggerParameterHints"
      }
    },
    {
      "label": "endsWith(string str, string substr)(boolean)",
      "kind": "Function",
      "detail": "Function",
      "documentation": {
        "right": {
          "kind": "markdown",
          "value": "**Package:** _ballerina/lang.string_  \n  \nTests whether a string ends with another string.\n  \n**Params**  \n- `string` str: the string to be tested  \n- `string` substr: the ending string  \n  \n**Returns** `boolean`   \n- true if `str` ends with `substr`; false otherwise  \n  \n"
        }
      },
      "sortText": "120",
      "insertText": "endsWith(${1})",
      "insertTextFormat": "Snippet",
      "command": {
        "title": "editor.action.triggerParameterHints",
        "command": "editor.action.triggerParameterHints"
      }
    },
    {
      "label": "toLowerAscii(string str)(string)",
      "kind": "Function",
      "detail": "Function",
      "documentation": {
        "right": {
          "kind": "markdown",
          "value": "**Package:** _ballerina/lang.string_  \n  \nConverts occurrences of A-Z to a-z.\nOther characters are left unchanged.\n  \n**Params**  \n- `string` str: the string to be converted  \n  \n**Returns** `string`   \n- `str` with any occurrences of A-Z converted to a-z  \n  \n"
        }
      },
      "sortText": "120",
      "insertText": "toLowerAscii(${1})",
      "insertTextFormat": "Snippet",
      "command": {
        "title": "editor.action.triggerParameterHints",
        "command": "editor.action.triggerParameterHints"
      }
    },
    {
      "label": "toUpperAscii(string str)(string)",
      "kind": "Function",
      "detail": "Function",
      "documentation": {
        "right": {
          "kind": "markdown",
          "value": "**Package:** _ballerina/lang.string_  \n  \nConverts occurrences of a-z to A-Z.\nOther characters are left unchanged.\n  \n**Params**  \n- `string` str: the string to be converted  \n  \n**Returns** `string`   \n- `str` with any occurrences of a-z converted to A-Z  \n  \n"
        }
      },
      "sortText": "120",
      "insertText": "toUpperAscii(${1})",
      "insertTextFormat": "Snippet",
      "command": {
        "title": "editor.action.triggerParameterHints",
        "command": "editor.action.triggerParameterHints"
      }
    },
    {
      "label": "trim(string str)(string)",
      "kind": "Function",
      "detail": "Function",
      "documentation": {
        "right": {
          "kind": "markdown",
          "value": "**Package:** _ballerina/lang.string_  \n  \nRemoves ASCII white space characters from the start and end of a string.\nThe ASCII white space characters are 0x9...0xD, 0x20.\n  \n**Params**  \n- `string` str: the string  \n  \n**Returns** `string`   \n- `str` with leading or trailing ASCII white space characters removed  \n  \n"
        }
      },
      "sortText": "120",
      "insertText": "trim(${1})",
      "insertTextFormat": "Snippet",
      "command": {
        "title": "editor.action.triggerParameterHints",
        "command": "editor.action.triggerParameterHints"
      }
    },
    {
      "label": "toBytes(string str)(byte[])",
      "kind": "Function",
      "detail": "Function",
      "documentation": {
        "right": {
          "kind": "markdown",
          "value": "**Package:** _ballerina/lang.string_  \n  \nRepresents `str` as an array of bytes using UTF-8.\n  \n**Params**  \n- `string` str: the string  \n  \n**Returns** `byte[]`   \n- UTF-8 byte array  \n  \n"
        }
      },
      "sortText": "120",
      "insertText": "toBytes(${1})",
      "insertTextFormat": "Snippet",
      "command": {
        "title": "editor.action.triggerParameterHints",
        "command": "editor.action.triggerParameterHints"
      }
    },
    {
      "label": "fromBytes(byte[] bytes)((string|error))",
      "kind": "Function",
      "detail": "Function",
      "documentation": {
        "right": {
          "kind": "markdown",
          "value": "**Package:** _ballerina/lang.string_  \n  \nConstructs a string from its UTF-8 representation in `bytes`.\n  \n**Params**  \n- `byte[]` bytes: UTF-8 byte array  \n  \n**Returns** `(string|error)`   \n- `bytes` converted to string or error  \n  \n"
        }
      },
      "sortText": "120",
      "insertText": "fromBytes(${1})",
      "insertTextFormat": "Snippet",
      "command": {
        "title": "editor.action.triggerParameterHints",
        "command": "editor.action.triggerParameterHints"
      }
    },
    {
      "label": "toCodePointInts(string str)(int[])",
      "kind": "Function",
      "detail": "Function",
      "documentation": {
        "right": {
          "kind": "markdown",
          "value": "**Package:** _ballerina/lang.string_  \n  \nConverts a string to an array of code points.\n  \n**Params**  \n- `string` str: the string  \n  \n**Returns** `int[]`   \n- an array with a code point for each character of `str`  \n  \n"
        }
      },
      "sortText": "120",
      "insertText": "toCodePointInts(${1})",
      "insertTextFormat": "Snippet",
      "command": {
        "title": "editor.action.triggerParameterHints",
        "command": "editor.action.triggerParameterHints"
      }
    },
    {
      "label": "toCodePointInt(Char ch)(int)",
      "kind": "Function",
      "detail": "Function",
      "documentation": {
        "right": {
          "kind": "markdown",
          "value": "**Package:** _ballerina/lang.string_  \n  \nConverts a single character string to a code point.\n  \n**Params**  \n- `Char` ch: a single character string  \n  \n**Returns** `int`   \n- the code point of `ch`  \n  \n"
        }
      },
      "sortText": "120",
      "insertText": "toCodePointInt(${1})",
      "insertTextFormat": "Snippet",
      "command": {
        "title": "editor.action.triggerParameterHints",
        "command": "editor.action.triggerParameterHints"
      }
    },
    {
      "label": "fromCodePointInts(int[] codePoints)((string|error))",
      "kind": "Function",
      "detail": "Function",
      "documentation": {
        "right": {
          "kind": "markdown",
          "value": "**Package:** _ballerina/lang.string_  \n  \nConstructs a string from an array of code points.\nAn int is a valid code point if it is in the range 0 to 0x10FFFF inclusive,\nbut not in the range 0xD800 or 0xDFFF inclusive.\n  \n**Params**  \n- `int[]` codePoints: an array of ints, each specifying a code point  \n  \n**Returns** `(string|error)`   \n- a string with a character for each code point in `codePoints`; or an error  \nif any member of `codePoints` is not a valid code point  \n  \n"
        }
      },
      "sortText": "120",
      "insertText": "fromCodePointInts(${1})",
      "insertTextFormat": "Snippet",
      "command": {
        "title": "editor.action.triggerParameterHints",
        "command": "editor.action.triggerParameterHints"
      }
    },
    {
<<<<<<< HEAD
      "label": "equalsIgnoreCaseAscii(string str1, string str2)(boolean)",
=======
      "label": "fromCodePointInt(int codePoint)((Char|error))",
>>>>>>> a830a59b
      "kind": "Function",
      "detail": "Function",
      "documentation": {
        "right": {
          "kind": "markdown",
<<<<<<< HEAD
          "value": "**Package:** _ballerina/lang.string_  \n  \nTests whether two strings are the same, ignoring the case of ASCII characters.\nA character in the range a-z is treated the same as the corresponding character in the range A-Z.\n  \n**Params**  \n- `string` str1: the first string to be compared  \n- `string` str2: the second string to be compared  \n  \n**Returns** `boolean`   \n- true if `str1` is the same as `str2`, treating upper-case and lower-case  \nASCII letters as the same; false, otherwise  \n  \n"
        }
      },
      "sortText": "120",
      "insertText": "equalsIgnoreCaseAscii(${1})",
=======
          "value": "**Package:** _ballerina/lang.string_  \n  \nConstructs a single character string from a code point.\nAn int is a valid code point if it is in the range 0 to 0x10FFFF inclusive,\nbut not in the range 0xD800 or 0xDFFF inclusive.\n  \n**Params**  \n- `int` codePoint: an int specifying a code point  \n  \n**Returns** `(Char|error)`   \n- a single character string whose code point is `codePoint`; or an error  \nif `codePoint` is not a valid code point  \n  \n"
        }
      },
      "sortText": "120",
      "insertText": "fromCodePointInt(${1})",
>>>>>>> a830a59b
      "insertTextFormat": "Snippet",
      "command": {
        "title": "editor.action.triggerParameterHints",
        "command": "editor.action.triggerParameterHints"
      }
    }
  ]
}<|MERGE_RESOLUTION|>--- conflicted
+++ resolved
@@ -356,29 +356,35 @@
       }
     },
     {
-<<<<<<< HEAD
+      "label": "fromCodePointInt(int codePoint)((Char|error))",
+      "kind": "Function",
+      "detail": "Function",
+      "documentation": {
+        "right": {
+          "kind": "markdown",
+          "value": "**Package:** _ballerina/lang.string_  \n  \nConstructs a single character string from a code point.\nAn int is a valid code point if it is in the range 0 to 0x10FFFF inclusive,\nbut not in the range 0xD800 or 0xDFFF inclusive.\n  \n**Params**  \n- `int` codePoint: an int specifying a code point  \n  \n**Returns** `(Char|error)`   \n- a single character string whose code point is `codePoint`; or an error  \nif `codePoint` is not a valid code point  \n  \n"
+        }
+      },
+      "sortText": "120",
+      "insertText": "fromCodePointInt(${1})",
+      "insertTextFormat": "Snippet",
+      "command": {
+        "title": "editor.action.triggerParameterHints",
+        "command": "editor.action.triggerParameterHints"
+      }
+    },
+    {
       "label": "equalsIgnoreCaseAscii(string str1, string str2)(boolean)",
-=======
-      "label": "fromCodePointInt(int codePoint)((Char|error))",
->>>>>>> a830a59b
-      "kind": "Function",
-      "detail": "Function",
-      "documentation": {
-        "right": {
-          "kind": "markdown",
-<<<<<<< HEAD
+      "kind": "Function",
+      "detail": "Function",
+      "documentation": {
+        "right": {
+          "kind": "markdown",
           "value": "**Package:** _ballerina/lang.string_  \n  \nTests whether two strings are the same, ignoring the case of ASCII characters.\nA character in the range a-z is treated the same as the corresponding character in the range A-Z.\n  \n**Params**  \n- `string` str1: the first string to be compared  \n- `string` str2: the second string to be compared  \n  \n**Returns** `boolean`   \n- true if `str1` is the same as `str2`, treating upper-case and lower-case  \nASCII letters as the same; false, otherwise  \n  \n"
         }
       },
       "sortText": "120",
       "insertText": "equalsIgnoreCaseAscii(${1})",
-=======
-          "value": "**Package:** _ballerina/lang.string_  \n  \nConstructs a single character string from a code point.\nAn int is a valid code point if it is in the range 0 to 0x10FFFF inclusive,\nbut not in the range 0xD800 or 0xDFFF inclusive.\n  \n**Params**  \n- `int` codePoint: an int specifying a code point  \n  \n**Returns** `(Char|error)`   \n- a single character string whose code point is `codePoint`; or an error  \nif `codePoint` is not a valid code point  \n  \n"
-        }
-      },
-      "sortText": "120",
-      "insertText": "fromCodePointInt(${1})",
->>>>>>> a830a59b
       "insertTextFormat": "Snippet",
       "command": {
         "title": "editor.action.triggerParameterHints",
