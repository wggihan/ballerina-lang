type SMS error<string, record {|string message?; error cause?; string...;|}>;
type SMA error<string, record {|string message?; error cause?; anydata...;|}>;
type CMS error<string, record {|string message?; error cause?; string...;|}>;
type CMA error<string, record {|string message?; error cause?; anydata...;|}>;
const ERROR1 = "Some Error One";
const ERROR2 = "Some Error Two";

function testBasicErrorVariableWithMapDetails() returns [string, string, string, string, map<string>, string?, string?,
string?, map<any>, any, any, any] {
    SMS err1 = error("Error One",
        message = "Msg One",
        detail = "Detail Msg"
    );
    SMA err2 = error("Error Two",
        message = "Msg Two",
        fatal = true
    );
    SMS error (reason11, ...detail11) = err1;
    SMS error (reason12, message = message12, detail = detail12, extra = extra12) = err1;

    SMA
        error
        (
            reason21
            ,
            ...detail21
        )
        =
            err2
        ;
    SMA error (reason22, message = message22, detail = detail22,
        extra = extra22) = err2;

<<<<<<< HEAD
    return [reason11, reason12, reason21, reason22, detail11, message12, detail12, extra12, detail21, message22,
        detail22, extra22];
=======
    return [
        reason11,
        reason12,
        reason21,
        reason22,
        detail11,
        message12,
        detail12,
        extra12,
        detail21,
        message22,
        detail22,
        extra22
    ];
>>>>>>> 428a71a1
}

function testErrorBindingPattern() returns string {
    error<string, record {|string message?; error cause?; string...;|}> err1 = error("Error Code", message = "Fatal");
    [string, map<any>] | error t1 = err1;
    match t1 {
        var [reason, detail] => {
            return "Matched with tuple : " + reason + " " + "io:sprintf(\"%s\", detail)";
        }
        error (var reason, message = message) => {
            return "Matched with error : " + reason + " {\"message\":\"" + <string>message + "\"}";
        }
    }

    return "";
}

function testErrorBindingPattern2() returns string {
    error<string, record {|string message?; error cause?; string...;|}> err1 = error("Error Code", message = "Msg");
    [string, map<any>] | error t1 = err1;
    match t1 {
        var [reason, detail] => {
            return "Matched with tuple : " + reason + " " + "io:sprintf(\"%s\", detail)";
        }
        var error (reason, message = message) => {
            return "Matched with error : " + reason + " {\"message\":\"" + <string>message + "\"}";
        }
    }

    return "";
}

function testErrorBindingPattern3() returns string {
    error<string, record {|string message?; error cause?; string...;|}> err1 = error("Error Code", message = "Msg");
    [string, map<any>] | error t1 = err1;
    match t1 {
        var [reason, detail] => {
            return "Matched with tuple : " + reason + " " + "io:sprintf(\"%s\", detail)";
        }
        error (var reason, message = message, ...var details1) => {
            return "Matched with error : " + reason + " {\"message\":\"" + <string>message + "\"}";
        }
    }

    return "";
}

function testErrorBindingPattern4() returns string {
    error<string, record {|string message?; error cause?; string...;|}> err1 = error("Error Code", message = "Msg");
    [string, map<any>] | error t1 = err1;
    match t1 {
        var [reason, detail] => {
            return "Matched with tuple : " + reason + " " + "io:sprintf(\"%s\", detail)";
        }
        error
        (
            var
            reason
            ,
            message
            =
            message
        ) => {
            return "Matched with error : " + reason + " {\"message\":\"" + <string>message + "\"}";
        }
    }

    return "";
}

function testErrorBindingPattern5() returns string {
    error<string, record {|string message?; error cause?; string...;|}> err1 = error("Error Code", message = "Msg");
    [string, map<any>] | error t1 = err1;
    match t1 {
        var [reason, detail] => {
            return "Matched with tuple : " + reason + " " + "io:sprintf(\"%s\", detail)";
        }
        var
            error (
                reason
                ,
                message
                =
                message
            ) => {
            return "Matched with error : " + reason + " {\"message\":\"" + <string>message + "\"}";
        }
    }

    return "";
}

function testErrorBindingPattern6() returns string {
    error<string, record {|string message?; error cause?; string...;|}> err1 = error("Error Code", message = "Msg");
    [string, map<any>] | error t1 = err1;
    match t1 {
        var [reason, detail] => {
            return "Matched with tuple : " + reason + " " + "io:sprintf(\"%s\", detail)";
        }
        error
        (
            var
            reason
            ,
            message
            =
            message,
            ...
            var
            details1
        ) => {
            return "Matched with error : " + reason + " {\"message\":\"" + <string>message + "\"}";
        }
    }

    return "";
}

function testIndirectErrorVariableDef1() {
    SMS e = error("the reason", message = "msg");
    var SMS (message = message, other = other, ...rest) = e;
}

function testIndirectErrorVariableDef2() {
    SMS e = error("the reason", message = "msg");
    var
        SMS
        (
            message = message
            ,
            other = other
            ,
            ...rest
        )
        =
            e
        ;
}

type ErrorData record {
    string message?;
    error cause?;
};

type ER error<string, ErrorData>;

// TODO: Enable After fixing the error match pattern rest node not available issue.
//function testIndirectErrorMatchPattern1() returns string {
//    ER err1 = error("Error Code", message = "Msg");
//    match err1 {
//        ER (message = m, ...var rest) => {
//            return <string>m;
//        }
//    }
//    return "Default";
//}

//function testIndirectErrorMatchPattern2() returns string {
//    ER err1 = error("Error Code", message = "Msg");
//    match err1 {
//        ER
//        (
//            message
//            =
//            m
//            ,
//            ...
//            var
//            rest
//        )
//        =>
//        {
//            return <string>m;
//        }
//    }
//    return "Default";
//}<|MERGE_RESOLUTION|>--- conflicted
+++ resolved
@@ -31,10 +31,6 @@
     SMA error (reason22, message = message22, detail = detail22,
         extra = extra22) = err2;
 
-<<<<<<< HEAD
-    return [reason11, reason12, reason21, reason22, detail11, message12, detail12, extra12, detail21, message22,
-        detail22, extra22];
-=======
     return [
         reason11,
         reason12,
@@ -49,7 +45,6 @@
         detail22,
         extra22
     ];
->>>>>>> 428a71a1
 }
 
 function testErrorBindingPattern() returns string {
