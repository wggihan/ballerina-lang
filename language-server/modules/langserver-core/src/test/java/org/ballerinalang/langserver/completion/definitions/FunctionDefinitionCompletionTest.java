/*
*  Copyright (c) 2017, WSO2 Inc. (http://www.wso2.org) All Rights Reserved.
*
*  WSO2 Inc. licenses this file to you under the Apache License,
*  Version 2.0 (the "License"); you may not use this file except
*  in compliance with the License.
*  You may obtain a copy of the License at
*
*    http://www.apache.org/licenses/LICENSE-2.0
*
*  Unless required by applicable law or agreed to in writing,
*  software distributed under the License is distributed on an
*  "AS IS" BASIS, WITHOUT WARRANTIES OR CONDITIONS OF ANY
*  KIND, either express or implied.  See the License for the
*  specific language governing permissions and limitations
*  under the License.
*/
package org.ballerinalang.langserver.completion.definitions;

import org.ballerinalang.langserver.commons.workspace.WorkspaceDocumentException;
import org.ballerinalang.langserver.completion.CompletionTest;
import org.slf4j.Logger;
import org.slf4j.LoggerFactory;
import org.testng.annotations.DataProvider;
import org.testng.annotations.Test;

import java.io.IOException;

/**
 * Completion item tests for function definition.
 */
public class FunctionDefinitionCompletionTest extends CompletionTest {

    private static final Logger log = LoggerFactory.getLogger(FunctionDefinitionCompletionTest.class);

    @Test(dataProvider = "completion-data-provider")
    public void test(String config, String configPath) throws WorkspaceDocumentException, IOException {
        super.test(config, configPath);
    }

    @DataProvider(name = "completion-data-provider")
    @Override
    public Object[][] dataProvider() {
        log.info("Test textDocument/completion for Function Definition Scope");
        return new Object[][] {
                {"emptyLineCompletion.json", "function"},
                {"nonEmptyLineCompletion.json", "function"},
                {"actionInvocationSuggestion1.json", "function"},
                {"actionInvocationSuggestion2.json", "function"},
                {"aliasedModuleContentSuggestion1.json", "function"},
                {"variableBoundItemSuggestions1.json", "function"},
                {"variableBoundItemSuggestions2.json", "function"},
                {"variableBoundItemSuggestions3.json", "function"},
                {"variableBoundItemSuggestions4.json", "function"},
                {"panicStatementErrorSuggestions.json", "function"},
                {"recordVarDef1.json", "function"},
                {"recordVarDef2.json", "function"},
                {"functionPointerAsParameter.json", "function"},
                {"matchStatementSuggestions1.json", "function"},
                {"matchStatementSuggestions3.json", "function"},
                {"matchStatementSuggestions4.json", "function"},
                {"matchStatementSuggestions5.json", "function"},
                {"matchStatementSuggestions6.json", "function"},
                {"matchStatementSuggestions7.json", "function"},
                {"matchStatementSuggestions8.json", "function"},
                {"matchStatementSuggestions9.json", "function"},
                {"matchStatementSuggestions10.json", "function"},
                {"errorLiftingSuggestions1.json", "function"},
                {"errorLiftingSuggestions2.json", "function"},
                {"iterableOperation1.json", "function"},
                {"iterableOperation2.json", "function"},
//                {"iterableOperation3.json", "function"},
                {"iterableOperation4.json", "function"},
//                {"iterableOperation5.json", "function"},
                {"iterableOperation6.json", "function"},
                {"completionWithinWorkersInResource.json", "function"},
                {"suggestionsInWorkersWithinFunction.json", "function"},
                {"completionBeforeIfElse.json", "function"},
                {"completionWithinIf.json", "function"},
                {"completionWithinElse.json", "function"},
                {"completionWithinElseIf.json", "function"},
                {"completionBeforeWhile.json", "function"},
                {"completionWithinWhile.json", "function"},
                {"completionWithinTransaction.json", "function"},
                {"completionWithinTransactionOnRetry.json", "function"},
                {"completionAfterReturn.json", "function"},
//                {"functionCompletionWithMissingImport.json", "function"},
                {"completionWithinRecord1.json", "function"},
                {"completionWithinRecord2.json", "function"},
                {"completionWithinRecord3.json", "function"},
                {"anonFunctionSnippetSuggestion1.json", "function"},
                {"anonFunctionSnippetSuggestion2.json", "function"},
                {"anonFunctionSnippetSuggestion3.json", "function"},
                {"typeGuardSuggestions1.json", "function"},
                {"typeGuardSuggestions2.json", "function"},
                {"typeGuardSuggestions3.json", "function"},
                {"typeGuardSuggestions4.json", "function"},
                {"typeGuardSuggestions5.json", "function"},
                {"typeguardDestruct1.json", "function"},
                {"completionAfterIf1.json", "function"},
                {"completionAfterIf2.json", "function"},
                {"workerDeclarationContext1.json", "function"},
                {"workerDeclarationContext2.json", "function"},
                {"workerDeclarationContext3.json", "function"},
                {"workerDeclarationContext4.json", "function"},
                {"workerDeclarationContext5.json", "function"},
                {"workerDeclarationContext6.json", "function"},
                {"completionWithinInvocationArgs1.json", "function"},
                {"completionWithinInvocationArgs2.json", "function"},
//                {"completionWithinInvocationArgs3.json", "function"},
                {"completionWithinInvocationArgs4.json", "function"},
                {"completionWithinInvocationArgs5.json", "function"},
                {"completionWithinInvocationArgs6.json", "function"},
                {"completionWithinInvocationArgs7.json", "function"},
                {"completionWithinInvocationArgs8.json", "function"},
                {"completionWithinInvocationArgs9.json", "function"},
                {"completionWithinInvocationArgs10.json", "function"},
                {"completionWithinInvocationArgs11.json", "function"},
                {"completionWithinInvocationArgs12.json", "function"},
                {"completionWithinInvocationArgs13.json", "function"},
                {"chainCompletion1.json", "function"},
                {"chainCompletion2.json", "function"},
                {"chainCompletion3.json", "function"},
                {"chainCompletion4.json", "function"},
                {"chainCompletion5.json", "function"},
                {"chainCompletion6.json", "function"},
                {"chainCompletion7.json", "function"},
                {"externalKeywordSuggestion1.json", "function"},
                {"externalKeywordSuggestion2.json", "function"},
//                {"ifWhileConditionContextCompletion1.json", "function"}, //TODO: Fix this
                {"ifWhileConditionContextCompletion2.json", "function"},
                {"ifWhileConditionContextCompletion3.json", "function"},
                {"ifWhileConditionContextCompletion4.json", "function"},
                {"ifWhileConditionContextCompletion5.json", "function"},
                {"newObjectCompletion1.json", "function"},
                {"newObjectCompletion2.json", "function"},
                {"newObjectCompletion3.json", "function"},
                {"delimiterBasedCompletionForCompleteSource1.json", "function"},
                {"delimiterBasedCompletionForCompleteSource2.json", "function"},
                {"functionParamAnnotationBodyCompletion1.json", "function"},
                {"functionParamAnnotationBodyCompletion2.json", "function"},
                {"functionParamAnnotationBodyCompletion3.json", "function"},
                {"functionParamAnnotationBodyCompletion4.json", "function"},
                {"completionWithTupleVariableDef.json", "function"},
                {"completionWithinComments.json", "function"},
                {"completionWithinLiterals.json", "function"},
                {"assignmentStmt1.json", "function"},
                {"assignmentStmt2.json", "function"},
                {"assignmentStmt3.json", "function"},
                {"assignmentStmt4.json", "function"},
                {"assignmentStmt5.json", "function"},
                {"assignmentStmt6.json", "function"},
                {"varDefStmt1.json", "function"},
                {"varDefStmt2.json", "function"},
                {"varDefStmt3.json", "function"},
                {"typeofKWSuggestion.json", "function"},
                {"typeofKWSuggestion2.json", "function"},
                {"forkJoinCompletion1.json", "function"},
                {"forkJoinCompletion2.json", "function"},
                {"forkJoinCompletion3.json", "function"},
                {"forkJoinCompletion4.json", "function"},
                {"packageContentSuggestionInvalid1.json", "function"},
                {"errorUnionSuggestion1.json", "function"},
                {"returnParameterContextSuggestion1.json", "function"},
                {"returnParameterContextSuggestion2.json", "function"},
                {"returnParameterContextSuggestion3.json", "function"},
                {"returnParameterContextSuggestion4.json", "function"},
                {"returnParameterContextSuggestion5.json", "function"},
                {"returnParameterContextSuggestion6.json", "function"},
                {"returnParameterContextSuggestion7.json", "function"},
                {"returnParameterContextSuggestion8.json", "function"},
                {"returnParameterContextSuggestion9.json", "function"},
                {"returnParameterContextSuggestion10.json", "function"},
                {"returnParameterContextSuggestion11.json", "function"},
                {"typeDescSuggestions1.json", "function"},
                {"typeDescSuggestions2.json", "function"},
                {"delimiterBasedCompletionOverArrays.json", "function"},
<<<<<<< HEAD
//                {"delimiterBasedCompletionOverXML.json", "function"},
=======
                {"delimiterBasedCompletionOverMaps.json", "function"},
                {"delimiterBasedCompletionOverXML.json", "function"},
>>>>>>> 3db118f7
                {"langLibPackageSuggestion1.json", "function"},
                {"langLibPackageSuggestion2.json", "function"},
                {"groupedExpressionSuggestion1.json", "function"},
                {"errorVarDefSuggestion1.json", "function"},
//                {"statementWithMissingSemiColon1.json", "function"},
//                {"statementWithMissingSemiColon2.json", "function"},
//                {"statementWithMissingSemiColon3.json", "function"},
//                {"statementWithMissingSemiColon4.json", "function"},
        };
    }
}<|MERGE_RESOLUTION|>--- conflicted
+++ resolved
@@ -175,12 +175,8 @@
                 {"typeDescSuggestions1.json", "function"},
                 {"typeDescSuggestions2.json", "function"},
                 {"delimiterBasedCompletionOverArrays.json", "function"},
-<<<<<<< HEAD
-//                {"delimiterBasedCompletionOverXML.json", "function"},
-=======
-                {"delimiterBasedCompletionOverMaps.json", "function"},
+//                {"delimiterBasedCompletionOverMaps.json", "function"},
                 {"delimiterBasedCompletionOverXML.json", "function"},
->>>>>>> 3db118f7
                 {"langLibPackageSuggestion1.json", "function"},
                 {"langLibPackageSuggestion2.json", "function"},
                 {"groupedExpressionSuggestion1.json", "function"},
