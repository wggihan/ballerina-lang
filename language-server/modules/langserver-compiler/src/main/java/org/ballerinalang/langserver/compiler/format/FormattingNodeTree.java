--- conflicted
+++ resolved
@@ -500,16 +500,11 @@
 
                 JsonArray ws = node.getAsJsonArray(FormattingConstants.WS);
 
-<<<<<<< HEAD
-            this.preserveHeight(ws, this.getWhiteSpaces(node.getAsJsonObject(FormattingConstants.POSITION)
-                    .get(FormattingConstants.START_COLUMN).getAsInt()), false);
-=======
                 // Whitespaces for else block should indent as to the parent's start column.
                 String indentation = this.getWhiteSpaces(formatConfig.get(FormattingConstants.START_COLUMN).getAsInt());
->>>>>>> 304b28c1
 
                 // Preserve available line breaks.
-                this.preserveHeight(ws, indentation);
+                this.preserveHeight(ws, indentation, false);
 
                 // Iterate and format whitespaces for else node.
                 for (JsonElement wsItem : ws) {
@@ -3727,14 +3722,8 @@
             if (node.has(FormattingConstants.WS)) {
                 JsonArray ws = node.getAsJsonArray(FormattingConstants.WS);
                 // Update whitespace for colon of the record literal key value pair.
-                this.preserveHeight(ws, indentation);
-
-<<<<<<< HEAD
-            // Update whitespace for colon of the record literal key value pair.
-            this.preserveHeight(ws, indentation, useParentIndentation);
-            if (this.noHeightAvailable(ws.get(0).getAsJsonObject().get(FormattingConstants.WS).getAsString())) {
-                ws.get(0).getAsJsonObject().addProperty(FormattingConstants.WS, FormattingConstants.EMPTY_SPACE);
-=======
+                this.preserveHeight(ws, indentation, useParentIndentation);
+
                 boolean colonVisited = false;
                 boolean calculatedKey = false;
 
@@ -3770,7 +3759,6 @@
                         keyNode.add(FormattingConstants.FORMATTING_CONFIG, formatConfig);
                     }
                 }
->>>>>>> 304b28c1
             }
 
             // Update whitespace for value of record literal.
@@ -5810,11 +5798,8 @@
 
             String indentation = this.getIndentation(formatConfig, true);
             String indentationOfParent = this.getParentIndentation(formatConfig);
-<<<<<<< HEAD
-            boolean useParentIndentation = formatConfig.get(FormattingConstants.USE_PARENT_INDENTATION).getAsBoolean();
-=======
+            boolean useParentIndentation = formatConfig.get(FormattingConstants.USE_PARENT_INDENTATION).getAsBoolean();
             boolean isAnnotationAvailable = false;
->>>>>>> 304b28c1
 
             this.preserveHeight(ws, useParentIndentation ? indentationOfParent : indentation, useParentIndentation);
 
@@ -6879,11 +6864,8 @@
             JsonArray ws = node.getAsJsonArray(FormattingConstants.WS);
             JsonObject formatConfig = node.getAsJsonObject(FormattingConstants.FORMATTING_CONFIG);
             String indentation = this.getIndentation(formatConfig, true);
-<<<<<<< HEAD
-            boolean useParentIndentation = formatConfig.get(FormattingConstants.USE_PARENT_INDENTATION).getAsBoolean();
-=======
             String indentationOfParent = this.getParentIndentation(formatConfig);
->>>>>>> 304b28c1
+            boolean useParentIndentation = formatConfig.get(FormattingConstants.USE_PARENT_INDENTATION).getAsBoolean();
 
             node.getAsJsonObject(FormattingConstants.POSITION).addProperty(FormattingConstants.START_COLUMN,
                     this.getWhiteSpaceCount(indentation));
