// Copyright (c) 2019 WSO2 Inc. (http://www.wso2.org) All Rights Reserved.
//
// WSO2 Inc. licenses this file to you under the Apache License,
// Version 2.0 (the "License"); you may not use this file except
// in compliance with the License.
// You may obtain a copy of the License at
//
// http://www.apache.org/licenses/LICENSE-2.0
//
// Unless required by applicable law or agreed to in writing,
// software distributed under the License is distributed on an
// "AS IS" BASIS, WITHOUT WARRANTIES OR CONDITIONS OF ANY
// KIND, either express or implied.  See the License for the
// specific language governing permissions and limitations
// under the License.

public type ObjectGenerator object {

    private bir:Package module;
    private bir:BObjectType? currentObjectType = ();
    private bir:BRecordType? currentRecordType = ();

    public function __init(bir:Package module) {
        self.module = module;
    }

    public function generateValueClasses(bir:TypeDef?[] typeDefs, map<byte[]> jarEntries) {
        foreach var optionalTypeDef in typeDefs {
            bir:TypeDef typeDef = getTypeDef(optionalTypeDef);
            bir:BType bType = typeDef.typeValue;
            if (bType is bir:BObjectType && !bType.isAbstract) {
                self.currentObjectType = bType;
                string className = getTypeValueClassName(self.module, typeDef.name.value);
                byte[] bytes = self.createObjectValueClass(bType, className, typeDef, false);
                jarEntries[className + ".class"] = bytes;
            } else if (bType is bir:BServiceType) {
                self.currentObjectType = bType.oType;
                string className = getTypeValueClassName(self.module, typeDef.name.value);
                byte[] bytes = self.createObjectValueClass(bType.oType, className, typeDef, true);
                jarEntries[className + ".class"] = bytes;
            } else if (bType is bir:BRecordType) {
                self.currentRecordType = bType;
                string className = getTypeValueClassName(self.module, typeDef.name.value);
                byte[] bytes = self.createRecordValueClass(bType, className, typeDef);
                jarEntries[className + ".class"] = bytes;
            }
        }
    }

    // Private methods

    private function createObjectValueClass(bir:BObjectType objectType, string className,
                                            bir:TypeDef typeDef, boolean isService) returns byte[] {
        jvm:ClassWriter cw = new(COMPUTE_FRAMES);
        cw.visitSource(typeDef.pos.sourceFileName);
        currentClass = className;
        cw.visit(V1_8, ACC_PUBLIC + ACC_SUPER, className, (), ABSTRACT_OBJECT_VALUE, [OBJECT_VALUE]);

        bir:BObjectField?[] fields = objectType.fields;
        self.createObjectFields(cw, fields);

        bir:Function?[]? attachedFuncs = typeDef.attachedFuncs;
        if (attachedFuncs is bir:Function?[]) {
            self.createObjectMethods(cw, attachedFuncs);
        }

        self.createObjectInit(cw, fields, className);
        self.createCallMethod(cw, attachedFuncs, className, objectType.name.value, isService);
        self.createGetMethod(cw, fields, className);
        self.createSetMethod(cw, fields, className);
        self.createLambdas(cw);
        
        cw.visitEnd();
        return cw.toByteArray();
    }

    private function createLambdas(jvm:ClassWriter cw) {
        // generate lambdas created during generating methods
        foreach var [name, call] in lambdas.entries() {
            generateLambdaMethod(call, cw, name);
        }
        // clear the lambdas
        lambdas = {};
    }

    private function createObjectFields(jvm:ClassWriter cw, bir:BObjectField?[] fields) {
        foreach var field in fields {
            if (field is bir:BObjectField) {
                jvm:FieldVisitor fv = cw.visitField(0, field.name.value, getTypeDesc(field.typeValue));
                fv.visitEnd();
                string lockClass = "L" + LOCK_VALUE + ";";
                fv = cw.visitField(ACC_PUBLIC + ACC_FINAL, computeLockNameFromString(field.name.value), lockClass);
                fv.visitEnd();
            }
        }
    }

    private function createObjectMethods(jvm:ClassWriter cw, bir:Function?[] attachedFuncs) {
        foreach var func in attachedFuncs {
            if (func is bir:Function) {
                if !isExternFunc(func) {
                    addDefaultableBooleanVarsToSignature(func);
                }
                generateMethod(func, cw, self.module, attachedType = self.currentObjectType);
            }
        }
    }

    private function createObjectInit(jvm:ClassWriter cw, bir:BObjectField?[] fields, string className) {
        jvm:MethodVisitor mv = cw.visitMethod(ACC_PUBLIC, "<init>", io:sprintf("(L%s;)V", OBJECT_TYPE), (), ());
        mv.visitCode();

        // load super
        mv.visitVarInsn(ALOAD, 0);
        // load type
        mv.visitVarInsn(ALOAD, 1);
        // invoke super(type);
        mv.visitMethodInsn(INVOKESPECIAL, ABSTRACT_OBJECT_VALUE, "<init>", io:sprintf("(L%s;)V", OBJECT_TYPE), false);
        
        string lockClass = "L" + LOCK_VALUE + ";";
        foreach var field in fields {
            if (field is bir:BObjectField) {
                jvm:Label fLabel = new;
                mv.visitLabel(fLabel);
                mv.visitVarInsn(ALOAD, 0);
                mv.visitTypeInsn(NEW, LOCK_VALUE);
                mv.visitInsn(DUP);
                mv.visitMethodInsn(INVOKESPECIAL, LOCK_VALUE, "<init>", "()V", false);
                mv.visitFieldInsn(PUTFIELD, className, computeLockNameFromString(field.name.value), lockClass);
            }
        }

        mv.visitInsn(RETURN);
        mv.visitMaxs(5, 5);
        mv.visitEnd();
    }

    private function createCallMethod(jvm:ClassWriter cw, bir:Function?[]? functions, string objClassName,
                                        string objTypeName, boolean isService) {

        bir:Function?[] funcs = getFunctions(functions);

        jvm:MethodVisitor mv = cw.visitMethod(ACC_PUBLIC, "call",
                io:sprintf("(L%s;L%s;[L%s;)L%s;", STRAND, STRING_VALUE, OBJECT, OBJECT), (), ());
        mv.visitCode();

        int funcNameRegIndex = 2;

        jvm:Label defaultCaseLabel = new jvm:Label();

        // sort the fields before generating switch case
        NodeSorter sorter = new();
        sorter.sortByHash(funcs);

        jvm:Label[] labels = createLabelsforSwitch(mv, funcNameRegIndex, funcs, defaultCaseLabel);
        jvm:Label[] targetLabels = createLabelsForEqualCheck(mv, funcNameRegIndex, funcs, labels,
                defaultCaseLabel);

        // case body
        int i = 0;
        foreach var optionalFunc in funcs {
            bir:Function func = getFunction(optionalFunc);
            jvm:Label targetLabel = targetLabels[i];
            mv.visitLabel(targetLabel);

            string methodName = getName(func);
            bir:BType?[] paramTypes = func.typeValue.paramTypes;
            bir:BType? retType = func.typeValue["retType"];

            string methodSig = "";

            if (isExternFunc(func)) {
                mv.visitVarInsn(ALOAD, 1);
                mv.visitMethodInsn(INVOKEVIRTUAL, STRAND, "isBlockedOnExtern", "()Z", false);
                jvm:Label blockedOnExternLabel = new;
                mv.visitJumpInsn(IFEQ, blockedOnExternLabel);

                mv.visitVarInsn(ALOAD, 1);
                mv.visitInsn(ICONST_0);
                mv.visitFieldInsn(PUTFIELD, "org/ballerinalang/jvm/scheduling/Strand", "blockedOnExtern", "Z");
            
                if (!(retType is () || retType is bir:BTypeNil)) {
                    mv.visitVarInsn(ALOAD, 1);
                    mv.visitFieldInsn(GETFIELD, "org/ballerinalang/jvm/scheduling/Strand", "returnValue", "Ljava/lang/Object;");
                    mv.visitInsn(ARETURN);
                } else {
                    mv.visitInsn(ACONST_NULL);
                    mv.visitInsn(ARETURN);
                }

                mv.visitLabel(blockedOnExternLabel);
            }

            // use index access, since retType can be nil.
            methodSig = getMethodDesc(paramTypes, retType);

            // load self
            mv.visitVarInsn(ALOAD, 0);

            // load strand
            mv.visitVarInsn(ALOAD, 1);
            int j = 0;
            foreach var paramType in paramTypes {
                bir:BType pType = getType(paramType);
                // load parameters
                mv.visitVarInsn(ALOAD, 3);

                // load j'th parameter
                mv.visitLdcInsn(j);
                mv.visitInsn(L2I);
                mv.visitInsn(AALOAD);
                addUnboxInsn(mv, pType);
                j += 1;
            }

            mv.visitMethodInsn(INVOKEVIRTUAL, objClassName, getName(func), methodSig, false);
            if (retType is () || retType is bir:BTypeNil) {
                mv.visitInsn(ACONST_NULL);
            } else {
                addBoxInsn(mv, retType);
                if (isService) {
                    mv.visitMethodInsn(INVOKESTATIC, BAL_ERRORS, "handleResourceError", io:sprintf("(L%s;)L%s;",
                                                                                OBJECT, OBJECT) , false);
                }
            }
            mv.visitInsn(ARETURN);
            i += 1;
        }

        createDefaultCase(mv, defaultCaseLabel, funcNameRegIndex);
        mv.visitMaxs(funcs.length() + 10, funcs.length() + 10);
        mv.visitEnd();
    }

    private function createGetMethod(jvm:ClassWriter cw, bir:BObjectField?[] fields, string className) {
        jvm:MethodVisitor mv = cw.visitMethod(ACC_PUBLIC, "get",
                io:sprintf("(L%s;)L%s;", STRING_VALUE, OBJECT), (), ());
        mv.visitCode();

        int fieldNameRegIndex = 1;
        jvm:Label defaultCaseLabel = new jvm:Label();

        // sort the fields before generating switch case
        NodeSorter sorter = new();
        bir:BObjectField?[] sortedFields = fields.clone();
        sorter.sortByHash(sortedFields);

        jvm:Label[] labels = createLabelsforSwitch(mv, fieldNameRegIndex, sortedFields, defaultCaseLabel);
        jvm:Label[] targetLabels = createLabelsForEqualCheck(mv, fieldNameRegIndex, sortedFields, labels,
                defaultCaseLabel);

        int i = 0;
        foreach var optionalField in sortedFields {
            bir:BObjectField field = getObjectField(optionalField);
            jvm:Label targetLabel = targetLabels[i];
            mv.visitLabel(targetLabel);
            mv.visitVarInsn(ALOAD, 0);
            mv.visitFieldInsn(GETFIELD, className, field.name.value, getTypeDesc(field.typeValue));
            addBoxInsn(mv, field.typeValue);
            mv.visitInsn(ARETURN);
            i += 1;
        }

        createDefaultCase(mv, defaultCaseLabel, fieldNameRegIndex);
        mv.visitMaxs(sortedFields.length() + 10, sortedFields.length() + 10);
        mv.visitEnd();
    }

    private function createSetMethod(jvm:ClassWriter cw, bir:BObjectField?[] fields, string className) {
        jvm:MethodVisitor mv = cw.visitMethod(ACC_PUBLIC, "set",
                io:sprintf("(L%s;L%s;)V", STRING_VALUE, OBJECT), (), ());
        mv.visitCode();
        int fieldNameRegIndex = 1;
        int valueRegIndex = 2;
        jvm:Label defaultCaseLabel = new jvm:Label();

        // code gen type checking for inserted value
        mv.visitVarInsn(ALOAD, 0);
        mv.visitVarInsn(ALOAD, fieldNameRegIndex);
        mv.visitVarInsn(ALOAD, valueRegIndex);
        mv.visitMethodInsn(INVOKEVIRTUAL, className, "checkFieldUpdate", 
                io:sprintf("(L%s;L%s;)V", STRING_VALUE, OBJECT), false);

        // sort the fields before generating switch case
        NodeSorter sorter = new();
        bir:BObjectField?[] sortedFields = fields.clone();
        sorter.sortByHash(sortedFields);

        jvm:Label[] labels = createLabelsforSwitch(mv, fieldNameRegIndex, sortedFields, defaultCaseLabel);
        jvm:Label[] targetLabels = createLabelsForEqualCheck(mv, fieldNameRegIndex, sortedFields, labels,
                defaultCaseLabel);

        // case body
        int i = 0;
        foreach var optionalField in sortedFields {
            bir:BObjectField field = getObjectField(optionalField);
            jvm:Label targetLabel = targetLabels[i];
            mv.visitLabel(targetLabel);
            mv.visitVarInsn(ALOAD, 0);
            mv.visitVarInsn(ALOAD, valueRegIndex);
            addUnboxInsn(mv, field.typeValue);
            mv.visitFieldInsn(PUTFIELD, className, field.name.value, getTypeDesc(field.typeValue));
            mv.visitInsn(RETURN);
            i += 1;
        }

        createDefaultCase(mv, defaultCaseLabel, fieldNameRegIndex);
        mv.visitMaxs(sortedFields.length() + 10, sortedFields.length() + 10);
        mv.visitEnd();
    }

    private function getFunction(bir:BAttachedFunction? func) returns bir:BAttachedFunction {
        if (func is bir:BAttachedFunction) {
            return func;
        } else {
            error err = error(io:sprintf("Invalid function: %s", func));
            panic err;
        }
    }

    private function createRecordValueClass(bir:BRecordType recordType, string className, bir:TypeDef typeDef)
            returns byte[] {
        jvm:ClassWriter cw = new(COMPUTE_FRAMES);
        cw.visitSource(typeDef.pos.sourceFileName);
        currentClass = <@untainted> className;
        cw.visit(V1_8, ACC_PUBLIC + ACC_SUPER, className, (), MAP_VALUE_IMPL, [MAP_VALUE]);

        bir:Function?[]? attachedFuncs = typeDef.attachedFuncs;
        if (attachedFuncs is bir:Function?[]) {
            self.createRecordMethods(cw, attachedFuncs);
        }

        self.createRecordConstructor(cw, className);
        self.createRecordInitWrapper(cw, className, typeDef);
        self.createLambdas(cw);
        cw.visitEnd();
        return cw.toByteArray();
    }

    private function createRecordMethods(jvm:ClassWriter cw, bir:Function?[] attachedFuncs) {
        foreach var func in attachedFuncs {
            if (func is bir:Function) {
                generateMethod(func, cw, self.module);
            }
        }
    }

    private function createRecordConstructor(jvm:ClassWriter cw, string className) {
        jvm:MethodVisitor mv = cw.visitMethod(ACC_PUBLIC, "<init>", io:sprintf("(L%s;)V", BTYPE), (), ());
        mv.visitCode();

        // load super
        mv.visitVarInsn(ALOAD, 0);
        // load type
        mv.visitVarInsn(ALOAD, 1);
        // invoke `super(type)`;
        mv.visitMethodInsn(INVOKESPECIAL, MAP_VALUE_IMPL, "<init>", io:sprintf("(L%s;)V", BTYPE), false);

<<<<<<< HEAD
        mv.visitTypeInsn(NEW, STRAND);
        mv.visitInsn(DUP);
        mv.visitTypeInsn(NEW, SCHEDULER);
=======
        mv.visitTypeInsn(NEW, "org/ballerinalang/jvm/scheduling/Strand");
        mv.visitInsn(DUP);
        mv.visitTypeInsn(NEW, "org/ballerinalang/jvm/scheduling/Scheduler");
>>>>>>> 6e5ae836
        mv.visitInsn(DUP);
        mv.visitInsn(ICONST_4);
        //TODO remove this and load the strand from ALOAD
        mv.visitInsn(ICONST_0);
        mv.visitMethodInsn(INVOKESPECIAL, SCHEDULER, "<init>", "(IZ)V", false);
        mv.visitMethodInsn(INVOKESPECIAL, STRAND, "<init>", io:sprintf("(L%s;)V", SCHEDULER) , false);

<<<<<<< HEAD
        // Invoke the init-functions of referenced types. This is done to initialize the 
        // defualt values of the fields coming from the referenced types.
=======
        mv.visitMethodInsn(INVOKESPECIAL, "org/ballerinalang/jvm/scheduling/Strand", "<init>",
                            "(Lorg/ballerinalang/jvm/scheduling/Scheduler;)V", false);
        mv.visitMethodInsn(INVOKEVIRTUAL, className, "__init_", "(Lorg/ballerinalang/jvm/scheduling/Strand;)V", false);
>>>>>>> 6e5ae836

        // Invoke the init-function of this type.
        mv.visitVarInsn(ALOAD, 0);
        mv.visitMethodInsn(INVOKESTATIC, className, "$init", io:sprintf("(L%s;L%s;)V", STRAND, MAP_VALUE), false);
        mv.visitInsn(RETURN);
        mv.visitMaxs(0, 0);
        mv.visitEnd();
    }

    private function createRecordInitWrapper(jvm:ClassWriter cw, string className, bir:TypeDef typeDef) {
        jvm:MethodVisitor mv = cw.visitMethod(ACC_PUBLIC + ACC_STATIC, "$init", 
                                              io:sprintf("(L%s;L%s;)V", STRAND, MAP_VALUE), (), ());
        mv.visitCode();
        // load strand
        mv.visitVarInsn(ALOAD, 0);
        // load value
        mv.visitVarInsn(ALOAD, 1);

        // Invoke the init-functions of referenced types. This is done to initialize the 
        // defualt values of the fields coming from the referenced types.
        foreach (bir:BType? typeRef in typeDef.typeRefs) {
            if (typeRef is bir:BRecordType) {
                string refTypeClassName = getReferencedTypeValueClassName(typeRef.moduleId, typeRef.name.value);
                mv.visitInsn(DUP2);
                mv.visitMethodInsn(INVOKESTATIC, refTypeClassName, "$init", io:sprintf("(L%s;L%s;)V", STRAND, MAP_VALUE), false);
            }
        }

        // Invoke the init-function of this type.
        string initFuncName;
        string valueClassName;
        bir:Function?[] attachedFuncs = <bir:Function?[]>typeDef.attachedFuncs;

        // Attached functions are empty for type-labeling. In such cases, call the __init() of
        // the original type value;
        if (attachedFuncs.length() != 0) {
            initFuncName = <string> attachedFuncs[0]?.name?.value;
            valueClassName = className;
        } else {
            // record type is the original record-type of this type-label
            bir:BRecordType recordType = <bir:BRecordType> typeDef.typeValue;
            valueClassName = getReferencedTypeValueClassName(recordType.moduleId, recordType.name.value);
            initFuncName = cleanupFunctionName(recordType.name.value + "__init_");
        }

        mv.visitMethodInsn(INVOKESTATIC, valueClassName, initFuncName, io:sprintf("(L%s;L%s;)V", STRAND, MAP_VALUE), false);
        mv.visitInsn(RETURN);
        mv.visitMaxs(0, 0);
        mv.visitEnd();
    }
};

function createLabelsforSwitch(jvm:MethodVisitor mv, int nameRegIndex, NamedNode?[] nodes,
        jvm:Label defaultCaseLabel) returns jvm:Label[] {
    mv.visitVarInsn(ALOAD, nameRegIndex);
    mv.visitMethodInsn(INVOKEVIRTUAL, STRING_VALUE, "hashCode", "()I", false);

    // Create labels for the cases
    int i = 0;
    jvm:Label[] labels = [];
    int[] hashCodes = [];
    foreach var node in nodes {
        if (node is NamedNode) {
            labels[i] = new jvm:Label();
            hashCodes[i] = internal:hashCode(getName(node));
            i += 1;
        }
    }
    mv.visitLookupSwitchInsn(defaultCaseLabel, hashCodes, labels);
    return labels;
}

function createDefaultCase(jvm:MethodVisitor mv, jvm:Label defaultCaseLabel, int nameRegIndex) {
    mv.visitLabel(defaultCaseLabel);
    mv.visitTypeInsn(NEW, BLANG_RUNTIME_EXCEPTION);
    mv.visitInsn(DUP);

    // Create error message
    mv.visitTypeInsn(NEW, STRING_BUILDER);
    mv.visitInsn(DUP);
    mv.visitLdcInsn("No such field or method: ");
    mv.visitMethodInsn(INVOKESPECIAL, STRING_BUILDER, "<init>", io:sprintf("(L%s;)V", STRING_VALUE), false);
    mv.visitVarInsn(ALOAD, nameRegIndex);
    mv.visitMethodInsn(INVOKEVIRTUAL, STRING_BUILDER, "append", io:sprintf("(L%s;)L%s;", STRING_VALUE, STRING_BUILDER), false);
    mv.visitMethodInsn(INVOKEVIRTUAL, STRING_BUILDER, "toString", io:sprintf("()L%s;", STRING_VALUE), false);

    mv.visitMethodInsn(INVOKESPECIAL, BLANG_RUNTIME_EXCEPTION, "<init>",
            io:sprintf("(L%s;)V", STRING_VALUE), false);
    mv.visitInsn(ATHROW);
}

function getTypeValueClassName(bir:Package module, string typeName) returns string {
    return getPackageName(module.org.value, module.name.value) + cleanupTypeName(typeName);
}

function getReferencedTypeValueClassName(bir:ModuleID moduleId, string typeName) returns string {
    return getPackageName(moduleId.org, moduleId.name) + cleanupTypeName(typeName);
}

function createLabelsForEqualCheck(jvm:MethodVisitor mv, int nameRegIndex, NamedNode?[] nodes,
        jvm:Label[] labels, jvm:Label defaultCaseLabel) returns jvm:Label[] {
    jvm:Label[] targetLabels = [];
    int i = 0;
    foreach var node in nodes {
        if (node is NamedNode) {
            mv.visitLabel(labels[i]);
            mv.visitVarInsn(ALOAD, nameRegIndex);
            mv.visitLdcInsn(getName(node));
            mv.visitMethodInsn(INVOKEVIRTUAL, STRING_VALUE, "equals",
                    io:sprintf("(L%s;)Z", OBJECT), false);
            jvm:Label targetLabel = new jvm:Label();
            mv.visitJumpInsn(IFNE, targetLabel);
            mv.visitJumpInsn(GOTO, defaultCaseLabel);
            targetLabels[i] = targetLabel;
            i += 1;
        }
    }

    return targetLabels;
}

function getName(any node) returns string {
    if (node is NamedNode) {
        return node.name.value;
    } else {
        error err = error(io:sprintf("Invalid node: %s", node));
        panic err;
    }
}

// --------------------- Sorting ---------------------------

type NamedNode record {
    bir:Name name = {};
};

type NodeSorter object {

    function sortByHash(NamedNode?[] arr) {
        self.quickSort(arr, 0, arr.length() - 1);
    }

    private function quickSort(NamedNode?[] arr, int low, int high) { 
        if (low < high) { 
            // pi is partitioning index, arr[pi] is now at right place
            int pi = self.partition(arr, low, high); 

            // Recursively sort elements before partition and after partition 
            self.quickSort(arr, low, pi - 1); 
            self.quickSort(arr, pi + 1, high); 
        } 
    }

    private function partition(NamedNode?[] arr, int begin, int end) returns int {
        int pivot = self.getHash(arr[end]);
        int i = begin - 1;

        int j = begin;
        while (j < end) {
            if (self.getHash(arr[j]) <= pivot) {
                i += 1;
                self.swap(arr, i, j);
            }
            j += 1;
        }
        self.swap(arr, i+1, end);
        return i + 1;
    }

    private function getHash(any node) returns int {
        return internal:hashCode(getName(node));
    }

    private function swap(NamedNode?[] arr, int i, int j) {
        NamedNode? swapTemp = arr[i];
        arr[i] = arr[j];
        arr[j] = swapTemp;
    }
};<|MERGE_RESOLUTION|>--- conflicted
+++ resolved
@@ -356,15 +356,9 @@
         // invoke `super(type)`;
         mv.visitMethodInsn(INVOKESPECIAL, MAP_VALUE_IMPL, "<init>", io:sprintf("(L%s;)V", BTYPE), false);
 
-<<<<<<< HEAD
         mv.visitTypeInsn(NEW, STRAND);
         mv.visitInsn(DUP);
         mv.visitTypeInsn(NEW, SCHEDULER);
-=======
-        mv.visitTypeInsn(NEW, "org/ballerinalang/jvm/scheduling/Strand");
-        mv.visitInsn(DUP);
-        mv.visitTypeInsn(NEW, "org/ballerinalang/jvm/scheduling/Scheduler");
->>>>>>> 6e5ae836
         mv.visitInsn(DUP);
         mv.visitInsn(ICONST_4);
         //TODO remove this and load the strand from ALOAD
@@ -372,14 +366,8 @@
         mv.visitMethodInsn(INVOKESPECIAL, SCHEDULER, "<init>", "(IZ)V", false);
         mv.visitMethodInsn(INVOKESPECIAL, STRAND, "<init>", io:sprintf("(L%s;)V", SCHEDULER) , false);
 
-<<<<<<< HEAD
         // Invoke the init-functions of referenced types. This is done to initialize the 
         // defualt values of the fields coming from the referenced types.
-=======
-        mv.visitMethodInsn(INVOKESPECIAL, "org/ballerinalang/jvm/scheduling/Strand", "<init>",
-                            "(Lorg/ballerinalang/jvm/scheduling/Scheduler;)V", false);
-        mv.visitMethodInsn(INVOKEVIRTUAL, className, "__init_", "(Lorg/ballerinalang/jvm/scheduling/Strand;)V", false);
->>>>>>> 6e5ae836
 
         // Invoke the init-function of this type.
         mv.visitVarInsn(ALOAD, 0);
