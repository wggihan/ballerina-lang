// Copyright (c) 2019 WSO2 Inc. (http://www.wso2.org) All Rights Reserved.
//
// WSO2 Inc. licenses this file to you under the Apache License,
// Version 2.0 (the "License"); you may not use this file except
// in compliance with the License.
// You may obtain a copy of the License at
//
// http://www.apache.org/licenses/LICENSE-2.0
//
// Unless required by applicable law or agreed to in writing,
// software distributed under the License is distributed on an
// "AS IS" BASIS, WITHOUT WARRANTIES OR CONDITIONS OF ANY
// KIND, either express or implied.  See the License for the
// specific language governing permissions and limitations
// under the License.

type TerminatorGenerator object {
    jvm:MethodVisitor mv;
    BalToJVMIndexMap indexMap;
    LabelGenerator labelGen;
    ErrorHandlerGenerator errorGen;
    int lambdaIndex = 0;
    bir:Package module;


    public function __init(jvm:MethodVisitor mv, BalToJVMIndexMap indexMap, LabelGenerator labelGen, 
                            ErrorHandlerGenerator errorGen, bir:Package module) {
        self.mv = mv;
        self.indexMap = indexMap;
        self.labelGen = labelGen;
        self.errorGen = errorGen;
        self.module = module;
    }

    function genTerminator(bir:Terminator terminator, bir:Function func, string funcName,
                           int localVarOffset, int returnVarRefIndex) {
        if (terminator is bir:Lock) {
            self.genLockTerm(terminator, funcName);
        } else if (terminator is bir:Unlock) {
            self.genUnlockTerm(terminator, funcName);
        } else if (terminator is bir:GOTO) {
            self.genGoToTerm(terminator, funcName);
        } else if (terminator is bir:Call) {
            self.genCallTerm(terminator, funcName, localVarOffset);
        } else if (terminator is bir:AsyncCall) {
            self.genAsyncCallTerm(terminator, funcName, localVarOffset);
        } else if (terminator is bir:Branch) {
            self.genBranchTerm(terminator, funcName);
        } else if (terminator is bir:Return) {
            self.genReturnTerm(terminator, returnVarRefIndex, func);
        } else if (terminator is bir:Panic) {
            self.errorGen.genPanic(terminator);
        } else if (terminator is bir:Wait) {
            self.generateWaitIns(terminator, funcName, localVarOffset);
        } else if (terminator is bir:WaitAll) {
            self.genWaitAllIns(terminator, funcName, localVarOffset);
        } else if (terminator is bir:FPCall) {
            self.genFPCallIns(terminator, funcName, localVarOffset);
        } else if (terminator is bir:WorkerSend) {
            self.genWorkerSendIns(terminator, funcName, localVarOffset);
        } else if (terminator is bir:WorkerReceive) {
            self.genWorkerReceiveIns(terminator, funcName, localVarOffset);
        } else if (terminator is bir:Flush) {
            self.genFlushIns(terminator, funcName, localVarOffset);
        } else {
            error err = error( "JVM generation is not supported for terminator instruction " +
                io:sprintf("%s", terminator));
            panic err;
        }
    }

    function genGoToTerm(bir:GOTO gotoIns, string funcName) {
        jvm:Label gotoLabel = self.labelGen.getLabel(funcName + gotoIns.targetBB.id.value);
        self.mv.visitJumpInsn(GOTO, gotoLabel);
    }

    function genLockTerm(bir:Lock lockIns, string funcName) {
        jvm:Label gotoLabel = self.labelGen.getLabel(funcName + lockIns.lockBB.id.value);
        string currentPackageName = getPackageName(self.module.org.value, self.module.name.value);
        foreach var globleVar in lockIns.globleVars {
            var varClassName = lookupGlobalVarClassName(currentPackageName + globleVar);
            var lockName = computeLockNameFromString(globleVar);
            self.mv.visitFieldInsn(GETSTATIC, varClassName, lockName, "Ljava/lang/Object;");
            self.mv.visitInsn(MONITORENTER);
        }

        self.mv.visitJumpInsn(GOTO, gotoLabel);
    }

    function genUnlockTerm(bir:Unlock unlockIns, string funcName) {
        jvm:Label gotoLabel = self.labelGen.getLabel(funcName + unlockIns.unlockBB.id.value);

        string currentPackageName = getPackageName(self.module.org.value, self.module.name.value);

        // unlocked in the same order https://yarchive.net/comp/linux/lock_ordering.html
        foreach var globleVar in unlockIns.globleVars {
            var varClassName = lookupGlobalVarClassName(currentPackageName + globleVar);
            var lockName = computeLockNameFromString(globleVar);
            self.mv.visitFieldInsn(GETSTATIC, varClassName, lockName, "Ljava/lang/Object;");
            self.mv.visitInsn(MONITOREXIT);
        }

        self.mv.visitJumpInsn(GOTO, gotoLabel);
    }

    function genReturnTerm(bir:Return returnIns, int returnVarRefIndex, bir:Function func) {
        bir:BType bType = func.typeValue.retType;
        if (bType is bir:BTypeNil) {
            self.mv.visitInsn(RETURN);
        } else if (bType is bir:BTypeInt) {
            self.mv.visitVarInsn(LLOAD, returnVarRefIndex);
            self.mv.visitInsn(LRETURN);
        } else if (bType is bir:BTypeByte) {
            self.mv.visitVarInsn(ILOAD, returnVarRefIndex);
            self.mv.visitInsn(IRETURN);
        } else if (bType is bir:BTypeFloat) {
            self.mv.visitVarInsn(DLOAD, returnVarRefIndex);
            self.mv.visitInsn(DRETURN);
        } else if (bType is bir:BTypeString) {
            self.mv.visitVarInsn(ALOAD, returnVarRefIndex);
            self.mv.visitInsn(ARETURN);
        } else if (bType is bir:BTypeBoolean) {
            self.mv.visitVarInsn(ILOAD, returnVarRefIndex);
            self.mv.visitInsn(IRETURN);
        } else if (bType is bir:BMapType ||
                bType is bir:BArrayType ||
                bType is bir:BTypeAny ||
                bType is bir:BTableType ||
                bType is bir:BStreamType ||
                bType is bir:BTypeAnyData ||
                bType is bir:BObjectType ||
                bType is bir:BServiceType ||
                bType is bir:BTypeDecimal ||
                bType is bir:BRecordType ||
                bType is bir:BTupleType ||
                bType is bir:BJSONType ||
                bType is bir:BFutureType ||
                bType is bir:BXMLType ||
                bType is bir:BInvokableType ||
                bType is bir:BFiniteType ||
                bType is bir:BTypeDesc) {
            self.mv.visitVarInsn(ALOAD, returnVarRefIndex);
            self.mv.visitInsn(ARETURN);
        } else if (bType is bir:BUnionType) {
            self.handleErrorRetInUnion(returnVarRefIndex, func.workerChannels, bType);
            self.mv.visitVarInsn(ALOAD, returnVarRefIndex);
            self.mv.visitInsn(ARETURN);
        } else if (bType is bir:BErrorType) {
            self.notifyChannels(func.workerChannels, returnVarRefIndex);
            self.mv.visitVarInsn(ALOAD, returnVarRefIndex);
            self.mv.visitInsn(ARETURN);
        } else {
            error err = error( "JVM generation is not supported for type " +
                            io:sprintf("%s", func.typeValue.retType));
            panic err;
        }
    }

    function handleErrorRetInUnion(int returnVarRefIndex, bir:ChannelDetail[] channels, bir:BUnionType bType) {
        if (channels.length() == 0) {
            return;
        }

        boolean errorIncluded = false;
        foreach var member in bType.members {
            if (member is bir:BErrorType) {
                errorIncluded = true;
                break;
            }
        }

        if (errorIncluded) {
            self.mv.visitVarInsn(ALOAD, returnVarRefIndex);
            self.mv.visitVarInsn(ALOAD, 0);
            loadChannelDetails(self.mv, channels);
            self.mv.visitMethodInsn(INVOKESTATIC, WORKER_UTILS, "handleWorkerError", 
                io:sprintf("(L%s;L%s;[L%s;)V", REF_VALUE, STRAND, CHANNEL_DETAILS), false);
        }
    }

    function notifyChannels(bir:ChannelDetail[] channels, int retIndex) {
        if (channels.length() == 0) {
            return;
        }

        self.mv.visitVarInsn(ALOAD, 0);
        loadChannelDetails(self.mv, channels);
        self.mv.visitVarInsn(ALOAD, retIndex);
        self.mv.visitMethodInsn(INVOKEVIRTUAL, STRAND, "handleChannelError", io:sprintf("([L%s;L%s;)V", 
            CHANNEL_DETAILS, ERROR_VALUE), false);
    }

    function genBranchTerm(bir:Branch branchIns, string funcName) {
        string trueBBId = branchIns.trueBB.id.value;
        string falseBBId = branchIns.falseBB.id.value;

        int opIndex = self.getJVMIndexOfVarRef(branchIns.op.variableDcl);
        self.mv.visitVarInsn(ILOAD, opIndex);

        jvm:Label trueBBLabel = self.labelGen.getLabel(funcName + trueBBId);
        self.mv.visitJumpInsn(IFGT, trueBBLabel);

        jvm:Label falseBBLabel = self.labelGen.getLabel(funcName + falseBBId);
        self.mv.visitJumpInsn(GOTO, falseBBLabel);
    }

    function genCallTerm(bir:Call callIns, string funcName, int localVarOffset) {
        string orgName = callIns.pkgID.org;
        string moduleName = callIns.pkgID.name;

        // check for native blocking call
        if (isExternStaticFunctionCall(callIns)) {
            jvm:Label blockedOnExternLabel = new;
            jvm:Label notBlockedOnExternLabel = new;

            self.mv.visitVarInsn(ALOAD, localVarOffset);
            self.mv.visitFieldInsn(GETFIELD, "org/ballerinalang/jvm/Strand", "blockedOnExtern", "Z");
            self.mv.visitJumpInsn(IFEQ, blockedOnExternLabel);

            self.mv.visitVarInsn(ALOAD, localVarOffset);
            self.mv.visitInsn(ICONST_0);
            self.mv.visitFieldInsn(PUTFIELD, "org/ballerinalang/jvm/Strand", "blockedOnExtern", "Z");

            if (callIns.lhsOp.variableDcl is bir:VariableDcl) {
                self.mv.visitVarInsn(ALOAD, localVarOffset);
                self.mv.visitFieldInsn(GETFIELD, "org/ballerinalang/jvm/Strand", "returnValue", "Ljava/lang/Object;");
                addUnboxInsn(self.mv, callIns.lhsOp.typeValue);
                // store return
                self.storeReturnFromCallIns(callIns);
            }

            self.mv.visitJumpInsn(GOTO, notBlockedOnExternLabel);

            self.mv.visitLabel(blockedOnExternLabel);
            // invoke the function
            self.genCall(callIns, orgName, moduleName, localVarOffset);

            // store return
            self.storeReturnFromCallIns(callIns);

            self.mv.visitLabel(notBlockedOnExternLabel);
        } else {
            // invoke the function
            self.genCall(callIns, orgName, moduleName, localVarOffset);

            // store return
            self.storeReturnFromCallIns(callIns);
        }
    }

    private function storeReturnFromCallIns(bir:Call callIns) {
        bir:VariableDcl? lhsOpVarDcl = callIns.lhsOp.variableDcl;

        if (lhsOpVarDcl is bir:VariableDcl) {
            int lhsLndex = self.getJVMIndexOfVarRef(lhsOpVarDcl);
            bir:BType? bType = callIns.lhsOp.typeValue;

            if (bType is bir:BTypeInt) {
                self.mv.visitVarInsn(LSTORE, lhsLndex);
            } else if (bType is bir:BTypeByte) {
                self.mv.visitVarInsn(ISTORE, lhsLndex);
            } else if (bType is bir:BTypeFloat) {
                self.mv.visitVarInsn(DSTORE, lhsLndex);
            } else if (bType is bir:BTypeString) {
                self.mv.visitVarInsn(ASTORE, lhsLndex);
            } else if (bType is bir:BTypeBoolean) {
                self.mv.visitVarInsn(ISTORE, lhsLndex);
            } else if (bType is bir:BArrayType ||
                        bType is bir:BMapType ||
                        bType is bir:BTableType ||
                        bType is bir:BStreamType ||
                        bType is bir:BErrorType ||
                        bType is bir:BTypeAny ||
                        bType is bir:BTypeAnyData ||
                        bType is bir:BTypeNil ||
                        bType is bir:BObjectType ||
                        bType is bir:BServiceType ||
                        bType is bir:BTypeDecimal ||
                        bType is bir:BUnionType ||
                        bType is bir:BRecordType ||
                        bType is bir:BTupleType ||
                        bType is bir:BFutureType ||
                        bType is bir:BJSONType ||
                        bType is bir:BXMLType ||
                        bType is bir:BInvokableType ||
                        bType is bir:BFiniteType ||
                        bType is bir:BTypeDesc) {
                self.mv.visitVarInsn(ASTORE, lhsLndex);
            } else {
                error err = error( "JVM generation is not supported for type " +
                                            io:sprintf("%s", callIns.lhsOp.typeValue));
                panic err;
            }
        }
    }

    private function genCall(bir:Call callIns, string orgName, string moduleName, int localVarOffset) {
        if (!callIns.isVirtual) {
            self.genFuncCall(callIns, orgName, moduleName, localVarOffset);
            return;
        }

        bir:VariableDcl selfArg = getVariableDcl(callIns.args[0].variableDcl);
        if (selfArg.typeValue is bir:BObjectType || selfArg.typeValue is bir:BServiceType) {
            self.genVirtualCall(callIns, orgName, moduleName, localVarOffset);
        } else {
            // then this is a function attached to a built-in type
            self.genBuiltinTypeAttachedFuncCall(callIns, orgName, moduleName, localVarOffset);
        }
    }

    private function genFuncCall(bir:Call callIns, string orgName, string moduleName, int localVarOffset) {
        string methodName = cleanupName(callIns.name.value);
        self.genStaticCall(callIns, orgName, moduleName, localVarOffset, methodName, methodName);
    }

    private function genBuiltinTypeAttachedFuncCall(bir:Call callIns, string orgName, string moduleName, 
                                                    int localVarOffset) {
        string methodLookupName = callIns.name.value;
        int index = methodLookupName.indexOf(".") + 1;
        string methodName = methodLookupName.substring(index, methodLookupName.length());
        self.genStaticCall(callIns, orgName, moduleName, localVarOffset, methodName, methodLookupName);
    }

    private function genStaticCall(bir:Call callIns, string orgName, string moduleName, int localVarOffset, 
                                   string methodName, string methodLookupName) {
        // load strand
        self.mv.visitVarInsn(ALOAD, localVarOffset);
        string lookupKey = getPackageName(orgName, moduleName) + methodLookupName;
        boolean isExternFunction = isBIRFunctionExtern(lookupKey);
        int argsCount = callIns.args.length();
        int i = 0;
        while (i < argsCount) {
            bir:VarRef? arg = callIns.args[i];
            boolean userProvidedArg = self.visitArg(arg);
            self.loadBooleanArgToIndicateUserProvidedArg(isExternFunction, userProvidedArg);
            i += 1;
        }

        string methodDesc = lookupJavaMethodDescription(lookupKey);
        string jvmClass = lookupFullQualifiedClassName(lookupKey);
        self.mv.visitMethodInsn(INVOKESTATIC, jvmClass, methodName, methodDesc, false);
    }

    private function genVirtualCall(bir:Call callIns, string orgName, string moduleName, int localVarOffset) {
        bir:VariableDcl selfArg = getVariableDcl(callIns.args[0].variableDcl);
        int argIndex = self.getJVMIndexOfVarRef(selfArg);

        // load self
        self.mv.visitVarInsn(ALOAD, argIndex);
        self.mv.visitTypeInsn(CHECKCAST, OBJECT_VALUE);

        // load the strand
        self.mv.visitVarInsn(ALOAD, localVarOffset);

        // load the function name as the second argument
        self.mv.visitLdcInsn(cleanupObjectTypeName(callIns.name.value));

        // create an Object[] for the rest params
        int argsCount = callIns.args.length() - 1;
        // arg count doubled and 'isExist' boolean variables added for each arg.
        self.mv.visitLdcInsn(argsCount * 2);
        self.mv.visitInsn(L2I);
        self.mv.visitTypeInsn(ANEWARRAY, OBJECT);

        int i = 0;
        int j = 0;
        while (i < argsCount) {
            self.mv.visitInsn(DUP);
            self.mv.visitLdcInsn(j);
            self.mv.visitInsn(L2I);
            j += 1;
            // i + 1 is used since we skip the first argument (self)
            bir:VarRef? arg = callIns.args[i + 1];
            boolean userProvidedArg = self.visitArg(arg);

            // Add the to the rest params array
            addBoxInsn(self.mv, arg.typeValue);
            self.mv.visitInsn(AASTORE);

            self.mv.visitInsn(DUP);
            self.mv.visitLdcInsn(j);
            self.mv.visitInsn(L2I);
            j += 1;

            self.loadBooleanArgToIndicateUserProvidedArg(false, userProvidedArg);
            addBoxInsn(self.mv, "boolean");
            self.mv.visitInsn(AASTORE);

            i += 1;
        }

        // call method
        string methodDesc = io:sprintf("(L%s;L%s;[L%s;)L%s;", STRAND, STRING_VALUE, OBJECT, OBJECT);
        self.mv.visitMethodInsn(INVOKEINTERFACE, OBJECT_VALUE, "call", methodDesc, true);

        bir:BType? returnType = callIns.lhsOp.typeValue;
        if (returnType is ()) {
            self.mv.visitInsn(POP);
        } else {
            addUnboxInsn(self.mv, returnType);
        }
    }

    function loadBooleanArgToIndicateUserProvidedArg(boolean isExternFunction, boolean userProvided) {
        // Extra boolean is not gen for extern functions for now until the wrapper function is implemented.
        if (!isExternFunction) {
            if (userProvided) {
                self.mv.visitInsn(ICONST_1);
            } else {
                self.mv.visitInsn(ICONST_0);
            }
        }
    }

    function visitArg(bir:VarRef? arg) returns boolean {
        bir:VarRef argRef = getVarRef(arg);
        if (argRef.variableDcl.name.value.hasPrefix("_")) {
            loadDefaultValue(self.mv, getVarRef(arg).typeValue);
            return false;
        }

        bir:BType bType = argRef.typeValue;
        int argIndex = self.getJVMIndexOfVarRef(getVariableDcl(argRef.variableDcl));
        if (bType is bir:BTypeInt) {
            self.mv.visitVarInsn(LLOAD, argIndex);
        } else if (bType is bir:BTypeByte) {
            self.mv.visitVarInsn(ILOAD, argIndex);
        } else if (bType is bir:BTypeFloat) {
            self.mv.visitVarInsn(DLOAD, argIndex);
        } else if (bType is bir:BTypeDecimal) {
            self.mv.visitVarInsn(ALOAD, argIndex);
        } else if (bType is bir:BTypeBoolean) {
            self.mv.visitVarInsn(ILOAD, argIndex);
        } else if (bType is bir:BTypeDesc) {
            self.mv.visitVarInsn(ALOAD, argIndex);
            self.mv.visitTypeInsn(CHECKCAST, TYPEDESC_VALUE);
        } else if (bType is bir:BTypeString ||
                    bType is bir:BTypeAny ||
                    bType is bir:BTypeAnyData ||
                    bType is bir:BTypeNil ||
                    bType is bir:BUnionType ||
                    bType is bir:BErrorType ||
                    bType is bir:BObjectType ||
                    bType is bir:BServiceType ||
                    bType is bir:BStreamType ||
                    bType is bir:BTableType ||
                    bType is bir:BMapType ||
                    bType is bir:BRecordType ||
                    bType is bir:BArrayType ||
                    bType is bir:BTupleType ||
                    bType is bir:BFutureType ||
                    bType is bir:BJSONType ||
                    bType is bir:BXMLType ||
                    bType is bir:BFiniteType ||
                    bType is bir:BInvokableType) {
            self.mv.visitVarInsn(ALOAD, argIndex);
        } else {
            error err = error( "JVM generation is not supported for type " + io:sprintf("%s", argRef.typeValue));
            panic err;
        }
        return true;
    }

    function genAsyncCallTerm(bir:AsyncCall callIns, string funcName, int localVarOffset) {

        // Load the scheduler from strand
        self.mv.visitVarInsn(ALOAD, localVarOffset);
        self.mv.visitFieldInsn(GETFIELD, STRAND, "scheduler", io:sprintf("L%s;", SCHEDULER));

        //create an object array of args
        self.mv.visitIntInsn(BIPUSH, callIns.args.length() * 2 + 1);
        self.mv.visitTypeInsn(ANEWARRAY, OBJECT);
        
        int paramIndex = 1;
        foreach var arg in callIns.args {
            bir:VarRef argRef = getVarRef(arg);
            self.mv.visitInsn(DUP);
            self.mv.visitIntInsn(BIPUSH, paramIndex);

            int argIndex = self.getJVMIndexOfVarRef(getVariableDcl(argRef.variableDcl));
            bir:BType bType = argRef.typeValue;

            if (bType is bir:BTypeInt) {
                self.mv.visitVarInsn(LLOAD, argIndex);
            } else if (bType is bir:BTypeFloat) {
                self.mv.visitVarInsn(DLOAD, argIndex);
            } else if (bType is bir:BTypeDecimal) {
                self.mv.visitVarInsn(ALOAD, argIndex);
            } else if (bType is bir:BTypeBoolean) {
                self.mv.visitVarInsn(ILOAD, argIndex);
            } else if (bType is bir:BTypeByte) {
                self.mv.visitVarInsn(ILOAD, argIndex);
            } else if (bType is bir:BTypeString ||
                        bType is bir:BTypeAny ||
                        bType is bir:BTypeAnyData ||
                        bType is bir:BTypeNil ||
                        bType is bir:BUnionType ||
                        bType is bir:BErrorType ||
                        bType is bir:BObjectType ||
                        bType is bir:BServiceType ||
                        bType is bir:BStreamType ||
                        bType is bir:BTableType ||
                        bType is bir:BMapType ||
                        bType is bir:BRecordType ||
                        bType is bir:BArrayType ||
                        bType is bir:BTupleType ||
                        bType is bir:BFutureType ||
                        bType is bir:BJSONType ||
                        bType is bir:BXMLType ||
                        bType is bir:BFiniteType ||
                        bType is bir:BTypeDesc ||
                        bType is bir:BInvokableType) {
                self.mv.visitVarInsn(ALOAD, argIndex);
            } else {
                error err = error( "JVM generation is not supported for type " +
                                                    io:sprintf("%s", argRef.typeValue));
                panic err;
            }
            addBoxInsn(self.mv, bType);
            self.mv.visitInsn(AASTORE);
            paramIndex += 1;

            self.loadTrueValueAsArg(paramIndex);
            paramIndex += 1;
        }

        string lambdaName = "$" + funcName + "$lambda$" + self.lambdaIndex + "$";
        string currentPackageName = getPackageName(self.module.org.value, self.module.name.value);
        string methodClass = lookupFullQualifiedClassName(currentPackageName + funcName);
        bir:BType? futureType = callIns.lhsOp.typeValue;
        bir:BType returnType = bir:TYPE_NIL;
        if (futureType is bir:BFutureType) {
            returnType = futureType.returnType;
        }
        boolean isVoid = returnType is bir:BTypeNil;
        createFunctionPointer(self.mv, methodClass, lambdaName, isVoid, 0);
        lambdas[lambdaName] = [callIns, methodClass];
        self.lambdaIndex += 1;
        
        self.submitToScheduler(callIns.lhsOp, localVarOffset);
    }

    function generateWaitIns(bir:Wait waitInst, string funcName, int localVarOffset) {
        string currentPackageName = getPackageName(self.module.org.value, self.module.name.value);
        self.mv.visitVarInsn(ALOAD, localVarOffset);
        self.mv.visitTypeInsn(NEW, ARRAY_LIST);
        self.mv.visitInsn(DUP);
        self.mv.visitMethodInsn(INVOKESPECIAL, ARRAY_LIST, "<init>", "()V", false);

        int i = 0;
        while (i < waitInst.exprList.length()) {
            self.mv.visitInsn(DUP);
            bir:VarRef? futureVal = waitInst.exprList[i];
            if (futureVal is bir:VarRef) {
                generateVarLoad(self.mv, futureVal.variableDcl, currentPackageName, 
                    self.getJVMIndexOfVarRef(futureVal.variableDcl));
            }
            self.mv.visitMethodInsn(INVOKEINTERFACE, LIST, "add", io:sprintf("(L%s;)Z", OBJECT), true);
            self.mv.visitInsn(POP);
            i += 1;
        }

        self.mv.visitMethodInsn(INVOKEVIRTUAL, STRAND, "handleWaitAny", io:sprintf("(L%s;)L%s$WaitResult;", LIST, STRAND), false);
        bir:VariableDcl tempVar = { typeValue: "any",
                                 name: { value: "waitResult" },
                                 kind: "ARG" };
        int resultIndex = self.getJVMIndexOfVarRef(tempVar);
        self.mv.visitVarInsn(ASTORE, resultIndex);
        
        // assign result if result available
        jvm:Label afterIf = new;
        self.mv.visitVarInsn(ALOAD, resultIndex);
        self.mv.visitFieldInsn(GETFIELD, io:sprintf("%s$WaitResult", STRAND), "done", "Z");
        self.mv.visitJumpInsn(IFEQ, afterIf);
        jvm:Label withinIf = new;
        self.mv.visitLabel(withinIf);
        self.mv.visitVarInsn(ALOAD, resultIndex);
        self.mv.visitFieldInsn(GETFIELD, io:sprintf("%s$WaitResult", STRAND), "result", io:sprintf("L%s;", OBJECT));
        addUnboxInsn(self.mv, waitInst.lhsOp.typeValue);
        generateVarStore(self.mv, waitInst.lhsOp.variableDcl, currentPackageName, 
                    self.getJVMIndexOfVarRef(waitInst.lhsOp.variableDcl));

        self.mv.visitLabel(afterIf);
    }

    function genWaitAllIns(bir:WaitAll waitAll, string funcName, int localVarOffset) {
        self.mv.visitVarInsn(ALOAD, localVarOffset);
        self.mv.visitTypeInsn(NEW, "java/util/HashMap");
        self.mv.visitInsn(DUP);
        self.mv.visitMethodInsn(INVOKESPECIAL, "java/util/HashMap", "<init>", "()V", false);
        string currentPackageName = getPackageName(self.module.org.value, self.module.name.value);
        int i = 0;
        while (i < waitAll.keys.length()) {
            self.mv.visitInsn(DUP);
            self.mv.visitLdcInsn(waitAll.keys[i]);
            bir:VarRef? futureRef = waitAll.futures[i];
            if (futureRef is bir:VarRef) {
                generateVarLoad(self.mv, futureRef.variableDcl, currentPackageName, 
                    self.getJVMIndexOfVarRef(futureRef.variableDcl));
            }
            self.mv.visitMethodInsn(INVOKEINTERFACE, "java/util/Map", "put", io:sprintf("(L%s;L%s;)L%s;", OBJECT, OBJECT, OBJECT), true);
            self.mv.visitInsn(POP);
            i += 1;
        }

        generateVarLoad(self.mv, waitAll.lhsOp.variableDcl, currentPackageName, 
                    self.getJVMIndexOfVarRef(waitAll.lhsOp.variableDcl));
        self.mv.visitMethodInsn(INVOKEVIRTUAL, STRAND, "handleWaitMultiple", io:sprintf("(L%s;L%s;)V", MAP, MAP_VALUE), false);
    }

    function genFPCallIns(bir:FPCall fpCall, string funcName, int localVarOffset) {
        string currentPackageName = getPackageName(self.module.org.value, self.module.name.value);
        if (fpCall.isAsync) {
            // Load the scheduler from strand
            self.mv.visitVarInsn(ALOAD, localVarOffset);
            self.mv.visitFieldInsn(GETFIELD, STRAND, "scheduler", io:sprintf("L%s;", SCHEDULER));    
        } else {
            // load function ref, going to directly call the fp
            generateVarLoad(self.mv, fpCall.fp.variableDcl, currentPackageName, 
                self.getJVMIndexOfVarRef(fpCall.fp.variableDcl));
        }
        
        // create an object array of args
        self.mv.visitIntInsn(BIPUSH, fpCall.args.length() * 2 + 1);
        self.mv.visitTypeInsn(ANEWARRAY, OBJECT);
        
        // load strand
        self.mv.visitInsn(DUP);
<<<<<<< HEAD
        self.mv.visitIntInsn(BIPUSH, 0);
=======

        // 0th index 
        self.mv.visitIntInsn(BIPUSH, 0);

>>>>>>> 28e2c782
        self.mv.visitVarInsn(ALOAD, localVarOffset);
        self.mv.visitInsn(AASTORE);

        // load args
        int paramIndex = 1;
        foreach var arg in fpCall.args {
            self.mv.visitInsn(DUP);
            self.mv.visitIntInsn(BIPUSH, paramIndex);
            
            int argIndex = self.getJVMIndexOfVarRef(getVariableDcl(arg.variableDcl));
            bir:BType? bType = arg.typeValue;

            if (bType is bir:BTypeInt) {
                self.mv.visitVarInsn(LLOAD, argIndex);
            } else if (bType is bir:BTypeFloat) {
                self.mv.visitVarInsn(DLOAD, argIndex);
            } else if (bType is bir:BTypeDecimal) {
                self.mv.visitVarInsn(ALOAD, argIndex);
            } else if (bType is bir:BTypeBoolean) {
                self.mv.visitVarInsn(ILOAD, argIndex);
            } else if (bType is bir:BTypeByte) {
                self.mv.visitVarInsn(ILOAD, argIndex);
            } else if (bType is bir:BTypeString ||
                        bType is bir:BTypeAny ||
                        bType is bir:BTypeAnyData ||
                        bType is bir:BTypeNil ||
                        bType is bir:BUnionType ||
                        bType is bir:BErrorType ||
                        bType is bir:BObjectType ||
                        bType is bir:BServiceType ||
                        bType is bir:BStreamType ||
                        bType is bir:BTableType ||
                        bType is bir:BMapType ||
                        bType is bir:BRecordType ||
                        bType is bir:BArrayType ||
                        bType is bir:BTupleType ||
                        bType is bir:BFutureType ||
                        bType is bir:BJSONType ||
                        bType is bir:BXMLType ||
                        bType is bir:BFiniteType ||
                        bType is bir:BTypeDesc ||
                        bType is bir:BInvokableType) {
                self.mv.visitVarInsn(ALOAD, argIndex);
            } else {
                error err = error( "JVM generation is not supported for type " +
                                                    io:sprintf("%s", arg.typeValue));
                panic err;
            }
            addBoxInsn(self.mv, bType);
            self.mv.visitInsn(AASTORE);
            paramIndex += 1;

            self.loadTrueValueAsArg(paramIndex);
            paramIndex += 1;
        }

        // if async, we submit this to sceduler (worker scenario)
        if (fpCall.isAsync) {
            // load function ref now
            generateVarLoad(self.mv, fpCall.fp.variableDcl, currentPackageName, 
                self.getJVMIndexOfVarRef(fpCall.fp.variableDcl));
            self.submitToScheduler(fpCall.lhsOp, localVarOffset);           
        } else if (fpCall.lhsOp is ()) {
            self.mv.visitMethodInsn(INVOKEVIRTUAL, FUNCTION_POINTER, "accept", io:sprintf("(L%s;)V", OBJECT), false);
        } else {
            self.mv.visitMethodInsn(INVOKEVIRTUAL, FUNCTION_POINTER, "apply", io:sprintf("(L%s;)L%s;", OBJECT, OBJECT), false);
            // store reult
            int lhsIndex = self.getJVMIndexOfVarRef(getVariableDcl(fpCall.lhsOp.variableDcl));
            bir:BType? lhsType = fpCall.lhsOp.typeValue;
            if (lhsType is bir:BType) {
                addUnboxInsn(self.mv, lhsType);
            }

            bir:VariableDcl? lhsVar = fpCall.lhsOp.variableDcl;
            if (lhsVar is bir:VariableDcl) {
                generateVarStore(self.mv, lhsVar, currentPackageName, lhsIndex);
            }
        }
    }

    function loadTrueValueAsArg(int paramIndex) {
        self.mv.visitInsn(DUP);
        self.mv.visitIntInsn(BIPUSH, paramIndex);
        self.mv.visitInsn(ICONST_1);
        addBoxInsn(self.mv, "boolean");
        self.mv.visitInsn(AASTORE);
    }

    function genWorkerSendIns(bir:WorkerSend ins, string funcName, int localVarOffset) {
        self.mv.visitVarInsn(ALOAD, localVarOffset);
        if (!ins.isSameStrand) {
            self.mv.visitFieldInsn(GETFIELD, STRAND, "parent", io:sprintf("L%s;", STRAND));
        }
        self.mv.visitFieldInsn(GETFIELD, STRAND, "wdChannels", io:sprintf("L%s;", WD_CHANNELS));
        self.mv.visitLdcInsn(ins.channelName.value);
        self.mv.visitMethodInsn(INVOKEVIRTUAL, WD_CHANNELS, "getWorkerDataChannel", io:sprintf("(L%s;)L%s;", 
            STRING_VALUE, WORKER_DATA_CHANNEL), false);
        string currentPackageName = getPackageName(self.module.org.value, self.module.name.value);
        generateVarLoad(self.mv, ins.dataOp.variableDcl, currentPackageName, 
            self.getJVMIndexOfVarRef(ins.dataOp.variableDcl));
        addBoxInsn(self.mv, ins.dataOp.typeValue);
        self.mv.visitVarInsn(ALOAD, localVarOffset);
        if (!ins.isSync) {
            self.mv.visitMethodInsn(INVOKEVIRTUAL, WORKER_DATA_CHANNEL, "sendData", io:sprintf("(L%s;L%s;)V", OBJECT, 
                STRAND), false);
        } else {
            self.mv.visitMethodInsn(INVOKEVIRTUAL, WORKER_DATA_CHANNEL, "syncSendData", io:sprintf("(L%s;L%s;)L%s;", 
                OBJECT, STRAND, OBJECT), false);
            bir:VarRef? lhsOp = ins.lhsOp;
            if (lhsOp is bir:VarRef) {
                generateVarStore(self.mv, lhsOp.variableDcl, currentPackageName, 
                    self.getJVMIndexOfVarRef(lhsOp.variableDcl));
            }      
        } 
    }

    function genWorkerReceiveIns(bir:WorkerReceive ins, string funcName, int localVarOffset) {
        self.mv.visitVarInsn(ALOAD, localVarOffset);
        if (!ins.isSameStrand) {
            self.mv.visitFieldInsn(GETFIELD, STRAND, "parent", io:sprintf("L%s;", STRAND));
        }     
        self.mv.visitFieldInsn(GETFIELD, STRAND, "wdChannels", io:sprintf("L%s;", WD_CHANNELS));
        self.mv.visitLdcInsn(ins.channelName.value);
        self.mv.visitMethodInsn(INVOKEVIRTUAL, WD_CHANNELS, "getWorkerDataChannel", io:sprintf("(L%s;)L%s;", 
            STRING_VALUE, WORKER_DATA_CHANNEL), false);
 
        self.mv.visitVarInsn(ALOAD, localVarOffset);
        self.mv.visitMethodInsn(INVOKEVIRTUAL, WORKER_DATA_CHANNEL, "tryTakeData", io:sprintf("(L%s;)L%s;", STRAND, OBJECT), false);
        
        bir:VariableDcl tempVar = { typeValue: "any",
                                 name: { value: "wrkMsg" },
                                 kind: "ARG" };
        int wrkResultIndex = self.getJVMIndexOfVarRef(tempVar);
        self.mv.visitVarInsn(ASTORE, wrkResultIndex);

        jvm:Label jumpAfterReceive = new;
        self.mv.visitVarInsn(ALOAD, wrkResultIndex);
        self.mv.visitJumpInsn(IFNULL, jumpAfterReceive);

        jvm:Label withinReceiveSuccess = new;
        self.mv.visitLabel(withinReceiveSuccess);
        self.mv.visitVarInsn(ALOAD, wrkResultIndex);
        addUnboxInsn(self.mv, ins.lhsOp.typeValue);
        string currentPackageName = getPackageName(self.module.org.value, self.module.name.value);
        generateVarStore(self.mv, ins.lhsOp.variableDcl, currentPackageName, self.getJVMIndexOfVarRef(ins.lhsOp.variableDcl));

        self.mv.visitLabel(jumpAfterReceive);
    }

    function genFlushIns(bir:Flush ins, string funcName, int localVarOffset) {
        self.mv.visitVarInsn(ALOAD, localVarOffset);
        loadChannelDetails(self.mv, ins.workerChannels);
        self.mv.visitMethodInsn(INVOKEVIRTUAL, STRAND, "handleFlush", 
                io:sprintf("([L%s;)L%s;", CHANNEL_DETAILS, ERROR_VALUE), false);
        
        string currentPackageName = getPackageName(self.module.org.value, self.module.name.value);
        generateVarStore(self.mv, ins.lhsOp.variableDcl, currentPackageName, 
                self.getJVMIndexOfVarRef(ins.lhsOp.variableDcl));
    }
        
    function submitToScheduler(bir:VarRef? lhsOp, int localVarOffset) {
        bir:BType? futureType = lhsOp.typeValue;
        boolean isVoid = false;
        if (futureType is bir:BFutureType) {
            isVoid = futureType.returnType is bir:BTypeNil;
        }
        // load strand
        self.mv.visitVarInsn(ALOAD, localVarOffset);
        if (isVoid) {
            self.mv.visitMethodInsn(INVOKEVIRTUAL, SCHEDULER, "scheduleConsumer",
                io:sprintf("([L%s;L%s;L%s;)L%s;", OBJECT, FUNCTION_POINTER, STRAND, FUTURE_VALUE), false);
        } else {
            self.mv.visitMethodInsn(INVOKEVIRTUAL, SCHEDULER, "scheduleFunction",
                io:sprintf("([L%s;L%s;L%s;)L%s;", OBJECT, FUNCTION_POINTER, STRAND, FUTURE_VALUE), false);
        }

        // store return
        if (lhsOp is bir:VarRef) {
            bir:VariableDcl? lhsOpVarDcl = lhsOp.variableDcl;
            // store the returned strand as the future
            self.mv.visitVarInsn(ASTORE, self.getJVMIndexOfVarRef(getVariableDcl(lhsOpVarDcl)));
        }
    }

    function getJVMIndexOfVarRef(bir:VariableDcl varDcl) returns int {
        return self.indexMap.getIndex(varDcl);
    }
};

function loadChannelDetails(jvm:MethodVisitor mv, bir:ChannelDetail[] channels) {
    mv.visitIntInsn(BIPUSH, channels.length());
    mv.visitTypeInsn(ANEWARRAY, CHANNEL_DETAILS);
    int index = 0;
    foreach bir:ChannelDetail ch in channels {
        // generating array[i] = new ChannelDetails(name, onSameStrand, isSend);
        mv.visitInsn(DUP);
        mv.visitIntInsn(BIPUSH, index);
        index += 1;

        mv.visitTypeInsn(NEW, CHANNEL_DETAILS);
        mv.visitInsn(DUP);
        mv.visitLdcInsn(ch.name.value);

        if (ch.onSameStrand) {
            mv.visitInsn(ICONST_1);
        } else {
            mv.visitInsn(ICONST_0);
        }

        if (ch.isSend) {
            mv.visitInsn(ICONST_1);
        } else {
            mv.visitInsn(ICONST_0);
        }

        mv.visitMethodInsn(INVOKESPECIAL, CHANNEL_DETAILS, "<init>", io:sprintf("(L%s;ZZ)V", STRING_VALUE),
            false);
        mv.visitInsn(AASTORE);
    }
}


function cleanupObjectTypeName(string typeName) returns string {
    int index = typeName.lastIndexOf(".");
    if (index > 0) {
        return typeName.substring(index + 1, typeName.length());
    } else {
        return typeName;
    }
}

function isExternStaticFunctionCall(bir:Call|bir:AsyncCall|bir:FPLoad callIns) returns boolean {
    string methodName;
    string orgName;
    string moduleName;

    if (callIns is bir:Call) {
        if (callIns.isVirtual) {
            return false; 
        }
        methodName = callIns.name.value;
        orgName = callIns.pkgID.org;
        moduleName = callIns.pkgID.name;
    } else if (callIns is bir:AsyncCall) {
        methodName = callIns.name.value;
        orgName = callIns.pkgID.org;
        moduleName = callIns.pkgID.name;
    } else {
        methodName = callIns.name.value;
        orgName = callIns.pkgID.org;
        moduleName = callIns.pkgID.name;
    }

    string key = getPackageName(orgName, moduleName) + methodName;

    if (birFunctionMap.hasKey(key)) {
        BIRFunctionWrapper functionWrapper = getBIRFunctionWrapper(birFunctionMap[key]);
        return isExternFunc(functionWrapper.func);
    }

    return false;
}<|MERGE_RESOLUTION|>--- conflicted
+++ resolved
@@ -627,14 +627,10 @@
         
         // load strand
         self.mv.visitInsn(DUP);
-<<<<<<< HEAD
+
+        // 0th index
         self.mv.visitIntInsn(BIPUSH, 0);
-=======
-
-        // 0th index 
-        self.mv.visitIntInsn(BIPUSH, 0);
-
->>>>>>> 28e2c782
+
         self.mv.visitVarInsn(ALOAD, localVarOffset);
         self.mv.visitInsn(AASTORE);
 
