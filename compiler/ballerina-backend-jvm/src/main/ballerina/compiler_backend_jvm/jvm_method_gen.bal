--- conflicted
+++ resolved
@@ -154,19 +154,10 @@
         }
         while (m < insCount) {
             bir:Instruction? inst = bb.instructions[m];
-<<<<<<< HEAD
-            InstructionGenerator instGen = new(mv, indexMap, currentPackageName);
             var pos = inst.pos;
             if (pos is bir:DiagnosticPos) {
                 generateDiagnosticPos(pos, mv);
             }
-            if (currentEE is  bir:ErrorEntry && !isInTryBlock &&
-                    currentEE.fromBlockId.value == currentBBName && currentEE.fromIp == m) {
-                instGen.generateTryIns(tryCatchBlock);
-                isInTryBlock = true;
-            }
-=======
->>>>>>> 690a5d38
             if (inst is bir:ConstantLoad) {
                 instGen.generateConstantLoadIns(inst);
             } else if (inst is bir:Move) {
@@ -217,11 +208,7 @@
         mv.visitVarInsn(ISTORE, stateVarIndex);
 
         // process terminator
-<<<<<<< HEAD
-        bir:Terminator terminator = bb.terminator;
         generateDiagnosticPos(terminator.pos, mv);
-=======
->>>>>>> 690a5d38
         if (terminator is bir:GOTO) {
             termGen.genGoToTerm(terminator, funcName);
         } else if (terminator is bir:Call) {
