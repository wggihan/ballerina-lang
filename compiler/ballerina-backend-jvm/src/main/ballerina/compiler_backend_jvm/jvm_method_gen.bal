// Copyright (c) 2019 WSO2 Inc. (http://www.wso2.org) All Rights Reserved.
//
// WSO2 Inc. licenses this file to you under the Apache License,
// Version 2.0 (the "License"); you may not use this file except
// in compliance with the License.
// You may obtain a copy of the License at
//
// http://www.apache.org/licenses/LICENSE-2.0
//
// Unless required by applicable law or agreed to in writing,
// software distributed under the License is distributed on an
// "AS IS" BASIS, WITHOUT WARRANTIES OR CONDITIONS OF ANY
// KIND, either express or implied.  See the License for the
// specific language governing permissions and limitations
// under the License.

string[] generatedInitFuncs = [];

function generateMethod(bir:Function func, jvm:ClassWriter cw, bir:Package module, bir:BType? attachedType = ()) {

    // skip code generation, if this is an extern function
    if (isExternFunc(func)) {
        return;
    }

    string currentPackageName = getPackageName(module.org.value, module.name.value);

    BalToJVMIndexMap indexMap = new;
    string funcName = cleanupFunctionName(untaint func.name.value);

    int returnVarRefIndex = -1;

    bir:VariableDcl stranVar = { typeValue: "string", // should be record
                                 name: { value: "srand" },
                                 kind: "ARG" };
    _ = indexMap.getIndex(stranVar);

    // generate method desc
    string desc = getMethodDesc(func.typeValue.paramTypes, func.typeValue.retType);
    int access = ACC_PUBLIC;
    int localVarOffset;
    if !(attachedType is ()) {
        localVarOffset = 1;

        // add the self as the first local var
        // TODO: find a better way
        bir:VariableDcl selfVar = { typeValue: "any",
                                    name: { value: "self" },
                                    kind: "ARG" };
        _ = indexMap.getIndex(selfVar);
    } else {
        localVarOffset = 0;
        access += ACC_STATIC;
    }

    jvm:MethodVisitor mv = cw.visitMethod(access, funcName, desc, (), ());
    InstructionGenerator instGen = new(mv, indexMap, currentPackageName);
    ErrorHandlerGenerator errorGen = new(mv, indexMap);

    mv.visitCode();

    if (isModuleInitFunction(module, func)) {
        // invoke all init functions
        generateInitFunctionInvocation(module, mv);
        generateUserDefinedTypes(mv, module.typeDefs, indexMap, currentPackageName);

        if (!"".equalsIgnoreCase(currentPackageName)) {
            mv.visitTypeInsn(NEW, typeOwnerClass);
            mv.visitInsn(DUP);
            mv.visitMethodInsn(INVOKESPECIAL, typeOwnerClass, "<init>", "()V", false);
            mv.visitVarInsn(ASTORE, 1);
            mv.visitLdcInsn(cleanupPackageName(currentPackageName));
            mv.visitVarInsn(ALOAD, 1);
            mv.visitMethodInsn(INVOKESTATIC, io:sprintf("%s", VALUE_CREATOR), "addValueCreator",
                                    io:sprintf("(L%s;L%s;)V", STRING_VALUE, VALUE_CREATOR), false);
        }
    }

    // generate method body
    int k = 1;
    boolean isVoidFunc = false;
    if (func.typeValue.retType is bir:BTypeNil) {
        isVoidFunc = true;
        k = 0;
    }

    // set channel details to strand.
    // these channel info is required to notify datachannels, when there is a panic
    // we cannot set this during strand creation, because function call do not have this info.
    mv.visitVarInsn(ALOAD, localVarOffset);
    loadChannelDetails(mv, func.workerChannels);
    mv.visitFieldInsn(PUTFIELD, STRAND, "channelDetails", io:sprintf("[L%s;", CHANNEL_DETAILS));

    bir:FunctionParam?[] functionParams = [];
    bir:VariableDcl?[] localVars = func.localVars;
    while (k < localVars.length()) {
        bir:VariableDcl localVar = getVariableDcl(localVars[k]);
        var index = indexMap.getIndex(localVar);
        if (localVar.kind != "ARG") {
            bir:BType bType = localVar.typeValue;
            genDefaultValue(mv, bType, index);
        }
        if (localVar is bir:FunctionParam) {
            functionParams[functionParams.length()] =  localVar;
        }
        k += 1;
    }
    bir:VariableDcl stateVar = { typeValue: "string", //should  be javaInt
                                 name: { value: "state" },
                                 kind: "TEMP" };
    var stateVarIndex = indexMap.getIndex(stateVar);
    mv.visitInsn(ICONST_0);
    mv.visitVarInsn(ISTORE, stateVarIndex);

    LabelGenerator labelGen = new();

    mv.visitVarInsn(ALOAD, localVarOffset);
    mv.visitFieldInsn(GETFIELD, "org/ballerinalang/jvm/Strand", "resumeIndex", "I");
    jvm:Label resumeLable = labelGen.getLabel(funcName + "resume");
    mv.visitJumpInsn(IFGT, resumeLable);

    jvm:Label varinitLable = labelGen.getLabel(funcName + "varinit");
    mv.visitLabel(varinitLable);

    if (!isVoidFunc) {
        bir:VariableDcl varDcl = getVariableDcl(localVars[0]);
        returnVarRefIndex = indexMap.getIndex(varDcl);
        bir:BType returnType = func.typeValue.retType;
        genDefaultValue(mv, returnType, returnVarRefIndex);
    }

    // uncomment to test yield
    // mv.visitFieldInsn(GETSTATIC, className, "i", "I");
    // mv.visitInsn(ICONST_1);
    // mv.visitInsn(IADD);
    // mv.visitFieldInsn(PUTSTATIC, className, "i", "I");

    // process basic blocks
    bir:BasicBlock?[] basicBlocks = func.basicBlocks;

    jvm:Label[] lables = [];
    int[] states = [];

    int i = 0;
    while (i < basicBlocks.length()) {
        bir:BasicBlock bb = getBasicBlock(basicBlocks[i]);
        if(i == 0){
            lables[i] = labelGen.getLabel(funcName + bb.id.value);
        } else {
            lables[i] = labelGen.getLabel(funcName + bb.id.value + "beforeTerm");
        }
        states[i] = i;
        i = i + 1;
    }

    TerminatorGenerator termGen = new(mv, indexMap, labelGen, errorGen, module);

    int paramCounter = 0;
    int paramBBCounter = 0;
    while (paramCounter < functionParams.length()) {
        var funcParam = functionParams[paramCounter];
        if (funcParam is bir:FunctionParam && funcParam.hasDefaultExpr) {

            // Load boolean in the next parameter of the related parameter
            var isExistParam = getFunctionParam(functionParams[paramCounter + 1]);
            mv.visitVarInsn(ILOAD, indexMap.getIndex(isExistParam));

            // Gen the if not equal logic
            jvm:Label paramNextLabel = labelGen.getLabel(funcParam.name.value + "next");
            mv.visitJumpInsn(IFNE, paramNextLabel);

            bir:BasicBlock?[] bbArray = func.paramDefaultBBs[paramBBCounter];
            generateBasicBlocks(mv, bbArray, labelGen, errorGen, instGen, termGen, func, returnVarRefIndex,
                                stateVarIndex, localVarOffset, true, module, currentPackageName, false);
            mv.visitLabel(paramNextLabel);
            paramBBCounter += 1;
        }
        paramCounter += 2;
    }

    // uncomment to test yield
    // mv.visitFieldInsn(GETSTATIC, className, "i", "I");
    // mv.visitIntInsn(BIPUSH, 100);
    // jvm:Label l0 = labelGen.getLabel(funcName + "l0");
    // mv.visitJumpInsn(IF_ICMPNE, l0);
    // mv.visitVarInsn(ALOAD, 0);
    // mv.visitInsn(ICONST_1);
    // mv.visitFieldInsn(PUTFIELD, "org/ballerinalang/jvm/Strand", "yield", "Z");
    // termGen.genReturnTerm({kind:"RETURN"}, returnVarRefIndex, func);
    // mv.visitLabel(l0);

    mv.visitVarInsn(ILOAD, stateVarIndex);
    jvm:Label yieldLable = labelGen.getLabel(funcName + "yield");
    mv.visitLookupSwitchInsn(yieldLable, states, lables);

    generateBasicBlocks(mv, basicBlocks, labelGen, errorGen, instGen, termGen, func, returnVarRefIndex, stateVarIndex,
                            localVarOffset, false, module, currentPackageName, isModuleInitFunction(module, func));

    string frameName = getFrameClassName(currentPackageName, funcName, attachedType);
    mv.visitLabel(resumeLable);
    mv.visitVarInsn(ALOAD, localVarOffset);
    mv.visitFieldInsn(GETFIELD, "org/ballerinalang/jvm/Strand", "frames", "[Ljava/lang/Object;");
    mv.visitVarInsn(ALOAD, localVarOffset);
    mv.visitInsn(DUP);
    mv.visitFieldInsn(GETFIELD, "org/ballerinalang/jvm/Strand", "resumeIndex", "I");
    mv.visitInsn(ICONST_1);
    mv.visitInsn(ISUB);
    mv.visitInsn(DUP_X1);
    mv.visitFieldInsn(PUTFIELD, "org/ballerinalang/jvm/Strand", "resumeIndex", "I");
    mv.visitInsn(AALOAD);
    mv.visitTypeInsn(CHECKCAST, frameName);

    k = localVarOffset;
    while (k < localVars.length()) {
        bir:VariableDcl localVar = getVariableDcl(localVars[k]);
        var index = indexMap.getIndex(localVar);
        bir:BType bType = localVar.typeValue;
        mv.visitInsn(DUP);

        if (bType is bir:BTypeInt) {
            mv.visitFieldInsn(GETFIELD, frameName, localVar.name.value.replace("%","_"), "J");
            mv.visitVarInsn(LSTORE, index);
        } else if (bType is bir:BTypeByte) {
            mv.visitFieldInsn(GETFIELD, frameName, localVar.name.value.replace("%","_"), "I");
            mv.visitVarInsn(ISTORE, index);
        } else if (bType is bir:BTypeFloat) {
            mv.visitFieldInsn(GETFIELD, frameName, localVar.name.value.replace("%","_"), "D");
            mv.visitVarInsn(DSTORE, index);
        } else if (bType is bir:BTypeString) {
            mv.visitFieldInsn(GETFIELD, frameName, localVar.name.value.replace("%","_"), 
                    io:sprintf("L%s;", STRING_VALUE));
            mv.visitVarInsn(ASTORE, index);
        } else if (bType is bir:BTypeDecimal) {
            mv.visitFieldInsn(GETFIELD, frameName, localVar.name.value.replace("%","_"),
                    io:sprintf("L%s;", DECIMAL_VALUE));
            mv.visitVarInsn(ASTORE, index);
        } else if (bType is bir:BTypeBoolean) {
            mv.visitFieldInsn(GETFIELD, frameName, localVar.name.value.replace("%","_"), "Z");
            mv.visitVarInsn(ISTORE, index);
        } else if (bType is bir:BMapType || bType is bir:BRecordType) {
            mv.visitFieldInsn(GETFIELD, frameName, localVar.name.value.replace("%","_"),
                    io:sprintf("L%s;", MAP_VALUE));
            mv.visitVarInsn(ASTORE, index);
        } else if (bType is bir:BTableType) {
            mv.visitFieldInsn(GETFIELD, frameName, localVar.name.value.replace("%","_"),
                    io:sprintf("L%s;", TABLE_VALUE));
            mv.visitVarInsn(ASTORE, index);
        } else if (bType is bir:BStreamType) {
            mv.visitFieldInsn(GETFIELD, frameName, localVar.name.value.replace("%","_"),
                    io:sprintf("L%s;", STREAM_VALUE));
            mv.visitVarInsn(ASTORE, index);
        } else if (bType is bir:BArrayType ||
                    bType is bir:BTupleType) {
            mv.visitFieldInsn(GETFIELD, frameName, localVar.name.value.replace("%","_"), 
                    io:sprintf("L%s;", ARRAY_VALUE));
            mv.visitVarInsn(ASTORE, index);
        } else if (bType is bir:BObjectType || bType is bir:BServiceType) {
            mv.visitFieldInsn(GETFIELD, frameName, localVar.name.value.replace("%","_"), 
                    io:sprintf("L%s;", OBJECT_VALUE));
            mv.visitVarInsn(ASTORE, index);
        } else if (bType is bir:BErrorType) {
            mv.visitFieldInsn(GETFIELD, frameName, localVar.name.value.replace("%","_"), 
                    io:sprintf("L%s;", ERROR_VALUE));
            mv.visitVarInsn(ASTORE, index);
        } else if (bType is bir:BFutureType) {
            mv.visitFieldInsn(GETFIELD, frameName, localVar.name.value.replace("%","_"), 
                    io:sprintf("L%s;", FUTURE_VALUE));
            mv.visitVarInsn(ASTORE, index);
        } else if (bType is bir:BInvokableType) {
            mv.visitFieldInsn(GETFIELD, frameName, localVar.name.value.replace("%","_"), 
                    io:sprintf("L%s;", FUNCTION_POINTER));
            mv.visitVarInsn(ASTORE, index);
        } else if (bType is bir:BTypeDesc) {
            mv.visitFieldInsn(GETFIELD, frameName, localVar.name.value.replace("%","_"),
                    io:sprintf("L%s;", TYPEDESC_VALUE));
            mv.visitVarInsn(ASTORE, index);
        }   else if (bType is bir:BTypeNil ||
                    bType is bir:BTypeAny ||
                    bType is bir:BTypeAnyData ||
                    bType is bir:BUnionType ||
                    bType is bir:BJSONType ||
                    bType is bir:BFiniteType) {
            mv.visitFieldInsn(GETFIELD, frameName, localVar.name.value.replace("%","_"), 
                    io:sprintf("L%s;", OBJECT));
            mv.visitVarInsn(ASTORE, index);
        } else if (bType is bir:BXMLType) {
            mv.visitFieldInsn(GETFIELD, frameName, localVar.name.value.replace("%","_"),
                    io:sprintf("L%s;", XML_VALUE));
            mv.visitVarInsn(ASTORE, index);
        } else {
            error err = error( "JVM generation is not supported for type " +
                                        io:sprintf("%s", bType));
            panic err;
        }
        k = k + 1;
    }
    mv.visitFieldInsn(GETFIELD, frameName, "state", "I");
    mv.visitVarInsn(ISTORE, stateVarIndex);
    mv.visitJumpInsn(GOTO, varinitLable);


    mv.visitLabel(yieldLable);
    mv.visitTypeInsn(NEW, frameName);
    mv.visitInsn(DUP);
    mv.visitMethodInsn(INVOKESPECIAL, frameName, "<init>", "()V", false);


    k = localVarOffset;
    while (k < localVars.length()) {
        bir:VariableDcl localVar = getVariableDcl(localVars[k]);
        var index = indexMap.getIndex(localVar);
        mv.visitInsn(DUP);

        bir:BType bType = localVar.typeValue;
        if (bType is bir:BTypeInt) {
            mv.visitVarInsn(LLOAD, index);
            mv.visitFieldInsn(PUTFIELD, frameName, localVar.name.value.replace("%","_"), "J");
        } else if (bType is bir:BTypeByte) {
            mv.visitVarInsn(ILOAD, index);
            mv.visitFieldInsn(PUTFIELD, frameName, localVar.name.value.replace("%","_"), "I");
        } else if (bType is bir:BTypeFloat) {
            mv.visitVarInsn(DLOAD, index);
            mv.visitFieldInsn(PUTFIELD, frameName, localVar.name.value.replace("%","_"), "D");
        } else if (bType is bir:BTypeString) {
            mv.visitVarInsn(ALOAD, index);
            mv.visitFieldInsn(PUTFIELD, frameName, localVar.name.value.replace("%","_"),
                    io:sprintf("L%s;", STRING_VALUE));
        } else if (bType is bir:BTypeDecimal) {
            mv.visitVarInsn(ALOAD, index);
            mv.visitFieldInsn(PUTFIELD, frameName, localVar.name.value.replace("%","_"),
                    io:sprintf("L%s;", DECIMAL_VALUE));
        } else if (bType is bir:BTypeBoolean) {
            mv.visitVarInsn(ILOAD, index);
            mv.visitFieldInsn(PUTFIELD, frameName, localVar.name.value.replace("%","_"), "Z");
        } else if (bType is bir:BMapType ||
                    bType is bir:BRecordType) {
            mv.visitVarInsn(ALOAD, index);
            mv.visitFieldInsn(PUTFIELD, frameName, localVar.name.value.replace("%","_"),
                    io:sprintf("L%s;", MAP_VALUE));
        } else if (bType is bir:BTableType) {
            mv.visitVarInsn(ALOAD, index);
            mv.visitFieldInsn(PUTFIELD, frameName, localVar.name.value.replace("%","_"),
                    io:sprintf("L%s;", TABLE_VALUE));
        } else if (bType is bir:BStreamType) {
            mv.visitVarInsn(ALOAD, index);
            mv.visitFieldInsn(PUTFIELD, frameName, localVar.name.value.replace("%","_"),
                    io:sprintf("L%s;", STREAM_VALUE));
        } else if (bType is bir:BArrayType ||
                    bType is bir:BTupleType) {
            mv.visitVarInsn(ALOAD, index);
            mv.visitFieldInsn(PUTFIELD, frameName, localVar.name.value.replace("%","_"),
                    io:sprintf("L%s;", ARRAY_VALUE));
        } else if (bType is bir:BErrorType) {
            mv.visitVarInsn(ALOAD, index);
            mv.visitFieldInsn(PUTFIELD, frameName, localVar.name.value.replace("%","_"),
                    io:sprintf("L%s;", ERROR_VALUE));
        } else if (bType is bir:BFutureType) {
            mv.visitVarInsn(ALOAD, index);
            mv.visitFieldInsn(PUTFIELD, frameName, localVar.name.value.replace("%","_"),
                    io:sprintf("L%s;", FUTURE_VALUE));
        } else if (bType is bir:BTypeDesc) {
            mv.visitVarInsn(ALOAD, index);
            mv.visitTypeInsn(CHECKCAST, TYPEDESC_VALUE);
            mv.visitFieldInsn(PUTFIELD, frameName, localVar.name.value.replace("%","_"),
                    io:sprintf("L%s;", TYPEDESC_VALUE));
        } else if (bType is bir:BObjectType || bType is bir:BServiceType) {
            mv.visitVarInsn(ALOAD, index);
            mv.visitFieldInsn(PUTFIELD, frameName, localVar.name.value.replace("%","_"),
                    io:sprintf("L%s;", OBJECT_VALUE));
        } else if (bType is bir:BInvokableType) {
            mv.visitVarInsn(ALOAD, index);
            mv.visitFieldInsn(PUTFIELD, frameName, localVar.name.value.replace("%","_"), 
                    io:sprintf("L%s;", FUNCTION_POINTER));
        } else if (bType is bir:BTypeNil ||
                    bType is bir:BTypeAny ||
                    bType is bir:BTypeAnyData ||
                    bType is bir:BUnionType ||
                    bType is bir:BJSONType ||
                    bType is bir:BFiniteType) {
            mv.visitVarInsn(ALOAD, index);
            mv.visitFieldInsn(PUTFIELD, frameName, localVar.name.value.replace("%","_"),
                    io:sprintf("L%s;", OBJECT));
        } else if (bType is bir:BXMLType) {
            mv.visitVarInsn(ALOAD, index);
            mv.visitFieldInsn(PUTFIELD, frameName, localVar.name.value.replace("%","_"),
                    io:sprintf("L%s;", XML_VALUE));
        } else {
            error err = error( "JVM generation is not supported for type " +
                                        io:sprintf("%s", bType));
            panic err;
        }

        k = k + 1;
    }

    mv.visitInsn(DUP);
    mv.visitVarInsn(ILOAD, stateVarIndex);
    mv.visitFieldInsn(PUTFIELD, frameName, "state", "I");


    bir:VariableDcl frameVar = { typeValue: "string", // should be record or something
                                 name: { value: "frame" },
                                 kind: "TEMP" };
    var frameVarIndex = indexMap.getIndex(frameVar);
    mv.visitVarInsn(ASTORE, frameVarIndex);

    mv.visitVarInsn(ALOAD, localVarOffset);
    mv.visitFieldInsn(GETFIELD, "org/ballerinalang/jvm/Strand", "frames", "[Ljava/lang/Object;");
    mv.visitVarInsn(ALOAD, localVarOffset);
    mv.visitInsn(DUP);
    mv.visitFieldInsn(GETFIELD, "org/ballerinalang/jvm/Strand", "resumeIndex", "I");
    mv.visitInsn(DUP_X1);
    mv.visitInsn(ICONST_1);
    mv.visitInsn(IADD);
    mv.visitFieldInsn(PUTFIELD, "org/ballerinalang/jvm/Strand", "resumeIndex", "I");
    mv.visitVarInsn(ALOAD, frameVarIndex);
    mv.visitInsn(AASTORE);

    termGen.genReturnTerm({pos:{}, kind:"RETURN"}, returnVarRefIndex, func);
    mv.visitMaxs(200, 400);
    mv.visitEnd();
}

function generateBasicBlocks(jvm:MethodVisitor mv, bir:BasicBlock?[] basicBlocks, LabelGenerator labelGen,
            ErrorHandlerGenerator errorGen, InstructionGenerator instGen, TerminatorGenerator termGen,
            bir:Function func, int returnVarRefIndex, int stateVarIndex, int localVarOffset, boolean isArg,
            bir:Package module, string currentPackageName, boolean loadAnnots) {
    int j = 0;
    string funcName = cleanupFunctionName(untaint func.name.value);

    // process error entries
    bir:ErrorEntry?[] errorEntries = func.errorEntries;
    bir:ErrorEntry? currentEE = ();
    jvm:Label endLabel = new;
    jvm:Label handlerLabel = new;
    jvm:Label jumpLabel = new;
    int errorEntryCnt = 0;
    if (errorEntries.length() > errorEntryCnt) {
        currentEE = errorEntries[errorEntryCnt];
    }

    while (j < basicBlocks.length()) {
        bir:BasicBlock bb = getBasicBlock(basicBlocks[j]);
        string currentBBName = io:sprintf("%s", bb.id.value);

        // create jvm label
        jvm:Label bbLabel = labelGen.getLabel(funcName + bb.id.value);
        mv.visitLabel(bbLabel);

        // generate instructions
        int m = 0;
        int insCount = bb.instructions.length();
        boolean isTrapped = currentEE is bir:ErrorEntry  && currentEE.trapBB.id.value == currentBBName;
        // start a try block if current block is trapped
        if (isTrapped) {
            endLabel = new;
            handlerLabel = new;
            jumpLabel = new;
            errorGen.generateTryInsForTrap(<bir:ErrorEntry>currentEE, endLabel, handlerLabel, jumpLabel);
        }
        while (m < insCount) {
            bir:Instruction? inst = bb.instructions[m];
            var pos = inst.pos;
            if (pos is bir:DiagnosticPos) {
                generateDiagnosticPos(pos, mv);
            }
            if (inst is bir:ConstantLoad) {
                instGen.generateConstantLoadIns(inst);
            } else if (inst is bir:Move) {
                if (inst.kind == bir:INS_KIND_TYPE_CAST) {
                    instGen.generateCastIns(inst);
                } else if (inst.kind == bir:INS_KIND_MOVE) {
                    instGen.generateMoveIns(inst);
                } else if (inst.kind == bir:INS_KIND_XML_SEQ_STORE) {
                    instGen.generateXMLStoreIns(inst);
                } else if (inst.kind == bir:INS_KIND_XML_LOAD_ALL) {
                    instGen.generateXMLLoadAllIns(inst);
                } else if (inst.kind == bir:INS_KIND_TYPEOF) {
                    instGen.generateTypeofIns(inst);
                } else if (inst.kind == bir:INS_KIND_NOT) {
                    instGen.generateNotIns(inst);
                } else if (inst.kind == bir:INS_KIND_NEGATE) {
                    instGen.generateNegateIns(inst);
                } else {
                    error err = error("JVM generation is not supported for operation " + io:sprintf("%s", inst));
                    panic err;
                }
            } else if (inst is bir:BinaryOp) {
                instGen.generateBinaryOpIns(inst);
            } else if (inst is bir:NewArray) {
                instGen.generateArrayNewIns(inst);
            } else if (inst is bir:NewMap) {
                instGen.generateMapNewIns(inst);
            } else if (inst is bir:NewTypeDesc) {
                instGen.generateNewTypedescIns(inst);
            } else if (inst is bir:NewTable) {
                instGen.generateTableNewIns(inst);
            } else if (inst is bir:NewStream) {
                instGen.generateStreamNewIns(inst);
            } else if (inst is bir:NewError) {
                instGen.generateNewErrorIns(inst);
            } else if (inst is bir:NewInstance) {
                instGen.generateObjectNewIns(inst);
            } else if (inst is bir:FieldAccess) {
                if (inst.kind == bir:INS_KIND_MAP_STORE) {
                    instGen.generateMapStoreIns(inst);
                } else if (inst.kind == bir:INS_KIND_MAP_LOAD) {
                    instGen.generateMapLoadIns(inst);
                } else if (inst.kind == bir:INS_KIND_ARRAY_STORE) {
                    instGen.generateArrayStoreIns(inst);
                } else if (inst.kind == bir:INS_KIND_ARRAY_LOAD) {
                    instGen.generateArrayValueLoad(inst);
                } else if (inst.kind == bir:INS_KIND_OBJECT_STORE) {
                    instGen.generateObjectStoreIns(inst);
                } else if (inst.kind == bir:INS_KIND_OBJECT_LOAD) {
                    instGen.generateObjectLoadIns(inst);
                } else if (inst.kind == bir:INS_KIND_XML_ATTRIBUTE_STORE) {
                    instGen.generateXMLAttrStoreIns(inst);
                } else if (inst.kind == bir:INS_KIND_XML_ATTRIBUTE_LOAD) {
                    instGen.generateXMLAttrLoadIns(inst);
                } else if (inst.kind == bir:INS_KIND_XML_LOAD || inst.kind == bir:INS_KIND_XML_SEQ_LOAD) {
                    instGen.generateXMLLoadIns(inst);
                } else {
                    error err = error("JVM generation is not supported for operation " + io:sprintf("%s", inst));
                    panic err;
                }
            } else if (inst is bir:FPLoad) {
                instGen.generateFPLoadIns(inst);
            } else if (inst is bir:TypeTest) {
                instGen.generateTypeTestIns(inst);
            } else if (inst is bir:NewXMLQName) {
                instGen.generateNewXMLQNameIns(inst);
            } else if (inst is bir:NewStringXMLQName) {
                instGen.generateNewStringXMLQNameIns(inst);
            } else if (inst is bir:NewXMLElement) {
                instGen.generateNewXMLElementIns(inst);
            } else if (inst is bir:NewXMLText) {
                if (inst.kind == bir:INS_KIND_NEW_XML_TEXT) {
                    instGen.generateNewXMLTextIns(inst);
                } else if (inst.kind == bir:INS_KIND_NEW_XML_COMMENT) {
                    instGen.generateNewXMLCommentIns(inst);
                } else {
                    error err = error("JVM generation is not supported for operation " + io:sprintf("%s", inst));
                    panic err;
                }
            } else if (inst is bir:NewXMLPI) {
                instGen.generateNewXMLProcIns(inst);
            } else {
                error err = error("JVM generation is not supported for operation " + io:sprintf("%s", inst));
                panic err;
            }
            m += 1;
        }

        bir:Terminator terminator = bb.terminator;
        // close the started try block with a catch statement if current block is trapped.
        // if we have a call terminator, we need to generate the catch during call code.gen hence skipping that.
        if (isTrapped && !(terminator is bir:Call)) {
            errorGen.generateCatchInsForTrap(<bir:ErrorEntry>currentEE, endLabel, handlerLabel, jumpLabel);
        }
        jvm:Label bbEndLable = labelGen.getLabel(funcName + bb.id.value + "beforeTerm");
        mv.visitLabel(bbEndLable);

        //if (loadAnnots && j == basicBlocks.length() - 1) {
        //    generateAnnotLoad(mv, module.typeDefs, getPackageName(module.org.value, module.name.value));
        //}

        if (!isArg) {
            mv.visitIntInsn(BIPUSH, j);
            mv.visitVarInsn(ISTORE, stateVarIndex);
        }

        // process terminator
        if (!isArg || (isArg && !(terminator is bir:Return))) {
            generateDiagnosticPos(terminator.pos, mv);
<<<<<<< HEAD
            if (isModuleInitFunction(module, func) && terminator is bir:Return) {
                //processAnnotation(mv, module.typeDefs, currentPackageName);
                generateAnnotLoad(mv, module.typeDefs, getPackageName(module.org.value, module.name.value));
            }
=======
>>>>>>> 9ba8ef48
            termGen.genTerminator(terminator, func, funcName, isTrapped, currentEE, endLabel, handlerLabel, jumpLabel,
                                    localVarOffset, returnVarRefIndex);
        }

        // set next error entry after visiting current error entry.
        if (isTrapped) {
            errorEntryCnt = errorEntryCnt + 1;
            if (errorEntries.length() > errorEntryCnt) {
                currentEE = errorEntries[errorEntryCnt];
            }
        }
        j += 1;
    }
}

function generateLambdaMethod(bir:AsyncCall|bir:FPLoad ins, jvm:ClassWriter cw, string className, string lambdaName) {
    bir:BType? lhsType;
    if (ins is bir:AsyncCall) {
        lhsType = ins.lhsOp.typeValue;
    } else {
        lhsType = ins.lhsOp.typeValue;
    }

    bir:BType returnType = bir:TYPE_NIL;
    if (lhsType is bir:BFutureType) {
        returnType = lhsType.returnType;
    } else if (lhsType is bir:BInvokableType) { 
        returnType = lhsType.retType;
    } else {
        error err = error( "JVM generation is not supported for async return type " +
                                        io:sprintf("%s", lhsType));
        panic err;
    }


    int closureMapsCount = 0;
    if (ins is bir:FPLoad) {
        closureMapsCount = ins.closureMaps.length();
    }
    string closureMapsDesc = getMapValueDesc(closureMapsCount);

    boolean isVoid = returnType is bir:BTypeNil;
    jvm:MethodVisitor mv;
    if (isVoid) {
        mv = cw.visitMethod(ACC_PUBLIC + ACC_STATIC, lambdaName,
                                io:sprintf("(%s[L%s;)V", closureMapsDesc, OBJECT), (), ());
    } else {
        mv = cw.visitMethod(ACC_PUBLIC + ACC_STATIC, lambdaName,
                                io:sprintf("(%s[L%s;)L%s;", closureMapsDesc, OBJECT, OBJECT), (), ());
    }

    mv.visitCode();

    // load strand as first arg
    // strand and other args are in a object[] param. This param comes after closure maps.
    // hence the closureMapsCount is equal to the array's param index.
    mv.visitVarInsn(ALOAD, closureMapsCount);
    mv.visitInsn(ICONST_0);
    mv.visitInsn(AALOAD);
    mv.visitTypeInsn(CHECKCAST, STRAND);

    bir:BType?[] paramBTypes = [];
    string funcName; 
    if (ins is bir:AsyncCall) {
        bir:VarRef?[] paramTypes = ins.args;
        // load and cast param values
        int paramIndex = 1;
        foreach var paramType in paramTypes {
            bir:VarRef ref = getVarRef(paramType);
            mv.visitVarInsn(ALOAD, 0);
            mv.visitIntInsn(BIPUSH, paramIndex);
            mv.visitInsn(AALOAD);
            addUnboxInsn(mv, ref.typeValue);
            paramBTypes[paramIndex -1] = paramType.typeValue;
            paramIndex += 1;

            addBooleanTypeToLambdaParamTypes(mv, 0, paramIndex);
            paramBTypes[paramIndex -1] = "boolean";
            paramIndex += 1;
        }
        funcName = ins.name.value;
    } else {
        //load closureMaps
        int i = 0;
        while (i < closureMapsCount) {
            mv.visitVarInsn(ALOAD, i);
            mv.visitInsn(ICONST_1);
            i += 1;
        }

        bir:VariableDcl?[] paramTypes = ins.params;
        // load and cast param values
        int paramIndex = 1;
        foreach var paramType in paramTypes {
            bir:VariableDcl dcl = getVariableDcl(paramType);
            mv.visitVarInsn(ALOAD, closureMapsCount);
            mv.visitIntInsn(BIPUSH, paramIndex);
            mv.visitInsn(AALOAD);
            addUnboxInsn(mv, dcl.typeValue);
            paramBTypes[paramIndex -1] = dcl.typeValue;
            paramIndex += 1;
            i += 1;

            addBooleanTypeToLambdaParamTypes(mv, closureMapsCount, paramIndex);
            paramBTypes[paramIndex -1] = "boolean";
            paramIndex += 1;
        }
        funcName = ins.name.value;
    }

    mv.visitMethodInsn(INVOKESTATIC, className, funcName, getLambdaMethodDesc(paramBTypes, returnType, closureMapsCount), false);
    
    if (isVoid) {
        mv.visitInsn(RETURN);
    } else {
        addBoxInsn(mv, returnType);
        mv.visitInsn(ARETURN);
    }
    mv.visitMaxs(0,0);
    mv.visitEnd();
}

function addBooleanTypeToLambdaParamTypes(jvm:MethodVisitor mv, int arrayIndex, int paramIndex) {
    mv.visitVarInsn(ALOAD, arrayIndex);
    mv.visitIntInsn(BIPUSH, paramIndex);
    mv.visitInsn(AALOAD);
    addUnboxInsn(mv, "boolean");
}

function genDefaultValue(jvm:MethodVisitor mv, bir:BType bType, int index) {
    if (bType is bir:BTypeInt) {
        mv.visitInsn(LCONST_0);
        mv.visitVarInsn(LSTORE, index);
    } else if (bType is bir:BTypeByte) {
        mv.visitInsn(ICONST_0);
        mv.visitVarInsn(ISTORE, index);
    } else if (bType is bir:BTypeFloat) {
        mv.visitInsn(DCONST_0);
        mv.visitVarInsn(DSTORE, index);
    } else if (bType is bir:BTypeString) {
        mv.visitInsn(ACONST_NULL);
        mv.visitVarInsn(ASTORE, index);
    } else if (bType is bir:BTypeBoolean) {
        mv.visitInsn(ICONST_0);
        mv.visitVarInsn(ISTORE, index);
    } else if (bType is bir:BMapType ||
                bType is bir:BArrayType ||
                bType is bir:BTableType ||
                bType is bir:BStreamType ||
                bType is bir:BErrorType ||
                bType is bir:BTypeNil ||
                bType is bir:BTypeAny ||
                bType is bir:BTypeAnyData ||
                bType is bir:BObjectType ||
                bType is bir:BServiceType ||
                bType is bir:BTypeDecimal ||
                bType is bir:BUnionType ||
                bType is bir:BRecordType ||
                bType is bir:BTupleType ||
                bType is bir:BFutureType ||
                bType is bir:BJSONType ||
                bType is bir:BXMLType ||
                bType is bir:BInvokableType ||
                bType is bir:BFiniteType ||
                bType is bir:BTypeDesc) {
        mv.visitInsn(ACONST_NULL);
        mv.visitVarInsn(ASTORE, index);
    } else {
        error err = error( "JVM generation is not supported for type " +
                                        io:sprintf("%s", bType));
        panic err;
    }
}

function loadDefaultValue(jvm:MethodVisitor mv, bir:BType bType) {
    if (bType is bir:BTypeInt || bType is bir:BTypeByte) {
        mv.visitInsn(LCONST_0);
    } else if (bType is bir:BTypeFloat) {
        mv.visitInsn(DCONST_0);
    } else if (bType is bir:BTypeBoolean) {
        mv.visitInsn(ICONST_0);
    } else if (bType is bir:BTypeString ||
                bType is bir:BMapType ||
                bType is bir:BArrayType ||
                bType is bir:BTableType ||
                bType is bir:BStreamType ||
                bType is bir:BErrorType ||
                bType is bir:BTypeNil ||
                bType is bir:BTypeAny ||
                bType is bir:BTypeAnyData ||
                bType is bir:BObjectType ||
                bType is bir:BUnionType ||
                bType is bir:BRecordType ||
                bType is bir:BTupleType ||
                bType is bir:BFutureType ||
                bType is bir:BJSONType ||
                bType is bir:BXMLType ||
                bType is bir:BInvokableType ||
                bType is bir:BFiniteType ||
                bType is bir:BTypeDesc) {
        mv.visitInsn(ACONST_NULL);
    } else {
        error err = error( "JVM generation is not supported for type " +
                                        io:sprintf("%s", bType));
        panic err;
    }
}

function getMethodDesc(bir:BType?[] paramTypes, bir:BType? retType, bir:BType? attachedType = ()) returns string {
    string desc = "(Lorg/ballerinalang/jvm/Strand;";

    if (attachedType is bir:BType) {
        desc = desc + getArgTypeSignature(attachedType);
    }

    int i = 0;
    while (i < paramTypes.length()) {
        bir:BType paramType = getType(paramTypes[i]);
        desc = desc + getArgTypeSignature(paramType);
        i += 1;
    }
    string returnType = generateReturnType(retType);
    desc =  desc + returnType;

    return desc;
}

function getLambdaMethodDesc(bir:BType?[] paramTypes, bir:BType? retType, int closureMapsCount) returns string {
    string desc = "(Lorg/ballerinalang/jvm/Strand;";
    int j = 0;
    while (j < closureMapsCount) {
        j += 1;
        desc = desc + "L" + MAP_VALUE + ";" + "Z";
    }

    int i = 0;
    while (i < paramTypes.length()) {
        bir:BType paramType = getType(paramTypes[i]);
        desc = desc + getArgTypeSignature(paramType);
        i += 1;
    }
    string returnType = generateReturnType(retType);
    desc =  desc + returnType;

    return desc;
}

function getArgTypeSignature(bir:BType bType) returns string {
    if (bType is bir:BTypeInt) {
        return "J";
    } else if (bType is bir:BTypeByte) {
        return "I";
    } else if (bType is bir:BTypeFloat) {
        return "D";
    } else if (bType is bir:BTypeString) {
        return io:sprintf("L%s;", STRING_VALUE);
    } else if (bType is bir:BTypeDecimal) {
        return io:sprintf("L%s;", DECIMAL_VALUE);
    } else if (bType is bir:BTypeBoolean) {
        return "Z";
    } else if (bType is bir:BTypeNil) {
        return io:sprintf("L%s;", OBJECT);
    } else if (bType is bir:BArrayType || bType is bir:BTupleType) {
        return io:sprintf("L%s;", ARRAY_VALUE );
    } else if (bType is bir:BErrorType) {
        return io:sprintf("L%s;", ERROR_VALUE);
    } else if (bType is bir:BTypeAnyData ||
                bType is bir:BUnionType ||
                bType is bir:BJSONType ||
                bType is bir:BFiniteType ||
                bType is bir:BTypeAny) {
        return io:sprintf("L%s;", OBJECT);
    } else if (bType is bir:BMapType || bType is bir:BRecordType) {
        return io:sprintf("L%s;", MAP_VALUE);
    } else if (bType is bir:BFutureType) {
        return io:sprintf("L%s;", FUTURE_VALUE);
    } else if (bType is bir:BTableType) {
        return io:sprintf("L%s;", TABLE_VALUE);
    } else if (bType is bir:BStreamType) {
        return io:sprintf("L%s;", STREAM_VALUE);
    } else if (bType is bir:BInvokableType) {
        return io:sprintf("L%s;", FUNCTION_POINTER);
    } else if (bType is bir:BTypeDesc) {
        return io:sprintf("L%s;", TYPEDESC_VALUE);
    } else if (bType is bir:BObjectType || bType is bir:BServiceType) {
        return io:sprintf("L%s;", OBJECT_VALUE);
    } else if (bType is bir:BXMLType) {
        return io:sprintf("L%s;", XML_VALUE);
    } else {
        error err = error( "JVM generation is not supported for type " + io:sprintf("%s", bType));
        panic err;
    }
}

function generateReturnType(bir:BType? bType) returns string {
    if (bType is ()) {
        return ")V";
    } else if (bType is bir:BTypeInt) {
        return ")J";
    } else if (bType is bir:BTypeByte) {
        return ")I";
    } else if (bType is bir:BTypeFloat) {
        return ")D";
    } else if (bType is bir:BTypeString) {
        return io:sprintf(")L%s;", STRING_VALUE);
    } else if (bType is bir:BTypeDecimal) {
        return io:sprintf(")L%s;", DECIMAL_VALUE);
    } else if (bType is bir:BTypeBoolean) {
        return ")Z";
    } else if (bType is bir:BTypeNil) {
        return ")V";
    } else if (bType is bir:BArrayType ||
                bType is bir:BTupleType) {
        return io:sprintf(")L%s;", ARRAY_VALUE);
    } else if (bType is bir:BMapType || 
                bType is bir:BRecordType) {
        return io:sprintf(")L%s;", MAP_VALUE);
    } else if (bType is bir:BErrorType) {
        return io:sprintf(")L%s;", ERROR_VALUE);
    } else if (bType is bir:BTableType) {
        return io:sprintf(")L%s;", TABLE_VALUE);
    } else if (bType is bir:BStreamType) {
        return io:sprintf(")L%s;", STREAM_VALUE);
    } else if (bType is bir:BFutureType) {
        return io:sprintf(")L%s;", FUTURE_VALUE);
    } else if (bType is bir:BTypeDesc) {
        return io:sprintf(")L%s;", TYPEDESC_VALUE);
    } else if (bType is bir:BTypeAny ||
                bType is bir:BTypeAnyData ||
                bType is bir:BUnionType ||
                bType is bir:BJSONType ||
                bType is bir:BFiniteType) {
        return io:sprintf(")L%s;", OBJECT);
    } else if (bType is bir:BObjectType || bType is bir:BServiceType) {
        return io:sprintf(")L%s;", OBJECT_VALUE);
    } else if (bType is bir:BInvokableType) {
        return io:sprintf(")L%s;", FUNCTION_POINTER);
    } else if (bType is bir:BXMLType) {
        return io:sprintf(")L%s;", XML_VALUE);
    } else {
        error err = error( "JVM generation is not supported for type " + io:sprintf("%s", bType));
        panic err;
    }
}

function getMainFunc(bir:Function?[] funcs) returns bir:Function? {
    bir:Function? userMainFunc = ();
    foreach var func in funcs {
        if (func is bir:Function && func.name.value == "main") {
            userMainFunc = untaint func;
            break;
        }
    }

    return userMainFunc;
}

function createFunctionPointer(jvm:MethodVisitor mv, string class, string lambdaName, boolean isVoid, int closureMapCount) {
    mv.visitTypeInsn(NEW, FUNCTION_POINTER);
    mv.visitInsn(DUP);
    mv.visitInvokeDynamicInsn(class, lambdaName, isVoid, closureMapCount);

    // load null here for type, since these are fp's created for internal usages. 
    mv.visitInsn(ACONST_NULL);

    if (isVoid) {
        mv.visitMethodInsn(INVOKESPECIAL, FUNCTION_POINTER, "<init>",
                            io:sprintf("(L%s;L%s;)V", CONSUMER, BTYPE), false);
    } else {
        mv.visitMethodInsn(INVOKESPECIAL, FUNCTION_POINTER, "<init>",
                            io:sprintf("(L%s;L%s;)V", FUNCTION, BTYPE), false);
    }
}

function generateMainMethod(bir:Function? userMainFunc, jvm:ClassWriter cw, bir:Package pkg,  string mainClass,
                            string initClass) {

    jvm:MethodVisitor mv = cw.visitMethod(ACC_PUBLIC + ACC_STATIC, "main", "([Ljava/lang/String;)V", (), ());

    BalToJVMIndexMap indexMap = new;
    ErrorHandlerGenerator errorGen = new(mv, indexMap);
    string pkgName = getPackageName(pkg.org.value, pkg.name.value);

    boolean isVoidFunction = userMainFunc is bir:Function && userMainFunc.typeValue.retType is bir:BTypeNil;

    if (!isVoidFunction) {
        mv.visitFieldInsn(GETSTATIC, "java/lang/System", "out", "Ljava/io/PrintStream;");
    }

    mv.visitTypeInsn(NEW, SCHEDULER);
    mv.visitInsn(DUP);
    mv.visitInsn(ICONST_4);
    mv.visitMethodInsn(INVOKESPECIAL, SCHEDULER, "<init>", "(I)V", false);

    if (hasInitFunction(pkg)) {
        string initFuncName = cleanupFunctionName(getModuleInitFuncName(pkg));
        mv.visitInsn(DUP);
        mv.visitIntInsn(BIPUSH, 1);
        mv.visitTypeInsn(ANEWARRAY, OBJECT);

        // schedule the init method
        string lambdaName = io:sprintf("$lambda$%s$", initFuncName);

        // create FP value
        createFunctionPointer(mv, initClass, lambdaName, true, 0);

        // no parent strand
        mv.visitInsn(ACONST_NULL);
        mv.visitMethodInsn(INVOKEVIRTUAL, SCHEDULER, SCHEDULE_CONSUMER_METHOD,
            io:sprintf("([L%s;L%s;L%s;)L%s;", OBJECT, FUNCTION_POINTER, STRAND, FUTURE_VALUE), false);
        errorGen.printStackTraceFromFutureValue(mv);
        mv.visitInsn(POP);
    }

    if (userMainFunc is bir:Function) {
        string desc = getMethodDesc(userMainFunc.typeValue.paramTypes, userMainFunc.typeValue.retType);
        bir:BType?[] paramTypes = userMainFunc.typeValue.paramTypes;

        mv.visitIntInsn(BIPUSH, paramTypes.length() + 1);
        mv.visitTypeInsn(ANEWARRAY, OBJECT);

        // first element of the args array will be set by the scheduler
        // load and cast param values
        int paramIndex = 0;
        int paramTypeIndex = 0;
        int argArrayIndex = 0;
        while (paramTypeIndex < paramTypes.length()) {
            var paramType = paramTypes[paramTypeIndex];
            bir:BType pType = getType(paramType);
            mv.visitInsn(DUP);
            mv.visitIntInsn(BIPUSH, paramIndex + 1);
            generateParamCast(argArrayIndex, pType, mv);
            mv.visitInsn(AASTORE);
            paramIndex += 1;

            mv.visitInsn(DUP);
            mv.visitIntInsn(BIPUSH, paramIndex + 1);
            mv.visitLdcInsn("true");
            mv.visitInsn(AASTORE);
            paramIndex += 1;
            argArrayIndex += 1;
            paramTypeIndex += 2;
        }

        // invoke the user's main method
        string lambdaName = "$lambda$main$";
        createFunctionPointer(mv, initClass, lambdaName, isVoidFunction, 0);

        // no parent strand
        mv.visitInsn(ACONST_NULL);
        //submit to the scheduler
        if (isVoidFunction) {
            mv.visitMethodInsn(INVOKEVIRTUAL, SCHEDULER, SCHEDULE_CONSUMER_METHOD,
                io:sprintf("([L%s;L%s;L%s;)L%s;", OBJECT, FUNCTION_POINTER, STRAND, FUTURE_VALUE), false);
        } else {
            mv.visitMethodInsn(INVOKEVIRTUAL, SCHEDULER, SCHEDULE_FUNCTION_METHOD,
                io:sprintf("([L%s;L%s;L%s;)L%s;", OBJECT, FUNCTION_POINTER, STRAND, FUTURE_VALUE), false);
            mv.visitInsn(DUP);
        }
        mv.visitInsn(DUP);
        mv.visitFieldInsn(GETFIELD, FUTURE_VALUE, "strand", io:sprintf("L%s;", STRAND));
        mv.visitIntInsn(BIPUSH, 100);
        mv.visitTypeInsn(ANEWARRAY, OBJECT);
        mv.visitFieldInsn(PUTFIELD, STRAND, "frames", io:sprintf("[L%s;", OBJECT));
        errorGen.printStackTraceFromFutureValue(mv);
        mv.visitInsn(POP);
    
        // At this point we are done executing all the functions including asyncs
        if (!isVoidFunction) {
            mv.visitFieldInsn(GETFIELD, FUTURE_VALUE, "result", io:sprintf("L%s;", OBJECT));
            bir:BType returnType = userMainFunc.typeValue.retType;
            addUnboxInsn(mv, returnType);
            if (returnType is bir:BTypeInt) {
                mv.visitMethodInsn(INVOKEVIRTUAL, "java/io/PrintStream", "println", "(J)V", false);
            } else if (returnType is bir:BTypeByte) {
                mv.visitMethodInsn(INVOKEVIRTUAL, "java/io/PrintStream", "println", "(I)V", false);
            } else if (returnType is bir:BTypeFloat) {
                mv.visitMethodInsn(INVOKEVIRTUAL, "java/io/PrintStream", "println", "(D)V", false);
            } else if (returnType is bir:BTypeBoolean) {
                mv.visitMethodInsn(INVOKEVIRTUAL, "java/io/PrintStream", "println", "(Z)V", false);
            } else {
                mv.visitMethodInsn(INVOKEVIRTUAL, "java/io/PrintStream", "println", io:sprintf("(L%s;)V", OBJECT), false);
            }
        }
    }

    mv.visitInsn(RETURN);
    mv.visitMaxs(0, 0);
    mv.visitEnd();
}

# Generate a lambda function to invoke ballerina main.
#
# + userMainFunc - ballerina main function
# + cw - class visitor
# + pkg - package
function generateLambdaForMain(bir:Function userMainFunc, jvm:ClassWriter cw, bir:Package pkg,
                               string mainClass, string initClass) {
    string pkgName = getPackageName(pkg.org.value, pkg.name.value);
    bir:BType returnType = userMainFunc.typeValue.retType;
    boolean isVoidFunc = returnType is bir:BTypeNil;
    
    jvm:MethodVisitor mv;
    if (isVoidFunc) {
        mv = cw.visitMethod(ACC_PUBLIC + ACC_STATIC, "$lambda$main$",
                            io:sprintf("([L%s;)V", OBJECT), (), ());
    } else {
        mv = cw.visitMethod(ACC_PUBLIC + ACC_STATIC, "$lambda$main$",
                            io:sprintf("([L%s;)L%s;", OBJECT, OBJECT), (), ());
    }
    mv.visitCode();

    //load strand as first arg
    mv.visitVarInsn(ALOAD, 0);
    mv.visitInsn(ICONST_0);
    mv.visitInsn(AALOAD);
    mv.visitTypeInsn(CHECKCAST, STRAND);

    // load and cast param values
    bir:BType?[] paramTypes = userMainFunc.typeValue.paramTypes;

    int paramIndex = 1;
    foreach var paramType in paramTypes {
        bir:BType pType = getType(paramType);
        mv.visitVarInsn(ALOAD, 0);
        mv.visitIntInsn(BIPUSH, paramIndex);
        mv.visitInsn(AALOAD);
        castFromString(pType, mv);
        paramIndex += 1;
    }

    mv.visitMethodInsn(INVOKESTATIC, mainClass, userMainFunc.name.value, getMethodDesc(paramTypes, returnType), false);
    if (isVoidFunc) {
        mv.visitInsn(RETURN);
    } else {
        addBoxInsn(mv, returnType);
        mv.visitInsn(ARETURN);
    }
    mv.visitMaxs(0,0);
    mv.visitEnd();
}

# Generate a lambda function to invoke ballerina main.
#
# + userMainFunc - ballerina main function
# + cw - class visitor
# + pkg - package
function generateLambdaForPackageInits(jvm:ClassWriter cw, bir:Package pkg,
                               string mainClass, string initClass) {
    //need to generate lambda for package Init as well, if exist
    if (hasInitFunction(pkg)) {
        string initFuncName = cleanupFunctionName(getModuleInitFuncName(pkg));
        jvm:MethodVisitor mv = cw.visitMethod(ACC_PUBLIC + ACC_STATIC, 
            io:sprintf("$lambda$%s$", initFuncName),
            io:sprintf("([L%s;)V", OBJECT), (), ());
        mv.visitCode();

         //load strand as first arg
        mv.visitVarInsn(ALOAD, 0);
        mv.visitInsn(ICONST_0);
        mv.visitInsn(AALOAD);
        mv.visitTypeInsn(CHECKCAST, STRAND);
        mv.visitMethodInsn(INVOKESTATIC, initClass, initFuncName, io:sprintf("(L%s;)V", STRAND), false);

        // call start function
        string startFuncName = cleanupFunctionName(getModuleStartFuncName(pkg));
        mv.visitVarInsn(ALOAD, 0);
        mv.visitInsn(ICONST_0);
        mv.visitInsn(AALOAD);
        mv.visitTypeInsn(CHECKCAST, STRAND);
        mv.visitMethodInsn(INVOKESTATIC, initClass, startFuncName, io:sprintf("(L%s;)V", STRAND), false);

        mv.visitInsn(RETURN);
        mv.visitMaxs(0,0);
        mv.visitEnd();
    }
}

# Generate cast instruction from String to target type
# 
# + targetType - target type to be casted
# + mv - method visitor
function castFromString(bir:BType targetType, jvm:MethodVisitor mv) {
    mv.visitTypeInsn(CHECKCAST, STRING_VALUE);
    if (targetType is bir:BTypeInt) {
        mv.visitMethodInsn(INVOKESTATIC, LONG_VALUE, "parseLong", io:sprintf("(L%s;)J", STRING_VALUE), false);
    } else if (targetType is bir:BTypeByte) {
        mv.visitMethodInsn(INVOKESTATIC, INT_VALUE, "parseInt", io:sprintf("(L%s;)I", STRING_VALUE), false);
    } else if (targetType is bir:BTypeFloat) {
        mv.visitMethodInsn(INVOKESTATIC, DOUBLE_VALUE, "parseDouble", io:sprintf("(L%s;)D", STRING_VALUE), false);
    } else if (targetType is bir:BTypeBoolean) {
        mv.visitMethodInsn(INVOKESTATIC, BOOLEAN_VALUE, "parseBoolean", io:sprintf("(L%s;)Z", STRING_VALUE), false);
    } else if (targetType is bir:BTypeDecimal) {
        mv.visitMethodInsn(INVOKESPECIAL, DECIMAL_VALUE, "<init>", io:sprintf("(L%s;)V", STRING_VALUE), false);
    } else if (targetType is bir:BArrayType) {
        mv.visitTypeInsn(CHECKCAST, ARRAY_VALUE);
    } else if (targetType is bir:BMapType) {
        mv.visitTypeInsn(CHECKCAST, MAP_VALUE);
    } else if (targetType is bir:BTableType) {
        mv.visitTypeInsn(CHECKCAST, TABLE_VALUE);
    } else if (targetType is bir:BStreamType) {
        mv.visitTypeInsn(CHECKCAST, STREAM_VALUE);
    } else if (targetType is bir:BTypeAny ||
                targetType is bir:BTypeAnyData ||
                targetType is bir:BTypeNil ||
                targetType is bir:BUnionType ||
                targetType is bir:BTypeString) {
        // do nothing
        return;
    } else {
        error err = error("JVM generation is not supported for type " + io:sprintf("%s", targetType));
        panic err;
    }
}

function hasInitFunction(bir:Package pkg) returns boolean {
    foreach var func in pkg.functions {
        if (func is bir:Function && isModuleInitFunction(pkg, func)) {
            return true;
        }
    }
    return false;
}

function isModuleInitFunction(bir:Package module, bir:Function func) returns boolean {
    string moduleInit = getModuleInitFuncName(module);
    return func.name.value == moduleInit;
}

function getModuleInitFuncName(bir:Package module) returns string {
    string orgName = module.org.value;
    string moduleName = module.name.value;

    string funcName;
    if (moduleName.equalsIgnoreCase(".")) {
        funcName = "..<init>";
    } else if ("".equalsIgnoreCase(module.versionValue.value)) {
        funcName = moduleName + ".<init>";
    } else {
        funcName = moduleName + ":" + module.versionValue.value + ".<init>";
    }

    if (!orgName.equalsIgnoreCase("$anon")) {
        funcName = orgName  + "/" + funcName;
    }

    return funcName;
}

function getModuleStartFuncName(bir:Package module) returns string {
    string orgName = module.org.value;
    string moduleName = module.name.value;

    string funcName;
    if (moduleName.equalsIgnoreCase(".")) {
        funcName = "..<start>";
    } else if ("".equalsIgnoreCase(module.versionValue.value)) {
        funcName = moduleName + ".<start>";
    } else {
        funcName = moduleName + ":" + module.versionValue.value + ".<start>";
    }

    if (!orgName.equalsIgnoreCase("$anon")) {
        funcName = orgName  + "/" + funcName;
    }

    return funcName;
}

function generateInitFunctionInvocation(bir:Package pkg, jvm:MethodVisitor mv) {
    foreach var mod in pkg.importModules {
        bir:Package importedPkg = lookupModule(mod, currentBIRContext);
        if (hasInitFunction(importedPkg)) {
            string initFuncName = cleanupFunctionName(getModuleInitFuncName(importedPkg));
            string startFuncName = cleanupFunctionName(getModuleStartFuncName(importedPkg));

            // skip the init function invocation is its already generated 
            // by some other package
            if (isInitInvoked(initFuncName)) {
                continue;
            }

            string moduleClassName = getModuleLevelClassName(importedPkg.org.value, importedPkg.name.value,
                                                                MODULE_INIT_CLASS_NAME);
            mv.visitVarInsn(ALOAD, 0);
            mv.visitMethodInsn(INVOKESTATIC, moduleClassName, initFuncName,
                    "(Lorg/ballerinalang/jvm/Strand;)V", false);

            mv.visitVarInsn(ALOAD, 0);
            mv.visitMethodInsn(INVOKESTATIC, moduleClassName, startFuncName,
                    "(Lorg/ballerinalang/jvm/Strand;)V", false);

            generatedInitFuncs[generatedInitFuncs.length()] = initFuncName;
        }
        generateInitFunctionInvocation(importedPkg, mv);
    }
}


function generateParamCast(int paramIndex, bir:BType targetType, jvm:MethodVisitor mv) {
    // load BValue array
    mv.visitVarInsn(ALOAD, 0);

    // load value[i]
    mv.visitLdcInsn(paramIndex);
    mv.visitInsn(L2I);
    mv.visitInsn(AALOAD);
}

function generateAnnotLoad(jvm:MethodVisitor mv, bir:TypeDef?[] typeDefs, string pkgName) {
    string typePkgName = ".";
    if (pkgName != "") {
        typePkgName = pkgName;
    }

    foreach var optionalTypeDef in typeDefs {
        bir:TypeDef typeDef = getTypeDef(optionalTypeDef);
        string name = typeDef.name.value;
        bir:BType bType = typeDef.typeValue;
        loadAnnots(mv, typePkgName, name, bType);
    }
}

function loadAnnots(jvm:MethodVisitor mv, string pkgName, string name, bir:BType bType) {
    string pkgClassName = pkgName == "." || pkgName == "" ? MODULE_INIT_CLASS_NAME :
                            lookupGlobalVarClassName(pkgName + ANNOTATION_MAP_NAME);
    mv.visitFieldInsn(GETSTATIC, pkgClassName, ANNOTATION_MAP_NAME, io:sprintf("L%s;", MAP_VALUE));
    mv.visitTypeInsn(CHECKCAST, MAP_VALUE);
    loadType(mv, bType);
    mv.visitMethodInsn(INVOKESTATIC, io:sprintf("%s", ANNOTATION_UTILS), "processAnnotations",
        io:sprintf("(L%s;L%s;)V", MAP_VALUE, BTYPE), false);
}

type BalToJVMIndexMap object {
    private int localVarIndex = 0;
    private map<int> jvmLocalVarIndexMap = {};

    function add(bir:VariableDcl varDcl) {
        string varRefName = self.getVarRefName(varDcl);
        self.jvmLocalVarIndexMap[varRefName] = self.localVarIndex;

        bir:BType bType = varDcl.typeValue;

        if (bType is bir:BTypeInt ||
            bType is bir:BTypeFloat) {
            self.localVarIndex = self.localVarIndex + 2;
        } else {
            self.localVarIndex = self.localVarIndex + 1;
        }
    }

    function getIndex(bir:VariableDcl varDcl) returns int {
        string varRefName = self.getVarRefName(varDcl);
        if (!(self.jvmLocalVarIndexMap.hasKey(varRefName))) {
            self.add(varDcl);
        }

        return self.jvmLocalVarIndexMap[varRefName] ?: -1;
    }

    function getVarRefName(bir:VariableDcl varDcl) returns string {
        return varDcl.name.value;
    }
};

function generateFrameClasses(bir:Package pkg, map<byte[]> pkgEntries) {
    string pkgName = getPackageName(pkg.org.value, pkg.name.value);

    foreach var func in pkg.functions {
        generateFrameClassForFunction(pkgName, func, pkgEntries);
    }

    foreach var typeDef in pkg.typeDefs {
        bir:Function?[]? attachedFuncs = typeDef.attachedFuncs;
        if (attachedFuncs is bir:Function?[]) {
            foreach var func in attachedFuncs {
                generateFrameClassForFunction(pkgName, func, pkgEntries, attachedType=typeDef.typeValue);
            }
        }
    }
}

function generateFrameClassForFunction (string pkgName, bir:Function? func, map<byte[]> pkgEntries,
                                        bir:BType? attachedType = ()) {
    bir:Function currentFunc = getFunction(untaint func);
    if (isExternFunc(currentFunc)) {
        return;
    }
    string frameClassName = getFrameClassName(pkgName, currentFunc.name.value, attachedType);
    jvm:ClassWriter cw = new(COMPUTE_FRAMES);
    cw.visitSource(currentFunc.pos.sourceFileName);
    currentClass = frameClassName;
    cw.visit(V1_8, ACC_PUBLIC + ACC_SUPER, frameClassName, (), OBJECT, ());
    generateDefaultConstructor(cw, OBJECT);

    int k = 0;
    bir:VariableDcl?[] localVars = currentFunc.localVars;
    while (k < localVars.length()) {
        bir:VariableDcl localVar = getVariableDcl(localVars[k]);
        bir:BType bType = localVar.typeValue;
        var fieldName = localVar.name.value.replace("%","_");
        generateField(cw, bType, fieldName, false);
        k = k + 1;
    }

    jvm:FieldVisitor fv = cw.visitField(ACC_PUBLIC, "state", "I");
    fv.visitEnd();

    cw.visitEnd();
    pkgEntries[frameClassName + ".class"] = cw.toByteArray();
}

function getFrameClassName(string pkgName, string funcName, bir:BType? attachedType) returns string {
    string frameClassName = pkgName;
    if (attachedType is bir:BObjectType) {
        frameClassName += cleanupTypeName(attachedType.name.value) + "_";
    } else if (attachedType is bir:BServiceType) {
        frameClassName += cleanupTypeName(attachedType.oType.name.value) + "_";
    } else if (attachedType is bir:BRecordType) {
        frameClassName += cleanupTypeName(attachedType.name.value) + "_";
    }

    return frameClassName + cleanupFunctionName(funcName) + "Frame";
}

# Cleanup type name by replacing '$' with '_'.
function cleanupTypeName(string name) returns string {
    return name.replace("$","_");
}

function cleanupBalExt(string name) returns string {
    return name.replace(BAL_EXTENSION, "");
}

function generateField(jvm:ClassWriter cw, bir:BType bType, string fieldName, boolean isPackage) {
    string typeSig;
    if (bType is bir:BTypeInt) {
        typeSig = "J";
    } else if (bType is bir:BTypeByte) {
        typeSig = "I";
    } else if (bType is bir:BTypeFloat) {
        typeSig = "D";
    } else if (bType is bir:BTypeString) {
        typeSig = io:sprintf("L%s;", STRING_VALUE);
    } else if (bType is bir:BTypeDecimal) {
        typeSig = io:sprintf("L%s;", DECIMAL_VALUE);
    } else if (bType is bir:BTypeBoolean) {
        typeSig = "Z";
    } else if (bType is bir:BTypeNil) {
        typeSig = io:sprintf("L%s;", OBJECT);
    } else if (bType is bir:BMapType) {
        typeSig = io:sprintf("L%s;", MAP_VALUE);
    } else if (bType is bir:BTableType) {
        typeSig = io:sprintf("L%s;", TABLE_VALUE);
    } else if (bType is bir:BStreamType) {
        typeSig = io:sprintf("L%s;", STREAM_VALUE);
    } else if (bType is bir:BRecordType) {
        typeSig = io:sprintf("L%s;", MAP_VALUE);
    } else if (bType is bir:BArrayType ||
                bType is bir:BTupleType) {
        typeSig = io:sprintf("L%s;", ARRAY_VALUE);
    } else if (bType is bir:BErrorType) {
        typeSig = io:sprintf("L%s;", ERROR_VALUE);
    } else if (bType is bir:BFutureType) {
        typeSig = io:sprintf("L%s;", FUTURE_VALUE);
    } else if (bType is bir:BObjectType || bType is bir:BServiceType) {
        typeSig = io:sprintf("L%s;", OBJECT_VALUE);
    } else if (bType is bir:BXMLType) {
        typeSig = io:sprintf("L%s;", XML_VALUE);
    } else if (bType is bir:BTypeDesc) {
        typeSig = io:sprintf("L%s;", TYPEDESC_VALUE);
    } else if (bType is bir:BTypeAny ||
                bType is bir:BTypeAnyData ||
                bType is bir:BUnionType ||
                bType is bir:BJSONType ||
                bType is bir:BFiniteType) {
        typeSig = io:sprintf("L%s;", OBJECT);
    } else if (bType is bir:BInvokableType) {
        typeSig = io:sprintf("L%s;", FUNCTION_POINTER);
    } else {
        error err = error( "JVM generation is not supported for type " +
                                    io:sprintf("%s", bType));
        panic err;
    }

    jvm:FieldVisitor fv;
    if (isPackage) {
        fv = cw.visitField(ACC_STATIC, fieldName, typeSig);
    } else {
        fv = cw.visitField(ACC_PROTECTED, fieldName, typeSig);
    }
    fv.visitEnd();
}

function generateDefaultConstructor(jvm:ClassWriter cw, string ownerClass) {
    jvm:MethodVisitor mv = cw.visitMethod(ACC_PUBLIC, "<init>", "()V", (), ());
    mv.visitCode();
    mv.visitVarInsn(ALOAD, 0);
    mv.visitMethodInsn(INVOKESPECIAL, ownerClass, "<init>", "()V", false);
    mv.visitInsn(RETURN);
    mv.visitMaxs(1, 1);
    mv.visitEnd();
}

function generateDiagnosticPos(bir:DiagnosticPos pos, jvm:MethodVisitor mv) {
    if (pos.sLine != 2147483648) {
        jvm:Label label = new;
        mv.visitLabel(label);
        mv.visitLineNumber(pos.sLine, label);
    }
}

function cleanupFunctionName(string functionName) returns string {
    return functionName.replaceAll("[\\.:/<>]", "_");
}

function getVariableDcl(bir:VariableDcl? localVar) returns bir:VariableDcl {
    if (localVar is bir:VariableDcl) {
        return localVar;
    } else {
        error err = error("Invalid variable declarion");
        panic err;
    }
}

function getFunctionParam(bir:FunctionParam? localVar) returns bir:FunctionParam {
    if (localVar is bir:FunctionParam) {
        return localVar;
    } else {
        error err = error("Invalid function parameter");
        panic err;
    }
}

function getBasicBlock(bir:BasicBlock? bb) returns bir:BasicBlock {
    if (bb is bir:BasicBlock) {
        return bb;
    } else {
        error err = error("Invalid basic block");
        panic err;
    }
}

function getFunction(bir:Function? bfunction) returns bir:Function {
    if (bfunction is bir:Function) {
        return bfunction;
    } else {
        error err = error("Invalid function");
        panic err;
    }
}

function getTypeDef(bir:TypeDef? typeDef) returns bir:TypeDef {
    if (typeDef is bir:TypeDef) {
        return typeDef;
    } else {
        error err = error("Invalid type definition");
        panic err;
    }
}

function getObjectField(bir:BObjectField? objectField) returns bir:BObjectField {
    if (objectField is bir:BObjectField) {
        return objectField;
    } else {
        error err = error("Invalid object field");
        panic err;
    }
}

function getRecordField(bir:BRecordField? recordField) returns bir:BRecordField {
    if (recordField is bir:BRecordField) {
        return recordField;
    } else {
        error err = error("Invalid record field");
        panic err;
    }
}

function isExternFunc(bir:Function func) returns boolean {
    return func.isDeclaration;
}

function getVarRef(bir:VarRef? varRef) returns bir:VarRef {
    if (varRef is bir:VarRef) {
        return varRef;
    } else {
        error err = error("Invalid variable reference");
        panic err;
    }
}

function getType(bir:BType? bType) returns bir:BType {
    if (bType is bir:BType) {
        return bType;
    } else {
        error err = error("Invalid type");
        panic err;
    }
}

function getMapValueDesc(int count) returns string{
    int i = count;
    string desc = "";
    while(i > 0) {
        desc = desc + "L" + MAP_VALUE + ";";
        i -= 1;
    }

    return desc;
}

function isInitInvoked(string item) returns boolean {
    foreach var listItem in generatedInitFuncs {
        if (listItem.equalsIgnoreCase(item)) {
            return true;
        }
    }

    return false;
}

function getFunctions(bir:Function?[]? functions) returns bir:Function?[] {
    if (functions is bir:Function?[]) {
        return functions;
    } else {
        error err = error(io:sprintf("Invalid functions: %s", functions));
        panic err;
    }
}<|MERGE_RESOLUTION|>--- conflicted
+++ resolved
@@ -573,13 +573,10 @@
         // process terminator
         if (!isArg || (isArg && !(terminator is bir:Return))) {
             generateDiagnosticPos(terminator.pos, mv);
-<<<<<<< HEAD
             if (isModuleInitFunction(module, func) && terminator is bir:Return) {
                 //processAnnotation(mv, module.typeDefs, currentPackageName);
                 generateAnnotLoad(mv, module.typeDefs, getPackageName(module.org.value, module.name.value));
             }
-=======
->>>>>>> 9ba8ef48
             termGen.genTerminator(terminator, func, funcName, isTrapped, currentEE, endLabel, handlerLabel, jumpLabel,
                                     localVarOffset, returnVarRefIndex);
         }
@@ -1299,6 +1296,11 @@
         bir:TypeDef typeDef = getTypeDef(optionalTypeDef);
         string name = typeDef.name.value;
         bir:BType bType = typeDef.typeValue;
+
+        if (bType is bir:BFiniteType) {
+            continue;
+        }
+
         loadAnnots(mv, typePkgName, name, bType);
     }
 }
