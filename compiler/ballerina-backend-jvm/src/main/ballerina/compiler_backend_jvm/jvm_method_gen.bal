--- conflicted
+++ resolved
@@ -1322,19 +1322,6 @@
     int defaultableIndex = 0;
     foreach var attachment in annotAttachments {
         if (attachment is bir:AnnotationAttachment && attachment.annotTagRef.value == DEFAULTABLE_ARGS_ANOT_NAME) {
-<<<<<<< HEAD
-            map<bir:AnnotationValueEntry?[]>? entryMap = attachment.annotValues[0]?.valueEntryMap;
-            if (entryMap is map<bir:AnnotationValueEntry?[]>) {
-                var entries = entryMap[DEFAULTABLE_ARGS_ANOT_FIELD];
-                if (entries is bir:AnnotationValueEntry?[]) {
-                    foreach var entry in entries {
-                        if (entry is bir:AnnotationValueEntry) {
-                            defaultableNames[defaultableIndex] = <string>entry.value;
-                            defaultableIndex += 1;
-                        }
-                    }
-                }  
-=======
             var annotRecValue = <bir:AnnotationRecordValue>attachment.annotValues[0];
             var annotFieldMap = annotRecValue.annotValueMap;
             var annotArrayValue = <bir:AnnotationArrayValue>annotFieldMap[DEFAULTABLE_ARGS_ANOT_FIELD];
@@ -1342,7 +1329,6 @@
                 var argValue = <bir:AnnotationLiteralValue>entryOptional;
                 defaultableNames[defaultableIndex] = <string>argValue.literalValue;
                 defaultableIndex += 1;
->>>>>>> 54689f65
             }
             break;
         }
