function generateMethod(bir:Function func, jvm:ClassWriter cw) {
    BalToJVMIndexMap indexMap = new;
    string funcName = untaint func.name.value;

    int returnVarRefIndex = -1;

    // generate method desc
    string desc = getMethodDesc(func);

    jvm:MethodVisitor mv = cw.visitMethod(ACC_PUBLIC + ACC_STATIC, funcName, desc, null, null);

    mv.visitCode();

    // generate method body
    int k = 1;
    boolean isVoidFunc = false;
    if (func.typeValue.retType is bir:BTypeNil) {
        isVoidFunc = true;
        k = 0;
    }

    bir:VariableDcl[] localVars = func.localVars;
    while (k < localVars.length()) {
        bir:VariableDcl localVar = localVars[k];
        _ = indexMap.getIndex(localVar);
        k += 1;
    }

    if (!isVoidFunc) {
        returnVarRefIndex = indexMap.getIndex(localVars[0]);
    }

    // process basic blocks
    int j = 0;
    bir:BasicBlock[] basicBlocks = func.basicBlocks;
    LabelGenerator labelGen = new();

    while (j < basicBlocks.length()) {
        bir:BasicBlock bb = basicBlocks[j];
        //io:println("Basic Block Is : ", bb.id.value);
        string currentBBName = io:sprintf("%s", bb.id.value);

        // create jvm label
        jvm:Label bbLabel = labelGen.getLabel(funcName + bb.id.value);
        mv.visitLabel(bbLabel);

        // generate instructions
        int m = 0;
        while (m < bb.instructions.length()) {
            bir:Instruction inst = bb.instructions[m];
            InstructionGenerator instGen = new(mv, indexMap);
            if (inst is bir:ConstantLoad) {
                instGen.generateConstantLoadIns(inst);
            } else if (inst is bir:Move) {
                instGen.generateMoveIns(inst);
            } else if (inst is bir:BinaryOp) {
                instGen.generateBinaryOpIns(inst);
            } else {
                error err = error( "JVM generation is not supported for operation " + io:sprintf("%s", inst));
                panic err;
            }
            m += 1;
        }

        // process terminator
        bir:Terminator terminator = bb.terminator;
        TerminatorGenerator termGen = new(mv, indexMap, labelGen);
        if (terminator is bir:GOTO) {
            termGen.genGoToTerm(terminator, funcName);
        } else if (terminator is bir:Call) {
            termGen.genCallTerm(terminator, funcName);
        } else if (terminator is bir:Branch) {
            termGen.genBranchTerm(terminator, funcName);
        } else {
            termGen.genReturnTerm(terminator, returnVarRefIndex, func);
        }
        j += 1;
    }

    mv.visitMaxs(100, 400);
    mv.visitEnd();
}

function getMethodDesc(bir:Function func) returns string {
    string desc = "(";
    int i = 0;
    while (i < func.argsCount) {
        desc = desc + getMethodArgDesc(func.typeValue.paramTypes[i]);
        i += 1;
    }
    string returnType = generateReturnType(func.typeValue.retType);
    desc =  desc + returnType;

    return desc;
}

function getMethodArgDesc(bir:BType bType) returns string {
    if (bType is bir:BTypeInt) {
        return "J";
    } else if (bType is bir:BTypeString) {
        return "Ljava/lang/String;";
    } else {
        error err = error( "JVM generation is not supported for type " + io:sprintf("%s", bType));
        panic err;
    }
}

function generateReturnType(bir:BType? bType) returns string {
    if (bType is bir:BTypeNil) {
        return ")V";
    } else if (bType is bir:BTypeInt) {
        return ")J";
    } else if (bType is bir:BTypeString) {
        return ")Ljava/lang/String;";
    } else {
        error err = error( "JVM generation is not supported for type " + io:sprintf("%s", bType));
        panic err;
    }
}

<<<<<<< HEAD
function getMainFunc(bir:Function[] funcs) returns bir:Function? {
    bir:Function? userMainFunc = ();
    foreach var func in funcs {
        if (func.name.value == "main") {
            userMainFunc = untaint func;
            break;
        }
    }

    return userMainFunc;
}

function generateMainMethod(bir:Function userMainFunc, jvm:ClassWriter cw) {
=======
function generateMainMethod(bir:Function userMainFunc, jvm:ClassWriter cw, bir:Package pkg) {
>>>>>>> f720fcc1
    jvm:MethodVisitor mv = cw.visitMethod(ACC_PUBLIC + ACC_STATIC, "main", "([Ljava/lang/String;)V", null, null);

    // todo : generate the global var init class and other crt0 loading
    generateUserDefinedTypes(mv, pkg.typeDefs);

    boolean isVoidFunction = userMainFunc.typeValue.retType is bir:BTypeNil;

    if (!isVoidFunction) {
        mv.visitFieldInsn(GETSTATIC, "java/lang/System", "out", "Ljava/io/PrintStream;");
    }

    string desc = getMethodDesc(userMainFunc);
    bir:BType[] paramTypes = userMainFunc.typeValue.paramTypes;

    // load and cast param values
    int paramIndex = 0;
    foreach var paramType in paramTypes {
        generateCast(paramIndex, paramType, mv);
        paramIndex += 1;
    }

    // invoke the user's main method
    mv.visitMethodInsn(INVOKESTATIC, className, "main", desc, false);

    if (!isVoidFunction) {
        mv.visitMethodInsn(INVOKEVIRTUAL, "java/io/PrintStream", "println", "(J)V", false);
    }

    mv.visitInsn(RETURN);
    mv.visitMaxs(paramTypes.length() + 5, 10);
    mv.visitEnd();
}

function generateCast(int paramIndex, bir:BType targetType, jvm:MethodVisitor mv) {
    // load BValue array
    mv.visitVarInsn(ALOAD, 0);

    // load value[i]
    mv.visitLdcInsn(paramIndex);
    mv.visitInsn(L2I);
    mv.visitInsn(AALOAD);

    if (targetType is bir:BTypeInt) {
        mv.visitMethodInsn(INVOKESTATIC, LONG_VALUE, "parseLong", "(Ljava/lang/String;)J", false);
    } else {
        error err = error("JVM generation is not supported for type " + io:sprintf("%s", targetType));
        panic err;
    }
}


type BalToJVMIndexMap object {
    private int localVarIndex = 0;
    private map<int> jvmLocalVarIndexMap = {};

    function add(bir:VariableDcl varDcl) {
        string varRefName = self.getVarRefName(varDcl);
        self.jvmLocalVarIndexMap[varRefName] = self.localVarIndex;

        bir:BType bType = varDcl.typeValue;

        if (bType is bir:BTypeInt) {
            self.localVarIndex = self.localVarIndex + 2;
        } else {
            self.localVarIndex = self.localVarIndex + 1;
        }
    }

    function getIndex(bir:VariableDcl varDcl) returns int {
        string varRefName = self.getVarRefName(varDcl);
        if (!(self.jvmLocalVarIndexMap.hasKey(varRefName))) {
            self.add(varDcl);
        }

        return self.jvmLocalVarIndexMap[varRefName] ?: -1;
    }

    function getVarRefName(bir:VariableDcl varDcl) returns string {
        return io:sprintf("%s", varDcl);
    }
};<|MERGE_RESOLUTION|>--- conflicted
+++ resolved
@@ -118,7 +118,6 @@
     }
 }
 
-<<<<<<< HEAD
 function getMainFunc(bir:Function[] funcs) returns bir:Function? {
     bir:Function? userMainFunc = ();
     foreach var func in funcs {
@@ -131,10 +130,7 @@
     return userMainFunc;
 }
 
-function generateMainMethod(bir:Function userMainFunc, jvm:ClassWriter cw) {
-=======
 function generateMainMethod(bir:Function userMainFunc, jvm:ClassWriter cw, bir:Package pkg) {
->>>>>>> f720fcc1
     jvm:MethodVisitor mv = cw.visitMethod(ACC_PUBLIC + ACC_STATIC, "main", "([Ljava/lang/String;)V", null, null);
 
     // todo : generate the global var init class and other crt0 loading
@@ -157,7 +153,7 @@
     }
 
     // invoke the user's main method
-    mv.visitMethodInsn(INVOKESTATIC, className, "main", desc, false);
+    mv.visitMethodInsn(INVOKESTATIC, invokedClassName, "main", desc, false);
 
     if (!isVoidFunction) {
         mv.visitMethodInsn(INVOKEVIRTUAL, "java/io/PrintStream", "println", "(J)V", false);
