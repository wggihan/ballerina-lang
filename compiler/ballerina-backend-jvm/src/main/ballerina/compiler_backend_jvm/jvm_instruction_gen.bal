import ballerina/io;
type InstructionGenerator object {
    jvm:MethodVisitor mv;
    BalToJVMIndexMap indexMap;

    public function __init(jvm:MethodVisitor mv, BalToJVMIndexMap indexMap) {
        self.mv = mv;
        self.indexMap = indexMap;
    }

    function generateConstantLoadIns(bir:ConstantLoad loadIns) {
        bir:BType bType = loadIns.typeValue;

        if (bType is bir:BTypeInt) {
            any val = loadIns.value;
            self.mv.visitLdcInsn(val);
            int index = self.getJVMIndexOfVarRef(loadIns.lhsOp.variableDcl);
            self.mv.visitVarInsn(LSTORE, index);
        } else if (bType is bir:BTypeFloat) {
            any val = loadIns.value;
            self.mv.visitLdcInsn(val);
            int index = self.getJVMIndexOfVarRef(loadIns.lhsOp.variableDcl);
            self.mv.visitVarInsn(DSTORE, index);
        } else if (bType is bir:BTypeString) {
            any val = loadIns.value;
            self.mv.visitLdcInsn(val);
            int index = self.getJVMIndexOfVarRef(loadIns.lhsOp.variableDcl);
            self.mv.visitVarInsn(ASTORE, index);
        } else if (bType is bir:BTypeBoolean) {
            any val = loadIns.value;
            self.mv.visitLdcInsn(val);
            int index = self.getJVMIndexOfVarRef(loadIns.lhsOp.variableDcl);
            self.mv.visitVarInsn(ISTORE, index);
        } else if (bType is bir:BTypeNil) {
            self.mv.visitInsn(ACONST_NULL);
            int index = self.getJVMIndexOfVarRef(loadIns.lhsOp.variableDcl);
            self.mv.visitVarInsn(ASTORE, index);
        } else {
            error err = error( "JVM generation is not supported for type : " + io:sprintf("%s", bType));
            panic err;
        }
    }

    function generateMoveIns(bir:Move moveIns) {
        int rhsIndex = self.getJVMIndexOfVarRef(moveIns.rhsOp.variableDcl);
        //io:println("RHS Index is :::::::::::", rhsIndex);
        int lhsLndex = self.getJVMIndexOfVarRef(moveIns.lhsOp.variableDcl);
        //io:println("LHS Index is :::::::::::", lhsLndex);

        bir:BType bType = moveIns.rhsOp.typeValue;
        if (bType is bir:BTypeInt) {
            self.mv.visitVarInsn(LLOAD, rhsIndex);
            self.mv.visitVarInsn(LSTORE, lhsLndex);
        } else if (bType is bir:BTypeFloat) {
            self.mv.visitVarInsn(DLOAD, rhsIndex);
            self.mv.visitVarInsn(DSTORE, lhsLndex);
        } else if (bType is bir:BTypeString) {
            self.mv.visitVarInsn(ALOAD, rhsIndex);
            self.mv.visitVarInsn(ASTORE, lhsLndex);
        } else if (bType is bir:BTypeBoolean) {
            self.mv.visitVarInsn(ILOAD, rhsIndex);
            self.mv.visitVarInsn(ISTORE, lhsLndex);
        } else if (bType is bir:BTypeByte) {
            self.mv.visitVarInsn(ILOAD, rhsIndex);
            self.mv.visitVarInsn(ISTORE, lhsLndex);
        } else if (bType is bir:BArrayType ||
                        bType is bir:BMapType ||
                        bType is bir:BTypeAny ||
                        bType is bir:BTypeAnyData ||
                        bType is bir:BTypeNil ||
                        bType is bir:BUnionType ||
                        bType is bir:BTupleType) {
            self.mv.visitVarInsn(ALOAD, rhsIndex);
            self.mv.visitVarInsn(ASTORE, lhsLndex);
        } else if (bType is bir:BRecordType) {
            self.mv.visitVarInsn(ALOAD, rhsIndex);
            self.mv.visitVarInsn(ASTORE, lhsLndex);
        } else if (bType is bir:BErrorType) {
            self.mv.visitVarInsn(ALOAD, rhsIndex);
            self.mv.visitVarInsn(ASTORE, lhsLndex);
        } else {
            error err = error( "JVM generation is not supported for type " +
                                        io:sprintf("%s", moveIns.rhsOp.typeValue));
            panic err;
        }
    }


    function generateBinaryOpIns(bir:BinaryOp binaryIns) {
        if (binaryIns.kind is bir:LESS_THAN) {
            self.generateLessThanIns(binaryIns);
        } else if (binaryIns.kind is bir:ADD) {
            self.generateAddIns(binaryIns);
        } else if (binaryIns.kind is bir:EQUAL) {
            self.generateEqualIns(binaryIns);
        } else if (binaryIns.kind is bir:SUB) {
            self.generateSubIns(binaryIns);
        } else if (binaryIns.kind is bir:DIV) {
            self.generateDivIns(binaryIns);
        } else if (binaryIns.kind is bir:MUL) {
            self.generateMulIns(binaryIns);
        } else if (binaryIns.kind is bir:AND) {
            self.generateAndIns(binaryIns);
        } else if (binaryIns.kind is bir:OR) {
            self.generateOrIns(binaryIns);
        } else if (binaryIns.kind is bir:LESS_EQUAL) {
            self.generateLessEqualIns(binaryIns);
        } else {
            error err = error("JVM generation is not supported for type : " + io:sprintf("%s", binaryIns.kind));
            panic err;
        }
    }

    function generateBinaryRhsAndLhsLoad(bir:BinaryOp binaryIns) {
        int rhsOps1Index = self.getJVMIndexOfVarRef(binaryIns.rhsOp1.variableDcl);
        self.mv.visitVarInsn(LLOAD, rhsOps1Index);

        int rhsOps2Index = self.getJVMIndexOfVarRef(binaryIns.rhsOp2.variableDcl);
        self.mv.visitVarInsn(LLOAD, rhsOps2Index);
    }

    function generateLessThanIns(bir:BinaryOp binaryIns) {
        bir:VarRef lhsOp = binaryIns.lhsOp;
        self.generateBinaryRhsAndLhsLoad(binaryIns);
        int lhsOpIndex = self.getJVMIndexOfVarRef(lhsOp.variableDcl);

        jvm:Label label1 = new;
        jvm:Label label2 = new;

        self.mv.visitInsn(LCMP);
        self.mv.visitJumpInsn(IFLT, label1);

        self.mv.visitInsn(ICONST_0);
        self.mv.visitJumpInsn(GOTO, label2);

        self.mv.visitLabel(label1);
        self.mv.visitInsn(ICONST_1);

        self.mv.visitLabel(label2);
        self.mv.visitVarInsn(ISTORE, lhsOpIndex);
    }

    function generateLessEqualIns(bir:BinaryOp binaryIns) {
        bir:VarRef lhsOp = binaryIns.lhsOp;
        self.generateBinaryRhsAndLhsLoad(binaryIns);
        int lhsOpIndex = self.getJVMIndexOfVarRef(lhsOp.variableDcl);

        jvm:Label label1 = new;
        jvm:Label label2 = new;

        self.mv.visitInsn(LCMP);
        self.mv.visitJumpInsn(IFLE, label1);

        self.mv.visitInsn(ICONST_0);
        self.mv.visitJumpInsn(GOTO, label2);

        self.mv.visitLabel(label1);
        self.mv.visitInsn(ICONST_1);

        self.mv.visitLabel(label2);
        self.mv.visitVarInsn(ISTORE, lhsOpIndex);
    }

    function generateEqualIns(bir:BinaryOp binaryIns) {
        bir:VarRef lhsOp = binaryIns.lhsOp;
        self.generateBinaryRhsAndLhsLoad(binaryIns);
        int lhsOpIndex = self.getJVMIndexOfVarRef(lhsOp.variableDcl);

        jvm:Label label1 = new;
        jvm:Label label2 = new;

        self.mv.visitInsn(LCMP);
        self.mv.visitJumpInsn(IFNE, label1);

        self.mv.visitInsn(ICONST_1);
        self.mv.visitJumpInsn(GOTO, label2);

        self.mv.visitLabel(label1);
        self.mv.visitInsn(ICONST_0);

        self.mv.visitLabel(label2);
        self.mv.visitVarInsn(ISTORE, lhsOpIndex);
    }

    function generateAddIns(bir:BinaryOp binaryIns) {
        //io:println("ADD Ins " + io:sprintf("%s", binaryIns));

        bir:BType bType = binaryIns.lhsOp.typeValue;

        if (bType is bir:BTypeInt) {
            bir:VarRef lhsOp = binaryIns.lhsOp;
            self.generateBinaryRhsAndLhsLoad(binaryIns);
            int lhsOpIndex = self.getJVMIndexOfVarRef(lhsOp.variableDcl);

            self.mv.visitInsn(LADD);
            self.mv.visitVarInsn(LSTORE, lhsOpIndex);
        } else if (bType is bir:BTypeString) {

            int rhsOps1Index = self.getJVMIndexOfVarRef(binaryIns.rhsOp1.variableDcl);
            self.mv.visitVarInsn(ALOAD, rhsOps1Index);

            int rhsOps2Index = self.getJVMIndexOfVarRef(binaryIns.rhsOp2.variableDcl);
            self.mv.visitVarInsn(ALOAD, rhsOps2Index);
            self.mv.visitMethodInsn(INVOKEVIRTUAL, "java/lang/String", "concat",
                                         "(Ljava/lang/String;)Ljava/lang/String;", false);

            bir:VarRef lhsVarRef = binaryIns.lhsOp;
            int lhsIndex = self.getJVMIndexOfVarRef(lhsVarRef.variableDcl);
            self.mv.visitVarInsn(ASTORE, lhsIndex);
        } else {
            error err = error( "JVM generation is not supported for type " +
                            io:sprintf("%s", binaryIns.lhsOp.typeValue));
            panic err;
        }
    }

    function generateSubIns(bir:BinaryOp binaryIns) {
        bir:VarRef lhsOp = binaryIns.lhsOp;
        self.generateBinaryRhsAndLhsLoad(binaryIns);
        int lhsOpIndex = self.getJVMIndexOfVarRef(lhsOp.variableDcl);

        self.mv.visitInsn(LSUB);
        self.mv.visitVarInsn(LSTORE, lhsOpIndex);
    }

    function generateDivIns(bir:BinaryOp binaryIns) {
        bir:VarRef lhsOp = binaryIns.lhsOp;
        self.generateBinaryRhsAndLhsLoad(binaryIns);
        //io:println("DIV ins : " + io:sprintf("%s", lhsOp));
        int lhsOpIndex = self.getJVMIndexOfVarRef(lhsOp.variableDcl);

        self.mv.visitInsn(LDIV);
        self.mv.visitVarInsn(LSTORE, lhsOpIndex);
    }

    function generateMulIns(bir:BinaryOp binaryIns) {
        bir:VarRef lhsOp = binaryIns.lhsOp;
        self.generateBinaryRhsAndLhsLoad(binaryIns);
        //io:println("DIV ins : " + io:sprintf("%s", lhsOp));
        int lhsOpIndex = self.getJVMIndexOfVarRef(lhsOp.variableDcl);

        self.mv.visitInsn(LMUL);
        self.mv.visitVarInsn(LSTORE, lhsOpIndex);
    }

    function generateAndIns(bir:BinaryOp binaryIns) {
        // ILOAD
        // ICONST_1
        // IF_ICMPNE L0
        // ILOAD
        // ICONST_1
        // IF_ICMPNE L0
        // ICONST_1
        // ISTORE

        bir:VarRef lhsOp = binaryIns.lhsOp;

        //io:println("AND ins : " + io:sprintf("%s", binaryIns));

        jvm:Label label1 = new;
        jvm:Label label2 = new;

        int rhsOps1Index = self.getJVMIndexOfVarRef(binaryIns.rhsOp1.variableDcl);
        self.mv.visitVarInsn(ILOAD, rhsOps1Index);

        self.mv.visitInsn(ICONST_1);
        self.mv.visitJumpInsn(IF_ICMPNE, label1);

        int rhsOps2Index = self.getJVMIndexOfVarRef(binaryIns.rhsOp2.variableDcl);
        self.mv.visitVarInsn(ILOAD, rhsOps2Index);

        self.mv.visitInsn(ICONST_1);
        self.mv.visitJumpInsn(IF_ICMPNE, label1);

        self.mv.visitInsn(ICONST_1);
        self.mv.visitJumpInsn(GOTO, label2);

        self.mv.visitLabel(label1);
        self.mv.visitInsn(ICONST_0);

        self.mv.visitLabel(label2);

        int lhsOpIndex = self.getJVMIndexOfVarRef(lhsOp.variableDcl);
        self.mv.visitVarInsn(ISTORE, lhsOpIndex);
    }

    function generateOrIns(bir:BinaryOp binaryIns) {
        // ILOAD
        // ICONST_1
        // IF_ICMPNE L0
        // ILOAD
        // ICONST_1
        // IF_ICMPNE L0
        // ICONST_1
        // ISTORE

        bir:VarRef lhsOp = binaryIns.lhsOp;

        //io:println("OR ins : " + io:sprintf("%s", binaryIns));

        jvm:Label label1 = new;
        jvm:Label label2 = new;

        int rhsOps1Index = self.getJVMIndexOfVarRef(binaryIns.rhsOp1.variableDcl);
        self.mv.visitVarInsn(ILOAD, rhsOps1Index);

        self.mv.visitInsn(ICONST_1);
        self.mv.visitJumpInsn(IF_ICMPEQ, label1);

        int rhsOps2Index = self.getJVMIndexOfVarRef(binaryIns.rhsOp2.variableDcl);
        self.mv.visitVarInsn(ILOAD, rhsOps2Index);

        self.mv.visitInsn(ICONST_1);
        self.mv.visitJumpInsn(IF_ICMPEQ, label1);

        self.mv.visitInsn(ICONST_0);
        self.mv.visitJumpInsn(GOTO, label2);

        self.mv.visitLabel(label1);
        self.mv.visitInsn(ICONST_1);

        self.mv.visitLabel(label2);

        int lhsOpIndex = self.getJVMIndexOfVarRef(lhsOp.variableDcl);
        self.mv.visitVarInsn(ISTORE, lhsOpIndex);
    }

    function getJVMIndexOfVarRef(bir:VariableDcl varDcl) returns int {
        return self.indexMap.getIndex(varDcl);
    }

    function generateMapNewIns(bir:NewMap mapNewIns) {
        self.mv.visitTypeInsn(NEW, MAP_VALUE);
        self.mv.visitInsn(DUP);
        loadType(self.mv, mapNewIns.typeValue);
        self.mv.visitMethodInsn(INVOKESPECIAL, MAP_VALUE, "<init>", io:sprintf("(L%s;)V", BTYPE), false);

        int lhsOpIndex = self.getJVMIndexOfVarRef(mapNewIns.lhsOp.variableDcl);
        self.mv.visitVarInsn(ASTORE, lhsOpIndex);
    }

    function generateMapStoreIns(bir:FieldAccess mapStoreIns) {
        // visit map_ref
        int mapIndex = self.getJVMIndexOfVarRef(mapStoreIns.lhsOp.variableDcl);
        self.mv.visitVarInsn(ALOAD, mapIndex);

        // visit key_expr
        int keyIndex = self.getJVMIndexOfVarRef(mapStoreIns.keyOp.variableDcl);
        self.mv.visitVarInsn(ALOAD, keyIndex);

        // visit value_expr
        int valueIndex = self.getJVMIndexOfVarRef(mapStoreIns.rhsOp.variableDcl);
        bir:BType valueType = mapStoreIns.rhsOp.variableDcl.typeValue;
        self.generateLocalVarLoad(valueType, valueIndex);
        addBoxInsn(self.mv, valueType);

        self.mv.visitMethodInsn(INVOKEVIRTUAL, MAP_VALUE, "put",
                io:sprintf("(L%s;L%s;)L%s;", OBJECT, OBJECT, OBJECT), false);

        // emit a pop, since we are not using the return value from the map.put()
        self.mv.visitInsn(POP);
    }

    function generateMapLoadIns(bir:FieldAccess mapStoreIns) {
        // visit map_ref
        int mapIndex = self.getJVMIndexOfVarRef(mapStoreIns.rhsOp.variableDcl);
        self.mv.visitVarInsn(ALOAD, mapIndex);
        addUnboxInsn(self.mv, mapStoreIns.rhsOp.variableDcl.typeValue);

        // visit key_expr
        int keyIndex = self.getJVMIndexOfVarRef(mapStoreIns.keyOp.variableDcl);
        self.mv.visitVarInsn(ALOAD, keyIndex);

        self.mv.visitMethodInsn(INVOKEVIRTUAL, MAP_VALUE, "get",
                io:sprintf("(L%s;)L%s;", OBJECT, OBJECT), false);

        // store in the target reg
        bir:BType targetType = mapStoreIns.lhsOp.variableDcl.typeValue;
        addUnboxInsn(self.mv, targetType);
        int targetIndex = self.getJVMIndexOfVarRef(mapStoreIns.lhsOp.variableDcl);
        self.generateLocalVarStore(targetType, targetIndex);
    }

    # Generate a new instance of an array value
    # 
    # + inst - the new array instruction
    function generateArrayNewIns(bir:NewArray inst) {
        self.mv.visitTypeInsn(NEW, ARRAY_VALUE);
        self.mv.visitInsn(DUP);
        bir:BType arrayType = inst.typeValue;
        if (arrayType is bir:BArrayType) {
            loadType(self.mv, arrayType.eType);
            self.mv.visitVarInsn(LLOAD, self.getJVMIndexOfVarRef(inst.sizeOp.variableDcl));
            self.mv.visitMethodInsn(INVOKESPECIAL, ARRAY_VALUE, "<init>", io:sprintf("(L%s;J)V", BTYPE), false);
        } else if (arrayType is bir:BTupleType) {
            //load reftype
            loadType(self.mv, arrayType);
            self.mv.visitVarInsn(LLOAD, self.getJVMIndexOfVarRef(inst.sizeOp.variableDcl));
            //load size
            self.mv.visitMethodInsn(INVOKESPECIAL, ARRAY_VALUE, "<init>", io:sprintf("(L%s;J)V", BTYPE), false);
        }
        self.mv.visitVarInsn(ASTORE, self.getJVMIndexOfVarRef(inst.lhsOp.variableDcl));
    }

    # Generate adding a new value to an array
    # 
    # + inst - array store instruction
    function generateArrayStoreIns(bir:FieldAccess inst) {
        int varRefIndex = self.getJVMIndexOfVarRef(inst.lhsOp.variableDcl);
        self.mv.visitVarInsn(ALOAD, varRefIndex);
        int keyIndex = self.getJVMIndexOfVarRef(inst.keyOp.variableDcl);
        self.mv.visitVarInsn(LLOAD, keyIndex);
        int valueIndex = self.getJVMIndexOfVarRef(inst.rhsOp.variableDcl);
        bir:BType valueType = inst.rhsOp.variableDcl.typeValue;
        self.generateLocalVarLoad(valueType, valueIndex);

        string valueDesc = getTypeDesc(valueType);
        self.mv.visitMethodInsn(INVOKEVIRTUAL, ARRAY_VALUE, "add", io:sprintf("(J%s)V", valueDesc), false);
    }

    # Generating loading a new value from an array to the top of the stack
    # 
    # + inst - field access instruction
    function generateArrayValueLoad(bir:FieldAccess inst) {
        int varRefIndex = self.getJVMIndexOfVarRef(inst.rhsOp.variableDcl);
        self.mv.visitVarInsn(ALOAD, varRefIndex);
        int keyIndex = self.getJVMIndexOfVarRef(inst.keyOp.variableDcl);
        self.mv.visitVarInsn(LLOAD, keyIndex);
        bir:BType bType = inst.lhsOp.variableDcl.typeValue;
        if (bType is bir:BTypeInt) {
            self.mv.visitMethodInsn(INVOKEVIRTUAL, ARRAY_VALUE, "getInt", "(J)J", false);
            self.mv.visitVarInsn(LSTORE, self.getJVMIndexOfVarRef(inst.lhsOp.variableDcl));
        } else if (bType is bir:BTypeString) {
            self.mv.visitMethodInsn(INVOKEVIRTUAL, ARRAY_VALUE, "getString", io:sprintf("(J)L%s;", STRING_VALUE),
                                        false);
            self.mv.visitVarInsn(ASTORE, self.getJVMIndexOfVarRef(inst.lhsOp.variableDcl));
        } else if (bType is bir:BTypeBoolean) {
            self.mv.visitMethodInsn(INVOKEVIRTUAL, ARRAY_VALUE, "getBoolean", "(J)J", false);
            self.mv.visitVarInsn(ISTORE, self.getJVMIndexOfVarRef(inst.lhsOp.variableDcl));
        } else if (bType == "byte") {
            self.mv.visitMethodInsn(INVOKEVIRTUAL, ARRAY_VALUE, "getByte", "(J)B", false);
            self.mv.visitVarInsn(ISTORE, self.getJVMIndexOfVarRef(inst.lhsOp.variableDcl));
        } else if (bType == "float") {
            self.mv.visitMethodInsn(INVOKEVIRTUAL, ARRAY_VALUE, "getFloat", "(J)D", false);
            self.mv.visitVarInsn(DSTORE, self.getJVMIndexOfVarRef(inst.lhsOp.variableDcl));
        } else if (bType is bir:BRecordType) {
            self.mv.visitMethodInsn(INVOKEVIRTUAL, ARRAY_VALUE, "getRefValue", io:sprintf("(J)L%s;", OBJECT), false);
            self.mv.visitTypeInsn(CHECKCAST, MAP_VALUE);
            self.mv.visitVarInsn(ASTORE, self.getJVMIndexOfVarRef(inst.lhsOp.variableDcl));
        } else {
<<<<<<< HEAD
            self.mv.visitMethodInsn(INVOKEVIRTUAL, ARRAY_VALUE, "getRefValue", io:sprintf("(J)L%s;", OBJECT), false);
=======
            self.mv.visitMethodInsn(INVOKEVIRTUAL, ARRAY_VALUE, "getRefValue", io:sprintf("(J)L%s;", OBJECT_VALUE),
                                        false);
>>>>>>> bfb296d7
            self.mv.visitVarInsn(ASTORE, self.getJVMIndexOfVarRef(inst.lhsOp.variableDcl));
        }
    }

    function generateNewErrorIns(bir:NewError newErrorIns) {
        self.mv.visitTypeInsn(NEW, ERROR_VALUE);
        self.mv.visitInsn(DUP);
        int reasonIndex = self.getJVMIndexOfVarRef(newErrorIns.reasonOp.variableDcl);
        int detailsIndex = self.getJVMIndexOfVarRef(newErrorIns.detailsOp.variableDcl);
        int lhsIndex = self.getJVMIndexOfVarRef(newErrorIns.lhsOp.variableDcl);
        self.mv.visitVarInsn(ALOAD, reasonIndex);
        self.mv.visitVarInsn(ALOAD, detailsIndex);
        self.mv.visitMethodInsn(INVOKESPECIAL, ERROR_VALUE, "<init>",
                           io:sprintf("(L%s;L%s;)V", STRING_VALUE, REF_VALUE), false);
        self.mv.visitVarInsn(ASTORE, lhsIndex);
    }

    function generateLocalVarLoad(bir:BType bType, int valueIndex) {
        if (bType is bir:BTypeInt) {
            self.mv.visitVarInsn(LLOAD, valueIndex);
        } else if (bType is bir:BTypeBoolean) {
            self.mv.visitVarInsn(ILOAD, valueIndex);
        } else {
            self.mv.visitVarInsn(ALOAD, valueIndex);
        }
    }

    function generateLocalVarStore(bir:BType bType, int valueIndex) {
        if (bType is bir:BTypeInt) {
            self.mv.visitVarInsn(LSTORE, valueIndex);
        } else if (bType is bir:BTypeFloat) {
            self.mv.visitVarInsn(DSTORE, valueIndex);
        } else if (bType is bir:BTypeBoolean) {
            self.mv.visitVarInsn(ISTORE, valueIndex);
        } else if (bType is bir:BTypeByte) {
            self.mv.visitVarInsn(ISTORE, valueIndex);
        } else if (bType is bir:BArrayType ||
                        bType is bir:BTypeString ||
                        bType is bir:BMapType ||
                        bType is bir:BTypeAny ||
                        bType is bir:BTypeAnyData ||
                        bType is bir:BTypeNil ||
                        bType is bir:BUnionType ||
                        bType is bir:BRecordType ||
                        bType is bir:BErrorType) {
            self.mv.visitVarInsn(ASTORE, valueIndex);
        } else {
            error err = error( "JVM generation is not supported for type " +
                                        io:sprintf("%s", bType));
            panic err;
        }
    }
};

function addBoxInsn(jvm:MethodVisitor mv, bir:BType bType) {
    if (bType is bir:BTypeInt) {
        mv.visitMethodInsn(INVOKESTATIC, LONG_VALUE, "valueOf", io:sprintf("(J)L%s;", LONG_VALUE), false);
    } else {
        return;
    }
}

function addUnboxInsn(jvm:MethodVisitor mv, bir:BType bType) {
    if (bType is bir:BTypeInt) {
        mv.visitTypeInsn(CHECKCAST, LONG_VALUE);
        mv.visitMethodInsn(INVOKEVIRTUAL, LONG_VALUE, "longValue", "()J", false);
    } else if (bType is bir:BTypeString) {
        mv.visitTypeInsn(CHECKCAST, STRING_VALUE);
    } else if (bType is bir:BMapType) {
        mv.visitTypeInsn(CHECKCAST, MAP_VALUE);
    } else {
        return;
    }
}<|MERGE_RESOLUTION|>--- conflicted
+++ resolved
@@ -448,12 +448,7 @@
             self.mv.visitTypeInsn(CHECKCAST, MAP_VALUE);
             self.mv.visitVarInsn(ASTORE, self.getJVMIndexOfVarRef(inst.lhsOp.variableDcl));
         } else {
-<<<<<<< HEAD
             self.mv.visitMethodInsn(INVOKEVIRTUAL, ARRAY_VALUE, "getRefValue", io:sprintf("(J)L%s;", OBJECT), false);
-=======
-            self.mv.visitMethodInsn(INVOKEVIRTUAL, ARRAY_VALUE, "getRefValue", io:sprintf("(J)L%s;", OBJECT_VALUE),
-                                        false);
->>>>>>> bfb296d7
             self.mv.visitVarInsn(ASTORE, self.getJVMIndexOfVarRef(inst.lhsOp.variableDcl));
         }
     }
