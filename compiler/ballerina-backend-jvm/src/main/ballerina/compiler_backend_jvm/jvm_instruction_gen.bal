// Copyright (c) 2019 WSO2 Inc. (http://www.wso2.org) All Rights Reserved.
//
// WSO2 Inc. licenses this file to you under the Apache License,
// Version 2.0 (the "License"); you may not use this file except
// in compliance with the License.
// You may obtain a copy of the License at
//
// http://www.apache.org/licenses/LICENSE-2.0
//
// Unless required by applicable law or agreed to in writing,
// software distributed under the License is distributed on an
// "AS IS" BASIS, WITHOUT WARRANTIES OR CONDITIONS OF ANY
// KIND, either express or implied.  See the License for the
// specific language governing permissions and limitations
// under the License.

import ballerina/io;

type InstructionGenerator object {
    jvm:MethodVisitor mv;
    BalToJVMIndexMap indexMap;
    string currentPackageName;

    public function __init(jvm:MethodVisitor mv, BalToJVMIndexMap indexMap, string currentPackageName) {
        self.mv = mv;
        self.indexMap = indexMap;
        self.currentPackageName = currentPackageName;
    }

    function generateConstantLoadIns(bir:ConstantLoad loadIns) {
        bir:BType bType = loadIns.typeValue;

        if (bType is bir:BTypeInt || bType is bir:BTypeByte) {
            any val = loadIns.value;
            self.mv.visitLdcInsn(val);
        } else if (bType is bir:BTypeFloat) {
            any val = loadIns.value;
            self.mv.visitLdcInsn(val);
        } else if (bType is bir:BTypeString) {
            any val = loadIns.value;
            self.mv.visitLdcInsn(val);
        } else if (bType is bir:BTypeBoolean) {
            any val = loadIns.value;
            self.mv.visitLdcInsn(val);
        } else if (bType is bir:BTypeNil) {
            self.mv.visitInsn(ACONST_NULL);
        } else {
            error err = error( "JVM generation is not supported for type : " + io:sprintf("%s", bType));
            panic err;
        }

        self.storeToVar(loadIns.lhsOp.variableDcl);
    }

    function generateMoveIns(bir:Move moveIns) {
        self.loadVar(moveIns.rhsOp.variableDcl);
        self.storeToVar(moveIns.lhsOp.variableDcl);
    }


    function generateBinaryOpIns(bir:BinaryOp binaryIns) {
        if (binaryIns.kind == bir:BINARY_LESS_THAN) {
            self.generateLessThanIns(binaryIns);
        } else if (binaryIns.kind == bir:BINARY_ADD) {
            self.generateAddIns(binaryIns);
        } else if (binaryIns.kind == bir:BINARY_EQUAL) {
            self.generateEqualIns(binaryIns);
        } else if (binaryIns.kind == bir:BINARY_SUB) {
            self.generateSubIns(binaryIns);
        } else if (binaryIns.kind == bir:BINARY_DIV) {
            self.generateDivIns(binaryIns);
        } else if (binaryIns.kind == bir:BINARY_MUL) {
            self.generateMulIns(binaryIns);
        } else if (binaryIns.kind == bir:BINARY_AND) {
            self.generateAndIns(binaryIns);
        } else if (binaryIns.kind == bir:BINARY_OR) {
            self.generateOrIns(binaryIns);
        } else if (binaryIns.kind == bir:BINARY_LESS_EQUAL) {
            self.generateLessEqualIns(binaryIns);
        } else if (binaryIns.kind == bir:BINARY_NOT_EQUAL) {
            self.generateNotEqualIns(binaryIns);
        } else {
            error err = error("JVM generation is not supported for type : " + io:sprintf("%s", binaryIns.kind));
            panic err;
        }
    }

    function generateBinaryRhsAndLhsLoad(bir:BinaryOp binaryIns) {
        self.loadVar(binaryIns.rhsOp1.variableDcl);
        self.loadVar(binaryIns.rhsOp2.variableDcl);
    }

    function generateLessThanIns(bir:BinaryOp binaryIns) {
        self.generateBinaryRhsAndLhsLoad(binaryIns);

        jvm:Label label1 = new;
        jvm:Label label2 = new;

        self.mv.visitInsn(LCMP);
        self.mv.visitJumpInsn(IFLT, label1);

        self.mv.visitInsn(ICONST_0);
        self.mv.visitJumpInsn(GOTO, label2);

        self.mv.visitLabel(label1);
        self.mv.visitInsn(ICONST_1);

        self.mv.visitLabel(label2);
        self.storeToVar(binaryIns.lhsOp.variableDcl);
    }

    function generateLessEqualIns(bir:BinaryOp binaryIns) {
        self.generateBinaryRhsAndLhsLoad(binaryIns);

        jvm:Label label1 = new;
        jvm:Label label2 = new;

        self.mv.visitInsn(LCMP);
        self.mv.visitJumpInsn(IFLE, label1);

        self.mv.visitInsn(ICONST_0);
        self.mv.visitJumpInsn(GOTO, label2);

        self.mv.visitLabel(label1);
        self.mv.visitInsn(ICONST_1);

        self.mv.visitLabel(label2);
        self.storeToVar(binaryIns.lhsOp.variableDcl);
    }

    function generateEqualIns(bir:BinaryOp binaryIns) {
        self.generateBinaryRhsAndLhsLoad(binaryIns);

        jvm:Label label1 = new;
        jvm:Label label2 = new;

        bir:BType lhsOpType = binaryIns.rhsOp1.variableDcl.typeValue;
        bir:BType rhsOpType = binaryIns.rhsOp2.variableDcl.typeValue;
        if (lhsOpType is bir:BTypeInt|bir:BTypeByte && rhsOpType is bir:BTypeInt|bir:BTypeByte) {
            self.mv.visitInsn(LCMP);
            self.mv.visitJumpInsn(IFNE, label1);
        } else if (lhsOpType is bir:BTypeFloat && rhsOpType is bir:BTypeFloat) {
            self.mv.visitInsn(DCMPL);
            self.mv.visitJumpInsn(IFNE, label1);
        } else if (lhsOpType is bir:BTypeBoolean && rhsOpType is bir:BTypeBoolean) {
            self.mv.visitJumpInsn(IF_ICMPNE, label1);
        } else {
            self.mv.visitMethodInsn(INVOKESTATIC, TYPE_CHECKER, "isEqual",
                    io:sprintf("(L%s;L%s;)Z", OBJECT, OBJECT), false);
            self.storeToVar(binaryIns.lhsOp.variableDcl);
            return;
        }

        self.mv.visitInsn(ICONST_1);
        self.mv.visitJumpInsn(GOTO, label2);

        self.mv.visitLabel(label1);
        self.mv.visitInsn(ICONST_0);

        self.mv.visitLabel(label2);
        self.storeToVar(binaryIns.lhsOp.variableDcl);
    }

    function generateNotEqualIns(bir:BinaryOp binaryIns) {
        self.generateBinaryRhsAndLhsLoad(binaryIns);

        jvm:Label label1 = new;
        jvm:Label label2 = new;

        // It is assumed that both operands are of same type
        bir:BType lhsOpType = binaryIns.rhsOp1.variableDcl.typeValue;
        bir:BType rhsOpType = binaryIns.rhsOp2.variableDcl.typeValue;
        if (lhsOpType is bir:BTypeInt|bir:BTypeByte && rhsOpType is bir:BTypeInt|bir:BTypeByte) {
            self.mv.visitInsn(LCMP);
            self.mv.visitJumpInsn(IFEQ, label1);
        } else if (lhsOpType is bir:BTypeFloat && rhsOpType is bir:BTypeFloat) {
            self.mv.visitInsn(DCMPL);
            self.mv.visitJumpInsn(IFEQ, label1);
        } else if (lhsOpType is bir:BTypeBoolean && rhsOpType is bir:BTypeBoolean) {
            self.mv.visitJumpInsn(IF_ICMPEQ, label1);
        } else {
            self.mv.visitMethodInsn(INVOKESTATIC, TYPE_CHECKER, "isEqual",
                    io:sprintf("(L%s;L%s;)Z", OBJECT, OBJECT), false);
            self.mv.visitJumpInsn(IFNE, label1);
        }

        self.mv.visitInsn(ICONST_1);
        self.mv.visitJumpInsn(GOTO, label2);

        self.mv.visitLabel(label1);
        self.mv.visitInsn(ICONST_0);

        self.mv.visitLabel(label2);
        self.storeToVar(binaryIns.lhsOp.variableDcl);
    }

    function generateAddIns(bir:BinaryOp binaryIns) {
        //io:println("ADD Ins " + io:sprintf("%s", binaryIns));

        bir:BType bType = binaryIns.lhsOp.typeValue;

        if (bType is bir:BTypeInt || bType is bir:BTypeByte) {
            self.generateBinaryRhsAndLhsLoad(binaryIns);

            self.mv.visitInsn(LADD);
            self.storeToVar(binaryIns.lhsOp.variableDcl);
        } else if (bType is bir:BTypeString) {
            self.loadVar(binaryIns.rhsOp1.variableDcl);
            self.loadVar(binaryIns.rhsOp2.variableDcl);
            self.mv.visitMethodInsn(INVOKEVIRTUAL, "java/lang/String", "concat",
                                         "(Ljava/lang/String;)Ljava/lang/String;", false);
            self.storeToVar(binaryIns.lhsOp.variableDcl);
        } else if (bType is bir:BTypeFloat) {
            self.generateBinaryRhsAndLhsLoad(binaryIns);

            self.mv.visitInsn(DADD);
            self.storeToVar(binaryIns.lhsOp.variableDcl);
        } else {
            error err = error( "JVM generation is not supported for type " +
                            io:sprintf("%s", binaryIns.lhsOp.typeValue));
            panic err;
        }
    }

    function generateSubIns(bir:BinaryOp binaryIns) {
        bir:BType bType = binaryIns.lhsOp.typeValue;
        self.generateBinaryRhsAndLhsLoad(binaryIns);
        if (bType is bir:BTypeInt) {
            self.mv.visitInsn(LSUB);
        } else if (bType is bir:BTypeFloat) {
            self.mv.visitInsn(DSUB);
        } else {
            error err = error( "JVM generation is not supported for type " +
                            io:sprintf("%s", binaryIns.lhsOp.typeValue));
            panic err;
        }
        self.storeToVar(binaryIns.lhsOp.variableDcl);
    }

    function generateDivIns(bir:BinaryOp binaryIns) {
        bir:BType bType = binaryIns.lhsOp.typeValue;
        self.generateBinaryRhsAndLhsLoad(binaryIns);
        if (bType is bir:BTypeInt) {
            self.mv.visitInsn(LDIV);
        } else if (bType is bir:BTypeFloat) {
            self.mv.visitInsn(DDIV);
        } else {
            error err = error( "JVM generation is not supported for type " +
                            io:sprintf("%s", binaryIns.lhsOp.typeValue));
            panic err;
        }
        self.storeToVar(binaryIns.lhsOp.variableDcl);
    }

    function generateMulIns(bir:BinaryOp binaryIns) {
        bir:BType bType = binaryIns.lhsOp.typeValue;
        self.generateBinaryRhsAndLhsLoad(binaryIns);
        if (bType is bir:BTypeInt) {
            self.mv.visitInsn(LMUL);
        } else if (bType is bir:BTypeFloat) {
            self.mv.visitInsn(DMUL);
        } else {
            error err = error( "JVM generation is not supported for type " +
                            io:sprintf("%s", binaryIns.lhsOp.typeValue));
            panic err;
        }
        self.storeToVar(binaryIns.lhsOp.variableDcl);
    }

    function generateAndIns(bir:BinaryOp binaryIns) {
        // ILOAD
        // ICONST_1
        // IF_ICMPNE L0
        // ILOAD
        // ICONST_1
        // IF_ICMPNE L0
        // ICONST_1
        // ISTORE

        //io:println("AND ins : " + io:sprintf("%s", binaryIns));

        jvm:Label label1 = new;
        jvm:Label label2 = new;

        self.loadVar(binaryIns.rhsOp1.variableDcl);

        self.mv.visitInsn(ICONST_1);
        self.mv.visitJumpInsn(IF_ICMPNE, label1);

        self.loadVar(binaryIns.rhsOp2.variableDcl);

        self.mv.visitInsn(ICONST_1);
        self.mv.visitJumpInsn(IF_ICMPNE, label1);

        self.mv.visitInsn(ICONST_1);
        self.mv.visitJumpInsn(GOTO, label2);

        self.mv.visitLabel(label1);
        self.mv.visitInsn(ICONST_0);

        self.mv.visitLabel(label2);

        self.storeToVar(binaryIns.lhsOp.variableDcl);
    }

    function generateOrIns(bir:BinaryOp binaryIns) {
        // ILOAD
        // ICONST_1
        // IF_ICMPNE L0
        // ILOAD
        // ICONST_1
        // IF_ICMPNE L0
        // ICONST_1
        // ISTORE

        //io:println("OR ins : " + io:sprintf("%s", binaryIns));

        jvm:Label label1 = new;
        jvm:Label label2 = new;

        self.loadVar(binaryIns.rhsOp1.variableDcl);

        self.mv.visitInsn(ICONST_1);
        self.mv.visitJumpInsn(IF_ICMPEQ, label1);

        self.loadVar(binaryIns.rhsOp2.variableDcl);

        self.mv.visitInsn(ICONST_1);
        self.mv.visitJumpInsn(IF_ICMPEQ, label1);

        self.mv.visitInsn(ICONST_0);
        self.mv.visitJumpInsn(GOTO, label2);

        self.mv.visitLabel(label1);
        self.mv.visitInsn(ICONST_1);

        self.mv.visitLabel(label2);

        self.storeToVar(binaryIns.lhsOp.variableDcl);
    }

    function getJVMIndexOfVarRef(bir:VariableDcl varDcl) returns int {
        return self.indexMap.getIndex(varDcl);
    }

    function generateMapNewIns(bir:NewMap mapNewIns) {
        self.mv.visitTypeInsn(NEW, MAP_VALUE);
        self.mv.visitInsn(DUP);
        loadType(self.mv, mapNewIns.typeValue);
        self.mv.visitMethodInsn(INVOKESPECIAL, MAP_VALUE, "<init>", io:sprintf("(L%s;)V", BTYPE), false);
        self.storeToVar(mapNewIns.lhsOp.variableDcl);
    }

    function generateMapStoreIns(bir:FieldAccess mapStoreIns) {
        // visit map_ref
        self.loadVar(mapStoreIns.lhsOp.variableDcl);
        bir:BType varRefType = mapStoreIns.lhsOp.variableDcl.typeValue;

        // visit key_expr
        self.loadVar(mapStoreIns.keyOp.variableDcl);

        // visit value_expr
        bir:BType valueType = mapStoreIns.rhsOp.variableDcl.typeValue;
        self.loadVar(mapStoreIns.rhsOp.variableDcl);
        addBoxInsn(self.mv, valueType);

        if (varRefType is bir:BJSONType) {
            self.mv.visitMethodInsn(INVOKESTATIC, JSON_UTILS, "setElement",
                    io:sprintf("(L%s;L%s;L%s;)V", OBJECT, STRING_VALUE, OBJECT), false);
        } else {
            self.mv.visitMethodInsn(INVOKEVIRTUAL, MAP_VALUE, "put",
                    io:sprintf("(L%s;L%s;)L%s;", OBJECT, OBJECT, OBJECT), false);

            // emit a pop, since we are not using the return value from the map.put()
            self.mv.visitInsn(POP);
        }
    }

    function generateMapLoadIns(bir:FieldAccess mapLoadIns) {
        // visit map_ref
        self.loadVar(mapLoadIns.rhsOp.variableDcl);
        bir:BType varRefType = mapLoadIns.rhsOp.variableDcl.typeValue;
        addUnboxInsn(self.mv, varRefType);

        // visit key_expr
        self.loadVar(mapLoadIns.keyOp.variableDcl);

        if (varRefType is bir:BJSONType) {
            self.mv.visitTypeInsn(CHECKCAST, STRING_VALUE);
            self.mv.visitMethodInsn(INVOKESTATIC, JSON_UTILS, "getElement",
                    io:sprintf("(L%s;L%s;)L%s;", OBJECT, STRING_VALUE, OBJECT), false);
        } else {
            self.mv.visitMethodInsn(INVOKEVIRTUAL, MAP_VALUE, "get",
                    io:sprintf("(L%s;)L%s;", OBJECT, OBJECT), false);
        }

        // store in the target reg
        bir:BType targetType = mapLoadIns.lhsOp.variableDcl.typeValue;
        addUnboxInsn(self.mv, targetType);
        self.storeToVar(mapLoadIns.lhsOp.variableDcl);
    }

    function generateObjectLoadIns(bir:FieldAccess objectLoadIns) {
        // visit object_ref
        self.loadVar(objectLoadIns.rhsOp.variableDcl);
        bir:BType varRefType = objectLoadIns.rhsOp.variableDcl.typeValue;

        // visit key_expr
        self.loadVar(objectLoadIns.keyOp.variableDcl);

        // invoke get() method, and unbox if needed
        self.mv.visitMethodInsn(INVOKEINTERFACE, OBJECT_VALUE, "get",
                io:sprintf("(L%s;)L%s;", STRING_VALUE, OBJECT), true);
        bir:BType targetType = objectLoadIns.lhsOp.variableDcl.typeValue;
        addUnboxInsn(self.mv, targetType);

        // store in the target reg
        self.storeToVar(objectLoadIns.lhsOp.variableDcl);
    }

    function generateObjectStoreIns(bir:FieldAccess objectStoreIns) {
        // visit object_ref
        self.loadVar(objectStoreIns.lhsOp.variableDcl);
        bir:BType varRefType = objectStoreIns.lhsOp.variableDcl.typeValue;

        // visit key_expr
        self.loadVar(objectStoreIns.keyOp.variableDcl);

        // visit value_expr
        bir:BType valueType = objectStoreIns.rhsOp.variableDcl.typeValue;
        self.loadVar(objectStoreIns.rhsOp.variableDcl);
        addBoxInsn(self.mv, valueType);

        // invoke set() method
        self.mv.visitMethodInsn(INVOKEINTERFACE, OBJECT_VALUE, "set",
                io:sprintf("(L%s;L%s;)V", STRING_VALUE, OBJECT), true);
    }

    # Generate a new instance of an array value
    # 
    # + inst - the new array instruction
    function generateArrayNewIns(bir:NewArray inst) {
        self.mv.visitTypeInsn(NEW, ARRAY_VALUE);
        self.mv.visitInsn(DUP);
        loadType(self.mv, inst.typeValue);
        self.loadVar(inst.sizeOp.variableDcl);
        self.mv.visitMethodInsn(INVOKESPECIAL, ARRAY_VALUE, "<init>", io:sprintf("(L%s;J)V", BTYPE), false);
        self.storeToVar(inst.lhsOp.variableDcl);
    }

    # Generate adding a new value to an array
    # 
    # + inst - array store instruction
    function generateArrayStoreIns(bir:FieldAccess inst) {
        self.loadVar(inst.lhsOp.variableDcl);
        self.loadVar(inst.keyOp.variableDcl);
        self.loadVar(inst.rhsOp.variableDcl);

        bir:BType varRefType = inst.lhsOp.variableDcl.typeValue;
        if (varRefType is bir:BJSONType ||
                (varRefType is bir:BArrayType && varRefType.eType  is bir:BJSONType)) {
            self.mv.visitMethodInsn(INVOKESTATIC, JSON_UTILS, "setArrayElement",
                    io:sprintf("(L%s;JL%s;)V", OBJECT, OBJECT), false);
            return;
        }

        string valueDesc;
        if (varRefType is bir:BArrayType) {
            if (varRefType.eType is bir:BTypeByte) {
                self.mv.visitInsn(L2I);
                self.mv.visitInsn(I2B);
                valueDesc = "B";
            } else if (varRefType.eType is bir:BTypeInt) {
                valueDesc = "J";
            } else if (varRefType.eType is bir:BTypeString) {
                valueDesc = io:sprintf("L%s;", STRING_VALUE);
            } else if (varRefType.eType is bir:BTypeBoolean) {
                valueDesc = "Z";
            } else if (varRefType.eType is bir:BTypeFloat) {
                valueDesc = "D";
            } else {
                valueDesc = io:sprintf("L%s;", OBJECT);
            }
        } else {
            valueDesc = io:sprintf("L%s;", OBJECT);
        }

        self.mv.visitMethodInsn(INVOKEVIRTUAL, ARRAY_VALUE, "add", io:sprintf("(J%s)V", valueDesc), false);
    }

    # Generating loading a new value from an array to the top of the stack
    # 
    # + inst - field access instruction
    function generateArrayValueLoad(bir:FieldAccess inst) {
        self.loadVar(inst.rhsOp.variableDcl);
        self.loadVar(inst.keyOp.variableDcl);
        bir:BType bType = inst.lhsOp.variableDcl.typeValue;

        bir:BType varRefType = inst.rhsOp.variableDcl.typeValue;
        if (varRefType is bir:BJSONType ||
                (varRefType is bir:BArrayType && varRefType.eType  is bir:BJSONType)) {
            self.mv.visitMethodInsn(INVOKESTATIC, JSON_UTILS, "getArrayElement",
                        io:sprintf("(L%s;J)L%s;", OBJECT, OBJECT), false);
        } else if (bType is bir:BTypeInt) {
            self.mv.visitMethodInsn(INVOKEVIRTUAL, ARRAY_VALUE, "getInt", "(J)J", false);
        } else if (bType is bir:BTypeString) {
            self.mv.visitMethodInsn(INVOKEVIRTUAL, ARRAY_VALUE, "getString", io:sprintf("(J)L%s;", STRING_VALUE),
                                        false);
        } else if (bType is bir:BTypeBoolean) {
            self.mv.visitMethodInsn(INVOKEVIRTUAL, ARRAY_VALUE, "getBoolean", "(J)Z", false);
        } else if (bType is bir:BTypeByte) {
            self.mv.visitMethodInsn(INVOKEVIRTUAL, ARRAY_VALUE, "getByte", "(J)B", false);
        } else if (bType is bir:BTypeFloat) {
            self.mv.visitMethodInsn(INVOKEVIRTUAL, ARRAY_VALUE, "getFloat", "(J)D", false);
        } else if (bType is bir:BRecordType) {
            self.mv.visitMethodInsn(INVOKEVIRTUAL, ARRAY_VALUE, "getRefValue", io:sprintf("(J)L%s;", OBJECT), false);
            self.mv.visitTypeInsn(CHECKCAST, MAP_VALUE);
        } else if (bType is bir:BXMLType) {
            self.mv.visitMethodInsn(INVOKEVIRTUAL, ARRAY_VALUE, "getRefValue", io:sprintf("(J)L%s;", OBJECT), false);
            self.mv.visitTypeInsn(CHECKCAST, XML_VALUE);
        } else {
            self.mv.visitMethodInsn(INVOKEVIRTUAL, ARRAY_VALUE, "getRefValue", io:sprintf("(J)L%s;", OBJECT), false);
        }

        self.storeToVar(inst.lhsOp.variableDcl);
    }

    function generateNewErrorIns(bir:NewError newErrorIns) {
        self.mv.visitTypeInsn(NEW, ERROR_VALUE);
        self.mv.visitInsn(DUP);
        self.loadVar(newErrorIns.reasonOp.variableDcl);
        self.loadVar(newErrorIns.detailsOp.variableDcl);
        self.mv.visitMethodInsn(INVOKESPECIAL, ERROR_VALUE, "<init>",
                           io:sprintf("(L%s;L%s;)V", STRING_VALUE, OBJECT), false);
        self.storeToVar(newErrorIns.lhsOp.variableDcl);
    }

    function generateCastIns(bir:TypeCast typeCastIns) {
        // load source value
        self.loadVar(typeCastIns.rhsOp.variableDcl);
        generateCheckCast(self.mv, typeCastIns.rhsOp.typeValue, typeCastIns.lhsOp.typeValue);
        self.storeToVar(typeCastIns.lhsOp.variableDcl);
    }

    function generateTypeTestIns(bir:TypeTest typeTestIns) {
        // load source value
        self.loadVar(typeTestIns.rhsOp.variableDcl);

        // load targetType
        loadType(self.mv, typeTestIns.typeValue);

        self.mv.visitMethodInsn(INVOKESTATIC, TYPE_CHECKER, "checkIsType",
                io:sprintf("(L%s;L%s;)Z", OBJECT, BTYPE, OBJECT), false);
        self.storeToVar(typeTestIns.lhsOp.variableDcl);
    }

    function generateObjectNewIns(bir:NewInstance objectNewIns) {
        string className = self.currentPackageName + cleanupTypeName(objectNewIns.typeDef.name.value);
        self.mv.visitTypeInsn(NEW, className);
        self.mv.visitInsn(DUP);
        loadType(self.mv, objectNewIns.typeDef.typeValue);
        self.mv.visitTypeInsn(CHECKCAST, OBJECT_TYPE);
        self.mv.visitMethodInsn(INVOKESPECIAL, className, "<init>", io:sprintf("(L%s;)V", OBJECT_TYPE), false);
        self.storeToVar(objectNewIns.lhsOp.variableDcl);

        // todo : check if this is a new service object creation and process its annotation
        boolean isServiceType = false;

        if (isServiceType) {
            string varName = "#0";
            string pkgClassName = lookupFullQualifiedClassName(self.currentPackageName + varName);
            self.mv.visitFieldInsn(GETSTATIC, pkgClassName, varName, io:sprintf("L%s;", MAP_VALUE));
            loadType(self.mv, objectNewIns.typeDef.typeValue);
            self.mv.visitTypeInsn(CHECKCAST, OBJECT_TYPE);
            self.mv.visitMethodInsn(INVOKESTATIC, io:sprintf("%s", ANNOTATION_UTILS), "processObjectAnnotations",
                                        io:sprintf("(L%s;L%s;)V", MAP_VALUE, OBJECT_TYPE), false);
        }
    }

    function generateFPLoadIns(bir:FPLoad inst) {
        string lambdaName = inst.name.value + "$lambda$";
        string methodClass = lookupFullQualifiedClassName(self.currentPackageName + inst.name.value);
        bir:BType returnType = inst.lhsOp.typeValue;
        boolean isVoid = false;
        if (returnType is bir:BInvokableType) {
            isVoid = returnType.retType is bir:BTypeNil;
        } else {
            error err = error( "Expected BInvokableType, found " + io:sprintf("%s", returnType));
            panic err;
        }
        foreach var v in inst.closureMaps {
            if (v is bir:VarRef) {
                self.loadVar(v.variableDcl);
            }
        }
        self.mv.visitInvokeDynamicInsn(methodClass, lambdaName, isVoid, inst.closureMaps.length());
        generateVarStore(self.mv, inst.lhsOp.variableDcl, self.currentPackageName, 
            self.getJVMIndexOfVarRef(inst.lhsOp.variableDcl));
        lambdas[lambdaName] = (inst, methodClass);
    }

    function generateNewXMLElementIns(bir:NewXMLElement newXMLElement) {
        self.loadVar(newXMLElement.startTagOp.variableDcl);
        self.loadVar(newXMLElement.endTagOp.variableDcl);
        self.loadVar(newXMLElement.defaultNsURIOp.variableDcl);
        self.mv.visitMethodInsn(INVOKESTATIC, XML_FACTORY, "createXMLElement",
                io:sprintf("(L%s;L%s;L%s;)L%s;", XML_QNAME, XML_QNAME, STRING_VALUE, XML_VALUE), false);
        self.storeToVar(newXMLElement.lhsOp.variableDcl);
    }

    function generateNewXMLQNameIns(bir:NewXMLQName newXMLQName) {
        self.mv.visitTypeInsn(NEW, XML_QNAME);
        self.mv.visitInsn(DUP);
        self.loadVar(newXMLQName.localnameOp.variableDcl);
        self.loadVar(newXMLQName.nsURIOp.variableDcl);
        self.loadVar(newXMLQName.prefixOp.variableDcl);
        self.mv.visitMethodInsn(INVOKESPECIAL, XML_QNAME, "<init>",
                io:sprintf("(L%s;L%s;L%s;)V", STRING_VALUE, STRING_VALUE, STRING_VALUE), false);
        self.storeToVar(newXMLQName.lhsOp.variableDcl);
    }

    function generateNewStringXMLQNameIns(bir:NewStringXMLQName newStringXMLQName) {
        self.mv.visitTypeInsn(NEW, XML_QNAME);
        self.mv.visitInsn(DUP);
        self.loadVar(newStringXMLQName.stringQNameOp.variableDcl);
        self.mv.visitMethodInsn(INVOKESPECIAL, XML_QNAME, "<init>",
                io:sprintf("(L%s;)V", STRING_VALUE), false);
        self.storeToVar(newStringXMLQName.lhsOp.variableDcl);
    }

    function generateNewXMLTextIns(bir:NewXMLText newXMLText) {
        self.loadVar(newXMLText.textOp.variableDcl);
        self.mv.visitMethodInsn(INVOKESTATIC, XML_FACTORY, "createXMLText",
                io:sprintf("(L%s;)L%s;", STRING_VALUE, XML_VALUE), false);
        self.storeToVar(newXMLText.lhsOp.variableDcl);
    }

    function generateNewXMLCommentIns(bir:NewXMLComment newXMLComment) {
        self.loadVar(newXMLComment.textOp.variableDcl);
        self.mv.visitMethodInsn(INVOKESTATIC, XML_FACTORY, "createXMLComment",
                io:sprintf("(L%s;)L%s;", STRING_VALUE, XML_VALUE), false);
        self.storeToVar(newXMLComment.lhsOp.variableDcl);
    }

    function generateNewXMLProcIns(bir:NewXMLPI newXMLPI) {
        self.loadVar(newXMLPI.targetOp.variableDcl);
        self.loadVar(newXMLPI.dataOp.variableDcl);
        self.mv.visitMethodInsn(INVOKESTATIC, XML_FACTORY, "createXMLProcessingInstruction",
                io:sprintf("(L%s;L%s;)L%s;", STRING_VALUE, STRING_VALUE, XML_VALUE), false);
        self.storeToVar(newXMLPI.lhsOp.variableDcl);
    }

    function generateXMLStoreIns(bir:XMLAccess xmlStoreIns) {
        self.loadVar(xmlStoreIns.lhsOp.variableDcl);
        self.loadVar(xmlStoreIns.rhsOp.variableDcl);
        self.mv.visitMethodInsn(INVOKEVIRTUAL, XML_VALUE, "addChildren", io:sprintf("(L%s;)V", XML_VALUE),
                                        false);
    }

    function generateXMLLoadAllIns(bir:XMLAccess xmlLoadAllIns) {
        self.loadVar(xmlLoadAllIns.rhsOp.variableDcl);
        self.mv.visitMethodInsn(INVOKEVIRTUAL, XML_VALUE, "children", io:sprintf("()L%s;", XML_VALUE),
                                        false);
        self.storeToVar(xmlLoadAllIns.lhsOp.variableDcl);
    }

    function generateXMLAttrLoadIns(bir:FieldAccess xmlAttrStoreIns) {
        // visit xml_ref
        self.loadVar(xmlAttrStoreIns.rhsOp.variableDcl);

        // visit attribute name expr
        self.loadVar(xmlAttrStoreIns.keyOp.variableDcl);

        // invoke getAttribute() method
        self.mv.visitMethodInsn(INVOKEVIRTUAL, XML_VALUE, "getAttribute",
                io:sprintf("(L%s;)L%s;", XML_QNAME, STRING_VALUE), false);

        // store in the target reg
        bir:BType targetType = xmlAttrStoreIns.lhsOp.variableDcl.typeValue;
        self.storeToVar(xmlAttrStoreIns.lhsOp.variableDcl);
    }

    function generateXMLAttrStoreIns(bir:FieldAccess xmlAttrStoreIns) {
        // visit xml_ref
        self.loadVar(xmlAttrStoreIns.lhsOp.variableDcl);

        // visit attribute name expr
        self.loadVar(xmlAttrStoreIns.keyOp.variableDcl);

        // visit attribute value expr
        self.loadVar(xmlAttrStoreIns.rhsOp.variableDcl);

        // invoke setAttribute() method
        self.mv.visitMethodInsn(INVOKEVIRTUAL, XML_VALUE, "setAttribute",
                io:sprintf("(L%s;L%s;)V", XML_QNAME, STRING_VALUE), false);
    }

    function generateXMLLoadIns(bir:FieldAccess xmlLoadIns) {
        // visit xml_ref
        self.loadVar(xmlLoadIns.rhsOp.variableDcl);

        // visit element name/index expr
        self.loadVar(xmlLoadIns.keyOp.variableDcl);

        if (xmlLoadIns.keyOp.variableDcl.typeValue is bir:BTypeString) {
            // invoke `children(name)` method
            self.mv.visitMethodInsn(INVOKEVIRTUAL, XML_VALUE, "children",
                io:sprintf("(L%s;)L%s;", STRING_VALUE, XML_VALUE), false);
        } else {
            // invoke `getItem(index)` method
            self.mv.visitInsn(L2I);
            self.mv.visitMethodInsn(INVOKEVIRTUAL, XML_VALUE, "getItem",
                io:sprintf("(I)L%s;", XML_VALUE), false);
        }

        // store in the target reg
        bir:BType targetType = xmlLoadIns.lhsOp.variableDcl.typeValue;
        self.storeToVar(xmlLoadIns.lhsOp.variableDcl);
    }

    function generateTypeofIns(bir:UnaryOp unaryOp) {
        self.loadVar(unaryOp.rhsOp.variableDcl);
        addBoxInsn(self.mv, unaryOp.rhsOp.variableDcl.typeValue);
        self.mv.visitMethodInsn(INVOKESTATIC, TYPE_CHECKER, "getTypedesc",
                io:sprintf("(L%s;)L%s;", OBJECT, TYPEDESC_VALUE), false);
        self.storeToVar(unaryOp.lhsOp.variableDcl);
    }

<<<<<<< HEAD
    function generateNewTypedescIns(bir:NewTypeDesc newTypeDesc) {
        self.mv.visitTypeInsn(NEW, TYPEDESC_VALUE);
        self.mv.visitInsn(DUP);
        loadType(self.mv, newTypeDesc.typeValue);
        self.mv.visitMethodInsn(INVOKESPECIAL, TYPEDESC_VALUE, "<init>",
                io:sprintf("(L%s;)V", BTYPE), false);
        self.storeToVar(newTypeDesc.lhsOp.variableDcl);
=======
    function generateNotIns(bir:UnaryOp unaryOp) {
        self.loadVar(unaryOp.rhsOp.variableDcl);

        jvm:Label label1 = new;
        jvm:Label label2 = new;

        self.mv.visitJumpInsn(IFNE, label1);
        self.mv.visitInsn(ICONST_1);
        self.mv.visitJumpInsn(GOTO, label2);
        self.mv.visitLabel(label1);
        self.mv.visitInsn(ICONST_0);
        self.mv.visitLabel(label2);

        self.storeToVar(unaryOp.lhsOp.variableDcl);
>>>>>>> 8174d152
    }

    private function loadVar(bir:VariableDcl varDcl) {
        generateVarLoad(self.mv, varDcl, self.currentPackageName, self.getJVMIndexOfVarRef(varDcl));
    }

    private function storeToVar(bir:VariableDcl varDcl) {
        generateVarStore(self.mv, varDcl, self.currentPackageName, self.getJVMIndexOfVarRef(varDcl));
    }
};

function addBoxInsn(jvm:MethodVisitor mv, bir:BType? bType) {
    if (bType is bir:BType) {
        generateCast(mv, bType, "any");
    }
}

function addUnboxInsn(jvm:MethodVisitor mv, bir:BType bType) {
    generateCast(mv, "any", bType);
}

function generateVarLoad(jvm:MethodVisitor mv, bir:VariableDcl varDcl, string currentPackageName, int valueIndex) {
    bir:BType bType = varDcl.typeValue;

    if (varDcl.kind == bir:VAR_KIND_GLOBAL) {
        string varName = varDcl.name.value;
        string className = lookupFullQualifiedClassName(currentPackageName + varName);
        string typeSig = getTypeDesc(bType);
        mv.visitFieldInsn(GETSTATIC, className, varName, typeSig);
        return;
    } else if (varDcl.kind == bir:VAR_KIND_SELF) {
        mv.visitVarInsn(ALOAD, 0);
        return;
    }

    if (bType is bir:BTypeInt || bType is bir:BTypeByte) {
        mv.visitVarInsn(LLOAD, valueIndex);
    } else if (bType is bir:BTypeFloat) {
        mv.visitVarInsn(DLOAD, valueIndex);
    } else if (bType is bir:BTypeBoolean) {
        mv.visitVarInsn(ILOAD, valueIndex);
    } else if (bType is bir:BArrayType ||
                bType is bir:BTypeString ||
                bType is bir:BMapType ||
                bType is bir:BTypeAny ||
                bType is bir:BTypeAnyData ||
                bType is bir:BTypeNil ||
                bType is bir:BUnionType ||
                bType is bir:BTupleType ||
                bType is bir:BRecordType ||
                bType is bir:BErrorType ||
                bType is bir:BJSONType ||
                bType is bir:BFutureType ||
                bType is bir:BObjectType ||
                bType is bir:BXMLType ||
                bType is bir:BInvokableType ||
                bType is bir:BFiniteType ||
                bType is bir:BTypeDesc) {
        mv.visitVarInsn(ALOAD, valueIndex);
    } else {
        error err = error( "JVM generation is not supported for type " +io:sprintf("%s", bType));
        panic err;
    }
}

function generateVarStore(jvm:MethodVisitor mv, bir:VariableDcl varDcl, string currentPackageName, int valueIndex) {
    bir:BType bType = varDcl.typeValue;

    if (varDcl.kind == "GLOBAL") {
        string varName = varDcl.name.value;
        string className = lookupFullQualifiedClassName(currentPackageName + varName);
        string typeSig = getTypeDesc(bType);
        mv.visitFieldInsn(PUTSTATIC, className, varName, typeSig);
        return;
    }

    if (bType is bir:BTypeInt || bType is bir:BTypeByte) {
        mv.visitVarInsn(LSTORE, valueIndex);
    } else if (bType is bir:BTypeFloat) {
        mv.visitVarInsn(DSTORE, valueIndex);
    } else if (bType is bir:BTypeBoolean) {
        mv.visitVarInsn(ISTORE, valueIndex);
    } else if (bType is bir:BArrayType ||
                    bType is bir:BTypeString ||
                    bType is bir:BMapType ||
                    bType is bir:BTypeAny ||
                    bType is bir:BTypeAnyData ||
                    bType is bir:BTypeNil ||
                    bType is bir:BUnionType ||
                    bType is bir:BTupleType ||
                    bType is bir:BRecordType ||
                    bType is bir:BErrorType ||
                    bType is bir:BJSONType ||
                    bType is bir:BFutureType ||
                    bType is bir:BObjectType ||
                    bType is bir:BXMLType ||
                    bType is bir:BInvokableType ||
                    bType is bir:BFiniteType ||
                    bType is bir:BTypeDesc) {
        mv.visitVarInsn(ASTORE, valueIndex);
    } else {
        error err = error("JVM generation is not supported for type " +io:sprintf("%s", bType));
        panic err;
    }
}<|MERGE_RESOLUTION|>--- conflicted
+++ resolved
@@ -726,7 +726,22 @@
         self.storeToVar(unaryOp.lhsOp.variableDcl);
     }
 
-<<<<<<< HEAD
+    function generateNotIns(bir:UnaryOp unaryOp) {
+        self.loadVar(unaryOp.rhsOp.variableDcl);
+
+        jvm:Label label1 = new;
+        jvm:Label label2 = new;
+
+        self.mv.visitJumpInsn(IFNE, label1);
+        self.mv.visitInsn(ICONST_1);
+        self.mv.visitJumpInsn(GOTO, label2);
+        self.mv.visitLabel(label1);
+        self.mv.visitInsn(ICONST_0);
+        self.mv.visitLabel(label2);
+
+        self.storeToVar(unaryOp.lhsOp.variableDcl);
+    }
+
     function generateNewTypedescIns(bir:NewTypeDesc newTypeDesc) {
         self.mv.visitTypeInsn(NEW, TYPEDESC_VALUE);
         self.mv.visitInsn(DUP);
@@ -734,22 +749,6 @@
         self.mv.visitMethodInsn(INVOKESPECIAL, TYPEDESC_VALUE, "<init>",
                 io:sprintf("(L%s;)V", BTYPE), false);
         self.storeToVar(newTypeDesc.lhsOp.variableDcl);
-=======
-    function generateNotIns(bir:UnaryOp unaryOp) {
-        self.loadVar(unaryOp.rhsOp.variableDcl);
-
-        jvm:Label label1 = new;
-        jvm:Label label2 = new;
-
-        self.mv.visitJumpInsn(IFNE, label1);
-        self.mv.visitInsn(ICONST_1);
-        self.mv.visitJumpInsn(GOTO, label2);
-        self.mv.visitLabel(label1);
-        self.mv.visitInsn(ICONST_0);
-        self.mv.visitLabel(label2);
-
-        self.storeToVar(unaryOp.lhsOp.variableDcl);
->>>>>>> 8174d152
     }
 
     private function loadVar(bir:VariableDcl varDcl) {
