--- conflicted
+++ resolved
@@ -35,14 +35,9 @@
 }
 
 function generateStrandClass(map<byte[]> pkgEntries){
-<<<<<<< HEAD
-        jvm:ClassWriter cw = new(COMPUTE_FRAMES);
-        cw.visit(V1_8, ACC_PUBLIC + ACC_SUPER, "org/ballerina/jvm/Strand", null, "java/lang/Object", null);
-        generateDefaultConstructor(cw);
-=======
     jvm:ClassWriter cw = new(COMPUTE_FRAMES);
     cw.visit(V1_8, ACC_PUBLIC + ACC_SUPER, "org/ballerina/jvm/Strand", null, "java/lang/Object", null);
->>>>>>> d743864b
+    generateDefaultConstructor(cw);
 
     var fv = cw.visitField(ACC_PUBLIC, "yield", "Z");
     fv.visitEnd();
