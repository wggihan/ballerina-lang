--- conflicted
+++ resolved
@@ -73,14 +73,9 @@
     } else if (sourceType is bir:BTypeAny ||
             sourceType is bir:BTypeAnyData ||
             sourceType is bir:BUnionType ||
-<<<<<<< HEAD
-            sourceType is bir:BJSONType) {
-        mv.visitMethodInsn(INVOKESTATIC, TYPE_CONVERTER, "anyToInt", io:sprintf("(L%s;)J", OBJECT), false);
-=======
             sourceType is bir:BJSONType ||
             sourceType is bir:BFiniteType) {
         mv.visitMethodInsn(INVOKESTATIC, TYPE_CHECKER, "anyToInt", io:sprintf("(L%s;)J", OBJECT), false);
->>>>>>> 44b87131
     } else {
         error err = error(io:sprintf("Casting is not supported from '%s' to 'int'", sourceType));
         panic err;
@@ -95,14 +90,9 @@
     } else if (sourceType is bir:BTypeAny ||
             sourceType is bir:BTypeAnyData ||
             sourceType is bir:BUnionType ||
-<<<<<<< HEAD
-            sourceType is bir:BJSONType) {
+            sourceType is bir:BJSONType ||
+            sourceType is bir:BFiniteType) {
         mv.visitMethodInsn(INVOKESTATIC, TYPE_CONVERTER, "anyToFloat", io:sprintf("(L%s;)D", OBJECT), false);
-=======
-            sourceType is bir:BJSONType ||
-            sourceType is bir:BFiniteType) {
-        mv.visitMethodInsn(INVOKESTATIC, TYPE_CHECKER, "anyToFloat", io:sprintf("(L%s;)D", OBJECT), false);
->>>>>>> 44b87131
     } else {
         error err = error(io:sprintf("Casting is not supported from '%s' to 'float'", sourceType));
         panic err;
@@ -135,14 +125,9 @@
     } else if (sourceType is bir:BTypeAny ||
             sourceType is bir:BTypeAnyData ||
             sourceType is bir:BUnionType ||
-<<<<<<< HEAD
-            sourceType is bir:BJSONType) {
+            sourceType is bir:BJSONType ||
+            sourceType is bir:BFiniteType) {
         mv.visitMethodInsn(INVOKESTATIC, TYPE_CONVERTER, "anyToBoolean", io:sprintf("(L%s;)Z", OBJECT), false);
-=======
-            sourceType is bir:BJSONType ||
-            sourceType is bir:BFiniteType) {
-        mv.visitMethodInsn(INVOKESTATIC, TYPE_CHECKER, "anyToBoolean", io:sprintf("(L%s;)Z", OBJECT), false);
->>>>>>> 44b87131
     } else {
         error err = error(io:sprintf("Casting is not supported from '%s' to 'boolean'", sourceType));
         panic err;
@@ -154,14 +139,9 @@
         // do nothing
     } else if (sourceType is bir:BTypeAny ||
             sourceType is bir:BTypeAnyData ||
-<<<<<<< HEAD
-            sourceType is bir:BUnionType) {
+            sourceType is bir:BUnionType ||
+            sourceType is bir:BFiniteType) {
         mv.visitMethodInsn(INVOKESTATIC, TYPE_CONVERTER, "anyToByte", io:sprintf("(L%s;)J", OBJECT), false);
-=======
-            sourceType is bir:BUnionType ||
-            sourceType is bir:BFiniteType) {
-        mv.visitMethodInsn(INVOKESTATIC, TYPE_CHECKER, "anyToByte", io:sprintf("(L%s;)J", OBJECT), false);
->>>>>>> 44b87131
     } else {
         error err = error(io:sprintf("Casting is not supported from '%s' to 'byte'", sourceType));
         panic err;
