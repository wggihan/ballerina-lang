--- conflicted
+++ resolved
@@ -491,13 +491,11 @@
 error.invalid.xml.ns.interpolation=\
   xml namespaces cannot be interpolated
 
-<<<<<<< HEAD
 error.cannot.find.xml.namespace.prefix=\
   cannot find xml namespace prefix ''{0}''
-=======
+
 error.deprecated.xml.attribute.access.expression=\
   deprecated xml attribute access expression, use field access expression instead
->>>>>>> 15554810
 
 error.iterable.not.supported.collection=\
   incompatible types: ''{0}'' is not an iterable collection
