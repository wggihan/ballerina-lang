#
# Copyright (c) 2017, WSO2 Inc. (http://www.wso2.org) All Rights Reserved.
#
# WSO2 Inc. licenses this file to you under the Apache License,
# Version 2.0 (the "License"); you may not use this file except
# in compliance with the License.
# You may obtain a copy of the License at
#
#    http://www.apache.org/licenses/LICENSE-2.0
#
# Unless required by applicable law or agreed to in writing,
# software distributed under the License is distributed on an
# "AS IS" BASIS, WITHOUT WARRANTIES OR CONDITIONS OF ANY
# KIND, either express or implied.  See the License for the
# specific language governing permissions and limitations
# under the License.
#

# -------------------------
# Compiler warning messages
# -------------------------

error.undefined.package=\
  undefined package ''{0}''

error.unused.import.package=\
  unused import package ''{0}''

error.redeclared.symbol=\
  redeclared symbol ''{0}''

error.redeclared.builtin.symbol=\
  redeclared builtin symbol ''{0}''

error.undefined.symbol=\
  undefined symbol ''{0}''

error.undefined.function=\
  undefined function ''{0}''

error.undefined.function.in.struct=\
  undefined function ''{0}'' in struct ''{1}''

error.undefined.connector=\
  undefined connector ''{0}''

error.undefined.field.in.struct=\
  undefined field ''{0}'' in struct ''{1}''

error.attempt.refer.non.public.symbol=\
  attempt to refer to non-public symbol ''{0}''

error.invokable.must.return=\
  this {0} must return a result

error.atleast.one.worker.must.return=\
  at least one worker in the {0} must return a result

error.fork.join.worker.cannot.return=\
  cannot return from a worker in fork/join

error.fork.join.invalid.worker.count=\
  fork/join minimum finishing worker count must be equal or less than the joining worker count

error.multi.value.return.expected=\
  multi value return is expected

error.single.value.return.expected=\
  single value return is expected

error.return.value.too.many=\
  too many return values

error.return.value.not.enough=\
  not enough return values

error.return.value.not.expected=\
  return value is not expected

error.duplicated.error.catch=\
  error ''{0}'' already caught in catch block

error.unreachable.code=\
  unreachable code

error.next.cannot.be.outside.loop=\
  next cannot be used outside of a loop

error.break.cannot.be.outside.loop=\
  break cannot be used outside of a loop

error.abort.cannot.be.outside.transaction.block=\
  abort cannot be used outside of a transaction block

error.fail.cannot.be.outside.transaction.block=\
  fail cannot be used outside of a transaction block

error.break.statement.cannot.be.used.to.exit.from.a.transaction=\
  break statement cannot be used to exit from a transaction

error.next.statement.cannot.be.used.to.exit.from.a.transaction=\
  next statement cannot be used to exit from a transaction

error.return.statement.cannot.be.used.to.exit.from.a.transaction=\
  return statement cannot be used to exit from a transaction

error.invalid.retry.count=\
  invalid transaction retry count

error.incompatible.types=\
  incompatible types: expected ''{0}'', found ''{1}''

error.incompatible.types.exp.tuple=\
  incompatible types: expected tuple, found ''{0}''

error.unknown.type=\
  unknown type ''{0}''

error.unary.op.incompatible.types=\
  operator ''{0}'' not defined for ''{1}''

error.binary.op.incompatible.types=\
  operator ''{0}'' not defined for ''{1}'' and ''{2}''

error.self.reference.var=\
  self referenced variable ''{0}''

error.invalid.worker.send.position=\
  invalid worker send statement position, must be a top level statement in a worker

error.invalid.worker.receive.position=\
  invalid worker receive statement position, must be a top level statement in a worker

error.undefined.worker=\
   undefined worker ''{0}''

error.invalid.worker.join.result.type=\
   invalid worker join result type, expected 'map'

error.invalid.worker.timeout.result.type=\
   invalid worker timeout result type, expected 'map'

error.worker.send.receive.parameter.count.mismatch=\
   parameter count mismatch in worker send/receive

error.worker.invalid.worker.interaction=\
   worker send/receive interactions are invalid; worker(s) cannot move onwards from the state: ''{0}''

error.assignment.count.mismatch=\
  assignment count mismatch: expected {0} values, but found {1}

error.assignment.required=\
  variable assignment is required

error.incompatible.types.cast=\
  incompatible types: ''{0}'' cannot be cast to ''{1}''

error.invalid.function.invocation=\
  function invocation on type ''{0}'' is not supported

error.invalid.function.invocation.with.name=\
  invalid function ''{0}'' invocation on type ''{1}''

error.incompatible.types.cast.with.suggestion=\
  incompatible types: ''{0}'' cannot be cast to ''{1}'', use conversion expression

error.incompatible.types.conversion=\
  incompatible types: ''{0}'' cannot be convert to ''{1}''

error.incompatible.types.conversion.with.suggestion=\
  incompatible types: ''{0}'' cannot be convert to ''{1}'', use cast expression

error.unsafe.cast.attempt=\
  unsafe cast from ''{0}'' to ''{1}'', use multi-return cast expression

error.unsafe.conversion.attempt=\
  unsafe conversion from ''{0}'' to ''{1}'', use multi-return conversion expression

error.array.literal.not.allowed=\
  array literal not allowed here

error.string.template.literal.not.allowed=\
  string template literals not allowed here

error.invalid.literal.for.type=\
  invalid literal for type ''{0}''

error.invalid.field.name.record.lit=\
  invalid field name in {0} literal. identifier or string literal expected

error.not.enough.args.call=\
  not enough arguments in call to ''{0}()''

error.too.many.args.call=\
  too many arguments in call to ''{0}()''

error.multi.value.in.single.value.context=\
  multi-valued ''{0}()'' in single-value context

error.multi.valued.expr.in.single.valued.context=\
  multi-valued expression in single-valued context

error.does.not.return.value=\
  ''{0}()'' does not return a value;

error.invalid.namespace.prefix=\
  invalid namespace prefix ''{0}''

error.mismatching.xml.start.end.tags=\
  mismatching start and end tags found in xml element

error.no.new.variables.var.assignment=\
  no new variables on left side

error.invalid.variable.assignment=\
  invalid assignment in variable ''{0}''

error.cannot.assign.value.to.constant=\
  cannot assign a value to constant ''{0}''

error.cannot.assign.value.to.endpoint=\
  cannot assign a value to endpoint ''{0}''

error.underscore.not.allowed=\
  underscore is not allowed here

error.operation.does.not.support.indexing=\
  invalid operation: type ''{0}'' does not support indexing

error.operation.does.not.support.field.access=\
  invalid operation: type ''{0}'' does not support field access

error.invalid.index.expr.struct.field.access=\
  invalid index expression: expected string literal

error.invalid.enum.expr=\
  invalid expression: expected enum type name ''{0}''

error.invalid.expr.in.match.stmt=\
  invalid expression in match statement

error.func.defined.on.not.supported.type=\
  function ''{0}'' defined on not supported type ''{1}''

error.func.defined.on.non.local.type=\
  function ''{0}'' defined on non-local type ''{1}''

error.struct.field.and.func.with.same.name=\
  function and field named ''{0}'' in struct ''{1}''

error.invalid.struct.initializer.function=\
  invalid struct initializer function: input/output parameters are not allowed

error.attempt.to.create.struct.non.public.initializer=\
  attempt to create a struct with a non-public initializer 

error.explicit.invocation.of.struct.init.is.not.allowed=\
  explicit invocation of ''{0}'' struct initializer is not allowed

error.incompatible.type.constraint=\
  incompatible types: ''{0}'' cannot be constrained with ''{1}''

error.pkg.alias.not.allowed.here=\
  package alias not allowed here

error.undefined.annotation=\
  undefined annotation ''{0}''

error.annotation.not.allowed=\
  annotation ''{0}'' is not allowed in {1}

error.annotation.attachment.no.value=\
  no annotation value expected in annotation {0}

error.incompatible.types.array.found=\
  incompatible types: expected a ''{0}'', found an array

error.xml.attribute.map.update.not.allowed=\
  xml attributes cannot be updated as a collection. update attributes one at a time

error.xml.qname.update.not.allowed=\
  cannot assign values to an xml qualified name

error.invalid.namespace.declaration=\
  cannot bind prefix ''{0}'' to the empty namespace name

error.cannot.update.xml.sequence=\
  cannot update an xml sequence

error.iterable.not.supported.collection=\
  incompatible types: ''{0}'' is not an iterable collection

error.iterable.not.supported.operation=\
  operation ''{0}'' does not support given collection type

error.iterable.too.many.variables=\
  too many variables are defined for iterable type ''{0}''

error.iterable.not.enough.variables=\
  not enough variables are defined for iterable type ''{0}'', require at least ''{1}'' variables

error.iterable.too.many.return.args=\
  too many return arguments are defined for operation ''{0}''

error.iterable.not.enough.return.args=\
  not enough return arguments are defined for operation ''{0}''

error.iterable.lambda.required=\
  single lambda function required here

error.iterable.lambda.tuple.required=\
  iterable lambda function required a single param or a tuple param

error.iterable.no.args.required=\
  no argument required for operation ''{0}''

error.iterable.lambda.incompatible.types=\
  incompatible lambda function types: expected ''{0}'', found ''{1}''

error.iterable.return.type.mismatch=\
  cannot assign return value of ''{0}'' operation here, use a reduce operation

error.invalid.token=\
  invalid token {0}

error.missing.token=\
  missing token {0} before {1}

error.extraneous.input=\
  extraneous input {0}

error.mismatched.input=\
  mismatched input {0}. expecting {1}

error.failed.predicate=\
  {0}

error.syntax.error=\
  {0}

error.package.not.found=\
  cannot resolve package ''{0}''

error.invalid.package.declaration=\
  invalid package declaration: expected ''{0}'', found ''{1}''

error.missing.package.declaration=\
  missing package declaration: expected ''{0}''

error.unexpected.package.declaration=\
  invalid package declaration ''{0}'': no package declaration is needed for default package

error.undefined.transformer=\
  undefined transformer ''{0}''

error.transformer.invalid.output.usage=\
  invalid usage of variable ''{0}'': target cannot be used in rhs expressions inside transformer block

error.transformer.invalid.input.update=\
  invalid usage of variable ''{0}'': source or input parameters cannot be updated inside transformer block

error.invalid.statement.in.transformer=\
  ''{0}'' statement is not allowed inside a transformer

error.transformer.must.have.output=\
  transformer must have an output

error.too.many.outputs.for.transformer=\
  too many outputs for transformer: expected {0}, found {1}

error.transformer.conflicts.with.conversion=\
  invalid transformer: type conversion already exists from ''{0}'' to ''{1}''

error.transformer.unsupported.types=\
  incompatible types: ''{0}'' is not supported by the transformer

error.service.struct.type.required=\
  incompatible types: requires a struct type

error.service.invalid.struct.type=\
  service struct ''{0}'' does not match with service type interface

error.service.invalid.endpoint.type=\
  cannot infer type of the endpoint from the service type or binds of the service {0}

error.endpoint.struct.type.required=\
  incompatible types: requires a struct type

error.endpoint.invalid.type=\
  invalid endpoint type {0}

error.endpoint.invalid.type.no.function=\
  invalid endpoint type {0}, function ''{1}'' not found.

error.endpoint.spi.invalid.function=\
  invalid endpoint type {0}, function ''{1}'' signature does not match with endpoint interface

error.endpoint.not.support.interactions=\
  endpoint type {0} does not support action invocations

error.endpoint.not.support.registration=\
  endpoint type {0} does not support service registration

error.invalid.action.invocation.syntax=\
invalid action invocation syntax, use ''->'' operator

error.invalid.action.invocation=\
invalid action invocation, expected an endpoint

error.undefined.action=\
  undefined action ''{0}'' in endpoint {1}''s client ''{2}''

error.tainted.value.passed.to.sensitive.parameter=\
  tainted value passed to sensitive parameter ''{0}''

error.tainted.value.passed.to.global.variable=\
  tainted value passed to global variable ''{0}''

error.unable.to.perform.taint.checking.with.recursion=\
  taint checking for ''{0}'' could not complete due to recursion with ''{1}'', add @tainted or @untainted to returns

error.entry.point.parameters.cannot.be.sensitive=\
  entry point parameter ''{0}'' cannot be sensitive

error.compiler.plugin.no.package.found=\
  cannot find package ''{0}'' specified in compiler plugin ''{1}''

error.compiler.plugin.no.annotations.found.in.package=\
  no annotations found in package ''{0}'' specified in compiler plugin ''{1}''

error.undefined.parameter=\
  undefined defaultable parameter ''{0}''

error.duplicate.named.args=\
  redeclared argument ''{0}''

error.invalid.rest.args=\
  invalid rest arguments

error.cannot.get.all.fields=\
  cannot get all fields from a {0}

error.operator.not.supported=\
  operator ''{0}'' cannot be applied to type ''{1}''

error.operator.not.allowed.variable=\
  operator ''{0}'' cannot be applied on variable ''{1}''

error.invalid.struct.literal.key=\
  invalid key: only identifiers are allowed for struct literal keys


# match statement related error messages

error.match.stmt.cannot.guarantee.a.matching.pattern=\
  A matching pattern cannot be guaranteed for types ''{0}''

error.match.stmt.unreachable.pattern=\
  unreachable pattern: preceding patterns are too general or the pattern ordering is not correct

error.match.stmt.unmatched.pattern=\
  pattern will not be matched


# safe assignment operator related errors

error.safe.assign.stmt.invalid.usage=\
  invalid usage of the safe assignment operator

error.ambiguous.type=\
  ambiguous type ''{0}''

error.uninitialized.variable=\
  variable ''{0}'' is not initialized


<<<<<<< HEAD
# safe navigation operator related errors

error.safe.navigation.not.required=\
  safe navigation operator not required for type ''{0}''

=======
>>>>>>> fdb981a2
# -------------------------
# Compiler warning messages
# -------------------------

warning.redeclared.import.package=\
  redeclared import package ''{0}''

warning.no.such.documentable.attribute =\
  no such documentable attribute ''{0}'' with doc prefix ''{1}''

warning.duplicate.documented.attribute =\
  already documented attribute ''{0}''

warning.undefined.documentation.public.function=\
  undefined documentation for public function ''{0}''

warning.usage.of.deprecated.function=\
  usage of deprecated function ''{0}''

warning.partial.taint.checking.done.with.return.annotations=\
  taint checking for ''{0}'' partially done based on return annotations<|MERGE_RESOLUTION|>--- conflicted
+++ resolved
@@ -474,14 +474,12 @@
   variable ''{0}'' is not initialized
 
 
-<<<<<<< HEAD
 # safe navigation operator related errors
 
 error.safe.navigation.not.required=\
   safe navigation operator not required for type ''{0}''
 
-=======
->>>>>>> fdb981a2
+
 # -------------------------
 # Compiler warning messages
 # -------------------------
