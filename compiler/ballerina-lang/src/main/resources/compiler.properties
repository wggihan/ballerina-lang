--- conflicted
+++ resolved
@@ -616,16 +616,14 @@
 error.abstract.object.function.cannot.have.body=\
   function ''{0}'' in abstract object ''{1}'' cannot have a body
 
-<<<<<<< HEAD
+error.object.init.function.cannot.be.extern=\
+  object ''__init()'' function cannot be an ''extern'' function
+
+error.private.object.constructor=\
+  object initializer function can not be declared as private
+
 error.global.variable.forward.reference=\
   illegal forward reference to ''{0}''
-=======
-error.object.init.function.cannot.be.extern=\
-  object ''__init()'' function cannot be an ''extern'' function
-
-error.private.object.constructor=\
-  object initializer function can not be declared as private
->>>>>>> 39078ef7
 
 error.incompatible.type.reference=\
   incompatible types: ''{0}'' is not an abstract object
