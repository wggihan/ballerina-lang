--- conflicted
+++ resolved
@@ -144,7 +144,6 @@
 RANGE       : '..' ;
 ELLIPSIS    : '...' ;
 
-<<<<<<< HEAD
 // Compound Assignment operators.
 
 COMPOUND_ADD   : '+=' ;
@@ -157,17 +156,6 @@
 INCREMENT      : '++' ;
 DECREMENT      : '--' ;
 
-// §3.10.1 Integer Literals
-IntegerLiteral
-    :   DecimalIntegerLiteral
-    |   HexIntegerLiteral
-    |   OctalIntegerLiteral
-    |   BinaryIntegerLiteral
-    ;
-
-fragment
-=======
->>>>>>> c93bdab7
 DecimalIntegerLiteral
     :   DecimalNumeral IntegerTypeSuffix?
     ;
