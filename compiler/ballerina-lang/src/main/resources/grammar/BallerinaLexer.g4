lexer grammar BallerinaLexer;

@members {
    boolean inTemplate = false;
    boolean inDeprecatedTemplate = false;
    boolean inSiddhi = false;
    boolean inTableSqlQuery = false;
    boolean inSiddhiInsertQuery = false;
    boolean inSiddhiTimeScaleQuery = false;
    boolean inSiddhiOutputRateLimit = false;
}

// Reserved words

IMPORT      : 'import' ;
AS          : 'as' ;
PUBLIC      : 'public' ;
PRIVATE     : 'private' ;
EXTERN      : 'extern' ;
SERVICE     : 'service' ;
RESOURCE    : 'resource' ;
FUNCTION    : 'function' ;
OBJECT      : 'object' ;
RECORD      : 'record' ;
ANNOTATION  : 'annotation' ;
PARAMETER   : 'parameter' ;
TRANSFORMER : 'transformer' ;
WORKER      : 'worker' ;
LISTENER    : 'listener' ;
REMOTE      : 'remote' ;
XMLNS       : 'xmlns' ;
RETURNS     : 'returns';
VERSION     : 'version';
DEPRECATED  : 'deprecated';
CHANNEL     : 'channel';
ABSTRACT    : 'abstract';
<<<<<<< HEAD
CLIENT      : 'client';
=======
CONST       : 'const';
>>>>>>> 023f6aa0

FROM        : 'from' { inTableSqlQuery = true; inSiddhiInsertQuery = true; inSiddhiOutputRateLimit = true; } ;
ON          : 'on' ;
SELECT      : {inTableSqlQuery}? 'select' { inTableSqlQuery = false; } ;
GROUP       : 'group' ;
BY          : 'by' ;
HAVING      : 'having' ;
ORDER       : 'order' ;
WHERE       : 'where' ;
FOLLOWED    : 'followed' ;
INTO        : 'into' ;
SET         : 'set' ;
FOR         : 'for' { inSiddhiTimeScaleQuery = true; } ;
WINDOW      : 'window' ;
QUERY       : 'query' ;
EXPIRED     : 'expired' ;
CURRENT     : 'current' ;
EVENTS      : {inSiddhiInsertQuery}? 'events' { inSiddhiInsertQuery = false; } ;
EVERY       : 'every' ;
WITHIN      : 'within' { inSiddhiTimeScaleQuery = true; } ;
LAST        : {inSiddhiOutputRateLimit}? 'last' { inSiddhiOutputRateLimit = false; } ;
FIRST       : {inSiddhiOutputRateLimit}? 'first' { inSiddhiOutputRateLimit = false; } ;
SNAPSHOT    : 'snapshot' ;
OUTPUT      : {inSiddhiOutputRateLimit}? 'output' { inSiddhiTimeScaleQuery = true; } ;
INNER       : 'inner' ;
OUTER       : 'outer' ;
RIGHT       : 'right' ;
LEFT        : 'left' ;
FULL        : 'full' ;
UNIDIRECTIONAL  : 'unidirectional' ;
REDUCE      : 'reduce' ;
SECOND      : {inSiddhiTimeScaleQuery}? 'second' { inSiddhiTimeScaleQuery = false; } ;
MINUTE      : {inSiddhiTimeScaleQuery}? 'minute' { inSiddhiTimeScaleQuery = false; } ;
HOUR        : {inSiddhiTimeScaleQuery}? 'hour' { inSiddhiTimeScaleQuery = false; } ;
DAY         : {inSiddhiTimeScaleQuery}? 'day' { inSiddhiTimeScaleQuery = false; } ;
MONTH       : {inSiddhiTimeScaleQuery}? 'month' { inSiddhiTimeScaleQuery = false; } ;
YEAR        : {inSiddhiTimeScaleQuery}? 'year' { inSiddhiTimeScaleQuery = false; } ;
SECONDS     : {inSiddhiTimeScaleQuery}? 'seconds' { inSiddhiTimeScaleQuery = false; } ;
MINUTES     : {inSiddhiTimeScaleQuery}? 'minutes' { inSiddhiTimeScaleQuery = false; } ;
HOURS       : {inSiddhiTimeScaleQuery}? 'hours' { inSiddhiTimeScaleQuery = false; } ;
DAYS        : {inSiddhiTimeScaleQuery}? 'days' { inSiddhiTimeScaleQuery = false; } ;
MONTHS      : {inSiddhiTimeScaleQuery}? 'months' { inSiddhiTimeScaleQuery = false; } ;
YEARS       : {inSiddhiTimeScaleQuery}? 'years' { inSiddhiTimeScaleQuery = false; } ;
FOREVER     : 'forever' ;
LIMIT       : 'limit' ;
ASCENDING   : 'ascending' ;
DESCENDING  : 'descending' ;

TYPE_INT        : 'int' ;
TYPE_BYTE       : 'byte' ;
TYPE_FLOAT      : 'float' ;
TYPE_DECIMAL    : 'decimal' ;
TYPE_BOOL       : 'boolean' ;
TYPE_STRING     : 'string' ;
TYPE_ERROR      : 'error' ;
TYPE_MAP        : 'map' ;
TYPE_JSON       : 'json' ;
TYPE_XML        : 'xml' ;
TYPE_TABLE      : 'table' ;
TYPE_STREAM     : 'stream' ;
TYPE_ANY        : 'any' ;
TYPE_DESC       : 'typedesc' ;
TYPE            : 'type' ;
TYPE_FUTURE     : 'future' ;
TYPE_ANYDATA    : 'anydata' ;

VAR         : 'var' ;
NEW         : 'new' ;
IF          : 'if' ;
MATCH       : 'match' ;
ELSE        : 'else' ;
FOREACH     : 'foreach' ;
WHILE       : 'while' ;
CONTINUE    : 'continue' ;
BREAK       : 'break' ;
FORK        : 'fork' ;
JOIN        : 'join' ;
SOME        : 'some' ;
ALL         : 'all' ;
TIMEOUT     : 'timeout' ;
TRY         : 'try' ;
CATCH       : 'catch' ;
FINALLY     : 'finally' ;
THROW       : 'throw' ;
PANIC       : 'panic' ;
TRAP        : 'trap' ;
RETURN      : 'return' ;
TRANSACTION : 'transaction' ;
ABORT       : 'abort' ;
RETRY       : 'retry' ;
ONRETRY     : 'onretry' ;
RETRIES     : 'retries' ;
ONABORT     : 'onabort' ;
ONCOMMIT    : 'oncommit' ;
LENGTHOF    : 'lengthof' ;
WITH        : 'with' ;
IN          : 'in' ;
LOCK        : 'lock' ;
UNTAINT     : 'untaint' ;
START       : 'start' ;
AWAIT       : 'await' ;
BUT         : 'but' ;
CHECK       : 'check' ;
DONE        : 'done' ;
SCOPE       : 'scope';
COMPENSATION: 'compensation';
COMPENSATE  : 'compensate' ;
PRIMARYKEY  : 'primarykey' ;
IS          : 'is' ;

// Separators

SEMICOLON           : ';' ;
COLON               : ':' ;
DOT                 : '.' ;
COMMA               : ',' ;
LEFT_BRACE          : '{' ;
RIGHT_BRACE         : '}' ;
LEFT_PARENTHESIS    : '(' ;
RIGHT_PARENTHESIS   : ')' ;
LEFT_BRACKET        : '[' ;
RIGHT_BRACKET       : ']' ;
QUESTION_MARK       : '?' ;

// Documentation markdown

fragment
HASH                : '#' ;

// Arithmetic operators

ASSIGN  : '=' ;
ADD     : '+' ;
SUB     : '-' ;
MUL     : '*' ;
DIV     : '/' ;
MOD     : '%';

// Relational operators

NOT             : '!' ;
EQUAL           : '==' ;
NOT_EQUAL       : '!=' ;
GT              : '>' ;
LT              : '<' ;
GT_EQUAL        : '>=' ;
LT_EQUAL        : '<=' ;
AND             : '&&' ;
OR              : '||' ;
REF_EQUAL       : '===' ;
REF_NOT_EQUAL   : '!==' ;

// Bitwise Operators

BIT_AND          : '&' ;
BIT_XOR          : '^' ;
BIT_COMPLEMENT   : '~' ;

// Additional symbols 

RARROW      : '->' ;
LARROW      : '<-' ;
AT          : '@' ;
BACKTICK    : '`' ;
RANGE       : '..' ;
ELLIPSIS    : '...' ;
PIPE        : '|' ;
EQUAL_GT    : '=>' ;
ELVIS       : '?:' ;


// Compound Assignment operators.

COMPOUND_ADD   : '+=' ;
COMPOUND_SUB   : '-=' ;
COMPOUND_MUL   : '*=' ;
COMPOUND_DIV   : '/=' ;

COMPOUND_BIT_AND   : '&=' ;
COMPOUND_BIT_OR    : '|=' ;
COMPOUND_BIT_XOR   : '^=' ;

COMPOUND_LEFT_SHIFT      : '<<=' ;
COMPOUND_RIGHT_SHIFT     : '>>=' ;
COMPOUND_LOGICAL_SHIFT   : '>>>=' ;

// Integer Range Operators.
// CLOSED_RANGE - ELLIPSIS
HALF_OPEN_RANGE   : '..<' ;

DecimalIntegerLiteral
    :   DecimalNumeral
    ;

HexIntegerLiteral
    :   HexNumeral
    ;

BinaryIntegerLiteral
    :   BinaryNumeral
    ;

fragment
DecimalNumeral
    :   '0'
    |   NonZeroDigit Digits?
    ;

fragment
Digits
    :   Digit+
    ;

fragment
Digit
    :   '0'
    |   NonZeroDigit
    ;

fragment
NonZeroDigit
    :   [1-9]
    ;

fragment
HexNumeral
    :   '0' [xX] HexDigits
    ;

fragment
DottedHexNumber
    :   HexDigits DOT HexDigits
    |   DOT HexDigits
    ;

fragment
DottedDecimalNumber
    :   DecimalNumeral DOT Digits
    |   DOT Digits
    ;

fragment
HexDigits
    :   HexDigit+
    ;

fragment
HexDigit
    :   [0-9a-fA-F]
    ;

fragment
BinaryNumeral
    :   '0' [bB] BinaryDigits
    ;

fragment
BinaryDigits
    :   BinaryDigit+
    ;

fragment
BinaryDigit
    :   [01]
    ;

// §3.10.2 Floating-Point Literals

HexadecimalFloatingPointLiteral
    :   HexIndicator HexFloatingPointNumber
    ;

DecimalFloatingPointNumber
    :   DecimalNumeral ExponentPart
    |   DottedDecimalNumber ExponentPart?
    ;

fragment
ExponentPart
    :   ExponentIndicator SignedInteger
    ;

fragment
ExponentIndicator
    :   [eE]
    ;

fragment
SignedInteger
    :   Sign? Digits
    ;

fragment
Sign
    :   [+-]
    ;

fragment
HexIndicator
    :   '0' [xX]
    ;

fragment
HexFloatingPointNumber
    :   HexDigits BinaryExponent
    |   DottedHexNumber BinaryExponent?
    ;

fragment
BinaryExponent
    :   BinaryExponentIndicator SignedInteger
    ;

fragment
BinaryExponentIndicator
    :   [pP]
    ;

// §3.10.3 Boolean Literals

BooleanLiteral
    :   'true'
    |   'false'
    ;

// §3.10.5 String Literals
    
QuotedStringLiteral
    :   '"' StringCharacters? '"'
    ;

SymbolicStringLiteral
    :   '\'' (UndelimeteredInitialChar UndelimeteredFollowingChar*)
    ;

fragment
UndelimeteredInitialChar
    : [a-zA-Z_]
    // Negates ASCII characters
    // Negates unicode whitespace characters : 0x200E, 0x200F, 0x2028 and 0x2029
    // Negates unicode characters with property Pattern_Syntax=True (http://unicode.org/reports/tr31/tr31-2.html#Pattern_Syntax)
    // Negates unicode characters of category "Private Use" ranging from: 0xE000 .. 0xF8FF | 0xF0000 .. 0xFFFFD | 0x100000 .. 0x10FFFD
    | ~ [\u0000-\u007F\uE000-\uF8FF\u200E\u200F\u2028\u2029\u00A1-\u00A7\u00A9\u00AB-\u00AC\u00AE\u00B0-\u00B1\u00B6-\u00B7\u00BB\u00BF\u00D7\u00F7\u2010-\u2027\u2030-\u205E\u2190-\u2BFF\u3001-\u3003\u3008-\u3020\u3030\uFD3E-\uFD3F\uFE45-\uFE46\uDB80-\uDBBF\uDBC0-\uDBFF\uDC00-\uDFFF]
    ;

fragment
UndelimeteredFollowingChar
    : UndelimeteredInitialChar
    | DIGIT
    ;

fragment
StringCharacters
    :   StringCharacter+
    ;

fragment
StringCharacter
    :   ~["\\]
    |   EscapeSequence
    ;
    
// §3.10.6 Escape Sequences for Character and String Literals

fragment
EscapeSequence
    :   '\\' [btnfr"'\\]
    |   UnicodeEscape
    ;

fragment
UnicodeEscape
    :   '\\' 'u' HexDigit HexDigit HexDigit HexDigit
    ;

// Blob Literal

Base16BlobLiteral
    : 'base16' WS* BACKTICK HexGroup* WS* BACKTICK
    ;

fragment
HexGroup
    : WS* HexDigit WS* HexDigit
    ;

Base64BlobLiteral
    : 'base64' WS* BACKTICK Base64Group* PaddedBase64Group? WS* BACKTICK
    ;

fragment
Base64Group
    : WS* Base64Char WS* Base64Char WS* Base64Char WS* Base64Char
    ;

fragment
PaddedBase64Group
    : WS* Base64Char WS* Base64Char WS* Base64Char WS* PaddingChar
    | WS* Base64Char WS* Base64Char WS* PaddingChar WS* PaddingChar
    ;

fragment
Base64Char
    : [a-zA-Z0-9+/]
    ;

fragment
PaddingChar : '=';

// §3.10.7 The Null Literal

NullLiteral
    :   'null'
    ;

Identifier
    :   ( Letter LetterOrDigit* )
    |   IdentifierLiteral
    ;

fragment
Letter
    :   [a-zA-Z_] // these are the "letters" below 0x7F
    |   // covers all characters above 0x7F which are not a surrogate
        ~[\u0000-\u007F\uD800-\uDBFF]
    |   // covers UTF-16 surrogate pairs encodings for U+10000 to U+10FFFF
        [\uD800-\uDBFF] [\uDC00-\uDFFF]
    ;

fragment
LetterOrDigit
    :   [a-zA-Z0-9_] // these are the "letters or digits" below 0x7F
    |   // covers all characters above 0x7F which are not a surrogate
        ~[\u0000-\u007F\uD800-\uDBFF]
    |   // covers UTF-16 surrogate pairs encodings for U+10000 to U+10FFFF
        [\uD800-\uDBFF] [\uDC00-\uDFFF]
    ;

XMLLiteralStart
    :   TYPE_XML WS* BACKTICK   { inTemplate = true; } -> pushMode(XML)
    ;

StringTemplateLiteralStart
    :   TYPE_STRING WS* BACKTICK   { inTemplate = true; } -> pushMode(STRING_TEMPLATE)
    ;

DocumentationLineStart
    :   HASH DocumentationSpace? -> pushMode(MARKDOWN_DOCUMENTATION)
    ;

ParameterDocumentationStart
    :   HASH DocumentationSpace? ADD DocumentationSpace* -> pushMode(MARKDOWN_DOCUMENTATION_PARAM)
    ;

ReturnParameterDocumentationStart
    :   HASH DocumentationSpace? ADD DocumentationSpace* RETURN DocumentationSpace* SUB DocumentationSpace* -> pushMode(MARKDOWN_DOCUMENTATION)
    ;


DeprecatedTemplateStart
    :   DEPRECATED WS* LEFT_BRACE   { inDeprecatedTemplate = true; } -> pushMode(DEPRECATED_TEMPLATE)
    ;

ExpressionEnd
    :   {inTemplate}? RIGHT_BRACE RIGHT_BRACE   ->  popMode
    ;

// Whitespace and comments

WS  :  [ \t]+ -> channel(HIDDEN)
    ;
NEW_LINE  :  [\r\n\u000C]+ -> channel(HIDDEN)
    ;

LINE_COMMENT
    :   '//' ~[\r\n]*   -> channel(HIDDEN)
    ;

fragment
IdentifierLiteral
    : '^"' IdentifierLiteralChar+ '"' ;

fragment
IdentifierLiteralChar
    : ~[|"\\\b\f\n\r\t]
    | IdentifierLiteralEscapeSequence
    ;

fragment
IdentifierLiteralEscapeSequence
    : '\\' [|"\\/]
    | '\\\\' [btnfr]
    | UnicodeEscape
    ;

mode MARKDOWN_DOCUMENTATION;

VARIABLE    : 'variable';
MODULE      : 'module';

ReferenceType
    :   TYPE|SERVICE|VARIABLE|VAR|ANNOTATION|MODULE|FUNCTION|PARAMETER
    ;

DocumentationText
    :   (DocumentationTextCharacter | DocumentationEscapedCharacters)+
    ;

SingleBacktickStart
    :   BACKTICK -> pushMode(SINGLE_BACKTICKED_DOCUMENTATION)
    ;

DoubleBacktickStart
    :   BACKTICK BACKTICK -> pushMode(DOUBLE_BACKTICKED_DOCUMENTATION)
    ;

TripleBacktickStart
    :   BACKTICK BACKTICK BACKTICK -> pushMode(TRIPLE_BACKTICKED_DOCUMENTATION)
    ;

DefinitionReference
    :   ReferenceType DocumentationSpace+
    ;

fragment
DocumentationTextCharacter
    :   ~[`\n ]
    |   '\\' BACKTICK
    ;

DocumentationEscapedCharacters
    :   DocumentationSpace
    ;

DocumentationSpace
    :   [ ]
    ;

DocumentationEnd
    :   [\n] -> channel(HIDDEN), popMode
    ;

mode MARKDOWN_DOCUMENTATION_PARAM;

ParameterName
    :   Identifier
    ;

DescriptionSeparator
    :   DocumentationSpace* SUB DocumentationSpace* -> popMode, pushMode(MARKDOWN_DOCUMENTATION)
    ;

DocumentationParamEnd
    :   [\n] -> channel(HIDDEN), popMode
    ;

mode SINGLE_BACKTICKED_DOCUMENTATION;

SingleBacktickContent
    :   ((~[`\n] | '\\' BACKTICK)* [\n])? (DocumentationLineStart (~[`\n] | '\\' BACKTICK)* [\n]?)+
    |   (~[`\n] | '\\' BACKTICK)+
    ;

SingleBacktickEnd
    :   BACKTICK -> popMode
    ;

mode DOUBLE_BACKTICKED_DOCUMENTATION;

DoubleBacktickContent
    :   ((~[`\n] | BACKTICK ~[`])* [\n])? (DocumentationLineStart (~[`\n] | BACKTICK ~[`])* [\n]?)+
    |   (~[`\n] | BACKTICK ~[`])+
    ;

DoubleBacktickEnd
    :   BACKTICK BACKTICK -> popMode
    ;

mode TRIPLE_BACKTICKED_DOCUMENTATION;

TripleBacktickContent
    :   ((~[`\n] | BACKTICK ~[`] | BACKTICK BACKTICK ~[`])* [\n])? (DocumentationLineStart (~[`\n] | BACKTICK ~[`] | BACKTICK BACKTICK ~[`])* [\n]?)+
    |   (~[`\n] | BACKTICK ~[`] | BACKTICK BACKTICK ~[`])+
    ;

TripleBacktickEnd
    :   BACKTICK BACKTICK BACKTICK -> popMode
    ;


// XML lexer rules

// Everything in an XML Literal (inside backtick)
mode XML;

XML_COMMENT_START
    :   '<!--'  -> pushMode(XML_COMMENT)
    ;

CDATA
    :   '<![CDATA[' .*? ']]>' 
    ;

DTD 
    :   '<!' (~[-].|.~[-]).*? '>'    -> skip 
    ;

EntityRef
    :   '&' XMLQName ';' 
    ;

CharRef
    :   '&#' Digit+ ';'
    |   '&#x' HexDigits+ ';'
    ;

fragment
XML_WS
    :   ' '|'\t'|'\r'? '\n'
    ;

XML_TAG_OPEN            :   LT                              -> pushMode(XML_TAG) ;
XML_TAG_OPEN_SLASH      :   '</'                            -> pushMode(XML_TAG) ;

XML_TAG_SPECIAL_OPEN
    :   '<?' (XMLQName QNAME_SEPARATOR)? XMLQName XML_WS    -> pushMode(XML_PI) 
    ;

XMLLiteralEnd
    :   '`' { inTemplate = false; }          -> popMode
    ;

fragment
ExpressionStart
    :   '{{'
    ;

XMLTemplateText
    :   XMLText? ExpressionStart            -> pushMode(DEFAULT_MODE)
    ;

XMLText
    :   XMLBracesSequence? (XMLTextChar XMLBracesSequence?)+
    |   XMLBracesSequence (XMLTextChar XMLBracesSequence?)*
    ;

fragment
XMLTextChar
    :    ~[<&`{}]
    |    '\\' [`]
    |    XML_WS
    |    XMLEscapedSequence
    ;

fragment
XMLEscapedSequence
    :   '\\\\'
    |   '\\{{'
    |   '\\}}'
    ;

fragment
XMLBracesSequence
    :   '{}'+
    |   '}{'
    |   ('{}')* '{'
    |   '}' ('{}')*
    ;


// Everything inside an XML tag
mode XML_TAG;

XML_TAG_CLOSE           : GT        -> popMode ;
XML_TAG_SPECIAL_CLOSE   : '?>'      -> popMode ;     // close <?xml...?>
XML_TAG_SLASH_CLOSE     : '/>'      -> popMode ;
SLASH                   : DIV ;
QNAME_SEPARATOR         : COLON ;
EQUALS                  : ASSIGN ;
DOUBLE_QUOTE            : '"'       -> pushMode(DOUBLE_QUOTED_XML_STRING);
SINGLE_QUOTE            : '\''      -> pushMode(SINGLE_QUOTED_XML_STRING);

XMLQName
    :   NameStartChar NameChar*
    ;

XML_TAG_WS
    :   [ \t\r\n]   -> channel(HIDDEN)
    ;

XMLTagExpressionStart
    :   ExpressionStart             -> pushMode(DEFAULT_MODE)
    ;

fragment
HEXDIGIT    
    :   [a-fA-F0-9] 
    ;

fragment
DIGIT
    :   [0-9]
    ;

fragment
NameChar    
    :   NameStartChar
    |   '-' | '_' | '.' | DIGIT
    |   '\u00B7'
    |   '\u0300'..'\u036F'
    |   '\u203F'..'\u2040'
    ;

fragment
NameStartChar
    :   [a-zA-Z]
    |   '\u2070'..'\u218F'
    |   '\u2C00'..'\u2FEF'
    |   '\u3001'..'\uD7FF'
    |   '\uF900'..'\uFDCF'
    |   '\uFDF0'..'\uFFFD'
    ;


// Everything inside a double-quoted xml string (e.g: attribute values)
mode DOUBLE_QUOTED_XML_STRING;

DOUBLE_QUOTE_END    
    :   DOUBLE_QUOTE  -> popMode
    ;

XMLDoubleQuotedTemplateString
    :   XMLDoubleQuotedString? ExpressionStart    -> pushMode(DEFAULT_MODE)
    ;

XMLDoubleQuotedString
    :   XMLBracesSequence? (XMLDoubleQuotedStringChar XMLBracesSequence?)+
    |   XMLBracesSequence (XMLDoubleQuotedStringChar XMLBracesSequence?)*
    ;

fragment
XMLDoubleQuotedStringChar
    :    ~[<"{}\\]
    |    XMLEscapedSequence
    ;


// Everything inside a single-quoted xml string (e.g: attribute values)
mode SINGLE_QUOTED_XML_STRING;

SINGLE_QUOTE_END
    :   SINGLE_QUOTE    -> popMode
    ;

XMLSingleQuotedTemplateString
    :   XMLSingleQuotedString? ExpressionStart    -> pushMode(DEFAULT_MODE)
    ;

XMLSingleQuotedString
    :   XMLBracesSequence? (XMLSingleQuotedStringChar XMLBracesSequence?)+
    |   XMLBracesSequence (XMLSingleQuotedStringChar XMLBracesSequence?)*
    ;

fragment
XMLSingleQuotedStringChar
    :    ~[<'{}\\]
    |    XMLEscapedSequence
    ;

mode XML_PI;

fragment
XML_PI_END
    :   XML_TAG_SPECIAL_CLOSE
    ;

XMLPIText
    :   XMLPITextFragment XML_PI_END    -> popMode
    ;

XMLPITemplateText
    :   XMLPITextFragment ExpressionStart    -> pushMode(DEFAULT_MODE)
    ;

fragment
XMLPITextFragment
    :    XMLPIAllowedSequence? (XMLPIChar XMLPIAllowedSequence?)*
    ;

fragment
XMLPIChar
    :    ~[{}?>]
    |    XMLEscapedSequence
    ;


fragment
XMLPIAllowedSequence
    :   XMLBracesSequence
    |   XMLPISpecialSequence
    |   (XMLBracesSequence XMLPISpecialSequence)+ XMLBracesSequence?
    |   (XMLPISpecialSequence XMLBracesSequence)+ XMLPISpecialSequence?
    ;

fragment
XMLPISpecialSequence
    :   '>'+
    |   '>'* '?'+
    ;


// Everything inside an XML comment
mode XML_COMMENT;

fragment
XML_COMMENT_END
    :   '-->'
    ;

XMLCommentText
    :    XMLCommentTextFragment XML_COMMENT_END    -> popMode
    ;

XMLCommentTemplateText
    :   XMLCommentTextFragment ExpressionStart    -> pushMode(DEFAULT_MODE)
    ;

fragment
XMLCommentTextFragment
    :   XMLCommentAllowedSequence? (XMLCommentChar XMLCommentAllowedSequence?)*
    ;

fragment
XMLCommentChar
    :    ~[{}>\-]
    |    XMLEscapedSequence
    ;

fragment
XMLCommentAllowedSequence
    :   XMLBracesSequence
    |   XMLCommentSpecialSequence
    |   (XMLBracesSequence XMLCommentSpecialSequence)+ XMLBracesSequence?
    |   (XMLCommentSpecialSequence XMLBracesSequence)+ XMLCommentSpecialSequence?
    ;

fragment
XMLCommentSpecialSequence
    :   '>'+
    |   ('>'* '-' '>'+)+
    |   '-'? '>'* '-'+
    ;

mode TRIPLE_BACKTICK_INLINE_CODE;

TripleBackTickInlineCodeEnd
    : BACKTICK BACKTICK BACKTICK              -> popMode
    ;

TripleBackTickInlineCode
    : TripleBackTickInlineCodeChar+
    ;

fragment
TripleBackTickInlineCodeChar
    :  ~[`]
    |   [`] ~[`]
    |   [`] [`] ~[`]
    ;

mode DOUBLE_BACKTICK_INLINE_CODE;

DoubleBackTickInlineCodeEnd
    : BACKTICK BACKTICK                       -> popMode
    ;

DoubleBackTickInlineCode
    : DoubleBackTickInlineCodeChar+
    ;

fragment
DoubleBackTickInlineCodeChar
    :  ~[`]
    |   [`] ~[`]
    ;

mode SINGLE_BACKTICK_INLINE_CODE;

SingleBackTickInlineCodeEnd
    : BACKTICK                                -> popMode
    ;

SingleBackTickInlineCode
    : SingleBackTickInlineCodeChar+
    ;

fragment
SingleBackTickInlineCodeChar
    :  ~[`]
    ;

// Todo - Remove after finalizing the new deprecated annotation

mode DEPRECATED_TEMPLATE;

DeprecatedTemplateEnd
    :   RIGHT_BRACE { inDeprecatedTemplate = false; }                         -> popMode
    ;

SBDeprecatedInlineCodeStart
    :  DeprecatedBackTick                                                     -> pushMode(SINGLE_BACKTICK_INLINE_CODE)
    ;

DBDeprecatedInlineCodeStart
    :  DeprecatedBackTick DeprecatedBackTick                                  -> pushMode(DOUBLE_BACKTICK_INLINE_CODE)
    ;

TBDeprecatedInlineCodeStart
    :  DeprecatedBackTick DeprecatedBackTick DeprecatedBackTick               -> pushMode(TRIPLE_BACKTICK_INLINE_CODE)
    ;

DeprecatedTemplateText
    :   DeprecatedValidCharSequence? (DeprecatedTemplateStringChar DeprecatedValidCharSequence?)+
    |   DeprecatedValidCharSequence (DeprecatedTemplateStringChar DeprecatedValidCharSequence?)*
    ;

fragment
DeprecatedTemplateStringChar
    :   ~[`{}\\]
    |   '\\' [{}`]
    |   WS
    |   DeprecatedEscapedSequence
    ;

fragment
DeprecatedBackTick
    :   '`'
    ;

fragment
DeprecatedEscapedSequence
    :   '\\\\'
    ;

fragment
DeprecatedValidCharSequence
     :  '\\' ~'\\'
     ;

mode STRING_TEMPLATE;

StringTemplateLiteralEnd
    :   '`' { inTemplate = false; }          -> popMode
    ;

StringTemplateExpressionStart
    :   StringTemplateText? ExpressionStart            -> pushMode(DEFAULT_MODE)
    ;

// We cannot use "StringTemplateBracesSequence? (StringTemplateStringChar StringTemplateBracesSequence?)*" because it
// can match an empty string.
StringTemplateText
    :   StringTemplateValidCharSequence? (StringTemplateStringChar StringTemplateValidCharSequence?)+
    |   StringTemplateValidCharSequence (StringTemplateStringChar StringTemplateValidCharSequence?)*
    ;

fragment
StringTemplateStringChar
    :   ~[`{\\]
    |   '\\' [`{]
    |   WS
    |   StringLiteralEscapedSequence
    ;

fragment
StringLiteralEscapedSequence
    :   '\\\\'
    |   '\\{{'
    ;

fragment
StringTemplateValidCharSequence
    :   '{'
    |   '\\' ~'\\'
    ;<|MERGE_RESOLUTION|>--- conflicted
+++ resolved
@@ -34,11 +34,8 @@
 DEPRECATED  : 'deprecated';
 CHANNEL     : 'channel';
 ABSTRACT    : 'abstract';
-<<<<<<< HEAD
 CLIENT      : 'client';
-=======
 CONST       : 'const';
->>>>>>> 023f6aa0
 
 FROM        : 'from' { inTableSqlQuery = true; inSiddhiInsertQuery = true; inSiddhiOutputRateLimit = true; } ;
 ON          : 'on' ;
