--- conflicted
+++ resolved
@@ -632,12 +632,8 @@
     |   expression OR expression                                            # binaryOrExpression
     |   expression QUESTION_MARK expression COLON expression                # ternaryExpression
     |   awaitExpression                                                     # awaitExprExpression
-<<<<<<< HEAD
-    |	expression matchExpression										  # matchExprExpression
-=======
     |	expression matchExpression										    # matchExprExpression
     |	CHECK expression										            # checkedExpression
->>>>>>> 32818be0
     ;
 
 awaitExpression
