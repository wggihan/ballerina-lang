parser grammar BallerinaParser;

options {
    language = Java;
    tokenVocab = BallerinaLexer;
}

//todo revisit blockStatement

// starting point for parsing a bal file
compilationUnit
    :   (importDeclaration | namespaceDeclaration)*
        (documentationAttachment? deprecatedAttachment? annotationAttachment* definition)*
        EOF
    ;

packageName
    :   Identifier (DOT Identifier)* version?
    ;

version
    : (VERSION Identifier)
    ;

importDeclaration
    :   IMPORT (orgName DIV)?  packageName (AS Identifier)? SEMICOLON
    ;

orgName
    :   Identifier
    ;

definition
    :   serviceDefinition
    |   functionDefinition
    |   typeDefinition
    |   annotationDefinition
    |   globalVariableDefinition
    |   globalEndpointDefinition
    ;

serviceDefinition
    :   SERVICE (LT nameReference GT)? Identifier serviceEndpointAttachments? serviceBody
    ;

serviceEndpointAttachments
    :   BIND nameReference (COMMA nameReference)*
    |   BIND recordLiteral
    ;

serviceBody
    :   LEFT_BRACE endpointDeclaration* (variableDefinitionStatement | namespaceDeclarationStatement)* resourceDefinition* RIGHT_BRACE
    ;

resourceDefinition
    :   annotationAttachment* documentationAttachment? deprecatedAttachment? Identifier LEFT_PARENTHESIS resourceParameterList? RIGHT_PARENTHESIS callableUnitBody
    ;

resourceParameterList
    :   ENDPOINT Identifier (COMMA parameterList)?
    |   parameterList
    ;

callableUnitBody
    : LEFT_BRACE endpointDeclaration* (statement* | workerDeclaration+) RIGHT_BRACE
    ;


functionDefinition
    :   (PUBLIC)? (NATIVE)? FUNCTION ((Identifier | typeName) DOUBLE_COLON)? callableUnitSignature (callableUnitBody | SEMICOLON)
    ;

lambdaFunction
    :  LEFT_PARENTHESIS formalParameterList? RIGHT_PARENTHESIS EQUAL_GT lambdaReturnParameter? callableUnitBody
    ;

callableUnitSignature
    :   anyIdentifierName LEFT_PARENTHESIS formalParameterList? RIGHT_PARENTHESIS returnParameter?
    ;

typeDefinition
    :   (PUBLIC)? TYPE Identifier finiteType SEMICOLON
    ;

objectBody
    : publicObjectFields? privateObjectFields? objectInitializer? objectFunctions?
    ;

publicObjectFields
    :   PUBLIC LEFT_BRACE fieldDefinition* RIGHT_BRACE
    ;

privateObjectFields
    :   PRIVATE LEFT_BRACE fieldDefinition* RIGHT_BRACE
    ;

objectInitializer
    :   annotationAttachment* documentationAttachment? (PUBLIC)? NEW objectInitializerParameterList callableUnitBody
    ;

objectInitializerParameterList
    :   LEFT_PARENTHESIS objectParameterList? RIGHT_PARENTHESIS
    ;

objectFunctions
    :   objectFunctionDefinition+
    ;

// TODO merge with fieldDefinition later
fieldDefinition
    :   annotationAttachment* typeName Identifier (ASSIGN expression)? (COMMA | SEMICOLON)
    ;

recordRestDefinition
    : typeName ELLIPSIS
    ;

// TODO try to merge with formalParameterList later
objectParameterList
    :   (objectParameter | objectDefaultableParameter) (COMMA (objectParameter | objectDefaultableParameter))* (COMMA restParameter)?
    |   restParameter
    ;

// TODO try to merge with parameter later
objectParameter
    :   annotationAttachment* typeName? Identifier
    ;

// TODO try to merge with defaultableParameter later
objectDefaultableParameter
    :   objectParameter ASSIGN expression
    ;

// TODO merge with functionDefinition later
objectFunctionDefinition
    :   annotationAttachment* documentationAttachment? deprecatedAttachment? (PUBLIC)? (NATIVE)? FUNCTION objectCallableUnitSignature (callableUnitBody | SEMICOLON)
    ;

//TODO merge with callableUnitSignature later
objectCallableUnitSignature
    :   anyIdentifierName LEFT_PARENTHESIS formalParameterList? RIGHT_PARENTHESIS returnParameter?
    ;


annotationDefinition
    : (PUBLIC)? ANNOTATION  (LT attachmentPoint (COMMA attachmentPoint)* GT)?  Identifier userDefineTypeName? SEMICOLON
    ;

globalVariableDefinition
    :   (PUBLIC)? typeName Identifier (ASSIGN expression )? SEMICOLON
    ;

attachmentPoint
     : SERVICE
     | RESOURCE
     | FUNCTION
     | OBJECT
     | TYPE
     | ENDPOINT
     | PARAMETER
     | ANNOTATION
     ;

workerDeclaration
    :   workerDefinition LEFT_BRACE statement* RIGHT_BRACE
    ;

workerDefinition
    :   WORKER Identifier
    ;

globalEndpointDefinition
    :   PUBLIC? endpointDeclaration
    ;

endpointDeclaration
    :   annotationAttachment* ENDPOINT endpointType Identifier endpointInitlization? SEMICOLON
    ;

endpointType
    :   nameReference
    ;

endpointInitlization
    :   recordLiteral
    |   ASSIGN variableReference
    ;

finiteType
    :  finiteTypeUnit (PIPE finiteTypeUnit)*
    ;

finiteTypeUnit
    :   simpleLiteral
    |   typeName
    ;

typeName
    :   simpleTypeName                                                      # simpleTypeNameLabel
    |   typeName (LEFT_BRACKET RIGHT_BRACKET)+                              # arrayTypeNameLabel
    |   typeName (PIPE typeName)+                                           # unionTypeNameLabel
    |   typeName QUESTION_MARK                                              # nullableTypeNameLabel
    |   LEFT_PARENTHESIS typeName RIGHT_PARENTHESIS                         # groupTypeNameLabel
    |   LEFT_PARENTHESIS typeName (COMMA typeName)* RIGHT_PARENTHESIS       # tupleTypeNameLabel
    |   OBJECT LEFT_BRACE objectBody RIGHT_BRACE                            # objectTypeNameLabel
<<<<<<< HEAD
    |   RECORD? LEFT_BRACE fieldDefinitionList RIGHT_BRACE                  # recordTypeNameLabel
    |   SEALED RECORD LEFT_BRACE fieldDefinitionList RIGHT_BRACE                  # recordTypeNameLabel
=======
    |   RECORD LEFT_BRACE fieldDefinitionList RIGHT_BRACE                  # recordTypeNameLabel
>>>>>>> 95a5ccbb
    ;

fieldDefinitionList
    :   fieldDefinition* recordRestDefinition?
    ;

// Temporary production rule name
simpleTypeName
    :   TYPE_ANY
    |   TYPE_DESC
    |   valueTypeName
    |   referenceTypeName
    |   emptyTupleLiteral // nil type name ()
    ;

referenceTypeName
    :   builtInReferenceTypeName
    |   userDefineTypeName
    ;

userDefineTypeName
    :   nameReference
    ;

valueTypeName
    :   TYPE_BOOL
    |   TYPE_INT
    |   TYPE_FLOAT
    |   TYPE_STRING
    |   TYPE_BLOB
    ;

builtInReferenceTypeName
    :   TYPE_MAP (LT typeName GT)?
    |   TYPE_FUTURE (LT typeName GT)?    
    |   TYPE_XML (LT (LEFT_BRACE xmlNamespaceName RIGHT_BRACE)? xmlLocalName GT)?
    |   TYPE_JSON (LT nameReference GT)?
    |   TYPE_TABLE (LT nameReference GT)?
    |   TYPE_STREAM (LT typeName GT)?
    |   functionTypeName
    ;

functionTypeName
    :   FUNCTION LEFT_PARENTHESIS (parameterList | parameterTypeNameList)? RIGHT_PARENTHESIS returnParameter?
    ;

xmlNamespaceName
    :   QuotedStringLiteral
    ;

xmlLocalName
    :   Identifier
    ;

annotationAttachment
    :   AT nameReference recordLiteral?
    ;

 //============================================================================================================
// STATEMENTS / BLOCKS

statement
    :   variableDefinitionStatement
    |   assignmentStatement
    |   tupleDestructuringStatement
    |   compoundAssignmentStatement
    |   postIncrementStatement
    |   ifElseStatement
    |   matchStatement
    |   foreachStatement
    |   whileStatement
    |   continueStatement
    |   breakStatement
    |   forkJoinStatement
    |   tryCatchStatement
    |   throwStatement
    |   returnStatement
    |   workerInteractionStatement
    |   expressionStmt
    |   transactionStatement
    |   abortStatement
    |   retryStatement
    |   lockStatement
    |   namespaceDeclarationStatement
    |   foreverStatement
    |   streamingQueryStatement
    |   doneStatement
    ;

variableDefinitionStatement
    :   typeName Identifier (ASSIGN expression)? SEMICOLON
    ;

recordLiteral
    :   LEFT_BRACE (recordKeyValue (COMMA recordKeyValue)*)? RIGHT_BRACE
    ;

recordKeyValue
    :   recordKey COLON expression
    ;

recordKey
    :   Identifier
    |   expression
    ;

tableLiteral
    :   TYPE_TABLE tableInitialization
    ;

tableInitialization
    :   recordLiteral
    ;

arrayLiteral
    :   LEFT_BRACKET expressionList? RIGHT_BRACKET
    ;

typeInitExpr
    :   NEW (LEFT_PARENTHESIS invocationArgList? RIGHT_PARENTHESIS)?
    |   NEW userDefineTypeName LEFT_PARENTHESIS invocationArgList? RIGHT_PARENTHESIS
    ;

assignmentStatement
    :   (VAR)? variableReference ASSIGN expression SEMICOLON
    ;

tupleDestructuringStatement
    :   VAR? LEFT_PARENTHESIS variableReferenceList RIGHT_PARENTHESIS ASSIGN expression SEMICOLON
    |   LEFT_PARENTHESIS parameterList RIGHT_PARENTHESIS ASSIGN expression SEMICOLON
    ;

compoundAssignmentStatement
    :   variableReference compoundOperator expression SEMICOLON
    ;

compoundOperator
    :   COMPOUND_ADD
    |   COMPOUND_SUB
    |   COMPOUND_MUL
    |   COMPOUND_DIV
    ;

postIncrementStatement
    :   variableReference postArithmeticOperator SEMICOLON
    ;

postArithmeticOperator
    :   INCREMENT
    |   DECREMENT
    ;

variableReferenceList
    :   variableReference (COMMA variableReference)*
    ;

ifElseStatement
    :  ifClause elseIfClause* elseClause?
    ;

ifClause
    :   IF expression LEFT_BRACE statement* RIGHT_BRACE
    ;

elseIfClause
    :   ELSE IF expression LEFT_BRACE statement* RIGHT_BRACE
    ;

elseClause
    :   ELSE LEFT_BRACE statement*RIGHT_BRACE
    ;

matchStatement
    :   MATCH  expression  LEFT_BRACE matchPatternClause+ RIGHT_BRACE
    ;

matchPatternClause
    :   typeName EQUAL_GT (statement | (LEFT_BRACE statement* RIGHT_BRACE))
    |   typeName Identifier EQUAL_GT (statement | (LEFT_BRACE statement* RIGHT_BRACE))
    ;

foreachStatement
    :   FOREACH LEFT_PARENTHESIS? variableReferenceList IN expression RIGHT_PARENTHESIS? LEFT_BRACE statement* RIGHT_BRACE
    ;

intRangeExpression
    :   (LEFT_BRACKET|LEFT_PARENTHESIS) expression RANGE expression? (RIGHT_BRACKET|RIGHT_PARENTHESIS)
    ;

whileStatement
    :   WHILE expression LEFT_BRACE statement* RIGHT_BRACE
    ;

continueStatement
    :   CONTINUE SEMICOLON
    ;

breakStatement
    :   BREAK SEMICOLON
    ;

// typeName is only message
forkJoinStatement
    : FORK LEFT_BRACE workerDeclaration* RIGHT_BRACE joinClause? timeoutClause?
    ;

// below typeName is only 'message[]'
joinClause
    :   JOIN (LEFT_PARENTHESIS joinConditions RIGHT_PARENTHESIS)? LEFT_PARENTHESIS typeName Identifier RIGHT_PARENTHESIS LEFT_BRACE statement* RIGHT_BRACE
    ;

joinConditions
    : SOME integerLiteral (Identifier (COMMA Identifier)*)?     # anyJoinCondition
    | ALL (Identifier (COMMA Identifier)*)?                     # allJoinCondition
    ;

// below typeName is only 'message[]'
timeoutClause
    :   TIMEOUT LEFT_PARENTHESIS expression RIGHT_PARENTHESIS LEFT_PARENTHESIS typeName Identifier RIGHT_PARENTHESIS  LEFT_BRACE statement* RIGHT_BRACE
    ;

tryCatchStatement
    :   TRY LEFT_BRACE statement* RIGHT_BRACE catchClauses
    ;

catchClauses
    : catchClause+ finallyClause?
    | finallyClause
    ;

catchClause
    :  CATCH LEFT_PARENTHESIS typeName Identifier RIGHT_PARENTHESIS LEFT_BRACE statement* RIGHT_BRACE
    ;

finallyClause
    : FINALLY LEFT_BRACE statement* RIGHT_BRACE
    ;

throwStatement
    :   THROW expression SEMICOLON
    ;

returnStatement
    :   RETURN expression? SEMICOLON
    ;

workerInteractionStatement
    :   triggerWorker
    |   workerReply
    ;

// below left Identifier is of type TYPE_MESSAGE and the right Identifier is of type WORKER
triggerWorker
    :   expression RARROW Identifier SEMICOLON        #invokeWorker
    |   expression RARROW FORK SEMICOLON              #invokeFork
    ;

// below left Identifier is of type WORKER and the right Identifier is of type message
workerReply
    :   expression LARROW Identifier SEMICOLON
    ;

variableReference
    :   nameReference                                                           # simpleVariableReference
    |   functionInvocation                                                      # functionInvocationReference
    |   variableReference index                                                 # mapArrayVariableReference
    |   variableReference field                                                 # fieldVariableReference
    |   variableReference xmlAttrib                                             # xmlAttribVariableReference
    |   variableReference invocation                                            # invocationReference
    ;

field
    : (DOT | NOT) (Identifier | MUL)
    ;

index
    : LEFT_BRACKET expression RIGHT_BRACKET
    ;

xmlAttrib
    : AT (LEFT_BRACKET expression RIGHT_BRACKET)?
    ;

functionInvocation
    : functionNameReference LEFT_PARENTHESIS invocationArgList? RIGHT_PARENTHESIS
    ;

invocation
    : (DOT | NOT) anyIdentifierName LEFT_PARENTHESIS invocationArgList? RIGHT_PARENTHESIS
    ;

invocationArgList
    :   invocationArg (COMMA invocationArg)*
    ;
    
invocationArg
    :   expression  // required args
    |   namedArgs   // named args
    |   restArgs    // rest args
    ;

actionInvocation
    : START? nameReference RARROW functionInvocation
    ;

expressionList
    :   expression (COMMA expression)*
    ;

expressionStmt
    :   expression SEMICOLON
    ;

transactionStatement
    :   transactionClause onretryClause?
    ;

transactionClause
    : TRANSACTION (WITH transactionPropertyInitStatementList)? LEFT_BRACE statement* RIGHT_BRACE
    ;

transactionPropertyInitStatement
    : retriesStatement
    | oncommitStatement
    | onabortStatement
    ;

transactionPropertyInitStatementList
    : transactionPropertyInitStatement (COMMA transactionPropertyInitStatement)*
    ;

lockStatement
    : LOCK LEFT_BRACE statement* RIGHT_BRACE
    ;

onretryClause
    :   ONRETRY LEFT_BRACE statement* RIGHT_BRACE
    ;
abortStatement
    :   ABORT SEMICOLON
    ;

retryStatement
    :   RETRY SEMICOLON
    ;

retriesStatement
    :   RETRIES ASSIGN expression
    ;

oncommitStatement
    :   ONCOMMIT ASSIGN expression
    ;

onabortStatement
    :   ONABORT ASSIGN expression
    ;

namespaceDeclarationStatement
    :   namespaceDeclaration
    ;

namespaceDeclaration
    :   XMLNS QuotedStringLiteral (AS Identifier)? SEMICOLON
    ;

expression
    :   simpleLiteral                                                       # simpleLiteralExpression
    |   arrayLiteral                                                        # arrayLiteralExpression
    |   recordLiteral                                                       # recordLiteralExpression
    |   xmlLiteral                                                          # xmlLiteralExpression
    |   tableLiteral                                                        # tableLiteralExpression
    |   stringTemplateLiteral                                               # stringTemplateLiteralExpression
    |   START? variableReference                                            # variableReferenceExpression
    |   actionInvocation                                                    # actionInvocationExpression
    |   lambdaFunction                                                      # lambdaFunctionExpression
    |   typeInitExpr                                                        # typeInitExpression
    |   tableQuery                                                          # tableQueryExpression
    |   LT typeName (COMMA functionInvocation)? GT expression               # typeConversionExpression
    |   (ADD | SUB | NOT | LENGTHOF | UNTAINT) expression                   # unaryExpression
    |   LEFT_PARENTHESIS expression (COMMA expression)* RIGHT_PARENTHESIS   # bracedOrTupleExpression
    |   expression POW expression                                           # binaryPowExpression
    |   expression (DIV | MUL | MOD) expression                             # binaryDivMulModExpression
    |   expression (ADD | SUB) expression                                   # binaryAddSubExpression
    |   expression (LT_EQUAL | GT_EQUAL | GT | LT) expression               # binaryCompareExpression
    |   expression (EQUAL | NOT_EQUAL) expression                           # binaryEqualExpression
    |   expression AND expression                                           # binaryAndExpression
    |   expression OR expression                                            # binaryOrExpression
    |   expression (ELLIPSIS | HALF_OPEN_RANGE) expression                  # integerRangeExpression
    |   expression QUESTION_MARK expression COLON expression                # ternaryExpression
    |   awaitExpression                                                     # awaitExprExpression
    |	expression matchExpression										    # matchExprExpression
    |	CHECK expression										            # checkedExpression
    |   expression ELVIS expression                                         # elvisExpression
    |   typeName                                                            # typeAccessExpression
    ;

awaitExpression
    :   AWAIT expression                                                    # awaitExpr
    ;

matchExpression
    :   BUT LEFT_BRACE matchExpressionPatternClause (COMMA matchExpressionPatternClause)* RIGHT_BRACE
    	;

matchExpressionPatternClause
    :   typeName Identifier? EQUAL_GT expression
    ;

//reusable productions

nameReference
    :   (Identifier COLON)? Identifier
    ;

functionNameReference
    :   (Identifier COLON)? anyIdentifierName
    ;

returnParameter
    : RETURNS annotationAttachment* typeName
    ;

lambdaReturnParameter
    : annotationAttachment* typeName
    ;

parameterTypeNameList
    :   parameterTypeName (COMMA parameterTypeName)*
    ;

parameterTypeName
    :   typeName
    ;

parameterList
    :   parameter (COMMA parameter)*
    ;

parameter
    :   annotationAttachment* typeName Identifier                                                                       #simpleParameter
    |   annotationAttachment* LEFT_PARENTHESIS typeName Identifier (COMMA typeName Identifier)* RIGHT_PARENTHESIS       #tupleParameter
    ;

defaultableParameter
    :   parameter ASSIGN expression
    ;

restParameter
    :   annotationAttachment* typeName ELLIPSIS Identifier
    ;

formalParameterList
    :   (parameter | defaultableParameter) (COMMA (parameter | defaultableParameter))* (COMMA restParameter)?
    |   restParameter
    ;

simpleLiteral
    :   (SUB)? integerLiteral
    |   (SUB)? FloatingPointLiteral
    |   QuotedStringLiteral
    |   BooleanLiteral
    |   emptyTupleLiteral
    |   blobLiteral
    |   NullLiteral
    ;

// §3.10.1 Integer Literals
integerLiteral
    :   DecimalIntegerLiteral
    |   HexIntegerLiteral
    |   OctalIntegerLiteral
    |   BinaryIntegerLiteral
    ;

emptyTupleLiteral
    :   LEFT_PARENTHESIS RIGHT_PARENTHESIS
    ;

blobLiteral
    : Base16BlobLiteral
    | Base64BlobLiteral
    ;

namedArgs
    :   Identifier ASSIGN expression
    ;

restArgs
    :   ELLIPSIS expression
    ;

// XML parsing

xmlLiteral
    :   XMLLiteralStart xmlItem XMLLiteralEnd
    ;

xmlItem
    :   element
    |   procIns
    |   comment
    |   text
    |   CDATA
    ;

content
    :   text? ((element | CDATA | procIns | comment) text?)*
    ;

comment
    :   XML_COMMENT_START (XMLCommentTemplateText expression ExpressionEnd)* XMLCommentText
    ;

element
    :   startTag content closeTag
    |   emptyTag
    ;

startTag
    :   XML_TAG_OPEN xmlQualifiedName attribute* XML_TAG_CLOSE
    ;

closeTag
    :   XML_TAG_OPEN_SLASH xmlQualifiedName XML_TAG_CLOSE
    ;

emptyTag
    :   XML_TAG_OPEN xmlQualifiedName attribute* XML_TAG_SLASH_CLOSE
    ;

procIns
    :   XML_TAG_SPECIAL_OPEN (XMLPITemplateText expression ExpressionEnd)* XMLPIText
    ;

attribute
    :   xmlQualifiedName EQUALS xmlQuotedString;

text
    :   (XMLTemplateText expression ExpressionEnd)+ XMLText?
    |   XMLText
    ;

xmlQuotedString
    :   xmlSingleQuotedString
    |   xmlDoubleQuotedString
    ;

xmlSingleQuotedString
    :   SINGLE_QUOTE (XMLSingleQuotedTemplateString expression ExpressionEnd)* XMLSingleQuotedString? SINGLE_QUOTE_END
    ;

xmlDoubleQuotedString
    :   DOUBLE_QUOTE (XMLDoubleQuotedTemplateString expression ExpressionEnd)* XMLDoubleQuotedString? DOUBLE_QUOTE_END
    ;

xmlQualifiedName
    :   (XMLQName QNAME_SEPARATOR)? XMLQName
    |   XMLTagExpressionStart expression ExpressionEnd
    ;

stringTemplateLiteral
    :   StringTemplateLiteralStart stringTemplateContent? StringTemplateLiteralEnd
    ;

stringTemplateContent
    :   (StringTemplateExpressionStart expression ExpressionEnd)+ StringTemplateText?
    |   StringTemplateText
    ;


anyIdentifierName
    : Identifier
    | reservedWord
    ;

reservedWord
    :   FOREACH
    |   TYPE_MAP
    |   START
    |   CONTINUE
    ;


//Siddhi Streams and Tables related
tableQuery
    :   FROM streamingInput joinStreamingInput?
        selectClause?
        orderByClause?
        limitClause?
    ;

foreverStatement
    :   FOREVER LEFT_BRACE  streamingQueryStatement+ RIGHT_BRACE
    ;

doneStatement
    :   DONE SEMICOLON
    ;

streamingQueryStatement
    :   FROM (streamingInput (joinStreamingInput)? | patternClause)
        selectClause?
        orderByClause?
        outputRateLimit?
        streamingAction
    ;

patternClause
    :   EVERY? patternStreamingInput withinClause?
    ;

withinClause
    :   WITHIN DecimalIntegerLiteral timeScale
    ;

orderByClause
    :   ORDER BY orderByVariable (COMMA orderByVariable)*
    ;

orderByVariable
    :   variableReference orderByType?
    ;

limitClause
    :   LIMIT DecimalIntegerLiteral
    ;

selectClause
    :   SELECT (MUL| selectExpressionList )
            groupByClause?
            havingClause?
    ;

selectExpressionList
    :   selectExpression (COMMA selectExpression)*
    ;

selectExpression
    :   expression (AS Identifier)?
    ;

groupByClause
    : GROUP BY variableReferenceList
    ;

havingClause
    :   HAVING expression
    ;

streamingAction
    :   EQUAL_GT LEFT_PARENTHESIS parameter RIGHT_PARENTHESIS LEFT_BRACE statement* RIGHT_BRACE
    ;

setClause
    :   SET setAssignmentClause (COMMA setAssignmentClause)*
    ;

setAssignmentClause
    :   variableReference ASSIGN expression
    ;

streamingInput
    :   variableReference whereClause? functionInvocation* windowClause? functionInvocation* whereClause? (AS
    alias=Identifier)?
    ;

joinStreamingInput
    :   (UNIDIRECTIONAL joinType | joinType UNIDIRECTIONAL | joinType) streamingInput ON expression
    ;

outputRateLimit
    : OUTPUT (ALL | LAST | FIRST) EVERY ( DecimalIntegerLiteral timeScale | DecimalIntegerLiteral EVENTS )
    | OUTPUT SNAPSHOT EVERY DecimalIntegerLiteral timeScale
    ;

patternStreamingInput
    :   patternStreamingEdgeInput ( FOLLOWED BY | COMMA ) patternStreamingInput
    |   LEFT_PARENTHESIS patternStreamingInput RIGHT_PARENTHESIS
    |   NOT patternStreamingEdgeInput (AND patternStreamingEdgeInput | FOR DecimalIntegerLiteral timeScale)
    |   patternStreamingEdgeInput (AND | OR ) patternStreamingEdgeInput
    |   patternStreamingEdgeInput
    ;

patternStreamingEdgeInput
    :   variableReference whereClause? intRangeExpression? (AS alias=Identifier)?
    ;

whereClause
    :   WHERE expression
    ;

windowClause
    :   WINDOW functionInvocation
    ;

orderByType
    :   ASCENDING | DESCENDING
    ;

joinType
    : LEFT OUTER JOIN
    | RIGHT OUTER JOIN
    | FULL OUTER JOIN
    | OUTER JOIN
    | INNER? JOIN
    ;

timeScale
    : SECOND | SECONDS
    | MINUTE | MINUTES
    | HOUR | HOURS
    | DAY | DAYS
    | MONTH | MONTHS
    | YEAR | YEARS
    ;

// Deprecated parsing.

deprecatedAttachment
    :   DeprecatedTemplateStart deprecatedText? DeprecatedTemplateEnd
    ;

deprecatedText
    :   deprecatedTemplateInlineCode (DeprecatedTemplateText | deprecatedTemplateInlineCode)*
    |   DeprecatedTemplateText  (DeprecatedTemplateText | deprecatedTemplateInlineCode)*
    ;

deprecatedTemplateInlineCode
    :   singleBackTickDeprecatedInlineCode
    |   doubleBackTickDeprecatedInlineCode
    |   tripleBackTickDeprecatedInlineCode
    ;

singleBackTickDeprecatedInlineCode
    :   SBDeprecatedInlineCodeStart SingleBackTickInlineCode? SingleBackTickInlineCodeEnd
    ;

doubleBackTickDeprecatedInlineCode
    :   DBDeprecatedInlineCodeStart DoubleBackTickInlineCode? DoubleBackTickInlineCodeEnd
    ;

tripleBackTickDeprecatedInlineCode
    :   TBDeprecatedInlineCodeStart TripleBackTickInlineCode? TripleBackTickInlineCodeEnd
    ;


// Documentation parsing.

documentationAttachment
    :   DocumentationTemplateStart documentationTemplateContent? DocumentationTemplateEnd
    ;

documentationTemplateContent
    :   docText? documentationTemplateAttributeDescription+
    |   docText
    ;

documentationTemplateAttributeDescription
    :   DocumentationTemplateAttributeStart Identifier? DocumentationTemplateAttributeEnd docText?
    ;

docText
    :   documentationTemplateInlineCode (DocumentationTemplateText | documentationTemplateInlineCode)*
    |   DocumentationTemplateText  (DocumentationTemplateText | documentationTemplateInlineCode)*
    ;

documentationTemplateInlineCode
    :   singleBackTickDocInlineCode
    |   doubleBackTickDocInlineCode
    |   tripleBackTickDocInlineCode
    ;

singleBackTickDocInlineCode
    :   SBDocInlineCodeStart SingleBackTickInlineCode? SingleBackTickInlineCodeEnd
    ;

doubleBackTickDocInlineCode
    :   DBDocInlineCodeStart DoubleBackTickInlineCode? DoubleBackTickInlineCodeEnd
    ;

tripleBackTickDocInlineCode
    :   TBDocInlineCodeStart TripleBackTickInlineCode? TripleBackTickInlineCodeEnd
    ;
<|MERGE_RESOLUTION|>--- conflicted
+++ resolved
@@ -203,12 +203,8 @@
     |   LEFT_PARENTHESIS typeName RIGHT_PARENTHESIS                         # groupTypeNameLabel
     |   LEFT_PARENTHESIS typeName (COMMA typeName)* RIGHT_PARENTHESIS       # tupleTypeNameLabel
     |   OBJECT LEFT_BRACE objectBody RIGHT_BRACE                            # objectTypeNameLabel
-<<<<<<< HEAD
-    |   RECORD? LEFT_BRACE fieldDefinitionList RIGHT_BRACE                  # recordTypeNameLabel
+    |   RECORD LEFT_BRACE fieldDefinitionList RIGHT_BRACE                  # recordTypeNameLabel
     |   SEALED RECORD LEFT_BRACE fieldDefinitionList RIGHT_BRACE                  # recordTypeNameLabel
-=======
-    |   RECORD LEFT_BRACE fieldDefinitionList RIGHT_BRACE                  # recordTypeNameLabel
->>>>>>> 95a5ccbb
     ;
 
 fieldDefinitionList
