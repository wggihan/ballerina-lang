--- conflicted
+++ resolved
@@ -1134,13 +1134,8 @@
         } else if (targetType.tag == TypeTags.FLOAT) {
             generateCastToFloat(mv, sourceType);
             return;
-<<<<<<< HEAD
-        } else if (targetType.tag == TypeTags.STRING) {
+        } else if (TypeTags.isStringTypeTag(targetType.tag)) {
             generateCastToString(mv, sourceType);
-=======
-        } else if (TypeTags.isStringTypeTag(targetType.tag)) {
-            generateCastToString(mv, sourceType, useBString);
->>>>>>> fc9b680e
             return;
         } else if (targetType.tag == TypeTags.BOOLEAN) {
             generateCastToBoolean(mv, sourceType);
