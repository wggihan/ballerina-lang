/*
 *  Copyright (c) 2018, WSO2 Inc. (http://www.wso2.org) All Rights Reserved.
 *
 *  WSO2 Inc. licenses this file to you under the Apache License,
 *  Version 2.0 (the "License"); you may not use this file except
 *  in compliance with the License.
 *  You may obtain a copy of the License at
 *
 *  http://www.apache.org/licenses/LICENSE-2.0
 *
 *  Unless required by applicable law or agreed to in writing, software
 *  distributed under the License is distributed on an "AS IS" BASIS,
 *  WITHOUT WARRANTIES OR CONDITIONS OF ANY KIND, either express or implied.
 *  See the License for the specific language governing permissions and
 *  limitations under the License.
 */
package org.wso2.ballerinalang.compiler.desugar;

import org.ballerinalang.model.TreeBuilder;
import org.ballerinalang.model.elements.Flag;
import org.ballerinalang.model.elements.PackageID;
import org.ballerinalang.model.symbols.SymbolKind;
import org.ballerinalang.model.tree.IdentifierNode;
import org.ballerinalang.model.tree.NodeKind;
import org.ballerinalang.model.tree.OperatorKind;
import org.ballerinalang.model.types.TypeKind;
import org.wso2.ballerinalang.compiler.semantics.analyzer.SymbolResolver;
import org.wso2.ballerinalang.compiler.semantics.analyzer.Types;
import org.wso2.ballerinalang.compiler.semantics.model.SymbolTable;
import org.wso2.ballerinalang.compiler.semantics.model.symbols.BConversionOperatorSymbol;
import org.wso2.ballerinalang.compiler.semantics.model.symbols.BInvokableSymbol;
import org.wso2.ballerinalang.compiler.semantics.model.symbols.BObjectTypeSymbol;
import org.wso2.ballerinalang.compiler.semantics.model.symbols.BOperatorSymbol;
import org.wso2.ballerinalang.compiler.semantics.model.symbols.BSymbol;
import org.wso2.ballerinalang.compiler.semantics.model.symbols.BVarSymbol;
import org.wso2.ballerinalang.compiler.semantics.model.symbols.Symbols;
import org.wso2.ballerinalang.compiler.semantics.model.types.BInvokableType;
import org.wso2.ballerinalang.compiler.semantics.model.types.BType;
import org.wso2.ballerinalang.compiler.tree.BLangFunction;
import org.wso2.ballerinalang.compiler.tree.BLangIdentifier;
import org.wso2.ballerinalang.compiler.tree.BLangNodeVisitor;
import org.wso2.ballerinalang.compiler.tree.BLangSimpleVariable;
import org.wso2.ballerinalang.compiler.tree.expressions.BLangBinaryExpr;
import org.wso2.ballerinalang.compiler.tree.expressions.BLangExpression;
import org.wso2.ballerinalang.compiler.tree.expressions.BLangFieldBasedAccess;
import org.wso2.ballerinalang.compiler.tree.expressions.BLangIndexBasedAccess;
import org.wso2.ballerinalang.compiler.tree.expressions.BLangInvocation;
import org.wso2.ballerinalang.compiler.tree.expressions.BLangIsAssignableExpr;
import org.wso2.ballerinalang.compiler.tree.expressions.BLangLiteral;
import org.wso2.ballerinalang.compiler.tree.expressions.BLangMatchExpression;
import org.wso2.ballerinalang.compiler.tree.expressions.BLangNamedArgsExpression;
import org.wso2.ballerinalang.compiler.tree.expressions.BLangRecordLiteral;
import org.wso2.ballerinalang.compiler.tree.expressions.BLangSimpleVarRef;
import org.wso2.ballerinalang.compiler.tree.expressions.BLangStatementExpression;
import org.wso2.ballerinalang.compiler.tree.expressions.BLangTableLiteral;
import org.wso2.ballerinalang.compiler.tree.expressions.BLangTypeConversionExpr;
import org.wso2.ballerinalang.compiler.tree.expressions.BLangTypeInit;
import org.wso2.ballerinalang.compiler.tree.expressions.BLangTypedescExpr;
import org.wso2.ballerinalang.compiler.tree.expressions.BLangUnaryExpr;
import org.wso2.ballerinalang.compiler.tree.expressions.BLangVariableReference;
import org.wso2.ballerinalang.compiler.tree.statements.BLangAssignment;
import org.wso2.ballerinalang.compiler.tree.statements.BLangBlockStmt;
import org.wso2.ballerinalang.compiler.tree.statements.BLangContinue;
import org.wso2.ballerinalang.compiler.tree.statements.BLangExpressionStmt;
import org.wso2.ballerinalang.compiler.tree.statements.BLangForeach;
import org.wso2.ballerinalang.compiler.tree.statements.BLangIf;
import org.wso2.ballerinalang.compiler.tree.statements.BLangMatch;
import org.wso2.ballerinalang.compiler.tree.statements.BLangReturn;
import org.wso2.ballerinalang.compiler.tree.statements.BLangSimpleVariableDef;
import org.wso2.ballerinalang.compiler.tree.statements.BLangStatement;
import org.wso2.ballerinalang.compiler.tree.types.BLangType;
import org.wso2.ballerinalang.compiler.tree.types.BLangValueType;
import org.wso2.ballerinalang.compiler.util.Name;
import org.wso2.ballerinalang.compiler.util.Names;
import org.wso2.ballerinalang.compiler.util.TypeTags;
import org.wso2.ballerinalang.compiler.util.diagnotic.DiagnosticPos;
import org.wso2.ballerinalang.programfile.InstructionCodes;
import org.wso2.ballerinalang.util.Lists;

import java.util.ArrayList;
import java.util.EnumSet;
import java.util.List;
import java.util.stream.Collectors;

/**
 * Some utils methods for building AST nodes at desugar phase.
 *
 * @since 0.965.0
 */
public class ASTBuilderUtil {

    /**
     * Prepend generated code to given body.
     *
     * @param generatedCode generated code.
     * @param target        prepend target
     */
    static void prependStatements(BLangBlockStmt generatedCode, BLangBlockStmt target) {
        int index = 0;
        for (BLangStatement stmt : generatedCode.stmts) {
            target.stmts.add(index++, stmt);
        }
    }

    /**
     * Append generated code to given body.
     *
     * @param generatedCode generated code.
     * @param target        prepend target
     */
    static void appendStatements(BLangBlockStmt generatedCode, BLangBlockStmt target) {
        int index = 0;
        if (target.stmts.get(target.stmts.size() - 1).getKind() == NodeKind.RETURN) {
            index = target.stmts.size() - 1;
        }
        for (BLangStatement stmt : generatedCode.stmts) {
            target.stmts.add(index++, stmt);
        }
    }

    static void defineVariable(BLangSimpleVariable variable, BSymbol targetSymbol, Names names) {
        variable.symbol = new BVarSymbol(0, names.fromIdNode(variable.name), targetSymbol.pkgID, variable.type,
                targetSymbol);
        targetSymbol.scope.define(variable.symbol.name, variable.symbol);
    }

    private static boolean isValueType(BType type) {
        return type.tag < TypeTags.TYPEDESC;
    }

    static BLangExpression wrapToConversionExpr(BType sourceType, BLangExpression exprToWrap,
                                                SymbolTable symTable, Types types) {
        if (types.isSameType(sourceType, exprToWrap.type) || !isValueType(exprToWrap.type)) {
            // No conversion needed.
            return exprToWrap;
        }
        BLangTypeConversionExpr castExpr = (BLangTypeConversionExpr) TreeBuilder.createTypeConversionNode();
        castExpr.expr = exprToWrap;
        castExpr.conversionSymbol = createUnboxValueOpSymbolToAnyType(exprToWrap.type, symTable);
        castExpr.type = symTable.anyType;
        return castExpr;
    }

    private static BConversionOperatorSymbol createUnboxValueOpSymbolToAnyType(BType sourceType, SymbolTable symTable) {
        int opcode;
        switch (sourceType.tag) {
            case TypeTags.INT:
                opcode = InstructionCodes.I2ANY;
                break;
            case TypeTags.BYTE:
                opcode = InstructionCodes.BI2ANY;
                break;
            case TypeTags.FLOAT:
                opcode = InstructionCodes.F2ANY;
                break;
            case TypeTags.STRING:
                opcode = InstructionCodes.S2ANY;
                break;
            default:
                opcode = InstructionCodes.B2ANY;
                break;
        }

        List<BType> paramTypes = Lists.of(sourceType, symTable.anyType);
        BInvokableType opType = new BInvokableType(paramTypes, symTable.anyType, null);
        BConversionOperatorSymbol symbol = new BConversionOperatorSymbol(null, opType, null, false, true, opcode);
        symbol.kind = SymbolKind.CONVERSION_OPERATOR;
        return symbol;
    }

    static BLangFunction createFunction(DiagnosticPos pos, String name) {
        final BLangFunction bLangFunction = (BLangFunction) TreeBuilder.createFunctionNode();
        final IdentifierNode funcName = createIdentifier(pos, name);
        bLangFunction.setName(funcName);
        bLangFunction.flagSet = EnumSet.of(Flag.LAMBDA);
        bLangFunction.pos = pos;
        // Create body of the function
        bLangFunction.body = createBlockStmt(pos);
        return bLangFunction;
    }

    static BLangType createTypeNode(BType type) {
        BLangType bLangType = new BLangType() {
            @Override
            public void accept(BLangNodeVisitor visitor) {
            }

            @Override
            public NodeKind getKind() {
                return null;
            }
        };
        bLangType.type = type;
        return bLangType;
    }

    static BLangIf createIfStmt(DiagnosticPos pos, BLangBlockStmt target) {
        final BLangIf ifNode = (BLangIf) TreeBuilder.createIfElseStatementNode();
        ifNode.pos = pos;
        target.addStatement(ifNode);
        return ifNode;
    }

    static BLangIf createIfElseStmt(DiagnosticPos pos,
                                    BLangExpression conditionExpr,
                                    BLangBlockStmt thenBody,
                                    BLangStatement elseStmt) {
        final BLangIf ifNode = (BLangIf) TreeBuilder.createIfElseStatementNode();
        ifNode.pos = pos;
        ifNode.expr = conditionExpr;
        ifNode.body = thenBody;
        ifNode.elseStmt = elseStmt;
        return ifNode;
    }

    static BLangForeach createForeach(DiagnosticPos pos,
                                      BLangBlockStmt target,
                                      BLangSimpleVarRef collectionVarRef,
                                      List<BLangSimpleVarRef> varRefs,
                                      List<BType> inputTypes) {
        final BLangForeach foreach = (BLangForeach) TreeBuilder.createForeachNode();
        foreach.pos = pos;
        target.addStatement(foreach);
        foreach.body = ASTBuilderUtil.createBlockStmt(pos);
        foreach.collection = collectionVarRef;
        foreach.varRefs.addAll(varRefs);
        foreach.varTypes = inputTypes;
        return foreach;
    }

    static BLangSimpleVariableDef createVariableDefStmt(DiagnosticPos pos, BLangBlockStmt target) {
        final BLangSimpleVariableDef variableDef = createVariableDef(pos);
        target.addStatement(variableDef);
        return variableDef;
    }

    static BLangSimpleVariableDef createVariableDef(DiagnosticPos pos) {
        final BLangSimpleVariableDef variableDef =
                (BLangSimpleVariableDef) TreeBuilder.createSimpleVariableDefinitionNode();
        variableDef.pos = pos;
        return variableDef;
    }

    static BLangAssignment createAssignmentStmt(DiagnosticPos pos, BLangBlockStmt target) {
        final BLangAssignment assignment = (BLangAssignment) TreeBuilder.createAssignmentNode();
        assignment.pos = pos;
        target.addStatement(assignment);
        return assignment;
    }

    static BLangAssignment createAssignmentStmt(DiagnosticPos pos, BLangExpression varRef,
                                                BLangExpression rhsExpr, boolean declaredWithVar) {
        final BLangAssignment assignment = (BLangAssignment) TreeBuilder.createAssignmentNode();
        assignment.pos = pos;
        assignment.varRef = varRef;
        assignment.expr = rhsExpr;
        assignment.declaredWithVar = declaredWithVar;
        return assignment;
    }

    static BLangExpressionStmt createExpressionStmt(DiagnosticPos pos, BLangBlockStmt target) {
        final BLangExpressionStmt exprStmt = (BLangExpressionStmt) TreeBuilder.createExpressionStatementNode();
        exprStmt.pos = pos;
        target.addStatement(exprStmt);
        return exprStmt;
    }

    static BLangReturn createReturnStmt(DiagnosticPos pos, BLangBlockStmt target) {
        final BLangReturn returnStmt = (BLangReturn) TreeBuilder.createReturnNode();
        returnStmt.pos = pos;
        target.addStatement(returnStmt);
        return returnStmt;
    }

    public static BLangReturn createNilReturnStmt(DiagnosticPos pos, BType nilType) {
        final BLangReturn returnStmt = (BLangReturn) TreeBuilder.createReturnNode();
        returnStmt.pos = pos;
        returnStmt.expr = createLiteral(pos, nilType, Names.NIL_VALUE);
        return returnStmt;
    }

    static void createContinueStmt(DiagnosticPos pos, BLangBlockStmt target) {
        final BLangContinue nextStmt = (BLangContinue) TreeBuilder.createContinueNode();
        nextStmt.pos = pos;
        target.addStatement(nextStmt);
    }

    static BLangBlockStmt createBlockStmt(DiagnosticPos pos) {
        final BLangBlockStmt blockNode = (BLangBlockStmt) TreeBuilder.createBlockNode();
        blockNode.pos = pos;
        return blockNode;
    }

    static BLangBlockStmt createBlockStmt(DiagnosticPos pos, List<BLangStatement> stmts) {
        final BLangBlockStmt blockNode = (BLangBlockStmt) TreeBuilder.createBlockNode();
        blockNode.pos = pos;
        blockNode.stmts = stmts;
        return blockNode;
    }

    static BLangMatch.BLangMatchStmtTypedBindingPatternClause createMatchStatementPattern(DiagnosticPos pos,
                                                                                          BLangSimpleVariable variable,
                                                                                          BLangBlockStmt body) {
        BLangMatch.BLangMatchStmtTypedBindingPatternClause patternClause =
                (BLangMatch.BLangMatchStmtTypedBindingPatternClause)
                        TreeBuilder.createMatchStatementSimpleBindingPattern();
        patternClause.pos = pos;
        patternClause.variable = variable;
        patternClause.body = body;
        return patternClause;

    }

    static BLangMatch createMatchStatement(DiagnosticPos pos,
                                           BLangExpression expr,
                                           List<BLangMatch.BLangMatchStmtTypedBindingPatternClause> patternClauses) {
        BLangMatch matchStmt = (BLangMatch) TreeBuilder.createMatchStatement();
        matchStmt.pos = pos;
        matchStmt.expr = expr;
        matchStmt.patternClauses.addAll(patternClauses);
        return matchStmt;
    }

    static BLangUnaryExpr createUnaryExpr(DiagnosticPos pos) {
        return createUnaryExpr(pos, null, null, null, null);
    }

    static BLangUnaryExpr createUnaryExpr(DiagnosticPos pos,
                                          BLangExpression expr,
                                          BType type,
                                          OperatorKind kind,
                                          BOperatorSymbol symbol) {
        final BLangUnaryExpr unaryExpr = (BLangUnaryExpr) TreeBuilder.createUnaryExpressionNode();
        unaryExpr.pos = pos;
        unaryExpr.expr = expr;
        unaryExpr.type = type;
        unaryExpr.operator = kind;
        unaryExpr.opSymbol = symbol;
        return unaryExpr;
    }

    static BLangTypedescExpr createTypeofExpr(DiagnosticPos pos, BType type, BType resolvedType) {
        final BLangTypedescExpr typeofExpr = (BLangTypedescExpr) TreeBuilder.createTypeAccessNode();
        typeofExpr.pos = pos;
        typeofExpr.type = type;
        typeofExpr.resolvedType = resolvedType;
        return typeofExpr;
    }

    static BLangIndexBasedAccess createIndexBasesAccessExpr(DiagnosticPos pos, BType type, BVarSymbol varSymbol,
                                                            BLangExpression indexExpr) {
        final BLangIndexBasedAccess arrayAccess = (BLangIndexBasedAccess) TreeBuilder.createIndexBasedAccessNode();
        arrayAccess.pos = pos;
        arrayAccess.expr = createVariableRef(pos, varSymbol);
        arrayAccess.indexExpr = indexExpr;
        arrayAccess.type = type;
        return arrayAccess;
    }

    static BLangExpression generateConversionExpr(BLangExpression varRef, BType target, SymbolResolver symResolver) {
        if (varRef.type.tag == target.tag || varRef.type.tag > TypeTags.TYPEDESC) {
            return varRef;
        }
        // Box value using cast expression.
        final BLangTypeConversionExpr conversion = (BLangTypeConversionExpr) TreeBuilder.createTypeConversionNode();
        conversion.pos = varRef.pos;
        conversion.expr = varRef;
        conversion.type = target;
        conversion.targetType = target;
        conversion.conversionSymbol = (BConversionOperatorSymbol) symResolver.resolveConversionOperator(varRef.type,
                target);
        return conversion;
    }

    static List<BLangExpression> generateArgExprs(DiagnosticPos pos, List<BLangSimpleVariable> args,
                                                  List<BVarSymbol> formalParams, SymbolResolver symResolver) {
        List<BLangExpression> argsExpr = new ArrayList<>();
        final List<BLangSimpleVarRef> variableRefList = createVariableRefList(pos, args);
        for (int i = 0; i < variableRefList.size(); i++) {
            BLangSimpleVarRef varRef = variableRefList.get(i);
            BType target = formalParams.get(i).type;
            BType source = varRef.symbol.type;
            if (source != target) {
                argsExpr.add(generateConversionExpr(varRef, target, symResolver));
                continue;
            }
            argsExpr.add(varRef);
        }
        return argsExpr;
    }

    static BLangInvocation createInvocationExpr(DiagnosticPos pos, BInvokableSymbol invokableSymbol,
                                                List<BLangSimpleVariable> requiredArgs, SymbolResolver symResolver) {
        return createInvocationExpr(pos, invokableSymbol, requiredArgs, new ArrayList<>(), new ArrayList<>(),
                symResolver);
    }

    static BLangInvocation createInvocationExpr(DiagnosticPos pos, BInvokableSymbol invokableSymbol,
                                                List<BLangSimpleVariable> requiredArgs,
                                                List<BLangSimpleVariable> namedArgs,
                                                List<BLangSimpleVariable> restArgs, SymbolResolver symResolver) {
        final BLangInvocation invokeLambda = (BLangInvocation) TreeBuilder.createInvocationNode();
        invokeLambda.pos = pos;
        invokeLambda.requiredArgs.addAll(generateArgExprs(pos, requiredArgs, invokableSymbol.params, symResolver));
        invokeLambda.namedArgs
                .addAll(generateArgExprs(pos, namedArgs, invokableSymbol.defaultableParams, symResolver));
        invokeLambda.restArgs
                .addAll(generateArgExprs(pos, restArgs, Lists.of(invokableSymbol.restParam), symResolver));

        invokeLambda.symbol = invokableSymbol;
        invokeLambda.type = ((BInvokableType) invokableSymbol.type).retType;
        return invokeLambda;
    }

    static BLangInvocation createInvocationExprForMethod(DiagnosticPos pos, BInvokableSymbol invokableSymbol,
                                                List<BLangExpression> requiredArgs, SymbolResolver symResolver) {
        return createInvocationExprMethod(pos, invokableSymbol, requiredArgs, new ArrayList<>(), new ArrayList<>(),
                symResolver);
    }

    static BLangInvocation createInvocationExprMethod(DiagnosticPos pos, BInvokableSymbol invokableSymbol,
                                                      List<BLangExpression> requiredArgs,
                                                      List<BLangSimpleVariable> namedArgs,
                                                      List<BLangSimpleVariable> restArgs, SymbolResolver symResolver) {
        final BLangInvocation invokeLambda = (BLangInvocation) TreeBuilder.createInvocationNode();
        invokeLambda.pos = pos;
        invokeLambda.requiredArgs.addAll(requiredArgs);
        invokeLambda.namedArgs
                .addAll(generateArgExprs(pos, namedArgs, invokableSymbol.defaultableParams, symResolver));
        invokeLambda.restArgs
                .addAll(generateArgExprs(pos, restArgs, Lists.of(invokableSymbol.restParam), symResolver));

        invokeLambda.symbol = invokableSymbol;
        invokeLambda.type = ((BInvokableType) invokableSymbol.type).retType;
        return invokeLambda;
    }

    static List<BLangSimpleVarRef> createVariableRefList(DiagnosticPos pos, List<BLangSimpleVariable> args) {
        final List<BLangSimpleVarRef> varRefs = new ArrayList<>();
        args.forEach(variable -> varRefs.add(createVariableRef(pos, variable.symbol)));
        return varRefs;
    }

    static BLangSimpleVarRef createVariableRef(DiagnosticPos pos, BVarSymbol varSymbol) {
        final BLangSimpleVarRef varRef = (BLangSimpleVarRef) TreeBuilder.createSimpleVariableReferenceNode();
        varRef.pos = pos;
        varRef.variableName = createIdentifier(pos, varSymbol.name.value);
        varRef.symbol = varSymbol;
        varRef.type = varSymbol.type;
        return varRef;
    }

    static BLangSimpleVariable createVariable(DiagnosticPos pos,
                                              String name,
                                              BType type,
                                              BLangExpression expr,
                                              BVarSymbol varSymbol) {
        final BLangSimpleVariable varNode = (BLangSimpleVariable) TreeBuilder.createSimpleVariableNode();
        varNode.pos = pos;
        varNode.name = createIdentifier(pos, name);
        varNode.type = type;
        varNode.expr = expr;
        varNode.symbol = varSymbol;
        return varNode;
    }

<<<<<<< HEAD
    static BLangSimpleVariable createVariable(DiagnosticPos pos, String name, BType type) {
        return createVariable(pos, name, type, null, null);
    }

    static BLangSimpleVariableDef createVariableDef(DiagnosticPos pos, BLangSimpleVariable variable) {
        final BLangSimpleVariableDef variableDef =
                (BLangSimpleVariableDef) TreeBuilder.createSimpleVariableDefinitionNode();
=======
    public static BLangVariable createVariable(DiagnosticPos pos, String name, BType type) {
        return createVariable(pos, name, type, null, null);
    }

    public static BLangVariableDef createVariableDef(DiagnosticPos pos, BLangVariable variable) {
        final BLangVariableDef variableDef = (BLangVariableDef) TreeBuilder.createVariableDefinitionNode();
>>>>>>> 71ee9f39
        variableDef.pos = pos;
        variableDef.var = variable;
        return variableDef;
    }

    static BLangBinaryExpr createBinaryExpr(DiagnosticPos pos,
                                            BLangExpression lhsExpr,
                                            BLangExpression rhsExpr,
                                            BType type,
                                            OperatorKind opKind,
                                            BOperatorSymbol symbol) {
        final BLangBinaryExpr binaryExpr = (BLangBinaryExpr) TreeBuilder.createBinaryExpressionNode();
        binaryExpr.pos = pos;
        binaryExpr.lhsExpr = lhsExpr;
        binaryExpr.rhsExpr = rhsExpr;
        binaryExpr.type = type;
        binaryExpr.opKind = opKind;
        binaryExpr.opSymbol = symbol;
        return binaryExpr;
    }

    static BLangIsAssignableExpr createIsAssignableExpr(DiagnosticPos pos,
                                                        BLangExpression lhsExpr,
                                                        BType targetType,
                                                        BType type,
                                                        Names names) {
        final BLangIsAssignableExpr assignableExpr = new BLangIsAssignableExpr();
        assignableExpr.pos = pos;
        assignableExpr.lhsExpr = lhsExpr;
        assignableExpr.targetType = targetType;
        assignableExpr.type = type;
        assignableExpr.opSymbol = new BOperatorSymbol(names.fromString(assignableExpr.opKind.value()),
                null, targetType, null, InstructionCodes.IS_ASSIGNABLE);
        return assignableExpr;
    }

    static BLangLiteral createLiteral(DiagnosticPos pos, BType type, Object value) {
        final BLangLiteral literal = (BLangLiteral) TreeBuilder.createLiteralExpression();
        literal.pos = pos;
        literal.value = value;
        literal.typeTag = type.tag;
        literal.type = type;
        return literal;
    }

    static BLangRecordLiteral createEmptyRecordLiteral(DiagnosticPos pos, BType type) {
        final BLangRecordLiteral recordLiteralNode = (BLangRecordLiteral) TreeBuilder.createRecordLiteralNode();
        recordLiteralNode.pos = pos;
        recordLiteralNode.type = type;
        return recordLiteralNode;
    }

    static BLangRecordLiteral.BLangMapLiteral createEmptyMapLiteral(DiagnosticPos pos, BType type) {
        final BLangRecordLiteral.BLangMapLiteral mapLiteralNode = (BLangRecordLiteral.BLangMapLiteral) TreeBuilder
                .createTableLiteralNode();
        mapLiteralNode.pos = pos;
        mapLiteralNode.type = type;
        return mapLiteralNode;
    }

    static BLangTypeInit createEmptyTypeInit(DiagnosticPos pos, BType type) {
        BLangTypeInit objectInitNode = (BLangTypeInit) TreeBuilder.createObjectInitNode();
        objectInitNode.pos = pos;
        objectInitNode.type = type;

        BLangInvocation invocationNode = (BLangInvocation) TreeBuilder.createInvocationNode();
        invocationNode.symbol = ((BObjectTypeSymbol) type.tsymbol).initializerFunc.symbol;
        invocationNode.type = type;

        BLangIdentifier pkgNameNode = (BLangIdentifier) TreeBuilder.createIdentifierNode();
        BLangIdentifier nameNode = (BLangIdentifier)  TreeBuilder.createIdentifierNode();

        nameNode.setLiteral(false);
        nameNode.setValue(Names.OBJECT_INIT_SUFFIX.getValue());
        invocationNode.name = nameNode;
        invocationNode.pkgAlias = pkgNameNode;

        objectInitNode.objectInitInvocation = invocationNode;
        return objectInitNode;
    }

    static BLangTableLiteral createEmptyTableLiteral(DiagnosticPos pos, BType type, BType configType) {
        final BLangTableLiteral tableLiteralNode = (BLangTableLiteral) TreeBuilder.createTableLiteralNode();
        tableLiteralNode.pos = pos;
        tableLiteralNode.type = type;
        return tableLiteralNode;
    }

    public static BLangIdentifier createIdentifier(DiagnosticPos pos, String value) {
        final BLangIdentifier node = (BLangIdentifier) TreeBuilder.createIdentifierNode();
        node.pos = pos;
        if (value != null) {
            node.setValue(value);
        }
        return node;
    }

    public static BLangStatementExpression createStatementExpression(BLangStatement stmt, BLangExpression expr) {
        BLangStatementExpression stmtExpr = (BLangStatementExpression) TreeBuilder.creatStatementExpression();
        stmtExpr.stmt = stmt;
        stmtExpr.expr = expr;
        stmtExpr.pos = stmt.pos;
        return stmtExpr;
    }

    public static BLangMatchExpression createMatchExpression(BLangExpression expr) {
        BLangMatchExpression matchExpr = (BLangMatchExpression) TreeBuilder.createMatchExpression();
        matchExpr.expr = expr;
        return matchExpr;
    }

    public static BLangFieldBasedAccess createFieldAccessExpr(BLangVariableReference varRef, BLangIdentifier field) {
        return createFieldAccessExpr(varRef, field, false);
    }

    public static BLangFieldBasedAccess createFieldAccessExpr(BLangVariableReference varRef, BLangIdentifier field,
                                                              boolean except) {
        BLangFieldBasedAccess fieldAccessExpr = (BLangFieldBasedAccess) TreeBuilder.createFieldBasedAccessNode();
        fieldAccessExpr.expr = varRef;
        fieldAccessExpr.field = field;
        fieldAccessExpr.except = except;
        return fieldAccessExpr;
    }

    public static BLangIndexBasedAccess createIndexAccessExpr(BLangVariableReference varRef,
                                                              BLangExpression indexExpr) {
        BLangIndexBasedAccess fieldAccessExpr = (BLangIndexBasedAccess) TreeBuilder.createIndexBasedAccessNode();
        fieldAccessExpr.expr = varRef;
        fieldAccessExpr.indexExpr = indexExpr;
        return fieldAccessExpr;
    }

    public static BLangFunction createInitFunction(DiagnosticPos pos, String name, Name sufix) {
        BLangFunction initFunction = (BLangFunction) TreeBuilder.createFunctionNode();
        initFunction.setName(createIdentifier(name + sufix.getValue()));
        initFunction.flagSet = EnumSet.of(Flag.PUBLIC);
        initFunction.pos = pos;

        BLangValueType typeNode = (BLangValueType) TreeBuilder.createValueTypeNode();
        typeNode.pos = pos;
        typeNode.typeKind = TypeKind.NIL;
        initFunction.returnTypeNode = typeNode;

        // Create body of the init function
        BLangBlockStmt body = (BLangBlockStmt) TreeBuilder.createBlockNode();
        body.pos = pos;
        initFunction.setBody(body);
        return initFunction;
    }

    public static BLangSimpleVariable createReceiver(DiagnosticPos pos, BType type) {
        BLangSimpleVariable receiver = (BLangSimpleVariable) TreeBuilder.createSimpleVariableNode();
        receiver.pos = pos;
        IdentifierNode identifier = createIdentifier(Names.SELF.getValue());
        receiver.setName(identifier);
        receiver.type = type;
        return receiver;
    }

    public static BLangNamedArgsExpression createNamedArg(String argName, BLangExpression expr) {
        BLangNamedArgsExpression argExpr = new BLangNamedArgsExpression();
        argExpr.name = (BLangIdentifier) TreeBuilder.createIdentifierNode();
        argExpr.name.value = argName;
        argExpr.expr = expr;
        return argExpr;
    }

    public static BVarSymbol duplicateVarSymbol(BVarSymbol varSymbol) {
        BVarSymbol dupVarSymbol = new BVarSymbol(varSymbol.flags, varSymbol.name,
                varSymbol.pkgID, varSymbol.type, varSymbol.owner);
        dupVarSymbol.varIndex = varSymbol.varIndex;
        dupVarSymbol.tainted = varSymbol.tainted;
        dupVarSymbol.closure = varSymbol.closure;
        dupVarSymbol.markdownDocumentation = varSymbol.markdownDocumentation;
        dupVarSymbol.scope = varSymbol.scope;
        dupVarSymbol.type = varSymbol.type;
        dupVarSymbol.kind = varSymbol.kind;

        return dupVarSymbol;
    }

    private static IdentifierNode createIdentifier(String value) {
        IdentifierNode node = TreeBuilder.createIdentifierNode();
        if (value != null) {
            node.setValue(value);
        }
        return node;
    }

    public static BInvokableSymbol duplicateInvokableSymbol(BInvokableSymbol invokableSymbol) {
        BInvokableSymbol dupFuncSymbol = Symbols.createFunctionSymbol(invokableSymbol.flags, invokableSymbol.name,
                invokableSymbol.pkgID, invokableSymbol.type, invokableSymbol.owner, invokableSymbol.bodyExist);
        dupFuncSymbol.receiverSymbol = invokableSymbol.receiverSymbol;
        dupFuncSymbol.retType = invokableSymbol.retType;
        dupFuncSymbol.defaultableParams = invokableSymbol.defaultableParams;
        dupFuncSymbol.restParam = invokableSymbol.restParam;
        dupFuncSymbol.params = new ArrayList<>(invokableSymbol.params);
        dupFuncSymbol.taintTable = invokableSymbol.taintTable;
        dupFuncSymbol.tainted = invokableSymbol.tainted;
        dupFuncSymbol.closure = invokableSymbol.closure;
        dupFuncSymbol.markdownDocumentation = invokableSymbol.markdownDocumentation;
        dupFuncSymbol.scope = invokableSymbol.scope;

        BInvokableType prevFuncType = (BInvokableType) invokableSymbol.type;
        dupFuncSymbol.type = new BInvokableType(new ArrayList<>(prevFuncType.paramTypes),
                prevFuncType.retType, prevFuncType.tsymbol);
        return dupFuncSymbol;
    }

    public static BInvokableSymbol duplicateInvokableSymbol(BInvokableSymbol invokableSymbol, BSymbol owner,
                                                            Name newName, PackageID newPkgID) {
        BInvokableSymbol dupFuncSymbol = Symbols.createFunctionSymbol(invokableSymbol.flags, newName, newPkgID,
                invokableSymbol.type, owner, invokableSymbol.bodyExist);
        dupFuncSymbol.receiverSymbol = invokableSymbol.receiverSymbol;
        dupFuncSymbol.retType = invokableSymbol.retType;
        
        dupFuncSymbol.defaultableParams = invokableSymbol.defaultableParams.stream()
                .map(param -> duplicateParamSymbol(param, dupFuncSymbol))
                .collect(Collectors.toList());
        dupFuncSymbol.params = invokableSymbol.params.stream()
                .map(param -> duplicateParamSymbol(param, dupFuncSymbol))
                .collect(Collectors.toList());
        if (dupFuncSymbol.restParam != null) {
            dupFuncSymbol.restParam = duplicateParamSymbol(invokableSymbol.restParam, dupFuncSymbol);
        }
        
        dupFuncSymbol.taintTable = invokableSymbol.taintTable;
        dupFuncSymbol.tainted = invokableSymbol.tainted;
        dupFuncSymbol.closure = invokableSymbol.closure;
        dupFuncSymbol.markdownDocumentation = invokableSymbol.markdownDocumentation;

        BInvokableType prevFuncType = (BInvokableType) invokableSymbol.type;
        dupFuncSymbol.type = new BInvokableType(new ArrayList<>(prevFuncType.paramTypes), prevFuncType.retType,
                prevFuncType.tsymbol);
        return dupFuncSymbol;
    }

    private static BVarSymbol duplicateParamSymbol(BVarSymbol paramSymbol, BInvokableSymbol owner) {
        BVarSymbol newParamSymbol =
                new BVarSymbol(paramSymbol.flags, paramSymbol.name, paramSymbol.pkgID, paramSymbol.type, owner);
        newParamSymbol.tainted = paramSymbol.tainted;
        newParamSymbol.defaultValue = paramSymbol.defaultValue;
        newParamSymbol.markdownDocumentation = paramSymbol.markdownDocumentation;
        return newParamSymbol;
    }
}<|MERGE_RESOLUTION|>--- conflicted
+++ resolved
@@ -464,22 +464,13 @@
         return varNode;
     }
 
-<<<<<<< HEAD
-    static BLangSimpleVariable createVariable(DiagnosticPos pos, String name, BType type) {
+    public static BLangSimpleVariable createVariable(DiagnosticPos pos, String name, BType type) {
         return createVariable(pos, name, type, null, null);
     }
 
-    static BLangSimpleVariableDef createVariableDef(DiagnosticPos pos, BLangSimpleVariable variable) {
+    public static BLangSimpleVariableDef createVariableDef(DiagnosticPos pos, BLangSimpleVariable variable) {
         final BLangSimpleVariableDef variableDef =
                 (BLangSimpleVariableDef) TreeBuilder.createSimpleVariableDefinitionNode();
-=======
-    public static BLangVariable createVariable(DiagnosticPos pos, String name, BType type) {
-        return createVariable(pos, name, type, null, null);
-    }
-
-    public static BLangVariableDef createVariableDef(DiagnosticPos pos, BLangVariable variable) {
-        final BLangVariableDef variableDef = (BLangVariableDef) TreeBuilder.createVariableDefinitionNode();
->>>>>>> 71ee9f39
         variableDef.pos = pos;
         variableDef.var = variable;
         return variableDef;
@@ -695,7 +686,7 @@
                 invokableSymbol.type, owner, invokableSymbol.bodyExist);
         dupFuncSymbol.receiverSymbol = invokableSymbol.receiverSymbol;
         dupFuncSymbol.retType = invokableSymbol.retType;
-        
+
         dupFuncSymbol.defaultableParams = invokableSymbol.defaultableParams.stream()
                 .map(param -> duplicateParamSymbol(param, dupFuncSymbol))
                 .collect(Collectors.toList());
@@ -705,7 +696,7 @@
         if (dupFuncSymbol.restParam != null) {
             dupFuncSymbol.restParam = duplicateParamSymbol(invokableSymbol.restParam, dupFuncSymbol);
         }
-        
+
         dupFuncSymbol.taintTable = invokableSymbol.taintTable;
         dupFuncSymbol.tainted = invokableSymbol.tainted;
         dupFuncSymbol.closure = invokableSymbol.closure;
