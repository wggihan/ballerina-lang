/*
 *  Copyright (c) 2017, WSO2 Inc. (http://www.wso2.org) All Rights Reserved.
 *
 *  WSO2 Inc. licenses this file to you under the Apache License,
 *  Version 2.0 (the "License"); you may not use this file except
 *  in compliance with the License.
 *  You may obtain a copy of the License at
 *
 *    http://www.apache.org/licenses/LICENSE-2.0
 *
 *  Unless required by applicable law or agreed to in writing,
 *  software distributed under the License is distributed on an
 *  "AS IS" BASIS, WITHOUT WARRANTIES OR CONDITIONS OF ANY
 *  KIND, either express or implied.  See the License for the
 *  specific language governing permissions and limitations
 *  under the License.
 */
package org.wso2.ballerinalang.compiler.parser;

import org.antlr.v4.runtime.ParserRuleContext;
import org.antlr.v4.runtime.Token;
import org.antlr.v4.runtime.tree.ParseTree;
import org.antlr.v4.runtime.tree.TerminalNode;
import org.apache.commons.lang3.StringEscapeUtils;
import org.ballerinalang.compiler.CompilerOptionName;
import org.ballerinalang.model.Whitespace;
import org.ballerinalang.model.elements.AttachPoint;
import org.ballerinalang.model.tree.CompilationUnitNode;
import org.ballerinalang.util.diagnostic.DiagnosticCode;
import org.wso2.ballerinalang.compiler.parser.antlr4.BallerinaParser;
import org.wso2.ballerinalang.compiler.parser.antlr4.BallerinaParser.FieldContext;
import org.wso2.ballerinalang.compiler.parser.antlr4.BallerinaParser.ObjectTypeNameLabelContext;
import org.wso2.ballerinalang.compiler.parser.antlr4.BallerinaParser.StringTemplateContentContext;
import org.wso2.ballerinalang.compiler.parser.antlr4.BallerinaParserBaseListener;
import org.wso2.ballerinalang.compiler.util.CompilerContext;
import org.wso2.ballerinalang.compiler.util.CompilerOptions;
import org.wso2.ballerinalang.compiler.util.FieldKind;
import org.wso2.ballerinalang.compiler.util.NumericLiteralSupport;
import org.wso2.ballerinalang.compiler.util.QuoteType;
import org.wso2.ballerinalang.compiler.util.RestBindingPatternState;
import org.wso2.ballerinalang.compiler.util.TypeTags;
import org.wso2.ballerinalang.compiler.util.diagnotic.BDiagnosticSource;
import org.wso2.ballerinalang.compiler.util.diagnotic.BLangDiagnosticLog;
import org.wso2.ballerinalang.compiler.util.diagnotic.DiagnosticPos;

import java.util.ArrayList;
import java.util.Collections;
import java.util.List;
import java.util.Set;
import java.util.Stack;
import java.util.StringJoiner;

import static org.wso2.ballerinalang.compiler.util.Constants.OPEN_SEALED_ARRAY;
import static org.wso2.ballerinalang.compiler.util.Constants.OPEN_SEALED_ARRAY_INDICATOR;
import static org.wso2.ballerinalang.compiler.util.Constants.UNSEALED_ARRAY_INDICATOR;
import static org.wso2.ballerinalang.compiler.util.RestBindingPatternState.CLOSED_REST_BINDING_PATTERN;
import static org.wso2.ballerinalang.compiler.util.RestBindingPatternState.NO_BINDING_PATTERN;
import static org.wso2.ballerinalang.compiler.util.RestBindingPatternState.OPEN_REST_BINDING_PATTERN;

/**
 * @since 0.94
 */
public class BLangParserListener extends BallerinaParserBaseListener {
    private static final String KEYWORD_PUBLIC = "public";
    private static final String KEYWORD_KEY = "key";

    private BLangPackageBuilder pkgBuilder;
    private BDiagnosticSource diagnosticSrc;
    private BLangDiagnosticLog dlog;

    private List<String> pkgNameComps;
    private String pkgVersion;
    private boolean isInErrorState = false;
    private boolean enableExperimentalFeatures;
    private boolean isSiddhiRuntimeEnabled;

    BLangParserListener(CompilerContext context, CompilationUnitNode compUnit, BDiagnosticSource diagnosticSource) {
        this.pkgBuilder = new BLangPackageBuilder(context, compUnit);
        this.diagnosticSrc = diagnosticSource;
        this.dlog = BLangDiagnosticLog.getInstance(context);
        this.enableExperimentalFeatures = Boolean.parseBoolean(
                CompilerOptions.getInstance(context).get(CompilerOptionName.EXPERIMENTAL_FEATURES_ENABLED));
        this.isSiddhiRuntimeEnabled = Boolean.parseBoolean(
                CompilerOptions.getInstance(context).get(CompilerOptionName.SIDDHI_RUNTIME_ENABLED));
    }

    @Override
    public void enterParameterList(BallerinaParser.ParameterListContext ctx) {
        if (isInErrorState) {
            return;
        }

        this.pkgBuilder.startVarList();
    }

    @Override
    public void exitParameter(BallerinaParser.ParameterContext ctx) {
        if (isInErrorState) {
            return;
        }

        this.pkgBuilder.addSimpleVar(getCurrentPos(ctx), getWS(ctx), ctx.Identifier().getText(),
<<<<<<< HEAD
                getCurrentPos(ctx.Identifier()), false,
                ctx.annotationAttachment().size());
=======
                                     getCurrentPos(ctx.Identifier()), false,
                                     ctx.annotationAttachment().size(), ctx.PUBLIC() != null);
>>>>>>> 591228b0
    }

    /**
     * {@inheritDoc}
     */
    @Override
    public void enterFormalParameterList(BallerinaParser.FormalParameterListContext ctx) {
        if (isInErrorState) {
            return;
        }

        this.pkgBuilder.startVarList();
    }

    /**
     * {@inheritDoc}
     */
    @Override
    public void exitFormalParameterList(BallerinaParser.FormalParameterListContext ctx) {
        if (isInErrorState) {
            return;
        }

        this.pkgBuilder.endFormalParameterList(getWS(ctx));
    }

    /**
     * {@inheritDoc}
     */
    @Override
    public void exitDefaultableParameter(BallerinaParser.DefaultableParameterContext ctx) {
        if (isInErrorState) {
            return;
        }

        this.pkgBuilder.addDefaultableParam(getCurrentPos(ctx), getWS(ctx));
    }

    /**
     * {@inheritDoc}
     */
    @Override
    public void exitRestParameter(BallerinaParser.RestParameterContext ctx) {
        if (isInErrorState) {
            return;
        }

        this.pkgBuilder.addRestParam(getCurrentPos(ctx), getWS(ctx), ctx.Identifier().getText(),
                getCurrentPos(ctx.Identifier()), ctx.annotationAttachment().size());
    }

    /**
     * {@inheritDoc}
     */
    @Override
    public void exitParameterTypeName(BallerinaParser.ParameterTypeNameContext ctx) {
        if (isInErrorState) {
            return;
        }

        //TODO setting annotation count 0 as parameters won't adding annotations to parameters.
        this.pkgBuilder.addSimpleVar(getCurrentPos(ctx), getWS(ctx), null, null, false, 0);
    }

    @Override
    public void enterCompilationUnit(BallerinaParser.CompilationUnitContext ctx) {
    }

    /**
     * {@inheritDoc}
     */
    @Override
    public void exitCompilationUnit(BallerinaParser.CompilationUnitContext ctx) {
        this.pkgBuilder.endCompilationUnit(getWS(ctx));
    }

    /**
     * {@inheritDoc}
     */
    @Override
    public void exitPackageName(BallerinaParser.PackageNameContext ctx) {
        if (isInErrorState) {
            return;
        }

        this.pkgNameComps = new ArrayList<>();
        ctx.Identifier().forEach(e -> pkgNameComps.add(e.getText()));
        this.pkgVersion = ctx.version() != null ? ctx.version().Identifier().getText() : null;
    }

    /**
     * {@inheritDoc}
     */
    @Override
    public void exitImportDeclaration(BallerinaParser.ImportDeclarationContext ctx) {
        if (isInErrorState) {
            return;
        }

        String alias = ctx.Identifier() != null ? ctx.Identifier().getText() : null;
        BallerinaParser.OrgNameContext orgNameContext = ctx.orgName();
        if (orgNameContext == null) {
            this.pkgBuilder.addImportPackageDeclaration(getCurrentPos(ctx), getWS(ctx),
                    null, this.pkgNameComps, this.pkgVersion, alias);
        } else {
            this.pkgBuilder.addImportPackageDeclaration(getCurrentPos(ctx), getWS(ctx),
                    orgNameContext.getText(), this.pkgNameComps, this.pkgVersion, alias);
        }
    }

    /**
     * {@inheritDoc}
     */
    @Override
    public void exitServiceDefinition(BallerinaParser.ServiceDefinitionContext ctx) {
        if (isInErrorState) {
            return;
        }
        final DiagnosticPos serviceDefPos = getCurrentPos(ctx);
        final String serviceVarName = ctx.Identifier() != null ? ctx.Identifier().getText() : null;
        final DiagnosticPos varPos =
                ctx.Identifier() != null ? getCurrentPos(ctx.Identifier()) : serviceDefPos;
        this.pkgBuilder.endServiceDef(serviceDefPos, getWS(ctx), serviceVarName, varPos, false);
    }

    /**
     * {@inheritDoc}
     */
    @Override
    public void enterServiceBody(BallerinaParser.ServiceBodyContext ctx) {
        if (isInErrorState) {
            return;
        }
        this.pkgBuilder.startServiceDef(getCurrentPos(ctx));
        this.pkgBuilder.startObjectType();
    }

    /**
     * {@inheritDoc}
     */
    @Override
    public void exitServiceBody(BallerinaParser.ServiceBodyContext ctx) {
        if (isInErrorState) {
            return;
        }

        boolean isFieldAnalyseRequired = (ctx.parent.parent instanceof BallerinaParser.GlobalVariableDefinitionContext
                || ctx.parent.parent instanceof BallerinaParser.ReturnParameterContext)
                || ctx.parent.parent.parent.parent instanceof BallerinaParser.TypeDefinitionContext;
        this.pkgBuilder
                .addObjectType(getCurrentPos(ctx), getWS(ctx), isFieldAnalyseRequired, false, false, false, true);
    }

    /**
     * {@inheritDoc}
     */
    @Override
    public void enterCallableUnitBody(BallerinaParser.CallableUnitBodyContext ctx) {
        if (isInErrorState) {
            return;
        }

        this.pkgBuilder.startBlock();
    }

    /**
     * {@inheritDoc}
     */
    @Override
    public void exitCallableUnitBody(BallerinaParser.CallableUnitBodyContext ctx) {
        if (isInErrorState) {
            return;
        }

        this.pkgBuilder.endCallableUnitBody(getWS(ctx));
    }

    /**
     * {@inheritDoc}
     */
    @Override
    public void exitExternalFunctionBody(BallerinaParser.ExternalFunctionBodyContext ctx) {
        if (isInErrorState) {
            return;
        }

        this.pkgBuilder.endExternalFunctionBody(ctx.annotationAttachment().size());
    }

    /**
     * {@inheritDoc}
     */
    @Override
    public void enterFunctionDefinition(BallerinaParser.FunctionDefinitionContext ctx) {
        if (isInErrorState) {
            return;
        }
        // Since the function definition's super parent is CompilationUnit and it is the only super parent for
        // FunctionDefinition, following cast is safe.
        int annotCount = ((BallerinaParser.CompilationUnitContext) ctx.parent.parent).annotationAttachment().size();
        this.pkgBuilder.startFunctionDef(annotCount, false);
    }

    /**
     * {@inheritDoc}
     */
    @Override
    public void exitFunctionDefinition(BallerinaParser.FunctionDefinitionContext ctx) {
        if (isInErrorState) {
            return;
        }

        boolean publicFunc = ctx.PUBLIC() != null;
        boolean remoteFunc = ctx.REMOTE() != null;
        boolean nativeFunc = ctx.externalFunctionBody() != null;
        boolean bodyExists = ctx.callableUnitBody() != null;
        boolean privateFunc = ctx.PRIVATE() != null;

        if (ctx.Identifier() != null) {
            this.pkgBuilder.endObjectOuterFunctionDef(getCurrentPos(ctx), getWS(ctx), publicFunc, privateFunc,
                    remoteFunc, nativeFunc, bodyExists, ctx.Identifier().getText());
            return;
        }

        boolean isReceiverAttached = ctx.typeName() != null;

        this.pkgBuilder.endFunctionDef(getCurrentPos(ctx), getWS(ctx), publicFunc, remoteFunc, nativeFunc, privateFunc,
                bodyExists, isReceiverAttached, false);
    }

    @Override
    public void enterLambdaFunction(BallerinaParser.LambdaFunctionContext ctx) {
        if (isInErrorState) {
            return;
        }

        this.pkgBuilder.startLambdaFunctionDef(diagnosticSrc.pkgID);
    }

    @Override
    public void exitLambdaFunction(BallerinaParser.LambdaFunctionContext ctx) {
        if (isInErrorState) {
            return;
        }

        this.pkgBuilder.addLambdaFunctionDef(getCurrentPos(ctx), getWS(ctx), ctx.formalParameterList() != null,
                ctx.lambdaReturnParameter() != null,
                ctx.formalParameterList() != null && ctx.formalParameterList().restParameter() != null);
    }

    @Override
    public void enterArrowFunction(BallerinaParser.ArrowFunctionContext ctx) {
        if (isInErrorState) {
            return;
        }

        this.pkgBuilder.startVarList();
    }

    @Override
    public void exitArrowFunctionExpression(BallerinaParser.ArrowFunctionExpressionContext ctx) {
        if (isInErrorState) {
            return;
        }

        this.pkgBuilder.addArrowFunctionDef(getCurrentPos(ctx), getWS(ctx), diagnosticSrc.pkgID);
    }

    @Override
    public void exitArrowParam(BallerinaParser.ArrowParamContext ctx) {
        if (isInErrorState) {
            return;
        }

        this.pkgBuilder.addVarWithoutType(getCurrentPos(ctx), getWS(ctx), ctx.Identifier().getText(),
                getCurrentPos(ctx.Identifier()), false, 0);
    }

    /**
     * {@inheritDoc}
     */
    @Override
    public void exitCallableUnitSignature(BallerinaParser.CallableUnitSignatureContext ctx) {
        if (isInErrorState) {
            return;
        }

        this.pkgBuilder.endCallableUnitSignature(getCurrentPos(ctx), getWS(ctx), ctx.anyIdentifierName().getText(),
                getCurrentPos(ctx.anyIdentifierName()), ctx.formalParameterList() != null,
                ctx.returnParameter() != null, ctx.formalParameterList() != null
                        && ctx.formalParameterList().restParameter() != null);
    }

    /**
     * {@inheritDoc}
     */
    @Override
    public void exitFiniteType(BallerinaParser.FiniteTypeContext ctx) {
        if (isInErrorState) {
            return;
        }

        this.pkgBuilder.endFiniteType(getWS(ctx));
    }

    /**
     * {@inheritDoc}
     */
    @Override
    public void exitTypeDefinition(BallerinaParser.TypeDefinitionContext ctx) {
        if (isInErrorState) {
            return;
        }

        boolean publicObject = ctx.PUBLIC() != null;
        this.pkgBuilder.endTypeDefinition(getCurrentPos(ctx), getWS(ctx), ctx.Identifier().getText(),
                getCurrentPos(ctx.Identifier()), publicObject);
    }

    /**
     * {@inheritDoc}
     */
    @Override
    public void enterObjectBody(BallerinaParser.ObjectBodyContext ctx) {
        if (isInErrorState) {
            return;
        }

        this.pkgBuilder.startObjectType();
    }

    /**
     * {@inheritDoc}
     */
    @Override
    public void exitObjectBody(BallerinaParser.ObjectBodyContext ctx) {
        if (isInErrorState) {
            return;
        }

        boolean isAnonymous = !(ctx.parent.parent instanceof BallerinaParser.FiniteTypeUnitContext);

        boolean isFieldAnalyseRequired =
                (ctx.parent.parent instanceof BallerinaParser.GlobalVariableDefinitionContext ||
                        ctx.parent.parent instanceof BallerinaParser.ReturnParameterContext) ||
                        ctx.parent.parent.parent.parent instanceof BallerinaParser.TypeDefinitionContext;
        boolean isAbstract = ((ObjectTypeNameLabelContext) ctx.parent).ABSTRACT() != null;
        boolean isClient = ((ObjectTypeNameLabelContext) ctx.parent).CLIENT() != null;
        this.pkgBuilder.addObjectType(getCurrentPos(ctx), getWS(ctx), isFieldAnalyseRequired, isAnonymous, isAbstract,
                isClient, false);
    }

    @Override
    public void exitTypeReference(BallerinaParser.TypeReferenceContext ctx) {
        if (isInErrorState) {
            return;
        }

        this.pkgBuilder.addTypeReference(getCurrentPos(ctx), getWS(ctx));
    }

    /**
     * {@inheritDoc}
     */
    @Override
    public void exitFieldDefinition(BallerinaParser.FieldDefinitionContext ctx) {
        if (isInErrorState) {
            return;
        }

        DiagnosticPos currentPos = getCurrentPos(ctx);
        Set<Whitespace> ws = getWS(ctx);
        String name = ctx.Identifier().getText();
        DiagnosticPos identifierPos = getCurrentPos(ctx.Identifier());
        boolean exprAvailable = ctx.expression() != null;
        boolean isOptional = ctx.QUESTION_MARK() != null;
        this.pkgBuilder.addFieldVariable(currentPos, ws, name, identifierPos, exprAvailable,
                ctx.annotationAttachment().size(), false, isOptional);
    }

    /**
     * {@inheritDoc}
     */
    @Override
    public void exitObjectFieldDefinition(BallerinaParser.ObjectFieldDefinitionContext ctx) {
        if (isInErrorState) {
            return;
        }

        DiagnosticPos currentPos = getCurrentPos(ctx);
        Set<Whitespace> ws = getWS(ctx);
        String name = ctx.Identifier().getText();
        DiagnosticPos identifierPos = getCurrentPos(ctx.Identifier());
        boolean exprAvailable = ctx.expression() != null;

        int annotationCount = ctx.annotationAttachment().size();

        boolean isPrivate = ctx.PRIVATE() != null;
        boolean isPublic = ctx.PUBLIC() != null;

        this.pkgBuilder.addObjectFieldVariable(currentPos, ws, name, identifierPos, exprAvailable, annotationCount,
                isPrivate, isPublic);
    }

    /**
     * {@inheritDoc}
     */
    @Override
    public void enterObjectFunctionDefinition(BallerinaParser.ObjectFunctionDefinitionContext ctx) {
        if (isInErrorState) {
            return;
        }

        this.pkgBuilder.startObjectFunctionDef();
    }

    /**
     * {@inheritDoc}
     */
    @Override
    public void exitObjectFunctionDefinition(BallerinaParser.ObjectFunctionDefinitionContext ctx) {
        if (isInErrorState) {
            return;
        }

        boolean publicFunc = ctx.PUBLIC() != null;
        boolean isPrivate = ctx.PRIVATE() != null;
        boolean remoteFunc = ctx.REMOTE() != null;
        boolean resourceFunc = ctx.RESOURCE() != null;
        boolean nativeFunc = ctx.externalFunctionBody() != null;
        boolean bodyExists = ctx.callableUnitBody() != null;
        boolean markdownDocExists = ctx.documentationString() != null;
        this.pkgBuilder.endObjectAttachedFunctionDef(getCurrentPos(ctx), getWS(ctx), publicFunc, isPrivate, remoteFunc,
                resourceFunc, nativeFunc, bodyExists, markdownDocExists,
                ctx.annotationAttachment().size());
    }

    /**
     * {@inheritDoc}
     */
    @Override
    public void enterAnnotationDefinition(BallerinaParser.AnnotationDefinitionContext ctx) {
        if (isInErrorState) {
            return;
        }

        this.pkgBuilder.startAnnotationDef(getCurrentPos(ctx));
    }

    /**
     * {@inheritDoc}
     */
    @Override
    public void exitAnnotationDefinition(BallerinaParser.AnnotationDefinitionContext ctx) {
        if (isInErrorState) {
            return;
        }

        boolean publicAnnotation = KEYWORD_PUBLIC.equals(ctx.getChild(0).getText());
        boolean isTypeAttached = ctx.typeName() != null;
        boolean isConst = ctx.CONST() != null;
        this.pkgBuilder.endAnnotationDef(getWS(ctx), ctx.Identifier().getText(),
                getCurrentPos(ctx.Identifier()), publicAnnotation, isTypeAttached, isConst);
    }

    /**
     * {@inheritDoc}
     */
    @Override
    public void exitConstantDefinition(BallerinaParser.ConstantDefinitionContext ctx) {
        if (isInErrorState) {
            return;
        }
        boolean isPublic = ctx.PUBLIC() != null;
        boolean isTypeAvailable = ctx.typeName() != null;
        this.pkgBuilder.addConstant(getCurrentPos(ctx), getWS(ctx), ctx.Identifier().getText(),
                getCurrentPos(ctx.Identifier()), isPublic, isTypeAvailable);
    }

    /**
     * {@inheritDoc}
     */
    @Override
    public void exitGlobalVariableDefinition(BallerinaParser.GlobalVariableDefinitionContext ctx) {
        if (isInErrorState) {
            return;
        }
        boolean isPublic = ctx.PUBLIC() != null;
        boolean isFinal = ctx.FINAL() != null;
        boolean isDeclaredWithVar = ctx.VAR() != null;
        boolean isExpressionAvailable = ctx.expression() != null;
        boolean isListenerVar = ctx.LISTENER() != null;
        this.pkgBuilder.addGlobalVariable(getCurrentPos(ctx), getWS(ctx), ctx.Identifier().getText(),
                getCurrentPos(ctx.Identifier()), isPublic, isFinal,
                isDeclaredWithVar, isExpressionAvailable, isListenerVar);
    }

    @Override
    public void exitAttachmentPoint(BallerinaParser.AttachmentPointContext ctx) {
        if (isInErrorState) {
            return;
        }

        AttachPoint attachPoint;
        if (ctx.dualAttachPoint() != null) {
            if (ctx.dualAttachPoint().SOURCE() != null) {
                attachPoint = AttachPoint.getAttachmentPoint(ctx.dualAttachPoint().dualAttachPointIdent().getText(),
                        true);
            } else {
                attachPoint = AttachPoint.getAttachmentPoint(ctx.getText(), false);
            }
        } else {
            // source-only-attach-point
            attachPoint = AttachPoint.getAttachmentPoint(
                    ctx.sourceOnlyAttachPoint().sourceOnlyAttachPointIdent().getText(), true);
        }
        this.pkgBuilder.addAttachPoint(attachPoint, getWS(ctx));
    }

    @Override
    public void enterWorkerDeclaration(BallerinaParser.WorkerDeclarationContext ctx) {
        if (isInErrorState) {
            return;
        }

        this.pkgBuilder.startWorker(diagnosticSrc.pkgID);
    }

    @Override
    public void exitWorkerDeclaration(BallerinaParser.WorkerDeclarationContext ctx) {
        if (isInErrorState) {
            return;
        }

        String workerName = null;
        if (ctx.workerDefinition() != null) {
            workerName = ctx.workerDefinition().Identifier().getText();
        }
        boolean retParamsAvail = ctx.workerDefinition().returnParameter() != null;
        int numAnnotations = ctx.annotationAttachment().size();
        this.pkgBuilder.addWorker(getCurrentPos(ctx), getWS(ctx), workerName, retParamsAvail, numAnnotations);
    }

    /**
     * {@inheritDoc}
     */
    @Override
    public void exitWorkerDefinition(BallerinaParser.WorkerDefinitionContext ctx) {
        if (isInErrorState) {
            return;
        }
        this.pkgBuilder.attachWorkerWS(getWS(ctx));
    }

    @Override
    public void exitArrayTypeNameLabel(BallerinaParser.ArrayTypeNameLabelContext ctx) {
        if (isInErrorState) {
            return;
        }

        int index = 1;
        int dimensions = 0;
        List<Integer> sizes = new ArrayList<>();
        List<ParseTree> children = ctx.children;
        while (index < children.size()) {
            if (children.get(index).getText().equals("[")) {
                if (children.get(index + 1).getText().equals("]")) {
                    sizes.add(UNSEALED_ARRAY_INDICATOR);
                    index += 2;
                } else if (children.get(index + 1).getText().equals(OPEN_SEALED_ARRAY)) {
                    sizes.add(OPEN_SEALED_ARRAY_INDICATOR);
                    index += 1;
                } else {
                    sizes.add(Integer.parseInt(children.get(index + 1).getText()));
                    index += 1;
                }
                dimensions++;
            } else {
                index++;
            }
        }
        Collections.reverse(sizes);
        this.pkgBuilder.addArrayType(
                getCurrentPos(ctx), getWS(ctx), dimensions, sizes.stream().mapToInt(val -> val).toArray());
    }

    @Override
    public void exitUnionTypeNameLabel(BallerinaParser.UnionTypeNameLabelContext ctx) {
        if (isInErrorState) {
            return;
        }

        this.pkgBuilder.addUnionType(getCurrentPos(ctx), getWS(ctx));
    }

    @Override
    public void exitTupleTypeNameLabel(BallerinaParser.TupleTypeNameLabelContext ctx) {
        if (isInErrorState) {
            return;
        }
        this.pkgBuilder.addTupleType(getCurrentPos(ctx), getWS(ctx), ctx.tupleTypeDescriptor().typeName().size());
    }

    @Override
    public void exitNullableTypeNameLabel(BallerinaParser.NullableTypeNameLabelContext ctx) {
        if (isInErrorState) {
            return;
        }

        this.pkgBuilder.markTypeNodeAsNullable(getWS(ctx));
    }

    @Override
    public void exitGroupTypeNameLabel(BallerinaParser.GroupTypeNameLabelContext ctx) {
        if (isInErrorState) {
            return;
        }

        this.pkgBuilder.markTypeNodeAsGrouped(getWS(ctx));
    }

    @Override
    public void enterInclusiveRecordTypeDescriptor(BallerinaParser.InclusiveRecordTypeDescriptorContext ctx) {
        if (isInErrorState) {
            return;
        }

        this.pkgBuilder.startRecordType();
    }

    @Override
    public void exitInclusiveRecordTypeDescriptor(BallerinaParser.InclusiveRecordTypeDescriptorContext ctx) {
        if (isInErrorState) {
            return;
        }

        boolean isAnonymous = !(ctx.parent.parent instanceof BallerinaParser.FiniteTypeUnitContext);

        boolean isFieldAnalyseRequired =
                (ctx.parent.parent instanceof BallerinaParser.GlobalVariableDefinitionContext ||
                        ctx.parent.parent instanceof BallerinaParser.ReturnParameterContext) ||
                        ctx.parent.parent.parent.parent instanceof BallerinaParser.TypeDefinitionContext;

        this.pkgBuilder.addRecordType(getCurrentPos(ctx), getWS(ctx), isFieldAnalyseRequired, isAnonymous, false,
                false);
    }

    @Override
    public void enterExclusiveRecordTypeDescriptor(BallerinaParser.ExclusiveRecordTypeDescriptorContext ctx) {
        if (isInErrorState) {
            return;
        }

        this.pkgBuilder.startRecordType();
    }

    @Override
    public void exitExclusiveRecordTypeDescriptor(BallerinaParser.ExclusiveRecordTypeDescriptorContext ctx) {
        if (isInErrorState) {
            return;
        }

        boolean isAnonymous = !(ctx.parent.parent instanceof BallerinaParser.FiniteTypeUnitContext);

        boolean isFieldAnalyseRequired =
                (ctx.parent.parent instanceof BallerinaParser.GlobalVariableDefinitionContext ||
                        ctx.parent.parent instanceof BallerinaParser.ReturnParameterContext) ||
                        ctx.parent.parent.parent.parent instanceof BallerinaParser.TypeDefinitionContext;

        boolean hasRestField = ctx.recordRestFieldDefinition() != null;

        this.pkgBuilder.addRecordType(getCurrentPos(ctx), getWS(ctx), isFieldAnalyseRequired, isAnonymous,
                hasRestField, true);
    }

    @Override
    public void exitSimpleTypeName(BallerinaParser.SimpleTypeNameContext ctx) {
        if (isInErrorState) {
            return;
        }

        if (ctx.referenceTypeName() != null || ctx.valueTypeName() != null) {
            return;
        }

        // This is 'any' type
        this.pkgBuilder.addValueType(getCurrentPos(ctx), getWS(ctx), ctx.getChild(0).getText());
    }

    @Override
    public void exitUserDefineTypeName(BallerinaParser.UserDefineTypeNameContext ctx) {
        if (isInErrorState) {
            return;
        }

        this.pkgBuilder.addUserDefineType(getWS(ctx));
    }

    @Override
    public void exitValueTypeName(BallerinaParser.ValueTypeNameContext ctx) {
        if (isInErrorState) {
            return;
        }

        this.pkgBuilder.addValueType(getCurrentPos(ctx), getWS(ctx), ctx.getText());
    }

    @Override
    public void exitBuiltInReferenceTypeName(BallerinaParser.BuiltInReferenceTypeNameContext ctx) {
        if (isInErrorState) {
            return;
        }
        if (ctx.functionTypeName() != null) {
            return;
        }
        if (ctx.errorTypeName() != null) {
            return;
        }

        String typeName = ctx.getChild(0).getText();
        DiagnosticPos pos = getCurrentPos(ctx);
        checkTypeValidity(typeName, pos);

        if (ctx.typeName() != null) {
            this.pkgBuilder.addConstraintTypeWithTypeName(pos, getWS(ctx), typeName);
        } else {
            this.pkgBuilder.addBuiltInReferenceType(pos, getWS(ctx), typeName);
        }
    }

    @Override
    public void exitErrorTypeName(BallerinaParser.ErrorTypeNameContext ctx) {
        if (isInErrorState) {
            return;
        }
        boolean reasonTypeExists = !ctx.typeName().isEmpty();
        boolean detailsTypeExists = ctx.typeName().size() > 1;
        boolean isAnonymous = !(ctx.parent.parent.parent.parent.parent.parent
                instanceof BallerinaParser.FiniteTypeContext) && reasonTypeExists;
        this.pkgBuilder.addErrorType(getCurrentPos(ctx), getWS(ctx), reasonTypeExists, detailsTypeExists, isAnonymous);
    }

    @Override
    public void exitFunctionTypeName(BallerinaParser.FunctionTypeNameContext ctx) {
        if (isInErrorState) {
            return;
        }

        boolean paramsAvail = false, paramsTypeOnly = false, retParamAvail = false;
        if (ctx.parameterList() != null) {
            paramsAvail = ctx.parameterList().parameter().size() > 0;
        } else if (ctx.parameterTypeNameList() != null) {
            paramsAvail = ctx.parameterTypeNameList().parameterTypeName().size() > 0;
            paramsTypeOnly = true;
        }

        if (ctx.returnParameter() != null) {
            retParamAvail = true;
        }

        this.pkgBuilder.addFunctionType(getCurrentPos(ctx), getWS(ctx), paramsAvail, retParamAvail);
    }

    /**
     * {@inheritDoc}
     */
    @Override
    public void enterAnnotationAttachment(BallerinaParser.AnnotationAttachmentContext ctx) {
        if (isInErrorState) {
            return;
        }

        this.pkgBuilder.startAnnotationAttachment(getCurrentPos(ctx));
    }

    /**
     * {@inheritDoc}
     */
    @Override
    public void exitAnnotationAttachment(BallerinaParser.AnnotationAttachmentContext ctx) {
        if (isInErrorState) {
            return;
        }

        this.pkgBuilder.setAnnotationAttachmentName(getWS(ctx), ctx.recordLiteral() != null,
                getCurrentPos(ctx), false);
    }

    @Override
    public void exitErrorBindingPattern(BallerinaParser.ErrorBindingPatternContext ctx) {
        if (isInErrorState) {
            return;
        }
        String reasonIdentifier = ctx.Identifier().getText();
        DiagnosticPos currentPos = getCurrentPos(ctx);

        String restIdentifier = null;
        DiagnosticPos restParamPos = null;
        if (ctx.errorRestBindingPattern() != null) {
            restIdentifier = ctx.errorRestBindingPattern().Identifier().getText();
            restParamPos = getCurrentPos(ctx.errorRestBindingPattern());
        }

        this.pkgBuilder.addErrorVariable(currentPos, getWS(ctx), reasonIdentifier, restIdentifier, false, false,
                restParamPos);
    }

    @Override
    public void enterErrorBindingPattern(BallerinaParser.ErrorBindingPatternContext ctx) {
        if (isInErrorState) {
            return;
        }
        this.pkgBuilder.startErrorBindingNode();
    }

    @Override
    public void enterErrorMatchPattern(BallerinaParser.ErrorMatchPatternContext ctx) {
        if (isInErrorState) {
            return;
        }
        this.pkgBuilder.startErrorBindingNode();
    }

    @Override
    public void exitSimpleMatchPattern(BallerinaParser.SimpleMatchPatternContext ctx) {
        if (isInErrorState) {
            return;
        }

        this.pkgBuilder.endSimpleMatchPattern(getWS(ctx));
    }

    @Override
    public void exitErrorArgListMatchPattern(BallerinaParser.ErrorArgListMatchPatternContext ctx) {
        if (isInErrorState) {
            return;
        }

        String restIdentifier = null;
        DiagnosticPos restParamPos = null;
        if (ctx.restMatchPattern() != null) {
            restIdentifier = ctx.restMatchPattern().Identifier().getText();
            restParamPos = getCurrentPos(ctx.restMatchPattern());
        }

        String reasonIdentifier = null;
        boolean reasonVar = false;
        boolean constReasonMatchPattern = false;
        if (ctx.simpleMatchPattern() != null) {
            reasonVar = ctx.simpleMatchPattern().VAR() != null;
            if (ctx.simpleMatchPattern().Identifier() != null) {
                reasonIdentifier = ctx.simpleMatchPattern().Identifier().getText();
            } else {
                reasonIdentifier = ctx.simpleMatchPattern().QuotedStringLiteral().getText();
                constReasonMatchPattern = true;
            }
        }

        this.pkgBuilder.addErrorVariable(getCurrentPos(ctx), getWS(ctx), reasonIdentifier,
                restIdentifier, reasonVar, constReasonMatchPattern, restParamPos);
    }

    @Override
    public void exitErrorMatchPattern(BallerinaParser.ErrorMatchPatternContext ctx) {
        if (isInErrorState) {
            return;
        }
        this.pkgBuilder.endErrorMatchPattern(getWS(ctx));
    }

    @Override
    public void exitErrorDetailBindingPattern(BallerinaParser.ErrorDetailBindingPatternContext ctx) {
        String bindingVarName = null;
        if (ctx.bindingPattern() != null && ctx.bindingPattern().Identifier() != null) {
            bindingVarName = ctx.bindingPattern().Identifier().getText();
        }
        this.pkgBuilder.addErrorDetailBinding(getCurrentPos(ctx), getWS(ctx), ctx.Identifier().getText(),
                bindingVarName);
    }

    @Override
    public void exitErrorRefBindingPattern(BallerinaParser.ErrorRefBindingPatternContext ctx) {
        if (isInErrorState) {
            return;
        }

        int numNamedArgs = ctx.errorNamedArgRefPattern().size();
        boolean reasonRefAvailable = ctx.variableReference() != null;

        boolean restPatternAvailable = ctx.errorRefRestPattern() != null;

        this.pkgBuilder.addErrorVariableReference(getCurrentPos(ctx), getWS(ctx),
                numNamedArgs, reasonRefAvailable, restPatternAvailable);
    }

    @Override
    public void exitErrorNamedArgRefPattern(BallerinaParser.ErrorNamedArgRefPatternContext ctx) {
        if (isInErrorState) {
            return;
        }

        this.pkgBuilder.addNamedArgument(getCurrentPos(ctx), getWS(ctx), ctx.Identifier().getText());
    }

    @Override
    public void exitListBindingPattern(BallerinaParser.ListBindingPatternContext ctx) {
        if (isInErrorState) {
            return;
        }

        this.pkgBuilder.addTupleVariable(getCurrentPos(ctx), getWS(ctx), ctx.bindingPattern().size());
    }

    @Override
    public void exitListRefBindingPattern(BallerinaParser.ListRefBindingPatternContext ctx) {
        if (isInErrorState) {
            return;
        }

        this.pkgBuilder.addTupleVariableReference(getCurrentPos(ctx), getWS(ctx), ctx.bindingRefPattern().size());
    }

    @Override
    public void enterOpenRecordBindingPattern(BallerinaParser.OpenRecordBindingPatternContext ctx) {
        if (isInErrorState) {
            return;
        }

        this.pkgBuilder.startRecordVariableList();
    }

    @Override
    public void exitOpenRecordBindingPattern(BallerinaParser.OpenRecordBindingPatternContext ctx) {
        if (isInErrorState) {
            return;
        }

        RestBindingPatternState restBindingPattern = (ctx.entryBindingPattern().restBindingPattern() == null) ?
                NO_BINDING_PATTERN : OPEN_REST_BINDING_PATTERN;

        this.pkgBuilder.addRecordVariable(getCurrentPos(ctx), getWS(ctx), restBindingPattern);
    }

    @Override
    public void enterClosedRecordBindingPattern(BallerinaParser.ClosedRecordBindingPatternContext ctx) {
        if (isInErrorState) {
            return;
        }

        this.pkgBuilder.startRecordVariableList();
    }

    @Override
    public void exitClosedRecordBindingPattern(BallerinaParser.ClosedRecordBindingPatternContext ctx) {
        if (isInErrorState) {
            return;
        }

        this.pkgBuilder.addRecordVariable(getCurrentPos(ctx), getWS(ctx), CLOSED_REST_BINDING_PATTERN);
    }

    @Override
    public void exitRecordBindingPattern(BallerinaParser.RecordBindingPatternContext ctx) {
        if (isInErrorState) {
            return;
        }

        this.pkgBuilder.addRecordBindingWS(getWS(ctx));
    }

    @Override
    public void enterOpenRecordRefBindingPattern(BallerinaParser.OpenRecordRefBindingPatternContext ctx) {
        if (isInErrorState) {
            return;
        }

        this.pkgBuilder.startRecordVariableReferenceList();
    }

    @Override
    public void enterClosedRecordRefBindingPattern(BallerinaParser.ClosedRecordRefBindingPatternContext ctx) {
        if (isInErrorState) {
            return;
        }

        this.pkgBuilder.startRecordVariableReferenceList();
    }

    @Override
    public void exitOpenRecordRefBindingPattern(BallerinaParser.OpenRecordRefBindingPatternContext ctx) {
        if (isInErrorState) {
            return;
        }

        RestBindingPatternState restRefBindingPattern = (ctx.entryRefBindingPattern().restRefBindingPattern() == null) ?
                NO_BINDING_PATTERN : OPEN_REST_BINDING_PATTERN;

        this.pkgBuilder.addRecordVariableReference(getCurrentPos(ctx), getWS(ctx), restRefBindingPattern);
    }

    @Override
    public void exitClosedRecordRefBindingPattern(BallerinaParser.ClosedRecordRefBindingPatternContext ctx) {
        if (isInErrorState) {
            return;
        }

        this.pkgBuilder.addRecordVariableReference(getCurrentPos(ctx), getWS(ctx),
                RestBindingPatternState.CLOSED_REST_BINDING_PATTERN);
    }

    @Override
    public void exitBindingPattern(BallerinaParser.BindingPatternContext ctx) {
        if (isInErrorState) {
            return;
        }

        if ((ctx.Identifier() != null) && ((ctx.parent instanceof BallerinaParser.ListBindingPatternContext)
                || (ctx.parent instanceof BallerinaParser.FieldBindingPatternContext)
                || (ctx.parent instanceof BallerinaParser.MatchPatternClauseContext))) {
            this.pkgBuilder.addBindingPatternMemberVariable(getCurrentPos(ctx), getWS(ctx), ctx.Identifier().getText(),
                    getCurrentPos(ctx.Identifier()));
        } else if (ctx.Identifier() != null) {
            this.pkgBuilder.addBindingPatternNameWhitespace(getWS(ctx));
        }
    }

    @Override
    public void exitFieldBindingPattern(BallerinaParser.FieldBindingPatternContext ctx) {
        if (isInErrorState) {
            return;
        }

        this.pkgBuilder.addFieldBindingMemberVar(getCurrentPos(ctx), getWS(ctx), ctx.Identifier().getText(),
                getCurrentPos(ctx.Identifier()),
                ctx.bindingPattern() != null);
    }

    @Override
    public void exitFieldRefBindingPattern(BallerinaParser.FieldRefBindingPatternContext ctx) {
        if (isInErrorState) {
            return;
        }

        this.pkgBuilder.addFieldRefBindingMemberVar(getCurrentPos(ctx), getWS(ctx), ctx.Identifier().getText(),
                ctx.bindingRefPattern() != null);
    }

    @Override
    public void exitRestBindingPattern(BallerinaParser.RestBindingPatternContext ctx) {
        if (isInErrorState) {
            return;
        }

        if (ctx.Identifier() != null) {
            this.pkgBuilder.addBindingPatternMemberVariable(getCurrentPos(ctx), getWS(ctx), ctx.Identifier().getText(),
                    getCurrentPos(ctx.Identifier()));
        }
    }

    @Override
    public void exitVariableDefinitionStatement(BallerinaParser.VariableDefinitionStatementContext ctx) {
        if (isInErrorState) {
            return;
        }

        boolean isFinal = ctx.FINAL() != null;
        boolean isDeclaredWithVar = ctx.VAR() != null;
        boolean isExpressionAvailable = ctx.expression() != null;

        if (ctx.Identifier() != null) {
            this.pkgBuilder.addSimpleVariableDefStatement(getCurrentPos(ctx), getWS(ctx), ctx.Identifier().getText(),
                    getCurrentPos(ctx.Identifier()),
                    isFinal, isExpressionAvailable, isDeclaredWithVar);
        } else if (ctx.bindingPattern().Identifier() != null) {
            this.pkgBuilder.addSimpleVariableDefStatement(getCurrentPos(ctx), getWS(ctx),
                    ctx.bindingPattern().Identifier().getText(),
                    getCurrentPos(ctx.bindingPattern().Identifier()),
                    isFinal, isExpressionAvailable, isDeclaredWithVar);
        } else if (ctx.bindingPattern().structuredBindingPattern().recordBindingPattern() != null) {
            this.pkgBuilder.addRecordVariableDefStatement(getCurrentPos(ctx), getWS(ctx), isFinal, isDeclaredWithVar);
        } else if (ctx.bindingPattern().structuredBindingPattern().errorBindingPattern() != null) {
            this.pkgBuilder.addErrorVariableDefStatement(getCurrentPos(ctx), getWS(ctx), isFinal, isDeclaredWithVar);
        } else {
            this.pkgBuilder.addTupleVariableDefStatement(getCurrentPos(ctx), getWS(ctx), isFinal, isDeclaredWithVar);
        }
    }

    @Override
    public void enterRecordLiteral(BallerinaParser.RecordLiteralContext ctx) {
        if (isInErrorState) {
            return;
        }

        this.pkgBuilder.startMapStructLiteral();
    }

    @Override
    public void exitRecordLiteral(BallerinaParser.RecordLiteralContext ctx) {
        if (isInErrorState) {
            return;
        }

        this.pkgBuilder.addMapStructLiteral(getCurrentPos(ctx), getWS(ctx));
    }

    @Override
    public void exitRecordKeyValue(BallerinaParser.RecordKeyValueContext ctx) {
        if (isInErrorState) {
            return;
        }

        this.pkgBuilder.addKeyValueRecord(getWS(ctx));
    }

    @Override
    public void exitRecordKey(BallerinaParser.RecordKeyContext ctx) {
        if (isInErrorState) {
            return;
        }

        // If the key is an expression, they are added to the model
        // from their respective listener methods
        if (ctx.Identifier() != null) {
            DiagnosticPos pos = getCurrentPos(ctx);
            this.pkgBuilder.addNameReference(pos, getWS(ctx), null, ctx.Identifier().getText());
            this.pkgBuilder.createSimpleVariableReference(pos, getWS(ctx));
        }
    }

    @Override
    public void enterTableLiteral(BallerinaParser.TableLiteralContext ctx) {
        if (isInErrorState) {
            return;
        }
        this.pkgBuilder.startTableLiteral();
    }

    @Override
    public void exitTableColumnDefinition(BallerinaParser.TableColumnDefinitionContext ctx) {
        if (isInErrorState) {
            return;
        }
        this.pkgBuilder.endTableColumnDefinition(getWS(ctx));
    }

    @Override
    public void exitTableColumn(BallerinaParser.TableColumnContext ctx) {
        if (isInErrorState) {
            return;
        }

        String columnName;
        int childCount = ctx.getChildCount();
        if (childCount == 2) {
            boolean keyColumn = KEYWORD_KEY.equals(ctx.getChild(0).getText());
            if (keyColumn) {
                columnName = ctx.getChild(1).getText();
                this.pkgBuilder.addTableColumn(columnName, getCurrentPos(ctx), getWS(ctx));
                this.pkgBuilder.markPrimaryKeyColumn(columnName);
            } else {
                DiagnosticPos pos = getCurrentPos(ctx);
                dlog.error(pos, DiagnosticCode.TABLE_KEY_EXPECTED);
            }
        } else {
            columnName = ctx.getChild(0).getText();
            this.pkgBuilder.addTableColumn(columnName, getCurrentPos(ctx), getWS(ctx));
        }
    }

    @Override
    public void exitTableDataArray(BallerinaParser.TableDataArrayContext ctx) {
        if (isInErrorState) {
            return;
        }

        this.pkgBuilder.endTableDataArray(getWS(ctx));
    }

    @Override
    public void exitTableDataList(BallerinaParser.TableDataListContext ctx) {
        if (isInErrorState) {
            return;
        }
        if (ctx.expressionList() != null) {
            this.pkgBuilder.endTableDataRow(getWS(ctx));
        }
    }

    @Override
    public void exitTableData(BallerinaParser.TableDataContext ctx) {
        if (isInErrorState) {
            return;
        }
        this.pkgBuilder.endTableDataList(getCurrentPos(ctx), getWS(ctx));
    }

    @Override
    public void exitTableLiteral(BallerinaParser.TableLiteralContext ctx) {
        if (isInErrorState) {
            return;
        }

        this.pkgBuilder.addTableLiteral(getCurrentPos(ctx), getWS(ctx));
    }

    @Override
    public void exitListConstructorExpr(BallerinaParser.ListConstructorExprContext ctx) {
        if (isInErrorState) {
            return;
        }
        boolean argsAvailable = ctx.expressionList() != null;
        this.pkgBuilder.addListConstructorExpression(getCurrentPos(ctx), getWS(ctx), argsAvailable);
    }

    @Override
    public void exitTypeInitExpr(BallerinaParser.TypeInitExprContext ctx) {
        if (isInErrorState) {
            return;
        }

        String initName = ctx.NEW().getText();
        boolean typeAvailable = ctx.userDefineTypeName() != null;
        boolean argsAvailable = ctx.invocationArgList() != null;
        this.pkgBuilder.addTypeInitExpression(getCurrentPos(ctx), getWS(ctx), initName, typeAvailable, argsAvailable);
    }

    @Override
    public void exitServiceConstructorExpression(BallerinaParser.ServiceConstructorExpressionContext ctx) {
        if (isInErrorState) {
            return;
        }
        final DiagnosticPos serviceDefPos = getCurrentPos(ctx);
        final String serviceVarName = null;
        final DiagnosticPos varPos = serviceDefPos;
        this.pkgBuilder.endServiceDef(serviceDefPos, getWS(ctx), serviceVarName, varPos, true,
                ctx.serviceConstructorExpr().annotationAttachment().size());
    }

    @Override
    public void exitChannelType(BallerinaParser.ChannelTypeContext ctx) {
        if (isInErrorState) {
            return;
        }

        String typeName = ctx.getChild(0).getText();
        DiagnosticPos pos = getCurrentPos(ctx);
        checkTypeValidity(typeName, pos);
        this.pkgBuilder.addConstraintTypeWithTypeName(pos, getWS(ctx), typeName);
    }

    /**
     * {@inheritDoc}
     */
    @Override
    public void exitAssignmentStatement(BallerinaParser.AssignmentStatementContext ctx) {
        if (isInErrorState) {
            return;
        }

        this.pkgBuilder.addAssignmentStatement(getCurrentPos(ctx), getWS(ctx));
    }

    @Override
    public void exitListDestructuringStatement(BallerinaParser.ListDestructuringStatementContext ctx) {
        if (isInErrorState) {
            return;
        }

        this.pkgBuilder.addTupleDestructuringStatement(getCurrentPos(ctx), getWS(ctx));
    }

    @Override
    public void exitRecordDestructuringStatement(BallerinaParser.RecordDestructuringStatementContext ctx) {
        if (isInErrorState) {
            return;
        }

        this.pkgBuilder.addRecordDestructuringStatement(getCurrentPos(ctx), getWS(ctx));
    }

    @Override
    public void exitErrorDestructuringStatement(BallerinaParser.ErrorDestructuringStatementContext ctx) {
        if (isInErrorState) {
            return;
        }

        this.pkgBuilder.addErrorDestructuringStatement(getCurrentPos(ctx), getWS(ctx));
    }

    /**
     * {@inheritDoc}
     */
    @Override
    public void exitCompoundAssignmentStatement(BallerinaParser.CompoundAssignmentStatementContext ctx) {
        if (isInErrorState) {
            return;
        }

        String compoundOperatorText = ctx.compoundOperator().getText();
        String operator = compoundOperatorText.substring(0, compoundOperatorText.length() - 1);
        this.pkgBuilder.addCompoundAssignmentStatement(getCurrentPos(ctx), getWS(ctx), operator);
    }

    /**
     * {@inheritDoc}
     */
    @Override
    public void exitCompoundOperator(BallerinaParser.CompoundOperatorContext ctx) {
        if (isInErrorState) {
            return;
        }

        this.pkgBuilder.addCompoundOperator(getWS(ctx));
    }

    @Override
    public void enterVariableReferenceList(BallerinaParser.VariableReferenceListContext ctx) {
        if (isInErrorState) {
            return;
        }

        this.pkgBuilder.startExprNodeList();
    }

    @Override
    public void exitVariableReferenceList(BallerinaParser.VariableReferenceListContext ctx) {
        if (isInErrorState) {
            return;
        }

        this.pkgBuilder.endExprNodeList(getWS(ctx), ctx.getChildCount() / 2 + 1);
    }

    /**
     * {@inheritDoc}
     */
    @Override
    public void enterIfElseStatement(BallerinaParser.IfElseStatementContext ctx) {
        if (isInErrorState) {
            return;
        }

        this.pkgBuilder.startIfElseNode(getCurrentPos(ctx));
    }

    /**
     * {@inheritDoc}
     */
    @Override
    public void exitIfElseStatement(BallerinaParser.IfElseStatementContext ctx) {
        if (isInErrorState) {
            return;
        }

        this.pkgBuilder.endIfElseNode(getWS(ctx));
    }

    /**
     * {@inheritDoc}
     */
    @Override
    public void exitIfClause(BallerinaParser.IfClauseContext ctx) {
        if (isInErrorState) {
            return;
        }

        this.pkgBuilder.addIfBlock(getCurrentPos(ctx), getWS(ctx));
    }

    /**
     * {@inheritDoc}
     */
    @Override
    public void enterElseIfClause(BallerinaParser.ElseIfClauseContext ctx) {
        if (isInErrorState) {
            return;
        }

        // else-if clause is also modeled as an if-else statement
        this.pkgBuilder.startIfElseNode(getCurrentPos(ctx));
    }

    /**
     * {@inheritDoc}
     */
    @Override
    public void exitElseIfClause(BallerinaParser.ElseIfClauseContext ctx) {
        if (isInErrorState) {
            return;
        }

        this.pkgBuilder.addElseIfBlock(getCurrentPos(ctx), getWS(ctx));
    }

    /**
     * {@inheritDoc}
     */
    @Override
    public void enterElseClause(BallerinaParser.ElseClauseContext ctx) {
        if (isInErrorState) {
            return;
        }

        this.pkgBuilder.startBlock();
    }

    /**
     * {@inheritDoc}
     */
    @Override
    public void exitElseClause(BallerinaParser.ElseClauseContext ctx) {
        if (isInErrorState) {
            return;
        }

        this.pkgBuilder.addElseBlock(getCurrentPos(ctx), getWS(ctx));
    }

    @Override
    public void enterMatchStatement(BallerinaParser.MatchStatementContext ctx) {
        if (isInErrorState) {
            return;
        }
        this.pkgBuilder.createMatchNode(getCurrentPos(ctx));
    }

    @Override
    public void exitMatchStatement(BallerinaParser.MatchStatementContext ctx) {
        if (isInErrorState) {
            return;
        }
        this.pkgBuilder.completeMatchNode(getCurrentPos(ctx), getWS(ctx));
    }

    @Override
    public void enterMatchPatternClause(BallerinaParser.MatchPatternClauseContext ctx) {
        if (isInErrorState) {
            return;
        }
        this.pkgBuilder.startMatchStmtPattern();
    }

    @Override
    public void exitMatchPatternClause(BallerinaParser.MatchPatternClauseContext ctx) {
        if (isInErrorState) {
            return;
        }

        if (ctx.bindingPattern() != null || ctx.errorMatchPattern() != null) {
            boolean isTypeGuardPresent = ctx.IF() != null;
            this.pkgBuilder.addMatchStmtStructuredBindingPattern(getCurrentPos(ctx), getWS(ctx), isTypeGuardPresent);
            return;
        }

        this.pkgBuilder.addMatchStmtStaticBindingPattern(getCurrentPos(ctx), getWS(ctx));
    }

    @Override
    public void enterForeachStatement(BallerinaParser.ForeachStatementContext ctx) {
        if (isInErrorState) {
            return;
        }
        this.pkgBuilder.startForeachStatement();
    }

    @Override
    public void exitForeachStatement(BallerinaParser.ForeachStatementContext ctx) {
        if (isInErrorState) {
            return;
        }

        boolean isDeclaredWithVar = ctx.VAR() != null;

        if (ctx.bindingPattern().Identifier() != null) {
            String identifier = ctx.bindingPattern().Identifier().getText();
            DiagnosticPos identifierPos = getCurrentPos(ctx.bindingPattern().Identifier());
            this.pkgBuilder.addForeachStatementWithSimpleVariableDefStatement(getCurrentPos(ctx), getWS(ctx),
                    identifier, identifierPos,
                    isDeclaredWithVar);
        } else if (ctx.bindingPattern().structuredBindingPattern().recordBindingPattern() != null) {
            this.pkgBuilder.addForeachStatementWithRecordVariableDefStatement(getCurrentPos(ctx), getWS(ctx),
                    isDeclaredWithVar);
        } else if (ctx.bindingPattern().structuredBindingPattern().errorBindingPattern() != null) {
            this.pkgBuilder.addForeachStatementWithErrorVariableDefStatement(getCurrentPos(ctx), getWS(ctx),
                    isDeclaredWithVar);
        } else {
            this.pkgBuilder.addForeachStatementWithTupleVariableDefStatement(getCurrentPos(ctx), getWS(ctx),
                    isDeclaredWithVar);
        }
    }

    @Override
    public void exitIntRangeExpression(BallerinaParser.IntRangeExpressionContext ctx) {
        if (isInErrorState) {
            return;
        }
        this.pkgBuilder.addIntRangeExpression(getCurrentPos(ctx), getWS(ctx),
                ctx.LEFT_PARENTHESIS() == null, ctx.RIGHT_PARENTHESIS() == null,
                ctx.expression(1) == null);
    }

    /**
     * {@inheritDoc}
     */
    @Override
    public void enterWhileStatement(BallerinaParser.WhileStatementContext ctx) {
        if (isInErrorState) {
            return;
        }

        this.pkgBuilder.startWhileStmt();
    }

    /**
     * {@inheritDoc}
     */
    @Override
    public void exitWhileStatement(BallerinaParser.WhileStatementContext ctx) {
        if (isInErrorState) {
            return;
        }

        this.pkgBuilder.addWhileStmt(getCurrentPos(ctx), getWS(ctx));
    }

    /**
     * {@inheritDoc}
     */
    @Override
    public void exitContinueStatement(BallerinaParser.ContinueStatementContext ctx) {
        if (isInErrorState) {
            return;
        }

        this.pkgBuilder.addContinueStatement(getCurrentPos(ctx), getWS(ctx));
    }

    /**
     * {@inheritDoc}
     */
    @Override
    public void exitBreakStatement(BallerinaParser.BreakStatementContext ctx) {
        if (isInErrorState) {
            return;
        }

        this.pkgBuilder.addBreakStatement(getCurrentPos(ctx), getWS(ctx));
    }

    @Override
    public void enterForkJoinStatement(BallerinaParser.ForkJoinStatementContext ctx) {
        if (isInErrorState) {
            return;
        }

        this.pkgBuilder.startForkJoinStmt();
    }

    @Override
    public void exitForkJoinStatement(BallerinaParser.ForkJoinStatementContext ctx) {
        if (isInErrorState) {
            return;
        }

        this.pkgBuilder.addForkJoinStmt(getCurrentPos(ctx), getWS(ctx));
    }

    @Override
    public void enterTryCatchStatement(BallerinaParser.TryCatchStatementContext ctx) {
        if (isInErrorState) {
            return;
        }

        this.pkgBuilder.startTryCatchFinallyStmt();
    }

    @Override
    public void exitTryCatchStatement(BallerinaParser.TryCatchStatementContext ctx) {
        if (isInErrorState) {
            return;
        }

        this.pkgBuilder.addTryCatchFinallyStmt(getCurrentPos(ctx), getWS(ctx));
    }

    @Override
    public void enterCatchClauses(BallerinaParser.CatchClausesContext ctx) {
        if (isInErrorState) {
            return;
        }

        this.pkgBuilder.addTryClause(getCurrentPos(ctx));
    }

    @Override
    public void enterCatchClause(BallerinaParser.CatchClauseContext ctx) {
        if (isInErrorState) {
            return;
        }

        this.pkgBuilder.startCatchClause();
    }

    @Override
    public void exitCatchClause(BallerinaParser.CatchClauseContext ctx) {
        if (isInErrorState) {
            return;
        }

        String paramName = ctx.Identifier().getText();
        this.pkgBuilder.addCatchClause(getCurrentPos(ctx), getWS(ctx), paramName);
    }

    @Override
    public void enterFinallyClause(BallerinaParser.FinallyClauseContext ctx) {
        if (isInErrorState) {
            return;
        }

        this.pkgBuilder.startFinallyBlock();
    }

    @Override
    public void exitFinallyClause(BallerinaParser.FinallyClauseContext ctx) {
        if (isInErrorState) {
            return;
        }

        this.pkgBuilder.addFinallyBlock(getCurrentPos(ctx), getWS(ctx));
    }

    @Override
    public void exitThrowStatement(BallerinaParser.ThrowStatementContext ctx) {
        if (isInErrorState) {
            return;
        }

        this.pkgBuilder.addThrowStmt(getCurrentPos(ctx), getWS(ctx));
    }

    @Override
    public void exitPanicStatement(BallerinaParser.PanicStatementContext ctx) {
        if (isInErrorState) {
            return;
        }

        this.pkgBuilder.addPanicStmt(getCurrentPos(ctx), getWS(ctx));
    }

    /**
     * {@inheritDoc}
     */
    @Override
    public void exitReturnStatement(BallerinaParser.ReturnStatementContext ctx) {
        if (isInErrorState) {
            return;
        }

        this.pkgBuilder.addReturnStatement(this.getCurrentPos(ctx), getWS(ctx), ctx.expression() != null);
    }

    @Override
    public void exitWorkerReceiveExpression(BallerinaParser.WorkerReceiveExpressionContext ctx) {
        if (isInErrorState) {
            return;
        }

        String workerName = ctx.peerWorker().DEFAULT() != null ?
                ctx.peerWorker().DEFAULT().getText() : ctx.peerWorker().workerName().getText();

        this.pkgBuilder.addWorkerReceiveExpr(getCurrentPos(ctx), getWS(ctx), workerName, ctx.expression() != null);
    }

    @Override
    public void exitFlushWorker(BallerinaParser.FlushWorkerContext ctx) {
        if (isInErrorState) {
            return;
        }
        String workerName = ctx.Identifier() != null ? ctx.Identifier().getText() : null;
        this.pkgBuilder.addWorkerFlushExpr(getCurrentPos(ctx), getWS(ctx), workerName);
    }

    @Override
    public void exitWorkerSendAsyncStatement(BallerinaParser.WorkerSendAsyncStatementContext ctx) {
        if (isInErrorState) {
            return;
        }

        String workerName = ctx.peerWorker().DEFAULT() != null ?
                ctx.peerWorker().DEFAULT().getText() : ctx.peerWorker().workerName().getText();

        this.pkgBuilder.addWorkerSendStmt(getCurrentPos(ctx), getWS(ctx), workerName, ctx.expression().size() > 1);
    }

    @Override
    public void exitWorkerSendSyncExpression(BallerinaParser.WorkerSendSyncExpressionContext ctx) {
        if (isInErrorState) {
            return;
        }

        String workerName = ctx.peerWorker().DEFAULT() != null ?
                ctx.peerWorker().DEFAULT().getText() : ctx.peerWorker().workerName().getText();

        this.pkgBuilder.addWorkerSendSyncExpr(getCurrentPos(ctx), getWS(ctx), workerName);
    }

    @Override
    public void exitWaitExpression(BallerinaParser.WaitExpressionContext ctx) {
        if (isInErrorState) {
            return;
        }

        // Wait for all
        if (ctx.waitForCollection() != null) {
            this.pkgBuilder.handleWaitForAll(getCurrentPos(ctx), getWS(ctx));
        } else {
            // Wait for Any or Wait for one
            this.pkgBuilder.handleWait(getCurrentPos(ctx), getWS(ctx));
        }
    }

    @Override
    public void enterWaitForCollection(BallerinaParser.WaitForCollectionContext ctx) {
        if (isInErrorState) {
            return;
        }
        this.pkgBuilder.startWaitForAll();
    }

    @Override
    public void exitWaitKeyValue(BallerinaParser.WaitKeyValueContext ctx) {
        if (isInErrorState) {
            return;
        }
        boolean containsExpr = ctx.expression() != null;
        this.pkgBuilder.addKeyValueToWaitForAll(getCurrentPos(ctx), getWS(ctx), ctx.Identifier().getText(),
                containsExpr);
    }

    /**
     * {@inheritDoc}
     */
    @Override
    public void exitXmlAttribVariableReference(BallerinaParser.XmlAttribVariableReferenceContext ctx) {
        if (isInErrorState) {
            return;
        }
        boolean isSingleAttrRef = ctx.xmlAttrib().expression() != null;
        this.pkgBuilder.createXmlAttributesRefExpr(getCurrentPos(ctx), getWS(ctx), isSingleAttrRef);
    }

    @Override
    public void exitSimpleVariableReference(BallerinaParser.SimpleVariableReferenceContext ctx) {
        if (isInErrorState) {
            return;
        }

        this.pkgBuilder.createSimpleVariableReference(getCurrentPos(ctx), getWS(ctx));
    }

    @Override
    public void exitStringFunctionInvocationReference(BallerinaParser.StringFunctionInvocationReferenceContext ctx) {
        if (isInErrorState) {
            return;
        }

        TerminalNode node = ctx.QuotedStringLiteral();
        DiagnosticPos pos = getCurrentPos(ctx);
        Set<Whitespace> ws = getWS(ctx);

        String actualText = node.getText();
        actualText = actualText.substring(1, actualText.length() - 1);
        actualText = StringEscapeUtils.unescapeJava(actualText);

        this.pkgBuilder.addLiteralValue(pos, ws, TypeTags.STRING, actualText, node.getText());

        boolean argsAvailable = ctx.invocation().invocationArgList() != null;
        String invocation = ctx.invocation().anyIdentifierName().getText();
        boolean safeNavigate = ctx.invocation().NOT() != null;
        this.pkgBuilder.createInvocationNode(getCurrentPos(ctx), getWS(ctx), invocation, argsAvailable, safeNavigate);
    }

    @Override
    public void exitFunctionInvocation(BallerinaParser.FunctionInvocationContext ctx) {
        if (isInErrorState) {
            return;
        }

        boolean argsAvailable = ctx.invocationArgList() != null;
        this.pkgBuilder.createFunctionInvocation(getCurrentPos(ctx), getWS(ctx), argsAvailable);
    }

    @Override
    public void exitFieldVariableReference(BallerinaParser.FieldVariableReferenceContext ctx) {
        if (isInErrorState) {
            return;
        }

        FieldContext field = ctx.field();
        String fieldName;
        DiagnosticPos fieldNamePos;
        FieldKind fieldType;
        if (field.Identifier() != null) {
            fieldName = field.Identifier().getText();
            fieldNamePos = getCurrentPos(field);
            fieldType = FieldKind.SINGLE;

        } else {
            fieldName = field.MUL().getText();
            // Set the position as same as field position.
            fieldNamePos = getCurrentPos(field);
            fieldType = FieldKind.ALL;
        }
        this.pkgBuilder.createFieldBasedAccessNode(getCurrentPos(ctx), getWS(ctx), fieldName, fieldNamePos,
                fieldType, ctx.field().OPTIONAL_FIELD_ACCESS() != null);
    }

    @Override
    public void exitMapArrayVariableReference(BallerinaParser.MapArrayVariableReferenceContext ctx) {
        if (isInErrorState) {
            return;
        }

        this.pkgBuilder.createIndexBasedAccessNode(getCurrentPos(ctx), getWS(ctx));
    }

    @Override
    public void exitReservedWord(BallerinaParser.ReservedWordContext ctx) {
        if (isInErrorState) {
            return;
        }

        this.pkgBuilder.startInvocationNode(getWS(ctx));
    }

    @Override
    public void exitAnyIdentifierName(BallerinaParser.AnyIdentifierNameContext ctx) {
        if (isInErrorState) {
            return;
        }

        if (ctx.reservedWord() == null) {
            this.pkgBuilder.startInvocationNode(getWS(ctx));
        }
    }

    @Override
    public void exitInvocationReference(BallerinaParser.InvocationReferenceContext ctx) {
        if (isInErrorState) {
            return;
        }

        boolean argsAvailable = ctx.invocation().invocationArgList() != null;
        String invocation = ctx.invocation().anyIdentifierName().getText();
        boolean safeNavigate = ctx.invocation().NOT() != null;
        this.pkgBuilder.createInvocationNode(getCurrentPos(ctx), getWS(ctx), invocation, argsAvailable, safeNavigate);
    }

    @Override
    public void exitTypeDescExprInvocationReference(BallerinaParser.TypeDescExprInvocationReferenceContext ctx) {
        if (isInErrorState) {
            return;
        }

        boolean argsAvailable = ctx.invocation().invocationArgList() != null;
        String invocation = ctx.invocation().anyIdentifierName().getText();
        boolean safeNavigate = ctx.invocation().NOT() != null;
        this.pkgBuilder.createInvocationNode(getCurrentPos(ctx), getWS(ctx), invocation, argsAvailable, safeNavigate);
    }

    /**
     * {@inheritDoc}
     */
    @Override
    public void enterInvocationArgList(BallerinaParser.InvocationArgListContext ctx) {
        if (isInErrorState) {
            return;
        }

        this.pkgBuilder.startExprNodeList();
    }

    /**
     * {@inheritDoc}
     */
    @Override
    public void exitInvocationArgList(BallerinaParser.InvocationArgListContext ctx) {
        if (isInErrorState) {
            return;
        }

        this.pkgBuilder.endExprNodeList(getWS(ctx), ctx.getChildCount() / 2 + 1);
    }

    public void enterExpressionList(BallerinaParser.ExpressionListContext ctx) {
        if (isInErrorState) {
            return;
        }

        this.pkgBuilder.startExprNodeList();
    }

    @Override
    public void exitExpressionList(BallerinaParser.ExpressionListContext ctx) {
        if (isInErrorState) {
            return;
        }

        this.pkgBuilder.endExprNodeList(getWS(ctx), ctx.getChildCount() / 2 + 1);
    }

    @Override
    public void exitExpressionStmt(BallerinaParser.ExpressionStmtContext ctx) {
        if (isInErrorState) {
            return;
        }

        this.pkgBuilder.addExpressionStmt(getCurrentPos(ctx), getWS(ctx));
    }

    /**
     * {@inheritDoc}
     */
    @Override
    public void enterTransactionStatement(BallerinaParser.TransactionStatementContext ctx) {
        if (isInErrorState) {
            return;
        }

        this.pkgBuilder.startTransactionStmt();
    }

    /**
     * {@inheritDoc}
     */
    @Override
    public void exitTransactionStatement(BallerinaParser.TransactionStatementContext ctx) {
        if (isInErrorState) {
            return;
        }

        DiagnosticPos pos = getCurrentPos(ctx);
        checkExperimentalFeatureValidity(ExperimentalFeatures.TRANSACTIONS.value, pos);
        this.pkgBuilder.endTransactionStmt(pos, getWS(ctx));
    }

    /**
     * {@inheritDoc}
     */
    @Override
    public void exitTransactionClause(BallerinaParser.TransactionClauseContext ctx) {
        if (isInErrorState) {
            return;
        }
        this.pkgBuilder.addTransactionBlock(getCurrentPos(ctx), getWS(ctx));
    }

    /**
     * {@inheritDoc}
     */
    @Override
    public void exitTransactionPropertyInitStatementList(
            BallerinaParser.TransactionPropertyInitStatementListContext ctx) {
        if (isInErrorState) {
            return;
        }

        this.pkgBuilder.endTransactionPropertyInitStatementList(getWS(ctx));

    }

    /**
     * {@inheritDoc}
     */
    @Override
    public void enterLockStatement(BallerinaParser.LockStatementContext ctx) {
        if (isInErrorState) {
            return;
        }

        this.pkgBuilder.startLockStmt();
    }

    /**
     * {@inheritDoc}
     */
    @Override
    public void exitLockStatement(BallerinaParser.LockStatementContext ctx) {
        if (isInErrorState) {
            return;
        }

        this.pkgBuilder.addLockStmt(getCurrentPos(ctx), getWS(ctx));
    }

    /**
     * {@inheritDoc}
     */
    @Override
    public void enterOnretryClause(BallerinaParser.OnretryClauseContext ctx) {
        if (isInErrorState) {
            return;
        }

        this.pkgBuilder.startOnretryBlock();
    }

    /**
     * {@inheritDoc}
     */
    @Override
    public void exitOnretryClause(BallerinaParser.OnretryClauseContext ctx) {
        if (isInErrorState) {
            return;
        }

        this.pkgBuilder.addOnretryBlock(getCurrentPos(ctx), getWS(ctx));
    }

    /**
     * {@inheritDoc}
     */
    @Override
    public void enterCommittedClause(BallerinaParser.CommittedClauseContext ctx) {
        if (isInErrorState) {
            return;
        }

        this.pkgBuilder.startCommittedBlock();
    }

    /**
     * {@inheritDoc}
     */
    @Override
    public void exitCommittedClause(BallerinaParser.CommittedClauseContext ctx) {
        if (isInErrorState) {
            return;
        }

        this.pkgBuilder.endCommittedBlock(getCurrentPos(ctx), getWS(ctx));
    }

    /**
     * {@inheritDoc}
     */
    @Override
    public void enterAbortedClause(BallerinaParser.AbortedClauseContext ctx) {
        if (isInErrorState) {
            return;
        }

        this.pkgBuilder.startAbortedBlock();
    }

    /**
     * {@inheritDoc}
     */
    @Override
    public void exitAbortedClause(BallerinaParser.AbortedClauseContext ctx) {
        if (isInErrorState) {
            return;
        }

        this.pkgBuilder.endAbortedBlock(getCurrentPos(ctx), getWS(ctx));
    }

    /**
     * {@inheritDoc}
     */
    @Override
    public void exitAbortStatement(BallerinaParser.AbortStatementContext ctx) {
        if (isInErrorState) {
            return;
        }

        this.pkgBuilder.addAbortStatement(getCurrentPos(ctx), getWS(ctx));
    }

    /**
     * {@inheritDoc}
     */
    @Override
    public void exitRetryStatement(BallerinaParser.RetryStatementContext ctx) {
        if (isInErrorState) {
            return;
        }

        this.pkgBuilder.addRetryStatement(getCurrentPos(ctx), getWS(ctx));
    }

    /**
     * {@inheritDoc}
     */
    @Override
    public void exitRetriesStatement(BallerinaParser.RetriesStatementContext ctx) {
        if (isInErrorState) {
            return;
        }
        this.pkgBuilder.addRetryCountExpression(getWS(ctx));
    }

    /**
     * {@inheritDoc}
     */
    @Override
    public void enterNamespaceDeclaration(BallerinaParser.NamespaceDeclarationContext ctx) {
    }

    @Override
    public void exitNamespaceDeclaration(BallerinaParser.NamespaceDeclarationContext ctx) {
        if (isInErrorState) {
            return;
        }

        boolean isTopLevel = ctx.parent instanceof BallerinaParser.CompilationUnitContext;
        String namespaceUri = ctx.QuotedStringLiteral().getText();
        namespaceUri = namespaceUri.substring(1, namespaceUri.length() - 1);
        namespaceUri = StringEscapeUtils.unescapeJava(namespaceUri);
        String prefix = (ctx.Identifier() != null) ? ctx.Identifier().getText() : null;
        DiagnosticPos prefixPos = (ctx.Identifier() != null) ? getCurrentPos(ctx.Identifier()) : null;

        this.pkgBuilder.addXMLNSDeclaration(getCurrentPos(ctx), getWS(ctx), namespaceUri, prefix, prefixPos,
                isTopLevel);
    }

    @Override
    public void exitBinaryDivMulModExpression(BallerinaParser.BinaryDivMulModExpressionContext ctx) {
        if (isInErrorState) {
            return;
        }

        this.pkgBuilder.createBinaryExpr(getCurrentPos(ctx), getWS(ctx), ctx.getChild(1).getText());
    }

    @Override
    public void exitBinaryOrExpression(BallerinaParser.BinaryOrExpressionContext ctx) {
        if (isInErrorState) {
            return;
        }

        this.pkgBuilder.createBinaryExpr(getCurrentPos(ctx), getWS(ctx), ctx.getChild(1).getText());
    }

    @Override
    public void exitBinaryRefEqualExpression(BallerinaParser.BinaryRefEqualExpressionContext ctx) {
        if (isInErrorState) {
            return;
        }

        this.pkgBuilder.createBinaryExpr(getCurrentPos(ctx), getWS(ctx), ctx.getChild(1).getText());
    }

    @Override
    public void exitBinaryEqualExpression(BallerinaParser.BinaryEqualExpressionContext ctx) {
        if (isInErrorState) {
            return;
        }

        this.pkgBuilder.createBinaryExpr(getCurrentPos(ctx), getWS(ctx), ctx.getChild(1).getText());
    }

    @Override
    public void exitStaticMatchOrExpression(BallerinaParser.StaticMatchOrExpressionContext ctx) {
        if (isInErrorState) {
            return;
        }
        this.pkgBuilder.createBinaryExpr(getCurrentPos(ctx), getWS(ctx), ctx.getChild(1).getText());
    }

    @Override
    public void exitStaticMatchIdentifierLiteral(BallerinaParser.StaticMatchIdentifierLiteralContext ctx) {
        if (isInErrorState) {
            return;
        }

        this.pkgBuilder.addNameReference(getCurrentPos(ctx), getWS(ctx), null, ctx.Identifier().getText());
        this.pkgBuilder.createSimpleVariableReference(getCurrentPos(ctx), getWS(ctx));
    }

    @Override
    public void exitTypeDescExpr(BallerinaParser.TypeDescExprContext ctx) {
        if (isInErrorState) {
            return;
        }

        this.pkgBuilder.createTypeAccessExpr(getCurrentPos(ctx), getWS(ctx));
    }

    @Override
    public void exitActionInvocation(BallerinaParser.ActionInvocationContext ctx) {
        if (isInErrorState) {
            return;
        }
        int numAnnotations = ctx.annotationAttachment().size();
        this.pkgBuilder.createActionInvocationNode(getCurrentPos(ctx), getWS(ctx), ctx.START() != null,
                numAnnotations);
    }

    @Override
    public void exitBinaryAndExpression(BallerinaParser.BinaryAndExpressionContext ctx) {
        if (isInErrorState) {
            return;
        }

        this.pkgBuilder.createBinaryExpr(getCurrentPos(ctx), getWS(ctx), ctx.getChild(1).getText());
    }

    @Override
    public void exitBinaryAddSubExpression(BallerinaParser.BinaryAddSubExpressionContext ctx) {
        if (isInErrorState) {
            return;
        }

        this.pkgBuilder.createBinaryExpr(getCurrentPos(ctx), getWS(ctx), ctx.getChild(1).getText());
    }

    @Override
    public void exitBitwiseExpression(BallerinaParser.BitwiseExpressionContext ctx) {
        if (isInErrorState) {
            return;
        }

        this.pkgBuilder.createBinaryExpr(getCurrentPos(ctx), getWS(ctx), ctx.getChild(1).getText());
    }


    @Override
    public void exitBitwiseShiftExpression(BallerinaParser.BitwiseShiftExpressionContext ctx) {
        if (isInErrorState) {
            return;
        }

        StringBuilder operator = new StringBuilder();

        for (int i = 1; i < ctx.getChildCount() - 1; i++) {
            operator.append(ctx.getChild(i).getText());
        }

        this.pkgBuilder.createBinaryExpr(getCurrentPos(ctx), getWS(ctx), operator.toString());
    }

    /**
     * {@inheritDoc}
     */
    @Override
    public void exitTypeConversionExpression(BallerinaParser.TypeConversionExpressionContext ctx) {
        if (isInErrorState) {
            return;
        }

        this.pkgBuilder.createTypeConversionExpr(getCurrentPos(ctx), getWS(ctx),
                ctx.annotationAttachment().size(), ctx.typeName() != null);
    }

    @Override
    public void exitBinaryCompareExpression(BallerinaParser.BinaryCompareExpressionContext ctx) {
        if (isInErrorState) {
            return;
        }

        this.pkgBuilder.createBinaryExpr(getCurrentPos(ctx), getWS(ctx), ctx.getChild(1).getText());
    }

    @Override
    public void exitIntegerRangeExpression(BallerinaParser.IntegerRangeExpressionContext ctx) {
        if (isInErrorState) {
            return;
        }

        this.pkgBuilder.createBinaryExpr(getCurrentPos(ctx), getWS(ctx), ctx.getChild(1).getText());
    }

    @Override
    public void exitUnaryExpression(BallerinaParser.UnaryExpressionContext ctx) {
        if (isInErrorState) {
            return;
        }

        this.pkgBuilder.createUnaryExpr(getCurrentPos(ctx), getWS(ctx), ctx.getChild(0).getText());
    }

    @Override
    public void exitTypeTestExpression(BallerinaParser.TypeTestExpressionContext ctx) {
        if (isInErrorState) {
            return;
        }
        this.pkgBuilder.createTypeTestExpression(getCurrentPos(ctx), getWS(ctx));
    }

    @Override
    public void exitAnnotAccessExpression(BallerinaParser.AnnotAccessExpressionContext ctx) {
        if (isInErrorState) {
            return;
        }
        this.pkgBuilder.createAnnotAccessNode(getCurrentPos(ctx), getWS(ctx));
    }

    @Override
    public void exitGroupExpression(BallerinaParser.GroupExpressionContext ctx) {
        if (isInErrorState) {
            return;
        }
        this.pkgBuilder.createGroupExpression(getCurrentPos(ctx), getWS(ctx));
    }

    /**
     * {@inheritDoc}
     */
    @Override
    public void exitTernaryExpression(BallerinaParser.TernaryExpressionContext ctx) {
        if (isInErrorState) {
            return;
        }

        this.pkgBuilder.createTernaryExpr(getCurrentPos(ctx), getWS(ctx));
    }

    @Override
    public void exitCheckedExpression(BallerinaParser.CheckedExpressionContext ctx) {
        if (isInErrorState) {
            return;
        }

        this.pkgBuilder.createCheckedExpr(getCurrentPos(ctx), getWS(ctx));
    }

    @Override
    public void exitCheckPanickedExpression(BallerinaParser.CheckPanickedExpressionContext ctx) {
        if (isInErrorState) {
            return;
        }

        this.pkgBuilder.createCheckPanickedExpr(getCurrentPos(ctx), getWS(ctx));
    }

    @Override
    public void exitNameReference(BallerinaParser.NameReferenceContext ctx) {
        if (isInErrorState) {
            return;
        }

        if (ctx.Identifier().size() == 2) {
            String pkgName = ctx.Identifier(0).getText();
            String name = ctx.Identifier(1).getText();
            this.pkgBuilder.addNameReference(getCurrentPos(ctx), getWS(ctx), pkgName, name);
        } else {
            String name = ctx.Identifier(0).getText();
            this.pkgBuilder.addNameReference(getCurrentPos(ctx), getWS(ctx), null, name);
        }
    }

    @Override
    public void exitFunctionNameReference(BallerinaParser.FunctionNameReferenceContext ctx) {
        if (isInErrorState) {
            return;
        }

        if (ctx.Identifier() != null) {
            String pkgName = ctx.Identifier().getText();
            String name = ctx.anyIdentifierName().getText();
            this.pkgBuilder.addNameReference(getCurrentPos(ctx), getWS(ctx), pkgName, name);
        } else {
            String name = ctx.anyIdentifierName().getText();
            this.pkgBuilder.addNameReference(getCurrentPos(ctx), getWS(ctx), null, name);
        }
    }

    /**
     * {@inheritDoc}
     */
    @Override
    public void exitReturnParameter(BallerinaParser.ReturnParameterContext ctx) {
        if (isInErrorState) {
            return;
        }

        this.pkgBuilder.addReturnParam(getCurrentPos(ctx), getWS(ctx), ctx.annotationAttachment().size());
    }

    @Override
    public void exitLambdaReturnParameter(BallerinaParser.LambdaReturnParameterContext ctx) {
        if (isInErrorState) {
            return;
        }

        this.pkgBuilder.addReturnParam(getCurrentPos(ctx), getWS(ctx), ctx.annotationAttachment().size());
    }

    @Override
    public void enterParameterTypeNameList(BallerinaParser.ParameterTypeNameListContext ctx) {
        if (isInErrorState) {
            return;
        }

        this.pkgBuilder.startVarList();
    }

    /**
     * {@inheritDoc}
     */
    @Override
    public void exitParameterTypeNameList(BallerinaParser.ParameterTypeNameListContext ctx) {
        if (isInErrorState) {
            return;
        }

        // This attaches WS of the commas to the def.
        ParserRuleContext parent = ctx.getParent();
        boolean inFuncTypeSig = parent instanceof BallerinaParser.FunctionTypeNameContext ||
                parent instanceof BallerinaParser.ReturnParameterContext &&
                        parent.parent instanceof BallerinaParser.FunctionTypeNameContext;
        if (inFuncTypeSig) {
            this.pkgBuilder.endFuncTypeParamList(getWS(ctx));
        } else {
            this.pkgBuilder.endCallableParamList(getWS(ctx));
        }
    }

    /**
     * {@inheritDoc}
     */
    @Override
    public void exitParameterList(BallerinaParser.ParameterListContext ctx) {
        if (isInErrorState) {
            return;
        }

        // This attaches WS of the commas to the def.
        ParserRuleContext parent = ctx.getParent();
        boolean inFuncTypeSig = parent instanceof BallerinaParser.FunctionTypeNameContext ||
                parent instanceof BallerinaParser.ReturnParameterContext &&
                        parent.parent instanceof BallerinaParser.FunctionTypeNameContext;
        if (inFuncTypeSig) {
            this.pkgBuilder.endFuncTypeParamList(getWS(ctx));
        } else {
            this.pkgBuilder.endCallableParamList(getWS(ctx));
        }
    }

    /**
     * {@inheritDoc}
     */
    @Override
    public void exitSimpleLiteral(BallerinaParser.SimpleLiteralContext ctx) {
        if (isInErrorState) {
            return;
        }

        TerminalNode node;
        DiagnosticPos pos = getCurrentPos(ctx);
        Set<Whitespace> ws = getWS(ctx);
        Object value;
        BallerinaParser.IntegerLiteralContext integerLiteralContext = ctx.integerLiteral();
        if (integerLiteralContext != null && (value = getIntegerLiteral(ctx, ctx.integerLiteral())) != null) {
            this.pkgBuilder.addLiteralValue(pos, ws, TypeTags.INT, value, ctx.getText());
        } else if (ctx.floatingPointLiteral() != null) {
            if ((node = ctx.floatingPointLiteral().DecimalFloatingPointNumber()) != null) {
                String nodeValue = getNodeValue(ctx, node);
                int literalTypeTag = NumericLiteralSupport.isDecimalDiscriminated(nodeValue)
                        ? TypeTags.DECIMAL : TypeTags.FLOAT;
                this.pkgBuilder.addLiteralValue(pos, ws, literalTypeTag, nodeValue, node.getText());
            } else if ((node = ctx.floatingPointLiteral().HexadecimalFloatingPointLiteral()) != null) {
                this.pkgBuilder.addLiteralValue(pos, ws, TypeTags.FLOAT, getHexNodeValue(ctx, node), node.getText());
            }
        } else if ((node = ctx.BooleanLiteral()) != null) {
            this.pkgBuilder.addLiteralValue(pos, ws, TypeTags.BOOLEAN, Boolean.parseBoolean(node.getText()),
                    node.getText());
        } else if ((node = ctx.QuotedStringLiteral()) != null) {
            String text = node.getText();
            text = text.substring(1, text.length() - 1);
            text = StringEscapeUtils.unescapeJava(text);
            this.pkgBuilder.addLiteralValue(pos, ws, TypeTags.STRING, text, node.getText());
        } else if (ctx.NullLiteral() != null) {
            this.pkgBuilder.addLiteralValue(pos, ws, TypeTags.NIL, null, "null");
        } else if (ctx.nilLiteral() != null) {
            this.pkgBuilder.addLiteralValue(pos, ws, TypeTags.NIL, null, "()");
        } else if (ctx.blobLiteral() != null) {
            this.pkgBuilder.addLiteralValue(pos, ws, TypeTags.BYTE_ARRAY, ctx.blobLiteral().getText());
        }
    }

    /**
     * {@inheritDoc}
     */
    @Override
    public void exitNamedArgs(BallerinaParser.NamedArgsContext ctx) {
        if (isInErrorState) {
            return;
        }

        this.pkgBuilder.addNamedArgument(getCurrentPos(ctx), getWS(ctx), ctx.Identifier().getText());
    }

    /**
     * {@inheritDoc}
     */
    @Override
    public void exitRestArgs(BallerinaParser.RestArgsContext ctx) {
        if (isInErrorState) {
            return;
        }

        this.pkgBuilder.addRestArgument(getCurrentPos(ctx), getWS(ctx));
    }

    /**
     * {@inheritDoc}
     */
    @Override
    public void exitXmlLiteral(BallerinaParser.XmlLiteralContext ctx) {
        if (isInErrorState) {
            return;
        }
        this.pkgBuilder.attachXmlLiteralWS(getWS(ctx));
    }

    /**
     * {@inheritDoc}
     */
    @Override
    public void exitComment(BallerinaParser.CommentContext ctx) {
        if (isInErrorState) {
            return;
        }

        Stack<String> stringFragments = getTemplateTextFragments(ctx.XMLCommentTemplateText());
        String endingString = getTemplateEndingStr(ctx.XMLCommentText());
        this.pkgBuilder.createXMLCommentLiteral(getCurrentPos(ctx), getWS(ctx), stringFragments, endingString);

        if (ctx.getParent() instanceof BallerinaParser.ContentContext) {
            this.pkgBuilder.addChildToXMLElement(getWS(ctx));
        }
    }

    /**
     * {@inheritDoc}
     */
    @Override
    public void exitElement(BallerinaParser.ElementContext ctx) {
        if (isInErrorState) {
            return;
        }

        if (ctx.getParent() instanceof BallerinaParser.ContentContext) {
            this.pkgBuilder.addChildToXMLElement(getWS(ctx));
        }
    }

    /**
     * {@inheritDoc}
     */
    @Override
    public void exitStartTag(BallerinaParser.StartTagContext ctx) {
        if (isInErrorState) {
            return;
        }

        boolean isRoot = ctx.parent.parent instanceof BallerinaParser.XmlItemContext;
        this.pkgBuilder.startXMLElement(getCurrentPos(ctx), getWS(ctx), isRoot);
    }

    /**
     * {@inheritDoc}
     */
    @Override
    public void exitCloseTag(BallerinaParser.CloseTagContext ctx) {
        if (isInErrorState) {
            return;
        }

        this.pkgBuilder.endXMLElement(getWS(ctx));
    }

    /**
     * {@inheritDoc}
     */
    @Override
    public void exitEmptyTag(BallerinaParser.EmptyTagContext ctx) {
        if (isInErrorState) {
            return;
        }

        boolean isRoot = ctx.parent.parent instanceof BallerinaParser.XmlItemContext;
        this.pkgBuilder.startXMLElement(getCurrentPos(ctx), getWS(ctx), isRoot);
    }

    /**
     * {@inheritDoc}
     */
    @Override
    public void exitProcIns(BallerinaParser.ProcInsContext ctx) {
        if (isInErrorState) {
            return;
        }

        String targetQName = ctx.XML_TAG_SPECIAL_OPEN().getText();
        // removing the starting '<?' and the trailing whitespace
        targetQName = targetQName.substring(2, targetQName.length() - 1);

        Stack<String> textFragments = getTemplateTextFragments(ctx.XMLPITemplateText());
        String endingText = getTemplateEndingStr(ctx.XMLPIText());
        endingText = endingText.substring(0, endingText.length() - 2);

        this.pkgBuilder.createXMLPILiteral(getCurrentPos(ctx), getWS(ctx), targetQName, textFragments, endingText);

        if (ctx.getParent() instanceof BallerinaParser.ContentContext) {
            this.pkgBuilder.addChildToXMLElement(getWS(ctx));
        }
    }

    /**
     * {@inheritDoc}
     */
    @Override
    public void exitAttribute(BallerinaParser.AttributeContext ctx) {
        if (isInErrorState) {
            return;
        }

        this.pkgBuilder.createXMLAttribute(getCurrentPos(ctx), getWS(ctx));
    }

    /**
     * {@inheritDoc}
     */
    @Override
    public void exitText(BallerinaParser.TextContext ctx) {
        if (isInErrorState) {
            return;
        }

        Stack<String> textFragments = getTemplateTextFragments(ctx.XMLTemplateText());
        String endingText = getTemplateEndingStr(ctx.XMLText());
        if (ctx.getParent() instanceof BallerinaParser.ContentContext) {
            this.pkgBuilder.addXMLTextToElement(getCurrentPos(ctx), getWS(ctx), textFragments, endingText);
        } else {
            this.pkgBuilder.createXMLTextLiteral(getCurrentPos(ctx), getWS(ctx), textFragments, endingText);
        }
    }

    /**
     * {@inheritDoc}
     */
    @Override
    public void exitXmlSingleQuotedString(BallerinaParser.XmlSingleQuotedStringContext ctx) {
        if (isInErrorState) {
            return;
        }

        Stack<String> stringFragments = getTemplateTextFragments(ctx.XMLSingleQuotedTemplateString());
        String endingString = getTemplateEndingStr(ctx.XMLSingleQuotedString());
        this.pkgBuilder.createXMLQuotedLiteral(getCurrentPos(ctx), getWS(ctx), stringFragments, endingString,
                QuoteType.SINGLE_QUOTE);
    }

    /**
     * {@inheritDoc}
     */
    @Override
    public void exitXmlDoubleQuotedString(BallerinaParser.XmlDoubleQuotedStringContext ctx) {
        if (isInErrorState) {
            return;
        }

        Stack<String> stringFragments = getTemplateTextFragments(ctx.XMLDoubleQuotedTemplateString());
        String endingString = getTemplateEndingStr(ctx.XMLDoubleQuotedString());
        this.pkgBuilder.createXMLQuotedLiteral(getCurrentPos(ctx), getWS(ctx), stringFragments, endingString,
                QuoteType.DOUBLE_QUOTE);
    }

    /**
     * {@inheritDoc}
     */
    @Override
    public void exitXmlQualifiedName(BallerinaParser.XmlQualifiedNameContext ctx) {
        if (isInErrorState) {
            return;
        }

        List<TerminalNode> qnames = ctx.XMLQName();
        String prefix = null;
        String localname;

        if (qnames.size() > 1) {
            prefix = qnames.get(0).getText();
            localname = qnames.get(1).getText();
        } else {
            localname = qnames.get(0).getText();
        }

        this.pkgBuilder.createXMLQName(getCurrentPos(ctx), getWS(ctx), localname, prefix);
    }

    /**
     * {@inheritDoc}
     */
    @Override
    public void exitStringTemplateLiteral(BallerinaParser.StringTemplateLiteralContext ctx) {
        if (isInErrorState) {
            return;
        }

        Stack<String> stringFragments;
        String endingText = null;
        StringTemplateContentContext contentContext = ctx.stringTemplateContent();
        if (contentContext != null) {
            stringFragments = getTemplateTextFragments(contentContext.StringTemplateExpressionStart());
            endingText = getTemplateEndingStr(contentContext.StringTemplateText());
        } else {
            stringFragments = new Stack<>();
        }

        this.pkgBuilder.createStringTemplateLiteral(getCurrentPos(ctx), getWS(ctx), stringFragments, endingText);
    }

    /**
     * {@inheritDoc}
     */
    @Override
    public void exitTableQueryExpression(BallerinaParser.TableQueryExpressionContext ctx) {
        if (isInErrorState) {
            return;
        }

        DiagnosticPos pos = getCurrentPos(ctx);
        checkExperimentalFeatureValidity(ExperimentalFeatures.TABLE_QUERIES.value, pos);
        this.pkgBuilder.addTableQueryExpression(pos, getWS(ctx));
    }

    @Override
    public void enterOrderByClause(BallerinaParser.OrderByClauseContext ctx) {
        if (isInErrorState) {
            return;
        }

        this.pkgBuilder.startOrderByClauseNode(getCurrentPos(ctx));
    }

    @Override
    public void exitOrderByClause(BallerinaParser.OrderByClauseContext ctx) {
        if (isInErrorState) {
            return;
        }

        this.pkgBuilder.endOrderByClauseNode(getCurrentPos(ctx), getWS(ctx));
    }

    @Override
    public void enterLimitClause(BallerinaParser.LimitClauseContext ctx) {
        if (isInErrorState) {
            return;
        }

        this.pkgBuilder.startLimitClauseNode(getCurrentPos(ctx));
    }

    @Override
    public void exitLimitClause(BallerinaParser.LimitClauseContext ctx) {
        if (isInErrorState) {
            return;
        }

        this.pkgBuilder.endLimitClauseNode(getCurrentPos(ctx), getWS(ctx), ctx.DecimalIntegerLiteral().getText());
    }

    @Override
    public void enterOrderByVariable(BallerinaParser.OrderByVariableContext ctx) {
        if (isInErrorState) {
            return;
        }

        this.pkgBuilder.startOrderByVariableNode(getCurrentPos(ctx));
    }

    @Override
    public void exitOrderByVariable(BallerinaParser.OrderByVariableContext ctx) {
        if (isInErrorState) {
            return;
        }

        boolean isAscending = ctx.orderByType() != null && ctx.orderByType().ASCENDING() != null;
        boolean isDescending = ctx.orderByType() != null && ctx.orderByType().DESCENDING() != null;

        this.pkgBuilder.endOrderByVariableNode(getCurrentPos(ctx), getWS(ctx), isAscending, isDescending);
    }

    @Override
    public void enterGroupByClause(BallerinaParser.GroupByClauseContext ctx) {
        if (isInErrorState) {
            return;
        }

        this.pkgBuilder.startGroupByClauseNode(getCurrentPos(ctx));
    }

    @Override
    public void exitGroupByClause(BallerinaParser.GroupByClauseContext ctx) {
        if (isInErrorState) {
            return;
        }

        this.pkgBuilder.endGroupByClauseNode(getCurrentPos(ctx), getWS(ctx));
    }

    @Override
    public void enterHavingClause(BallerinaParser.HavingClauseContext ctx) {
        if (isInErrorState) {
            return;
        }

        this.pkgBuilder.startHavingClauseNode(getCurrentPos(ctx));
    }

    @Override
    public void exitHavingClause(BallerinaParser.HavingClauseContext ctx) {
        if (isInErrorState) {
            return;
        }

        this.pkgBuilder.endHavingClauseNode(getCurrentPos(ctx), getWS(ctx));
    }

    @Override
    public void enterSelectExpression(BallerinaParser.SelectExpressionContext ctx) {
        if (isInErrorState) {
            return;
        }

        this.pkgBuilder.startSelectExpressionNode(getCurrentPos(ctx));
    }

    @Override
    public void exitSelectExpression(BallerinaParser.SelectExpressionContext ctx) {
        if (isInErrorState) {
            return;
        }

        String identifier = ctx.Identifier() == null ? null : ctx.Identifier().getText();
        this.pkgBuilder.endSelectExpressionNode(identifier, getCurrentPos(ctx), getWS(ctx));
    }

    @Override
    public void enterSelectClause(BallerinaParser.SelectClauseContext ctx) {
        if (isInErrorState) {
            return;
        }

        this.pkgBuilder.startSelectClauseNode(getCurrentPos(ctx));
    }

    @Override
    public void exitSelectClause(BallerinaParser.SelectClauseContext ctx) {
        if (isInErrorState) {
            return;
        }

        boolean isSelectAll = ctx.MUL() != null;
        boolean isGroupByClauseAvailable = ctx.groupByClause() != null;
        boolean isHavingClauseAvailable = ctx.havingClause() != null;
        this.pkgBuilder.endSelectClauseNode(isSelectAll, isGroupByClauseAvailable, isHavingClauseAvailable,
                getCurrentPos(ctx), getWS(ctx));
    }

    @Override
    public void enterSelectExpressionList(BallerinaParser.SelectExpressionListContext ctx) {
        if (isInErrorState) {
            return;
        }

        this.pkgBuilder.startSelectExpressionList();
    }

    @Override
    public void exitSelectExpressionList(BallerinaParser.SelectExpressionListContext ctx) {
        if (isInErrorState) {
            return;
        }

        this.pkgBuilder.endSelectExpressionList(getWS(ctx), ctx.getChildCount() / 2 + 1);
    }

    @Override
    public void enterWhereClause(BallerinaParser.WhereClauseContext ctx) {
        if (isInErrorState) {
            return;
        }

        this.pkgBuilder.startWhereClauseNode(getCurrentPos(ctx));
    }

    @Override
    public void exitWhereClause(BallerinaParser.WhereClauseContext ctx) {
        if (isInErrorState) {
            return;
        }

        this.pkgBuilder.endWhereClauseNode(getCurrentPos(ctx), getWS(ctx));
    }

    @Override
    public void enterStreamingAction(BallerinaParser.StreamingActionContext ctx) {
        if (isInErrorState) {
            return;
        }

        this.pkgBuilder.startStreamActionNode(getCurrentPos(ctx), diagnosticSrc.pkgID);
    }

    @Override
    public void exitStreamingAction(BallerinaParser.StreamingActionContext ctx) {
        if (isInErrorState) {
            return;
        }
        this.pkgBuilder.endStreamActionNode(getCurrentPos(ctx), getWS(ctx));
    }

    @Override
    public void enterPatternStreamingEdgeInput(BallerinaParser.PatternStreamingEdgeInputContext ctx) {
        if (isInErrorState) {
            return;
        }

        this.pkgBuilder.startPatternStreamingEdgeInputNode(getCurrentPos(ctx));
    }

    @Override
    public void exitPatternStreamingEdgeInput(BallerinaParser.PatternStreamingEdgeInputContext ctx) {
        if (isInErrorState) {
            return;
        }

        String alias = ctx.Identifier() != null ? ctx.Identifier().getText() : null;
        this.pkgBuilder.endPatternStreamingEdgeInputNode(getCurrentPos(ctx), getWS(ctx), alias);
    }

    @Override
    public void enterWindowClause(BallerinaParser.WindowClauseContext ctx) {
        if (isInErrorState) {
            return;
        }

        this.pkgBuilder.startWindowClauseNode(getCurrentPos(ctx));
    }

    @Override
    public void exitWindowClause(BallerinaParser.WindowClauseContext ctx) {
        if (isInErrorState) {
            return;
        }

        this.pkgBuilder.endWindowsClauseNode(getCurrentPos(ctx), getWS(ctx));
    }

    @Override
    public void enterWithinClause(BallerinaParser.WithinClauseContext ctx) {
        if (isInErrorState) {
            return;
        }

        this.pkgBuilder.startWithinClause(getCurrentPos(ctx));
    }

    @Override
    public void exitWithinClause(BallerinaParser.WithinClauseContext ctx) {
        if (isInErrorState) {
            return;
        }

        String timeScale = null;
        String timeDurationValue = null;
        if (ctx.timeScale() != null) {
            timeScale = ctx.timeScale().getText();
            timeDurationValue = ctx.DecimalIntegerLiteral().getText();
        }

        this.pkgBuilder.endWithinClause(getCurrentPos(ctx), getWS(ctx), timeDurationValue, timeScale);
    }

    @Override
    public void enterPatternClause(BallerinaParser.PatternClauseContext ctx) {
        if (isInErrorState) {
            return;
        }

        this.pkgBuilder.startPatternClause(getCurrentPos(ctx));
    }

    @Override
    public void exitPatternClause(BallerinaParser.PatternClauseContext ctx) {
        if (isInErrorState) {
            return;
        }

        boolean isForAllEvents = ctx.EVERY() != null;
        boolean isWithinClauseAvailable = ctx.withinClause() != null;

        this.pkgBuilder.endPatternClause(isForAllEvents, isWithinClauseAvailable, getCurrentPos(ctx), getWS(ctx));
    }

    @Override
    public void enterPatternStreamingInput(BallerinaParser.PatternStreamingInputContext ctx) {
        if (isInErrorState) {
            return;
        }

        this.pkgBuilder.startPatternStreamingInputNode(getCurrentPos(ctx));
    }

    @Override
    public void exitPatternStreamingInput(BallerinaParser.PatternStreamingInputContext ctx) {
        if (isInErrorState) {
            return;
        }

        boolean followedByAvailable = ctx.FOLLOWED() != null && ctx.BY() != null;
        boolean enclosedInParenthesis = ctx.LEFT_PARENTHESIS() != null && ctx.RIGHT_PARENTHESIS() != null;
        boolean andWithNotAvailable = ctx.NOT() != null && ctx.AND() != null;
        boolean forWithNotAvailable = ctx.timeScale() != null;
        boolean onlyAndAvailable = ctx.AND() != null && ctx.NOT() == null && ctx.FOR() == null;
        boolean onlyOrAvailable = ctx.OR() != null && ctx.NOT() == null && ctx.FOR() == null;
        boolean commaSeparated = ctx.COMMA() != null;

        String timeScale = null;
        String timeDurationValue = null;
        if (ctx.timeScale() != null) {
            timeScale = ctx.timeScale().getText();
            timeDurationValue = ctx.DecimalIntegerLiteral().getText();
        }

        this.pkgBuilder.endPatternStreamingInputNode(getCurrentPos(ctx), getWS(ctx), followedByAvailable,
                enclosedInParenthesis, andWithNotAvailable, forWithNotAvailable, onlyAndAvailable,
                onlyOrAvailable, commaSeparated, timeDurationValue, timeScale);
    }

    @Override
    public void enterStreamingInput(BallerinaParser.StreamingInputContext ctx) {
        if (isInErrorState) {
            return;
        }

        this.pkgBuilder.startStreamingInputNode(getCurrentPos(ctx));
    }

    @Override
    public void exitStreamingInput(BallerinaParser.StreamingInputContext ctx) {
        if (isInErrorState) {
            return;
        }

        String alias = null;
        if (ctx.alias != null) {
            alias = ctx.alias.getText();
        }

        this.pkgBuilder.endStreamingInputNode(alias, getCurrentPos(ctx), getWS(ctx));
    }

    @Override
    public void enterJoinStreamingInput(BallerinaParser.JoinStreamingInputContext ctx) {
        if (isInErrorState) {
            return;
        }

        this.pkgBuilder.startJoinStreamingInputNode(getCurrentPos(ctx));
    }

    @Override
    public void exitJoinStreamingInput(BallerinaParser.JoinStreamingInputContext ctx) {
        if (isInErrorState) {
            return;
        }

        boolean unidirectionalJoin = ctx.UNIDIRECTIONAL() != null;

        if (!unidirectionalJoin) {
            String joinType = (ctx).children.get(0).getText();
            this.pkgBuilder.endJoinStreamingInputNode(getCurrentPos(ctx), getWS(ctx), false,
                    false, joinType);
        } else {
            if (ctx.getChild(0).getText().equals("unidirectional")) {
                String joinType = (ctx).children.get(1).getText();
                this.pkgBuilder.endJoinStreamingInputNode(getCurrentPos(ctx), getWS(ctx), true,
                        false, joinType);
            } else {
                String joinType = (ctx).children.get(0).getText();
                this.pkgBuilder.endJoinStreamingInputNode(getCurrentPos(ctx), getWS(ctx), false,
                        true, joinType);
            }
        }
    }

    /**
     * {@inheritDoc}
     */
    @Override
    public void exitJoinType(BallerinaParser.JoinTypeContext ctx) {
        if (isInErrorState) {
            return;
        }

        this.pkgBuilder.endJoinType(getWS(ctx));
    }

    @Override
    public void enterOutputRateLimit(BallerinaParser.OutputRateLimitContext ctx) {
        if (isInErrorState) {
            return;
        }

        this.pkgBuilder.startOutputRateLimitNode(getCurrentPos(ctx));
    }

    @Override
    public void exitOutputRateLimit(BallerinaParser.OutputRateLimitContext ctx) {
        if (isInErrorState) {
            return;
        }

        boolean isSnapshotOutputRateLimit = false;
        boolean isFirst = false;
        boolean isLast = false;
        boolean isAll = false;

        if (ctx.SNAPSHOT() != null) {
            isSnapshotOutputRateLimit = true;
        } else {
            if (ctx.LAST() != null) {
                isLast = true;
            } else if (ctx.FIRST() != null) {
                isFirst = true;
            } else if (ctx.LAST() != null) {
                isAll = true;
            }
        }

        String timeScale = null;
        if (ctx.timeScale() != null) {
            timeScale = ctx.timeScale().getText();
        }

        this.pkgBuilder.endOutputRateLimitNode(getCurrentPos(ctx), getWS(ctx), isSnapshotOutputRateLimit,
                isFirst, isLast, isAll, timeScale, ctx.DecimalIntegerLiteral().getText());
    }

    @Override
    public void enterTableQuery(BallerinaParser.TableQueryContext ctx) {
        if (isInErrorState) {
            return;
        }

        this.pkgBuilder.startTableQueryNode(getCurrentPos(ctx));
    }

    @Override
    public void exitTableQuery(BallerinaParser.TableQueryContext ctx) {
        if (isInErrorState) {
            return;
        }
        boolean isSelectClauseAvailable = ctx.selectClause() != null;
        boolean isOrderByClauseAvailable = ctx.orderByClause() != null;
        boolean isJoinClauseAvailable = ctx.joinStreamingInput() != null;
        boolean isLimitClauseAvailable = ctx.limitClause() != null;
        this.pkgBuilder.endTableQueryNode(isJoinClauseAvailable, isSelectClauseAvailable, isOrderByClauseAvailable,
                isLimitClauseAvailable, getCurrentPos(ctx), getWS(ctx));
    }

    @Override
    public void enterStreamingQueryStatement(BallerinaParser.StreamingQueryStatementContext ctx) {
        if (isInErrorState) {
            return;
        }

        this.pkgBuilder.startStreamingQueryStatementNode(getCurrentPos(ctx));
    }

    @Override
    public void exitStreamingQueryStatement(BallerinaParser.StreamingQueryStatementContext ctx) {
        if (isInErrorState) {
            return;
        }

        this.pkgBuilder.endStreamingQueryStatementNode(getCurrentPos(ctx), getWS(ctx));
    }

    @Override
    public void enterForeverStatement(BallerinaParser.ForeverStatementContext ctx) {
        if (isInErrorState) {
            return;
        }

        this.pkgBuilder.startForeverNode(getCurrentPos(ctx), isSiddhiRuntimeEnabled);
    }

    @Override
    public void exitForeverStatement(BallerinaParser.ForeverStatementContext ctx) {
        if (isInErrorState) {
            return;
        }

        DiagnosticPos pos = getCurrentPos(ctx);
        checkExperimentalFeatureValidity(ExperimentalFeatures.STREAMING_QUERIES.value, pos);
        this.pkgBuilder.endForeverNode(pos, getWS(ctx));
    }

    /**
     * {@inheritDoc}
     */
    @Override
    public void enterDocumentationString(BallerinaParser.DocumentationStringContext ctx) {
        if (isInErrorState) {
            return;
        }
        this.pkgBuilder.startMarkdownDocumentationString(getCurrentPos(ctx));
    }

    /**
     * {@inheritDoc}
     */
    @Override
    public void exitDocumentationString(BallerinaParser.DocumentationStringContext ctx) {
        if (isInErrorState) {
            return;
        }
        this.pkgBuilder.endMarkdownDocumentationString(getWS(ctx));
    }

    /**
     * {@inheritDoc}
     */
    @Override
    public void exitDocumentationLine(BallerinaParser.DocumentationLineContext ctx) {
        if (isInErrorState) {
            return;
        }

        this.pkgBuilder.endMarkDownDocumentLine(getWS(ctx));
    }

    /**
     * {@inheritDoc}
     */
    @Override
    public void exitDocumentationContent(BallerinaParser.DocumentationContentContext ctx) {
        if (isInErrorState) {
            return;
        }
        String text = ctx.getText() != null ? ctx.getText() : "";
        this.pkgBuilder.endMarkdownDocumentationText(getCurrentPos(ctx), getWS(ctx), text);
    }

    /**
     * {@inheritDoc}
     */
    @Override
    public void exitParameterDocumentationLine(BallerinaParser.ParameterDocumentationLineContext ctx) {
        if (isInErrorState) {
            return;
        }

        this.pkgBuilder.endParameterDocumentationLine(getWS(ctx));
    }

    /**
     * {@inheritDoc}
     */
    @Override
    public void exitParameterDocumentation(BallerinaParser.ParameterDocumentationContext ctx) {
        if (isInErrorState) {
            return;
        }
        String parameterName = ctx.docParameterName() != null ? ctx.docParameterName().getText() : "";
        String description = ctx.documentationText() != null ? ctx.documentationText().getText() : "";
        this.pkgBuilder.endParameterDocumentation(getCurrentPos(ctx.docParameterName()), getWS(ctx), parameterName,
                description);
    }

    /**
     * {@inheritDoc}
     */
    @Override
    public void exitParameterDescriptionLine(BallerinaParser.ParameterDescriptionLineContext ctx) {
        if (isInErrorState) {
            return;
        }
        String description = ctx.documentationText() != null ? ctx.documentationText().getText() : "";
        this.pkgBuilder.endParameterDocumentationDescription(getWS(ctx), description);
    }

    /**
     * {@inheritDoc}
     */
    @Override
    public void exitReturnParameterDocumentation(BallerinaParser.ReturnParameterDocumentationContext ctx) {
        if (isInErrorState) {
            return;
        }
        String description = ctx.documentationText() != null ? ctx.documentationText().getText() : "";
        this.pkgBuilder.endReturnParameterDocumentation(getCurrentPos(ctx.getParent()), getWS(ctx), description);
    }

    /**
     * {@inheritDoc}
     */
    @Override
    public void exitReturnParameterDescriptionLine(BallerinaParser.ReturnParameterDescriptionLineContext ctx) {
        if (isInErrorState) {
            return;
        }
        String description = ctx.documentationText() != null ? ctx.documentationText().getText() : "";
        this.pkgBuilder.endReturnParameterDocumentationDescription(getWS(ctx), description);
    }

    @Override
    public void exitTrapExpression(BallerinaParser.TrapExpressionContext ctx) {
        if (isInErrorState) {
            return;
        }
        this.pkgBuilder.createTrapExpr(getCurrentPos(ctx), getWS(ctx));
    }

    @Override
    public void exitVariableReferenceExpression(BallerinaParser.VariableReferenceExpressionContext ctx) {
        if (isInErrorState) {
            return;
        }
        if (ctx.START() != null) {
            int numAnnotations = ctx.annotationAttachment().size();
            this.pkgBuilder.markLastInvocationAsAsync(getCurrentPos(ctx), numAnnotations);
        }
    }

    /**
     * {@inheritDoc}
     */
    @Override
    public void exitElvisExpression(BallerinaParser.ElvisExpressionContext ctx) {
        if (isInErrorState) {
            return;
        }

        this.pkgBuilder.createElvisExpr(getCurrentPos(ctx), getWS(ctx));
    }

    private DiagnosticPos getCurrentPos(ParserRuleContext ctx) {
        int startLine = ctx.getStart().getLine();
        int startCol = ctx.getStart().getCharPositionInLine() + 1;

        int endLine = -1;
        int endCol = -1;
        Token stop = ctx.getStop();
        if (stop != null) {
            endLine = stop.getLine();
            endCol = stop.getCharPositionInLine() + (stop.getStopIndex() - stop.getStartIndex() + 1) + 1;
        }

        return new DiagnosticPos(diagnosticSrc, startLine, endLine, startCol, endCol);
    }

    private DiagnosticPos getCurrentPos(TerminalNode node) {
        Token symbol = node.getSymbol();
        int startLine = symbol.getLine();
        int startCol = symbol.getCharPositionInLine() + 1;

        int endLine = startLine;
        int endCol = startCol + symbol.getText().length();
        return new DiagnosticPos(diagnosticSrc, startLine, endLine, startCol, endCol);
    }

    protected Set<Whitespace> getWS(ParserRuleContext ctx) {
        return null;
    }

    private Stack<String> getTemplateTextFragments(List<TerminalNode> nodes) {
        Stack<String> templateStrFragments = new Stack<>();
        nodes.forEach(node -> {
            if (node == null) {
                templateStrFragments.push(null);
            } else {
                String str = node.getText();
                templateStrFragments.push(str.substring(0, str.length() - 2));
            }
        });
        return templateStrFragments;
    }

    private String getTemplateEndingStr(TerminalNode node) {
        return node == null ? null : node.getText();
    }

    private String getTemplateEndingStr(List<TerminalNode> nodes) {
        StringJoiner joiner = new StringJoiner("");
        nodes.forEach(node -> joiner.add(node.getText()));
        return joiner.toString();
    }

    private String getNodeValue(ParserRuleContext ctx, TerminalNode node) {
        String op = ctx.getChild(0).getText();
        String value = node.getText();
        if (op != null && "-".equals(op)) {
            value = "-" + value;
        }
        return value;
    }

    private String getHexNodeValue(ParserRuleContext ctx, TerminalNode node) {
        String value = getNodeValue(ctx, node);
        if (!(value.contains("p") || value.contains("P"))) {
            value = value + "p0";
        }
        return value;
    }

    private Object getIntegerLiteral(ParserRuleContext simpleLiteralContext,
                                     BallerinaParser.IntegerLiteralContext integerLiteralContext) {
        if (integerLiteralContext.DecimalIntegerLiteral() != null) {
            String nodeValue = getNodeValue(simpleLiteralContext, integerLiteralContext.DecimalIntegerLiteral());
            return parseLong(simpleLiteralContext, nodeValue, nodeValue, 10, DiagnosticCode.INTEGER_TOO_SMALL,
                    DiagnosticCode.INTEGER_TOO_LARGE);
        } else if (integerLiteralContext.HexIntegerLiteral() != null) {
            String nodeValue = getNodeValue(simpleLiteralContext, integerLiteralContext.HexIntegerLiteral());
            String processedNodeValue = nodeValue.toLowerCase().replace("0x", "");
            return parseLong(simpleLiteralContext, nodeValue, processedNodeValue, 16,
                    DiagnosticCode.HEXADECIMAL_TOO_SMALL, DiagnosticCode.HEXADECIMAL_TOO_LARGE);
        }
        return null;
    }

    private Object parseLong(ParserRuleContext context, String originalNodeValue, String processedNodeValue, int radix,
                             DiagnosticCode code1, DiagnosticCode code2) {
        try {
            return Long.parseLong(processedNodeValue, radix);
        } catch (Exception e) {
            DiagnosticPos pos = getCurrentPos(context);
            Set<Whitespace> ws = getWS(context);
            if (originalNodeValue.startsWith("-")) {
                dlog.error(pos, code1, originalNodeValue);
            } else {
                dlog.error(pos, code2, originalNodeValue);
            }
        }
        return originalNodeValue;
    }

    private void checkTypeValidity(String typeName, DiagnosticPos pos) {
        if (enableExperimentalFeatures) {
            return;
        }

        if (ExperimentalFeatures.STREAMS.value.equals(typeName)) {
            dlog.error(pos, DiagnosticCode.INVALID_USE_OF_EXPERIMENTAL_FEATURE, typeName);
        }
    }

    private void checkExperimentalFeatureValidity(String constructName, DiagnosticPos pos) {
        if (enableExperimentalFeatures) {
            return;
        }

        dlog.error(pos, DiagnosticCode.INVALID_USE_OF_EXPERIMENTAL_FEATURE, constructName);
    }

    private enum ExperimentalFeatures {
        STREAMS("stream"),
        TABLE_QUERIES("table queries"),
        STREAMING_QUERIES("streaming queries"),
        TRANSACTIONS("transaction"),
        CHECKPOINTING("checkpoint");

        private String value;

        private ExperimentalFeatures(String value) {
            this.value = value;
        }

        @Override
        public String toString() {
            return value;
        }
    }

    /**
     * Mark that this listener is in error state.
     */
    public void setErrorState() {
        this.isInErrorState = true;
    }

    /**
     * Mark that this listener is not in an error state.
     */
    public void unsetErrorState() {
        this.isInErrorState = false;
    }
}<|MERGE_RESOLUTION|>--- conflicted
+++ resolved
@@ -100,13 +100,8 @@
         }
 
         this.pkgBuilder.addSimpleVar(getCurrentPos(ctx), getWS(ctx), ctx.Identifier().getText(),
-<<<<<<< HEAD
-                getCurrentPos(ctx.Identifier()), false,
-                ctx.annotationAttachment().size());
-=======
                                      getCurrentPos(ctx.Identifier()), false,
                                      ctx.annotationAttachment().size(), ctx.PUBLIC() != null);
->>>>>>> 591228b0
     }
 
     /**
@@ -155,7 +150,7 @@
         }
 
         this.pkgBuilder.addRestParam(getCurrentPos(ctx), getWS(ctx), ctx.Identifier().getText(),
-                getCurrentPos(ctx.Identifier()), ctx.annotationAttachment().size());
+                                     getCurrentPos(ctx.Identifier()), ctx.annotationAttachment().size());
     }
 
     /**
@@ -327,14 +322,14 @@
 
         if (ctx.Identifier() != null) {
             this.pkgBuilder.endObjectOuterFunctionDef(getCurrentPos(ctx), getWS(ctx), publicFunc, privateFunc,
-                    remoteFunc, nativeFunc, bodyExists, ctx.Identifier().getText());
+                                                      remoteFunc, nativeFunc, bodyExists, ctx.Identifier().getText());
             return;
         }
 
         boolean isReceiverAttached = ctx.typeName() != null;
 
         this.pkgBuilder.endFunctionDef(getCurrentPos(ctx), getWS(ctx), publicFunc, remoteFunc, nativeFunc, privateFunc,
-                bodyExists, isReceiverAttached, false);
+                                       bodyExists, isReceiverAttached, false);
     }
 
     @Override
@@ -382,7 +377,7 @@
         }
 
         this.pkgBuilder.addVarWithoutType(getCurrentPos(ctx), getWS(ctx), ctx.Identifier().getText(),
-                getCurrentPos(ctx.Identifier()), false, 0);
+                                          getCurrentPos(ctx.Identifier()), false, 0);
     }
 
     /**
@@ -423,7 +418,7 @@
 
         boolean publicObject = ctx.PUBLIC() != null;
         this.pkgBuilder.endTypeDefinition(getCurrentPos(ctx), getWS(ctx), ctx.Identifier().getText(),
-                getCurrentPos(ctx.Identifier()), publicObject);
+                                          getCurrentPos(ctx.Identifier()), publicObject);
     }
 
     /**
@@ -484,7 +479,7 @@
         boolean exprAvailable = ctx.expression() != null;
         boolean isOptional = ctx.QUESTION_MARK() != null;
         this.pkgBuilder.addFieldVariable(currentPos, ws, name, identifierPos, exprAvailable,
-                ctx.annotationAttachment().size(), false, isOptional);
+                                         ctx.annotationAttachment().size(), false, isOptional);
     }
 
     /**
@@ -508,7 +503,7 @@
         boolean isPublic = ctx.PUBLIC() != null;
 
         this.pkgBuilder.addObjectFieldVariable(currentPos, ws, name, identifierPos, exprAvailable, annotationCount,
-                isPrivate, isPublic);
+                                               isPrivate, isPublic);
     }
 
     /**
@@ -540,8 +535,8 @@
         boolean bodyExists = ctx.callableUnitBody() != null;
         boolean markdownDocExists = ctx.documentationString() != null;
         this.pkgBuilder.endObjectAttachedFunctionDef(getCurrentPos(ctx), getWS(ctx), publicFunc, isPrivate, remoteFunc,
-                resourceFunc, nativeFunc, bodyExists, markdownDocExists,
-                ctx.annotationAttachment().size());
+                                                     resourceFunc, nativeFunc, bodyExists, markdownDocExists,
+                                                     ctx.annotationAttachment().size());
     }
 
     /**
@@ -583,7 +578,7 @@
         boolean isPublic = ctx.PUBLIC() != null;
         boolean isTypeAvailable = ctx.typeName() != null;
         this.pkgBuilder.addConstant(getCurrentPos(ctx), getWS(ctx), ctx.Identifier().getText(),
-                getCurrentPos(ctx.Identifier()), isPublic, isTypeAvailable);
+                                    getCurrentPos(ctx.Identifier()), isPublic, isTypeAvailable);
     }
 
     /**
@@ -600,8 +595,8 @@
         boolean isExpressionAvailable = ctx.expression() != null;
         boolean isListenerVar = ctx.LISTENER() != null;
         this.pkgBuilder.addGlobalVariable(getCurrentPos(ctx), getWS(ctx), ctx.Identifier().getText(),
-                getCurrentPos(ctx.Identifier()), isPublic, isFinal,
-                isDeclaredWithVar, isExpressionAvailable, isListenerVar);
+                                          getCurrentPos(ctx.Identifier()), isPublic, isFinal,
+                                          isDeclaredWithVar, isExpressionAvailable, isListenerVar);
     }
 
     @Override
@@ -614,7 +609,7 @@
         if (ctx.dualAttachPoint() != null) {
             if (ctx.dualAttachPoint().SOURCE() != null) {
                 attachPoint = AttachPoint.getAttachmentPoint(ctx.dualAttachPoint().dualAttachPointIdent().getText(),
-                        true);
+                                                             true);
             } else {
                 attachPoint = AttachPoint.getAttachmentPoint(ctx.getText(), false);
             }
@@ -751,7 +746,7 @@
                         ctx.parent.parent.parent.parent instanceof BallerinaParser.TypeDefinitionContext;
 
         this.pkgBuilder.addRecordType(getCurrentPos(ctx), getWS(ctx), isFieldAnalyseRequired, isAnonymous, false,
-                false);
+                                      false);
     }
 
     @Override
@@ -779,7 +774,7 @@
         boolean hasRestField = ctx.recordRestFieldDefinition() != null;
 
         this.pkgBuilder.addRecordType(getCurrentPos(ctx), getWS(ctx), isFieldAnalyseRequired, isAnonymous,
-                hasRestField, true);
+                                      hasRestField, true);
     }
 
     @Override
@@ -845,7 +840,7 @@
         boolean reasonTypeExists = !ctx.typeName().isEmpty();
         boolean detailsTypeExists = ctx.typeName().size() > 1;
         boolean isAnonymous = !(ctx.parent.parent.parent.parent.parent.parent
-                instanceof BallerinaParser.FiniteTypeContext) && reasonTypeExists;
+                                        instanceof BallerinaParser.FiniteTypeContext) && reasonTypeExists;
         this.pkgBuilder.addErrorType(getCurrentPos(ctx), getWS(ctx), reasonTypeExists, detailsTypeExists, isAnonymous);
     }
 
@@ -1114,7 +1109,7 @@
         }
 
         this.pkgBuilder.addRecordVariableReference(getCurrentPos(ctx), getWS(ctx),
-                RestBindingPatternState.CLOSED_REST_BINDING_PATTERN);
+                                                   RestBindingPatternState.CLOSED_REST_BINDING_PATTERN);
     }
 
     @Override
@@ -1127,7 +1122,7 @@
                 || (ctx.parent instanceof BallerinaParser.FieldBindingPatternContext)
                 || (ctx.parent instanceof BallerinaParser.MatchPatternClauseContext))) {
             this.pkgBuilder.addBindingPatternMemberVariable(getCurrentPos(ctx), getWS(ctx), ctx.Identifier().getText(),
-                    getCurrentPos(ctx.Identifier()));
+                                                            getCurrentPos(ctx.Identifier()));
         } else if (ctx.Identifier() != null) {
             this.pkgBuilder.addBindingPatternNameWhitespace(getWS(ctx));
         }
@@ -1140,8 +1135,8 @@
         }
 
         this.pkgBuilder.addFieldBindingMemberVar(getCurrentPos(ctx), getWS(ctx), ctx.Identifier().getText(),
-                getCurrentPos(ctx.Identifier()),
-                ctx.bindingPattern() != null);
+                                                 getCurrentPos(ctx.Identifier()),
+                                                 ctx.bindingPattern() != null);
     }
 
     @Override
@@ -1162,7 +1157,7 @@
 
         if (ctx.Identifier() != null) {
             this.pkgBuilder.addBindingPatternMemberVariable(getCurrentPos(ctx), getWS(ctx), ctx.Identifier().getText(),
-                    getCurrentPos(ctx.Identifier()));
+                                                            getCurrentPos(ctx.Identifier()));
         }
     }
 
@@ -1178,13 +1173,13 @@
 
         if (ctx.Identifier() != null) {
             this.pkgBuilder.addSimpleVariableDefStatement(getCurrentPos(ctx), getWS(ctx), ctx.Identifier().getText(),
-                    getCurrentPos(ctx.Identifier()),
-                    isFinal, isExpressionAvailable, isDeclaredWithVar);
+                                                          getCurrentPos(ctx.Identifier()),
+                                                          isFinal, isExpressionAvailable, isDeclaredWithVar);
         } else if (ctx.bindingPattern().Identifier() != null) {
             this.pkgBuilder.addSimpleVariableDefStatement(getCurrentPos(ctx), getWS(ctx),
-                    ctx.bindingPattern().Identifier().getText(),
-                    getCurrentPos(ctx.bindingPattern().Identifier()),
-                    isFinal, isExpressionAvailable, isDeclaredWithVar);
+                                                          ctx.bindingPattern().Identifier().getText(),
+                                                          getCurrentPos(ctx.bindingPattern().Identifier()),
+                                                          isFinal, isExpressionAvailable, isDeclaredWithVar);
         } else if (ctx.bindingPattern().structuredBindingPattern().recordBindingPattern() != null) {
             this.pkgBuilder.addRecordVariableDefStatement(getCurrentPos(ctx), getWS(ctx), isFinal, isDeclaredWithVar);
         } else if (ctx.bindingPattern().structuredBindingPattern().errorBindingPattern() != null) {
@@ -1342,7 +1337,7 @@
         final String serviceVarName = null;
         final DiagnosticPos varPos = serviceDefPos;
         this.pkgBuilder.endServiceDef(serviceDefPos, getWS(ctx), serviceVarName, varPos, true,
-                ctx.serviceConstructorExpr().annotationAttachment().size());
+                                      ctx.serviceConstructorExpr().annotationAttachment().size());
     }
 
     @Override
@@ -1584,12 +1579,12 @@
             String identifier = ctx.bindingPattern().Identifier().getText();
             DiagnosticPos identifierPos = getCurrentPos(ctx.bindingPattern().Identifier());
             this.pkgBuilder.addForeachStatementWithSimpleVariableDefStatement(getCurrentPos(ctx), getWS(ctx),
-                    identifier, identifierPos,
-                    isDeclaredWithVar);
+                                                                              identifier, identifierPos,
+                                                                              isDeclaredWithVar);
         } else if (ctx.bindingPattern().structuredBindingPattern().recordBindingPattern() != null) {
             this.pkgBuilder.addForeachStatementWithRecordVariableDefStatement(getCurrentPos(ctx), getWS(ctx),
                     isDeclaredWithVar);
-        } else if (ctx.bindingPattern().structuredBindingPattern().errorBindingPattern() != null) {
+        }  else if (ctx.bindingPattern().structuredBindingPattern().errorBindingPattern() != null) {
             this.pkgBuilder.addForeachStatementWithErrorVariableDefStatement(getCurrentPos(ctx), getWS(ctx),
                     isDeclaredWithVar);
         } else {
@@ -1843,7 +1838,7 @@
         }
         boolean containsExpr = ctx.expression() != null;
         this.pkgBuilder.addKeyValueToWaitForAll(getCurrentPos(ctx), getWS(ctx), ctx.Identifier().getText(),
-                containsExpr);
+                                                containsExpr);
     }
 
     /**
@@ -2230,7 +2225,7 @@
         DiagnosticPos prefixPos = (ctx.Identifier() != null) ? getCurrentPos(ctx.Identifier()) : null;
 
         this.pkgBuilder.addXMLNSDeclaration(getCurrentPos(ctx), getWS(ctx), namespaceUri, prefix, prefixPos,
-                isTopLevel);
+                                            isTopLevel);
     }
 
     @Override
@@ -2574,7 +2569,7 @@
             }
         } else if ((node = ctx.BooleanLiteral()) != null) {
             this.pkgBuilder.addLiteralValue(pos, ws, TypeTags.BOOLEAN, Boolean.parseBoolean(node.getText()),
-                    node.getText());
+                                            node.getText());
         } else if ((node = ctx.QuotedStringLiteral()) != null) {
             String text = node.getText();
             text = text.substring(1, text.length() - 1);
