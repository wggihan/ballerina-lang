--- conflicted
+++ resolved
@@ -586,14 +586,6 @@
             params.add(birVarDcl);
         });
 
-<<<<<<< HEAD
-        lambdaExpr.function.defaultableParams.forEach(param -> {
-            BIRVariableDcl birVarDcl = new BIRVariableDcl(param.pos, param.var.symbol.type,
-                    this.env.nextLambdaVarId(names), VarScope.FUNCTION, VarKind.ARG, null);
-            params.add(birVarDcl);
-        });
-=======
->>>>>>> 0071799d
         BLangSimpleVariable restParam = lambdaExpr.function.restParam;
         if (restParam != null) {
             BIRVariableDcl birVarDcl = new BIRVariableDcl(restParam.pos, restParam.symbol.type,
@@ -2206,15 +2198,6 @@
             params.add(birVarDcl);
         });
 
-<<<<<<< HEAD
-        funcSymbol.defaultableParams.forEach(param -> {
-            BIRVariableDcl birVarDcl = new BIRVariableDcl(fpVarRef.pos, param.type, this.env.nextLambdaVarId(names),
-                    VarScope.FUNCTION, VarKind.ARG, param.name.value);
-            params.add(birVarDcl);
-        });
-
-=======
->>>>>>> 0071799d
         BVarSymbol restParam = funcSymbol.restParam;
         if (restParam != null) {
             BIRVariableDcl birVarDcl = new BIRVariableDcl(fpVarRef.pos, restParam.type, this.env.nextLambdaVarId(names),
