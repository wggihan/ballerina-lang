--- conflicted
+++ resolved
@@ -1151,10 +1151,14 @@
     }
 
     @Override
-<<<<<<< HEAD
+    public void visit(BLangErrorConstructorExpr errorConstructorExpr) {
+        // TODO: Fix me.
+    }
+    
+    @Override
     public void visit(BLangTypeTestExpr typeTestExpr) {
         analyzeNode(typeTestExpr.expr, env);
-        if (typeTestExpr.typeNode.type == symTable.errType) {
+        if (typeTestExpr.typeNode.type == symTable.semanticError) {
             return;
         }
 
@@ -1173,10 +1177,6 @@
             dlog.error(typeTestExpr.pos, DiagnosticCode.INCOMPATIBLE_TYPE_CHECK, typeTestExpr.expr.type,
                     typeTestExpr.typeNode.type);
         }
-=======
-    public void visit(BLangErrorConstructorExpr errorConstructorExpr) {
-        // TODO: Fix me.
->>>>>>> e08c7848
     }
 
     // private methods
