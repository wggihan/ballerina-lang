// Generated from BallerinaParser.g4 by ANTLR 4.5.3
package org.wso2.ballerinalang.compiler.parser.antlr4;

import org.antlr.v4.runtime.ParserRuleContext;
import org.antlr.v4.runtime.tree.ErrorNode;
import org.antlr.v4.runtime.tree.TerminalNode;

/**
 * This class provides an empty implementation of {@link BallerinaParserListener},
 * which can be extended to create a listener which only needs to handle a subset
 * of the available methods.
 */
public class BallerinaParserBaseListener implements BallerinaParserListener {
	/**
	 * {@inheritDoc}
	 *
	 * <p>The default implementation does nothing.</p>
	 */
	@Override public void enterCompilationUnit(BallerinaParser.CompilationUnitContext ctx) { }
	/**
	 * {@inheritDoc}
	 *
	 * <p>The default implementation does nothing.</p>
	 */
	@Override public void exitCompilationUnit(BallerinaParser.CompilationUnitContext ctx) { }
	/**
	 * {@inheritDoc}
	 *
	 * <p>The default implementation does nothing.</p>
	 */
	@Override public void enterPackageDeclaration(BallerinaParser.PackageDeclarationContext ctx) { }
	/**
	 * {@inheritDoc}
	 *
	 * <p>The default implementation does nothing.</p>
	 */
	@Override public void exitPackageDeclaration(BallerinaParser.PackageDeclarationContext ctx) { }
	/**
	 * {@inheritDoc}
	 *
	 * <p>The default implementation does nothing.</p>
	 */
	@Override public void enterPackageName(BallerinaParser.PackageNameContext ctx) { }
	/**
	 * {@inheritDoc}
	 *
	 * <p>The default implementation does nothing.</p>
	 */
	@Override public void exitPackageName(BallerinaParser.PackageNameContext ctx) { }
	/**
	 * {@inheritDoc}
	 *
	 * <p>The default implementation does nothing.</p>
	 */
	@Override public void enterVersion(BallerinaParser.VersionContext ctx) { }
	/**
	 * {@inheritDoc}
	 *
	 * <p>The default implementation does nothing.</p>
	 */
	@Override public void exitVersion(BallerinaParser.VersionContext ctx) { }
	/**
	 * {@inheritDoc}
	 *
	 * <p>The default implementation does nothing.</p>
	 */
	@Override public void enterImportDeclaration(BallerinaParser.ImportDeclarationContext ctx) { }
	/**
	 * {@inheritDoc}
	 *
	 * <p>The default implementation does nothing.</p>
	 */
	@Override public void exitImportDeclaration(BallerinaParser.ImportDeclarationContext ctx) { }
	/**
	 * {@inheritDoc}
	 *
	 * <p>The default implementation does nothing.</p>
	 */
	@Override public void enterOrgName(BallerinaParser.OrgNameContext ctx) { }
	/**
	 * {@inheritDoc}
	 *
	 * <p>The default implementation does nothing.</p>
	 */
	@Override public void exitOrgName(BallerinaParser.OrgNameContext ctx) { }
	/**
	 * {@inheritDoc}
	 *
	 * <p>The default implementation does nothing.</p>
	 */
	@Override public void enterDefinition(BallerinaParser.DefinitionContext ctx) { }
	/**
	 * {@inheritDoc}
	 *
	 * <p>The default implementation does nothing.</p>
	 */
	@Override public void exitDefinition(BallerinaParser.DefinitionContext ctx) { }
	/**
	 * {@inheritDoc}
	 *
	 * <p>The default implementation does nothing.</p>
	 */
	@Override public void enterServiceDefinition(BallerinaParser.ServiceDefinitionContext ctx) { }
	/**
	 * {@inheritDoc}
	 *
	 * <p>The default implementation does nothing.</p>
	 */
	@Override public void exitServiceDefinition(BallerinaParser.ServiceDefinitionContext ctx) { }
	/**
	 * {@inheritDoc}
	 *
	 * <p>The default implementation does nothing.</p>
	 */
	@Override public void enterServiceBody(BallerinaParser.ServiceBodyContext ctx) { }
	/**
	 * {@inheritDoc}
	 *
	 * <p>The default implementation does nothing.</p>
	 */
	@Override public void exitServiceBody(BallerinaParser.ServiceBodyContext ctx) { }
	/**
	 * {@inheritDoc}
	 *
	 * <p>The default implementation does nothing.</p>
	 */
	@Override public void enterResourceDefinition(BallerinaParser.ResourceDefinitionContext ctx) { }
	/**
	 * {@inheritDoc}
	 *
	 * <p>The default implementation does nothing.</p>
	 */
	@Override public void exitResourceDefinition(BallerinaParser.ResourceDefinitionContext ctx) { }
	/**
	 * {@inheritDoc}
	 *
	 * <p>The default implementation does nothing.</p>
	 */
	@Override public void enterCallableUnitBody(BallerinaParser.CallableUnitBodyContext ctx) { }
	/**
	 * {@inheritDoc}
	 *
	 * <p>The default implementation does nothing.</p>
	 */
	@Override public void exitCallableUnitBody(BallerinaParser.CallableUnitBodyContext ctx) { }
	/**
	 * {@inheritDoc}
	 *
	 * <p>The default implementation does nothing.</p>
	 */
	@Override public void enterFunctionDefinition(BallerinaParser.FunctionDefinitionContext ctx) { }
	/**
	 * {@inheritDoc}
	 *
	 * <p>The default implementation does nothing.</p>
	 */
	@Override public void exitFunctionDefinition(BallerinaParser.FunctionDefinitionContext ctx) { }
	/**
	 * {@inheritDoc}
	 *
	 * <p>The default implementation does nothing.</p>
	 */
	@Override public void enterLambdaFunction(BallerinaParser.LambdaFunctionContext ctx) { }
	/**
	 * {@inheritDoc}
	 *
	 * <p>The default implementation does nothing.</p>
	 */
	@Override public void exitLambdaFunction(BallerinaParser.LambdaFunctionContext ctx) { }
	/**
	 * {@inheritDoc}
	 *
	 * <p>The default implementation does nothing.</p>
	 */
	@Override public void enterCallableUnitSignature(BallerinaParser.CallableUnitSignatureContext ctx) { }
	/**
	 * {@inheritDoc}
	 *
	 * <p>The default implementation does nothing.</p>
	 */
	@Override public void exitCallableUnitSignature(BallerinaParser.CallableUnitSignatureContext ctx) { }
	/**
	 * {@inheritDoc}
	 *
	 * <p>The default implementation does nothing.</p>
	 */
	@Override public void enterConnectorDefinition(BallerinaParser.ConnectorDefinitionContext ctx) { }
	/**
	 * {@inheritDoc}
	 *
	 * <p>The default implementation does nothing.</p>
	 */
	@Override public void exitConnectorDefinition(BallerinaParser.ConnectorDefinitionContext ctx) { }
	/**
	 * {@inheritDoc}
	 *
	 * <p>The default implementation does nothing.</p>
	 */
	@Override public void enterConnectorBody(BallerinaParser.ConnectorBodyContext ctx) { }
	/**
	 * {@inheritDoc}
	 *
	 * <p>The default implementation does nothing.</p>
	 */
	@Override public void exitConnectorBody(BallerinaParser.ConnectorBodyContext ctx) { }
	/**
	 * {@inheritDoc}
	 *
	 * <p>The default implementation does nothing.</p>
	 */
	@Override public void enterActionDefinition(BallerinaParser.ActionDefinitionContext ctx) { }
	/**
	 * {@inheritDoc}
	 *
	 * <p>The default implementation does nothing.</p>
	 */
	@Override public void exitActionDefinition(BallerinaParser.ActionDefinitionContext ctx) { }
	/**
	 * {@inheritDoc}
	 *
	 * <p>The default implementation does nothing.</p>
	 */
	@Override public void enterStructDefinition(BallerinaParser.StructDefinitionContext ctx) { }
	/**
	 * {@inheritDoc}
	 *
	 * <p>The default implementation does nothing.</p>
	 */
	@Override public void exitStructDefinition(BallerinaParser.StructDefinitionContext ctx) { }
	/**
	 * {@inheritDoc}
	 *
	 * <p>The default implementation does nothing.</p>
	 */
	@Override public void enterStructBody(BallerinaParser.StructBodyContext ctx) { }
	/**
	 * {@inheritDoc}
	 *
	 * <p>The default implementation does nothing.</p>
	 */
	@Override public void exitStructBody(BallerinaParser.StructBodyContext ctx) { }
	/**
	 * {@inheritDoc}
	 *
	 * <p>The default implementation does nothing.</p>
	 */
	@Override public void enterStreamletDefinition(BallerinaParser.StreamletDefinitionContext ctx) { }
	/**
	 * {@inheritDoc}
	 *
	 * <p>The default implementation does nothing.</p>
	 */
	@Override public void exitStreamletDefinition(BallerinaParser.StreamletDefinitionContext ctx) { }
	/**
	 * {@inheritDoc}
	 *
	 * <p>The default implementation does nothing.</p>
	 */
	@Override public void enterStreamletBody(BallerinaParser.StreamletBodyContext ctx) { }
	/**
	 * {@inheritDoc}
	 *
	 * <p>The default implementation does nothing.</p>
	 */
	@Override public void exitStreamletBody(BallerinaParser.StreamletBodyContext ctx) { }
	/**
	 * {@inheritDoc}
	 *
	 * <p>The default implementation does nothing.</p>
	 */
	@Override public void enterStreamingQueryDeclaration(BallerinaParser.StreamingQueryDeclarationContext ctx) { }
	/**
	 * {@inheritDoc}
	 *
	 * <p>The default implementation does nothing.</p>
	 */
	@Override public void exitStreamingQueryDeclaration(BallerinaParser.StreamingQueryDeclarationContext ctx) { }
	/**
	 * {@inheritDoc}
	 *
	 * <p>The default implementation does nothing.</p>
	 */
	@Override public void enterPrivateStructBody(BallerinaParser.PrivateStructBodyContext ctx) { }
	/**
	 * {@inheritDoc}
	 *
	 * <p>The default implementation does nothing.</p>
	 */
	@Override public void exitPrivateStructBody(BallerinaParser.PrivateStructBodyContext ctx) { }
	/**
	 * {@inheritDoc}
	 *
	 * <p>The default implementation does nothing.</p>
	 */
	@Override public void enterAnnotationDefinition(BallerinaParser.AnnotationDefinitionContext ctx) { }
	/**
	 * {@inheritDoc}
	 *
	 * <p>The default implementation does nothing.</p>
	 */
	@Override public void exitAnnotationDefinition(BallerinaParser.AnnotationDefinitionContext ctx) { }
	/**
	 * {@inheritDoc}
	 *
	 * <p>The default implementation does nothing.</p>
	 */
	@Override public void enterEnumDefinition(BallerinaParser.EnumDefinitionContext ctx) { }
	/**
	 * {@inheritDoc}
	 *
	 * <p>The default implementation does nothing.</p>
	 */
	@Override public void exitEnumDefinition(BallerinaParser.EnumDefinitionContext ctx) { }
	/**
	 * {@inheritDoc}
	 *
	 * <p>The default implementation does nothing.</p>
	 */
	@Override public void enterEnumerator(BallerinaParser.EnumeratorContext ctx) { }
	/**
	 * {@inheritDoc}
	 *
	 * <p>The default implementation does nothing.</p>
	 */
	@Override public void exitEnumerator(BallerinaParser.EnumeratorContext ctx) { }
	/**
	 * {@inheritDoc}
	 *
	 * <p>The default implementation does nothing.</p>
	 */
	@Override public void enterGlobalVariableDefinition(BallerinaParser.GlobalVariableDefinitionContext ctx) { }
	/**
	 * {@inheritDoc}
	 *
	 * <p>The default implementation does nothing.</p>
	 */
	@Override public void exitGlobalVariableDefinition(BallerinaParser.GlobalVariableDefinitionContext ctx) { }
	/**
	 * {@inheritDoc}
	 *
	 * <p>The default implementation does nothing.</p>
	 */
	@Override public void enterTransformerDefinition(BallerinaParser.TransformerDefinitionContext ctx) { }
	/**
	 * {@inheritDoc}
	 *
	 * <p>The default implementation does nothing.</p>
	 */
	@Override public void exitTransformerDefinition(BallerinaParser.TransformerDefinitionContext ctx) { }
	/**
	 * {@inheritDoc}
	 *
	 * <p>The default implementation does nothing.</p>
	 */
	@Override public void enterAttachmentPoint(BallerinaParser.AttachmentPointContext ctx) { }
	/**
	 * {@inheritDoc}
	 *
	 * <p>The default implementation does nothing.</p>
	 */
	@Override public void exitAttachmentPoint(BallerinaParser.AttachmentPointContext ctx) { }
	/**
	 * {@inheritDoc}
	 *
	 * <p>The default implementation does nothing.</p>
	 */
	@Override public void enterConstantDefinition(BallerinaParser.ConstantDefinitionContext ctx) { }
	/**
	 * {@inheritDoc}
	 *
	 * <p>The default implementation does nothing.</p>
	 */
	@Override public void exitConstantDefinition(BallerinaParser.ConstantDefinitionContext ctx) { }
	/**
	 * {@inheritDoc}
	 *
	 * <p>The default implementation does nothing.</p>
	 */
	@Override public void enterWorkerDeclaration(BallerinaParser.WorkerDeclarationContext ctx) { }
	/**
	 * {@inheritDoc}
	 *
	 * <p>The default implementation does nothing.</p>
	 */
	@Override public void exitWorkerDeclaration(BallerinaParser.WorkerDeclarationContext ctx) { }
	/**
	 * {@inheritDoc}
	 *
	 * <p>The default implementation does nothing.</p>
	 */
	@Override public void enterWorkerDefinition(BallerinaParser.WorkerDefinitionContext ctx) { }
	/**
	 * {@inheritDoc}
	 *
	 * <p>The default implementation does nothing.</p>
	 */
	@Override public void exitWorkerDefinition(BallerinaParser.WorkerDefinitionContext ctx) { }
	/**
	 * {@inheritDoc}
	 *
	 * <p>The default implementation does nothing.</p>
	 */
	@Override public void enterGlobalEndpointDefinition(BallerinaParser.GlobalEndpointDefinitionContext ctx) { }
	/**
	 * {@inheritDoc}
	 *
	 * <p>The default implementation does nothing.</p>
	 */
	@Override public void exitGlobalEndpointDefinition(BallerinaParser.GlobalEndpointDefinitionContext ctx) { }
	/**
	 * {@inheritDoc}
	 *
	 * <p>The default implementation does nothing.</p>
	 */
	@Override public void enterEndpointDeclaration(BallerinaParser.EndpointDeclarationContext ctx) { }
	/**
	 * {@inheritDoc}
	 *
	 * <p>The default implementation does nothing.</p>
	 */
	@Override public void exitEndpointDeclaration(BallerinaParser.EndpointDeclarationContext ctx) { }
	/**
	 * {@inheritDoc}
	 *
	 * <p>The default implementation does nothing.</p>
	 */
	@Override public void enterEndpointType(BallerinaParser.EndpointTypeContext ctx) { }
	/**
	 * {@inheritDoc}
	 *
	 * <p>The default implementation does nothing.</p>
	 */
	@Override public void exitEndpointType(BallerinaParser.EndpointTypeContext ctx) { }
	/**
	 * {@inheritDoc}
	 *
	 * <p>The default implementation does nothing.</p>
	 */
	@Override public void enterTypeName(BallerinaParser.TypeNameContext ctx) { }
	/**
	 * {@inheritDoc}
	 *
	 * <p>The default implementation does nothing.</p>
	 */
	@Override public void exitTypeName(BallerinaParser.TypeNameContext ctx) { }
	/**
	 * {@inheritDoc}
	 *
	 * <p>The default implementation does nothing.</p>
	 */
	@Override public void enterBuiltInTypeName(BallerinaParser.BuiltInTypeNameContext ctx) { }
	/**
	 * {@inheritDoc}
	 *
	 * <p>The default implementation does nothing.</p>
	 */
	@Override public void exitBuiltInTypeName(BallerinaParser.BuiltInTypeNameContext ctx) { }
	/**
	 * {@inheritDoc}
	 *
	 * <p>The default implementation does nothing.</p>
	 */
	@Override public void enterReferenceTypeName(BallerinaParser.ReferenceTypeNameContext ctx) { }
	/**
	 * {@inheritDoc}
	 *
	 * <p>The default implementation does nothing.</p>
	 */
	@Override public void exitReferenceTypeName(BallerinaParser.ReferenceTypeNameContext ctx) { }
	/**
	 * {@inheritDoc}
	 *
	 * <p>The default implementation does nothing.</p>
	 */
	@Override public void enterUserDefineTypeName(BallerinaParser.UserDefineTypeNameContext ctx) { }
	/**
	 * {@inheritDoc}
	 *
	 * <p>The default implementation does nothing.</p>
	 */
	@Override public void exitUserDefineTypeName(BallerinaParser.UserDefineTypeNameContext ctx) { }
	/**
	 * {@inheritDoc}
	 *
	 * <p>The default implementation does nothing.</p>
	 */
	@Override public void enterAnonStructTypeName(BallerinaParser.AnonStructTypeNameContext ctx) { }
	/**
	 * {@inheritDoc}
	 *
	 * <p>The default implementation does nothing.</p>
	 */
	@Override public void exitAnonStructTypeName(BallerinaParser.AnonStructTypeNameContext ctx) { }
	/**
	 * {@inheritDoc}
	 *
	 * <p>The default implementation does nothing.</p>
	 */
	@Override public void enterValueTypeName(BallerinaParser.ValueTypeNameContext ctx) { }
	/**
	 * {@inheritDoc}
	 *
	 * <p>The default implementation does nothing.</p>
	 */
	@Override public void exitValueTypeName(BallerinaParser.ValueTypeNameContext ctx) { }
	/**
	 * {@inheritDoc}
	 *
	 * <p>The default implementation does nothing.</p>
	 */
	@Override public void enterBuiltInReferenceTypeName(BallerinaParser.BuiltInReferenceTypeNameContext ctx) { }
	/**
	 * {@inheritDoc}
	 *
	 * <p>The default implementation does nothing.</p>
	 */
	@Override public void exitBuiltInReferenceTypeName(BallerinaParser.BuiltInReferenceTypeNameContext ctx) { }
	/**
	 * {@inheritDoc}
	 *
	 * <p>The default implementation does nothing.</p>
	 */
	@Override public void enterFunctionTypeName(BallerinaParser.FunctionTypeNameContext ctx) { }
	/**
	 * {@inheritDoc}
	 *
	 * <p>The default implementation does nothing.</p>
	 */
	@Override public void exitFunctionTypeName(BallerinaParser.FunctionTypeNameContext ctx) { }
	/**
	 * {@inheritDoc}
	 *
	 * <p>The default implementation does nothing.</p>
	 */
	@Override public void enterXmlNamespaceName(BallerinaParser.XmlNamespaceNameContext ctx) { }
	/**
	 * {@inheritDoc}
	 *
	 * <p>The default implementation does nothing.</p>
	 */
	@Override public void exitXmlNamespaceName(BallerinaParser.XmlNamespaceNameContext ctx) { }
	/**
	 * {@inheritDoc}
	 *
	 * <p>The default implementation does nothing.</p>
	 */
	@Override public void enterXmlLocalName(BallerinaParser.XmlLocalNameContext ctx) { }
	/**
	 * {@inheritDoc}
	 *
	 * <p>The default implementation does nothing.</p>
	 */
	@Override public void exitXmlLocalName(BallerinaParser.XmlLocalNameContext ctx) { }
	/**
	 * {@inheritDoc}
	 *
	 * <p>The default implementation does nothing.</p>
	 */
	@Override public void enterAnnotationAttachment(BallerinaParser.AnnotationAttachmentContext ctx) { }
	/**
	 * {@inheritDoc}
	 *
	 * <p>The default implementation does nothing.</p>
	 */
	@Override public void exitAnnotationAttachment(BallerinaParser.AnnotationAttachmentContext ctx) { }
	/**
	 * {@inheritDoc}
	 *
	 * <p>The default implementation does nothing.</p>
	 */
	@Override public void enterStatement(BallerinaParser.StatementContext ctx) { }
	/**
	 * {@inheritDoc}
	 *
	 * <p>The default implementation does nothing.</p>
	 */
	@Override public void exitStatement(BallerinaParser.StatementContext ctx) { }
	/**
	 * {@inheritDoc}
	 *
	 * <p>The default implementation does nothing.</p>
	 */
	@Override public void enterVariableDefinitionStatement(BallerinaParser.VariableDefinitionStatementContext ctx) { }
	/**
	 * {@inheritDoc}
	 *
	 * <p>The default implementation does nothing.</p>
	 */
	@Override public void exitVariableDefinitionStatement(BallerinaParser.VariableDefinitionStatementContext ctx) { }
	/**
	 * {@inheritDoc}
	 *
	 * <p>The default implementation does nothing.</p>
	 */
	@Override public void enterRecordLiteral(BallerinaParser.RecordLiteralContext ctx) { }
	/**
	 * {@inheritDoc}
	 *
	 * <p>The default implementation does nothing.</p>
	 */
	@Override public void exitRecordLiteral(BallerinaParser.RecordLiteralContext ctx) { }
	/**
	 * {@inheritDoc}
	 *
	 * <p>The default implementation does nothing.</p>
	 */
	@Override public void enterRecordKeyValue(BallerinaParser.RecordKeyValueContext ctx) { }
	/**
	 * {@inheritDoc}
	 *
	 * <p>The default implementation does nothing.</p>
	 */
	@Override public void exitRecordKeyValue(BallerinaParser.RecordKeyValueContext ctx) { }
	/**
	 * {@inheritDoc}
	 *
	 * <p>The default implementation does nothing.</p>
	 */
	@Override public void enterRecordKey(BallerinaParser.RecordKeyContext ctx) { }
	/**
	 * {@inheritDoc}
	 *
	 * <p>The default implementation does nothing.</p>
	 */
	@Override public void exitRecordKey(BallerinaParser.RecordKeyContext ctx) { }
	/**
	 * {@inheritDoc}
	 *
	 * <p>The default implementation does nothing.</p>
	 */
	@Override public void enterArrayLiteral(BallerinaParser.ArrayLiteralContext ctx) { }
	/**
	 * {@inheritDoc}
	 *
	 * <p>The default implementation does nothing.</p>
	 */
	@Override public void exitArrayLiteral(BallerinaParser.ArrayLiteralContext ctx) { }
	/**
	 * {@inheritDoc}
	 *
	 * <p>The default implementation does nothing.</p>
	 */
	@Override public void enterTypeInitExpr(BallerinaParser.TypeInitExprContext ctx) { }
	/**
	 * {@inheritDoc}
	 *
	 * <p>The default implementation does nothing.</p>
	 */
	@Override public void exitTypeInitExpr(BallerinaParser.TypeInitExprContext ctx) { }
	/**
	 * {@inheritDoc}
	 *
	 * <p>The default implementation does nothing.</p>
	 */
	@Override public void enterAssignmentStatement(BallerinaParser.AssignmentStatementContext ctx) { }
	/**
	 * {@inheritDoc}
	 *
	 * <p>The default implementation does nothing.</p>
	 */
	@Override public void exitAssignmentStatement(BallerinaParser.AssignmentStatementContext ctx) { }
	/**
	 * {@inheritDoc}
	 *
	 * <p>The default implementation does nothing.</p>
	 */
	@Override public void enterVariableReferenceList(BallerinaParser.VariableReferenceListContext ctx) { }
	/**
	 * {@inheritDoc}
	 *
	 * <p>The default implementation does nothing.</p>
	 */
	@Override public void exitVariableReferenceList(BallerinaParser.VariableReferenceListContext ctx) { }
	/**
	 * {@inheritDoc}
	 *
	 * <p>The default implementation does nothing.</p>
	 */
	@Override public void enterIfElseStatement(BallerinaParser.IfElseStatementContext ctx) { }
	/**
	 * {@inheritDoc}
	 *
	 * <p>The default implementation does nothing.</p>
	 */
	@Override public void exitIfElseStatement(BallerinaParser.IfElseStatementContext ctx) { }
	/**
	 * {@inheritDoc}
	 *
	 * <p>The default implementation does nothing.</p>
	 */
	@Override public void enterIfClause(BallerinaParser.IfClauseContext ctx) { }
	/**
	 * {@inheritDoc}
	 *
	 * <p>The default implementation does nothing.</p>
	 */
	@Override public void exitIfClause(BallerinaParser.IfClauseContext ctx) { }
	/**
	 * {@inheritDoc}
	 *
	 * <p>The default implementation does nothing.</p>
	 */
	@Override public void enterElseIfClause(BallerinaParser.ElseIfClauseContext ctx) { }
	/**
	 * {@inheritDoc}
	 *
	 * <p>The default implementation does nothing.</p>
	 */
	@Override public void exitElseIfClause(BallerinaParser.ElseIfClauseContext ctx) { }
	/**
	 * {@inheritDoc}
	 *
	 * <p>The default implementation does nothing.</p>
	 */
	@Override public void enterElseClause(BallerinaParser.ElseClauseContext ctx) { }
	/**
	 * {@inheritDoc}
	 *
	 * <p>The default implementation does nothing.</p>
	 */
	@Override public void exitElseClause(BallerinaParser.ElseClauseContext ctx) { }
	/**
	 * {@inheritDoc}
	 *
	 * <p>The default implementation does nothing.</p>
	 */
	@Override public void enterForeachStatement(BallerinaParser.ForeachStatementContext ctx) { }
	/**
	 * {@inheritDoc}
	 *
	 * <p>The default implementation does nothing.</p>
	 */
	@Override public void exitForeachStatement(BallerinaParser.ForeachStatementContext ctx) { }
	/**
	 * {@inheritDoc}
	 *
	 * <p>The default implementation does nothing.</p>
	 */
	@Override public void enterIntRangeExpression(BallerinaParser.IntRangeExpressionContext ctx) { }
	/**
	 * {@inheritDoc}
	 *
	 * <p>The default implementation does nothing.</p>
	 */
	@Override public void exitIntRangeExpression(BallerinaParser.IntRangeExpressionContext ctx) { }
	/**
	 * {@inheritDoc}
	 *
	 * <p>The default implementation does nothing.</p>
	 */
	@Override public void enterWhileStatement(BallerinaParser.WhileStatementContext ctx) { }
	/**
	 * {@inheritDoc}
	 *
	 * <p>The default implementation does nothing.</p>
	 */
	@Override public void exitWhileStatement(BallerinaParser.WhileStatementContext ctx) { }
	/**
	 * {@inheritDoc}
	 *
	 * <p>The default implementation does nothing.</p>
	 */
	@Override public void enterNextStatement(BallerinaParser.NextStatementContext ctx) { }
	/**
	 * {@inheritDoc}
	 *
	 * <p>The default implementation does nothing.</p>
	 */
	@Override public void exitNextStatement(BallerinaParser.NextStatementContext ctx) { }
	/**
	 * {@inheritDoc}
	 *
	 * <p>The default implementation does nothing.</p>
	 */
	@Override public void enterBreakStatement(BallerinaParser.BreakStatementContext ctx) { }
	/**
	 * {@inheritDoc}
	 *
	 * <p>The default implementation does nothing.</p>
	 */
	@Override public void exitBreakStatement(BallerinaParser.BreakStatementContext ctx) { }
	/**
	 * {@inheritDoc}
	 *
	 * <p>The default implementation does nothing.</p>
	 */
	@Override public void enterForkJoinStatement(BallerinaParser.ForkJoinStatementContext ctx) { }
	/**
	 * {@inheritDoc}
	 *
	 * <p>The default implementation does nothing.</p>
	 */
	@Override public void exitForkJoinStatement(BallerinaParser.ForkJoinStatementContext ctx) { }
	/**
	 * {@inheritDoc}
	 *
	 * <p>The default implementation does nothing.</p>
	 */
	@Override public void enterJoinClause(BallerinaParser.JoinClauseContext ctx) { }
	/**
	 * {@inheritDoc}
	 *
	 * <p>The default implementation does nothing.</p>
	 */
	@Override public void exitJoinClause(BallerinaParser.JoinClauseContext ctx) { }
	/**
	 * {@inheritDoc}
	 *
	 * <p>The default implementation does nothing.</p>
	 */
	@Override public void enterAnyJoinCondition(BallerinaParser.AnyJoinConditionContext ctx) { }
	/**
	 * {@inheritDoc}
	 *
	 * <p>The default implementation does nothing.</p>
	 */
	@Override public void exitAnyJoinCondition(BallerinaParser.AnyJoinConditionContext ctx) { }
	/**
	 * {@inheritDoc}
	 *
	 * <p>The default implementation does nothing.</p>
	 */
	@Override public void enterAllJoinCondition(BallerinaParser.AllJoinConditionContext ctx) { }
	/**
	 * {@inheritDoc}
	 *
	 * <p>The default implementation does nothing.</p>
	 */
	@Override public void exitAllJoinCondition(BallerinaParser.AllJoinConditionContext ctx) { }
	/**
	 * {@inheritDoc}
	 *
	 * <p>The default implementation does nothing.</p>
	 */
	@Override public void enterTimeoutClause(BallerinaParser.TimeoutClauseContext ctx) { }
	/**
	 * {@inheritDoc}
	 *
	 * <p>The default implementation does nothing.</p>
	 */
	@Override public void exitTimeoutClause(BallerinaParser.TimeoutClauseContext ctx) { }
	/**
	 * {@inheritDoc}
	 *
	 * <p>The default implementation does nothing.</p>
	 */
	@Override public void enterTryCatchStatement(BallerinaParser.TryCatchStatementContext ctx) { }
	/**
	 * {@inheritDoc}
	 *
	 * <p>The default implementation does nothing.</p>
	 */
	@Override public void exitTryCatchStatement(BallerinaParser.TryCatchStatementContext ctx) { }
	/**
	 * {@inheritDoc}
	 *
	 * <p>The default implementation does nothing.</p>
	 */
	@Override public void enterCatchClauses(BallerinaParser.CatchClausesContext ctx) { }
	/**
	 * {@inheritDoc}
	 *
	 * <p>The default implementation does nothing.</p>
	 */
	@Override public void exitCatchClauses(BallerinaParser.CatchClausesContext ctx) { }
	/**
	 * {@inheritDoc}
	 *
	 * <p>The default implementation does nothing.</p>
	 */
	@Override public void enterCatchClause(BallerinaParser.CatchClauseContext ctx) { }
	/**
	 * {@inheritDoc}
	 *
	 * <p>The default implementation does nothing.</p>
	 */
	@Override public void exitCatchClause(BallerinaParser.CatchClauseContext ctx) { }
	/**
	 * {@inheritDoc}
	 *
	 * <p>The default implementation does nothing.</p>
	 */
	@Override public void enterFinallyClause(BallerinaParser.FinallyClauseContext ctx) { }
	/**
	 * {@inheritDoc}
	 *
	 * <p>The default implementation does nothing.</p>
	 */
	@Override public void exitFinallyClause(BallerinaParser.FinallyClauseContext ctx) { }
	/**
	 * {@inheritDoc}
	 *
	 * <p>The default implementation does nothing.</p>
	 */
	@Override public void enterThrowStatement(BallerinaParser.ThrowStatementContext ctx) { }
	/**
	 * {@inheritDoc}
	 *
	 * <p>The default implementation does nothing.</p>
	 */
	@Override public void exitThrowStatement(BallerinaParser.ThrowStatementContext ctx) { }
	/**
	 * {@inheritDoc}
	 *
	 * <p>The default implementation does nothing.</p>
	 */
	@Override public void enterReturnStatement(BallerinaParser.ReturnStatementContext ctx) { }
	/**
	 * {@inheritDoc}
	 *
	 * <p>The default implementation does nothing.</p>
	 */
	@Override public void exitReturnStatement(BallerinaParser.ReturnStatementContext ctx) { }
	/**
	 * {@inheritDoc}
	 *
	 * <p>The default implementation does nothing.</p>
	 */
	@Override public void enterWorkerInteractionStatement(BallerinaParser.WorkerInteractionStatementContext ctx) { }
	/**
	 * {@inheritDoc}
	 *
	 * <p>The default implementation does nothing.</p>
	 */
	@Override public void exitWorkerInteractionStatement(BallerinaParser.WorkerInteractionStatementContext ctx) { }
	/**
	 * {@inheritDoc}
	 *
	 * <p>The default implementation does nothing.</p>
	 */
	@Override public void enterInvokeWorker(BallerinaParser.InvokeWorkerContext ctx) { }
	/**
	 * {@inheritDoc}
	 *
	 * <p>The default implementation does nothing.</p>
	 */
	@Override public void exitInvokeWorker(BallerinaParser.InvokeWorkerContext ctx) { }
	/**
	 * {@inheritDoc}
	 *
	 * <p>The default implementation does nothing.</p>
	 */
	@Override public void enterInvokeFork(BallerinaParser.InvokeForkContext ctx) { }
	/**
	 * {@inheritDoc}
	 *
	 * <p>The default implementation does nothing.</p>
	 */
	@Override public void exitInvokeFork(BallerinaParser.InvokeForkContext ctx) { }
	/**
	 * {@inheritDoc}
	 *
	 * <p>The default implementation does nothing.</p>
	 */
	@Override public void enterWorkerReply(BallerinaParser.WorkerReplyContext ctx) { }
	/**
	 * {@inheritDoc}
	 *
	 * <p>The default implementation does nothing.</p>
	 */
	@Override public void exitWorkerReply(BallerinaParser.WorkerReplyContext ctx) { }
	/**
	 * {@inheritDoc}
	 *
	 * <p>The default implementation does nothing.</p>
	 */
	@Override public void enterXmlAttribVariableReference(BallerinaParser.XmlAttribVariableReferenceContext ctx) { }
	/**
	 * {@inheritDoc}
	 *
	 * <p>The default implementation does nothing.</p>
	 */
	@Override public void exitXmlAttribVariableReference(BallerinaParser.XmlAttribVariableReferenceContext ctx) { }
	/**
	 * {@inheritDoc}
	 *
	 * <p>The default implementation does nothing.</p>
	 */
	@Override public void enterSimpleVariableReference(BallerinaParser.SimpleVariableReferenceContext ctx) { }
	/**
	 * {@inheritDoc}
	 *
	 * <p>The default implementation does nothing.</p>
	 */
	@Override public void exitSimpleVariableReference(BallerinaParser.SimpleVariableReferenceContext ctx) { }
	/**
	 * {@inheritDoc}
	 *
	 * <p>The default implementation does nothing.</p>
	 */
	@Override public void enterInvocationReference(BallerinaParser.InvocationReferenceContext ctx) { }
	/**
	 * {@inheritDoc}
	 *
	 * <p>The default implementation does nothing.</p>
	 */
	@Override public void exitInvocationReference(BallerinaParser.InvocationReferenceContext ctx) { }
	/**
	 * {@inheritDoc}
	 *
	 * <p>The default implementation does nothing.</p>
	 */
	@Override public void enterFunctionInvocationReference(BallerinaParser.FunctionInvocationReferenceContext ctx) { }
	/**
	 * {@inheritDoc}
	 *
	 * <p>The default implementation does nothing.</p>
	 */
	@Override public void exitFunctionInvocationReference(BallerinaParser.FunctionInvocationReferenceContext ctx) { }
	/**
	 * {@inheritDoc}
	 *
	 * <p>The default implementation does nothing.</p>
	 */
	@Override public void enterFieldVariableReference(BallerinaParser.FieldVariableReferenceContext ctx) { }
	/**
	 * {@inheritDoc}
	 *
	 * <p>The default implementation does nothing.</p>
	 */
	@Override public void exitFieldVariableReference(BallerinaParser.FieldVariableReferenceContext ctx) { }
	/**
	 * {@inheritDoc}
	 *
	 * <p>The default implementation does nothing.</p>
	 */
	@Override public void enterMapArrayVariableReference(BallerinaParser.MapArrayVariableReferenceContext ctx) { }
	/**
	 * {@inheritDoc}
	 *
	 * <p>The default implementation does nothing.</p>
	 */
	@Override public void exitMapArrayVariableReference(BallerinaParser.MapArrayVariableReferenceContext ctx) { }
	/**
	 * {@inheritDoc}
	 *
	 * <p>The default implementation does nothing.</p>
	 */
	@Override public void enterField(BallerinaParser.FieldContext ctx) { }
	/**
	 * {@inheritDoc}
	 *
	 * <p>The default implementation does nothing.</p>
	 */
	@Override public void exitField(BallerinaParser.FieldContext ctx) { }
	/**
	 * {@inheritDoc}
	 *
	 * <p>The default implementation does nothing.</p>
	 */
	@Override public void enterIndex(BallerinaParser.IndexContext ctx) { }
	/**
	 * {@inheritDoc}
	 *
	 * <p>The default implementation does nothing.</p>
	 */
	@Override public void exitIndex(BallerinaParser.IndexContext ctx) { }
	/**
	 * {@inheritDoc}
	 *
	 * <p>The default implementation does nothing.</p>
	 */
	@Override public void enterXmlAttrib(BallerinaParser.XmlAttribContext ctx) { }
	/**
	 * {@inheritDoc}
	 *
	 * <p>The default implementation does nothing.</p>
	 */
	@Override public void exitXmlAttrib(BallerinaParser.XmlAttribContext ctx) { }
	/**
	 * {@inheritDoc}
	 *
	 * <p>The default implementation does nothing.</p>
	 */
	@Override public void enterFunctionInvocation(BallerinaParser.FunctionInvocationContext ctx) { }
	/**
	 * {@inheritDoc}
	 *
	 * <p>The default implementation does nothing.</p>
	 */
	@Override public void exitFunctionInvocation(BallerinaParser.FunctionInvocationContext ctx) { }
	/**
	 * {@inheritDoc}
	 *
	 * <p>The default implementation does nothing.</p>
	 */
	@Override public void enterInvocation(BallerinaParser.InvocationContext ctx) { }
	/**
	 * {@inheritDoc}
	 *
	 * <p>The default implementation does nothing.</p>
	 */
	@Override public void exitInvocation(BallerinaParser.InvocationContext ctx) { }
	/**
	 * {@inheritDoc}
	 *
	 * <p>The default implementation does nothing.</p>
	 */
<<<<<<< HEAD
	@Override public void enterInvocationArgList(BallerinaParser.InvocationArgListContext ctx) { }
=======
	@Override public void enterActionInvocation(BallerinaParser.ActionInvocationContext ctx) { }
>>>>>>> f6e4adfa
	/**
	 * {@inheritDoc}
	 *
	 * <p>The default implementation does nothing.</p>
	 */
<<<<<<< HEAD
	@Override public void exitInvocationArgList(BallerinaParser.InvocationArgListContext ctx) { }
	/**
	 * {@inheritDoc}
	 *
	 * <p>The default implementation does nothing.</p>
	 */
	@Override public void enterInvocationArg(BallerinaParser.InvocationArgContext ctx) { }
	/**
	 * {@inheritDoc}
	 *
	 * <p>The default implementation does nothing.</p>
	 */
	@Override public void exitInvocationArg(BallerinaParser.InvocationArgContext ctx) { }
=======
	@Override public void exitActionInvocation(BallerinaParser.ActionInvocationContext ctx) { }
>>>>>>> f6e4adfa
	/**
	 * {@inheritDoc}
	 *
	 * <p>The default implementation does nothing.</p>
	 */
	@Override public void enterExpressionList(BallerinaParser.ExpressionListContext ctx) { }
	/**
	 * {@inheritDoc}
	 *
	 * <p>The default implementation does nothing.</p>
	 */
	@Override public void exitExpressionList(BallerinaParser.ExpressionListContext ctx) { }
	/**
	 * {@inheritDoc}
	 *
	 * <p>The default implementation does nothing.</p>
	 */
	@Override public void enterExpressionStmt(BallerinaParser.ExpressionStmtContext ctx) { }
	/**
	 * {@inheritDoc}
	 *
	 * <p>The default implementation does nothing.</p>
	 */
	@Override public void exitExpressionStmt(BallerinaParser.ExpressionStmtContext ctx) { }
	/**
	 * {@inheritDoc}
	 *
	 * <p>The default implementation does nothing.</p>
	 */
	@Override public void enterTransactionStatement(BallerinaParser.TransactionStatementContext ctx) { }
	/**
	 * {@inheritDoc}
	 *
	 * <p>The default implementation does nothing.</p>
	 */
	@Override public void exitTransactionStatement(BallerinaParser.TransactionStatementContext ctx) { }
	/**
	 * {@inheritDoc}
	 *
	 * <p>The default implementation does nothing.</p>
	 */
	@Override public void enterTransactionClause(BallerinaParser.TransactionClauseContext ctx) { }
	/**
	 * {@inheritDoc}
	 *
	 * <p>The default implementation does nothing.</p>
	 */
	@Override public void exitTransactionClause(BallerinaParser.TransactionClauseContext ctx) { }
	/**
	 * {@inheritDoc}
	 *
	 * <p>The default implementation does nothing.</p>
	 */
	@Override public void enterTransactionPropertyInitStatement(BallerinaParser.TransactionPropertyInitStatementContext ctx) { }
	/**
	 * {@inheritDoc}
	 *
	 * <p>The default implementation does nothing.</p>
	 */
	@Override public void exitTransactionPropertyInitStatement(BallerinaParser.TransactionPropertyInitStatementContext ctx) { }
	/**
	 * {@inheritDoc}
	 *
	 * <p>The default implementation does nothing.</p>
	 */
	@Override public void enterTransactionPropertyInitStatementList(BallerinaParser.TransactionPropertyInitStatementListContext ctx) { }
	/**
	 * {@inheritDoc}
	 *
	 * <p>The default implementation does nothing.</p>
	 */
	@Override public void exitTransactionPropertyInitStatementList(BallerinaParser.TransactionPropertyInitStatementListContext ctx) { }
	/**
	 * {@inheritDoc}
	 *
	 * <p>The default implementation does nothing.</p>
	 */
	@Override public void enterLockStatement(BallerinaParser.LockStatementContext ctx) { }
	/**
	 * {@inheritDoc}
	 *
	 * <p>The default implementation does nothing.</p>
	 */
	@Override public void exitLockStatement(BallerinaParser.LockStatementContext ctx) { }
	/**
	 * {@inheritDoc}
	 *
	 * <p>The default implementation does nothing.</p>
	 */
	@Override public void enterFailedClause(BallerinaParser.FailedClauseContext ctx) { }
	/**
	 * {@inheritDoc}
	 *
	 * <p>The default implementation does nothing.</p>
	 */
	@Override public void exitFailedClause(BallerinaParser.FailedClauseContext ctx) { }
	/**
	 * {@inheritDoc}
	 *
	 * <p>The default implementation does nothing.</p>
	 */
	@Override public void enterAbortStatement(BallerinaParser.AbortStatementContext ctx) { }
	/**
	 * {@inheritDoc}
	 *
	 * <p>The default implementation does nothing.</p>
	 */
	@Override public void exitAbortStatement(BallerinaParser.AbortStatementContext ctx) { }
	/**
	 * {@inheritDoc}
	 *
	 * <p>The default implementation does nothing.</p>
	 */
	@Override public void enterRetriesStatement(BallerinaParser.RetriesStatementContext ctx) { }
	/**
	 * {@inheritDoc}
	 *
	 * <p>The default implementation does nothing.</p>
	 */
	@Override public void exitRetriesStatement(BallerinaParser.RetriesStatementContext ctx) { }
	/**
	 * {@inheritDoc}
	 *
	 * <p>The default implementation does nothing.</p>
	 */
	@Override public void enterNamespaceDeclarationStatement(BallerinaParser.NamespaceDeclarationStatementContext ctx) { }
	/**
	 * {@inheritDoc}
	 *
	 * <p>The default implementation does nothing.</p>
	 */
	@Override public void exitNamespaceDeclarationStatement(BallerinaParser.NamespaceDeclarationStatementContext ctx) { }
	/**
	 * {@inheritDoc}
	 *
	 * <p>The default implementation does nothing.</p>
	 */
	@Override public void enterNamespaceDeclaration(BallerinaParser.NamespaceDeclarationContext ctx) { }
	/**
	 * {@inheritDoc}
	 *
	 * <p>The default implementation does nothing.</p>
	 */
	@Override public void exitNamespaceDeclaration(BallerinaParser.NamespaceDeclarationContext ctx) { }
	/**
	 * {@inheritDoc}
	 *
	 * <p>The default implementation does nothing.</p>
	 */
	@Override public void enterBinaryDivMulModExpression(BallerinaParser.BinaryDivMulModExpressionContext ctx) { }
	/**
	 * {@inheritDoc}
	 *
	 * <p>The default implementation does nothing.</p>
	 */
	@Override public void exitBinaryDivMulModExpression(BallerinaParser.BinaryDivMulModExpressionContext ctx) { }
	/**
	 * {@inheritDoc}
	 *
	 * <p>The default implementation does nothing.</p>
	 */
	@Override public void enterBinaryOrExpression(BallerinaParser.BinaryOrExpressionContext ctx) { }
	/**
	 * {@inheritDoc}
	 *
	 * <p>The default implementation does nothing.</p>
	 */
	@Override public void exitBinaryOrExpression(BallerinaParser.BinaryOrExpressionContext ctx) { }
	/**
	 * {@inheritDoc}
	 *
	 * <p>The default implementation does nothing.</p>
	 */
	@Override public void enterXmlLiteralExpression(BallerinaParser.XmlLiteralExpressionContext ctx) { }
	/**
	 * {@inheritDoc}
	 *
	 * <p>The default implementation does nothing.</p>
	 */
	@Override public void exitXmlLiteralExpression(BallerinaParser.XmlLiteralExpressionContext ctx) { }
	/**
	 * {@inheritDoc}
	 *
	 * <p>The default implementation does nothing.</p>
	 */
	@Override public void enterValueTypeTypeExpression(BallerinaParser.ValueTypeTypeExpressionContext ctx) { }
	/**
	 * {@inheritDoc}
	 *
	 * <p>The default implementation does nothing.</p>
	 */
	@Override public void exitValueTypeTypeExpression(BallerinaParser.ValueTypeTypeExpressionContext ctx) { }
	/**
	 * {@inheritDoc}
	 *
	 * <p>The default implementation does nothing.</p>
	 */
	@Override public void enterSimpleLiteralExpression(BallerinaParser.SimpleLiteralExpressionContext ctx) { }
	/**
	 * {@inheritDoc}
	 *
	 * <p>The default implementation does nothing.</p>
	 */
	@Override public void exitSimpleLiteralExpression(BallerinaParser.SimpleLiteralExpressionContext ctx) { }
	/**
	 * {@inheritDoc}
	 *
	 * <p>The default implementation does nothing.</p>
	 */
	@Override public void enterStringTemplateLiteralExpression(BallerinaParser.StringTemplateLiteralExpressionContext ctx) { }
	/**
	 * {@inheritDoc}
	 *
	 * <p>The default implementation does nothing.</p>
	 */
	@Override public void exitStringTemplateLiteralExpression(BallerinaParser.StringTemplateLiteralExpressionContext ctx) { }
	/**
	 * {@inheritDoc}
	 *
	 * <p>The default implementation does nothing.</p>
	 */
	@Override public void enterLambdaFunctionExpression(BallerinaParser.LambdaFunctionExpressionContext ctx) { }
	/**
	 * {@inheritDoc}
	 *
	 * <p>The default implementation does nothing.</p>
	 */
	@Override public void exitLambdaFunctionExpression(BallerinaParser.LambdaFunctionExpressionContext ctx) { }
	/**
	 * {@inheritDoc}
	 *
	 * <p>The default implementation does nothing.</p>
	 */
	@Override public void enterBinaryEqualExpression(BallerinaParser.BinaryEqualExpressionContext ctx) { }
	/**
	 * {@inheritDoc}
	 *
	 * <p>The default implementation does nothing.</p>
	 */
	@Override public void exitBinaryEqualExpression(BallerinaParser.BinaryEqualExpressionContext ctx) { }
	/**
	 * {@inheritDoc}
	 *
	 * <p>The default implementation does nothing.</p>
	 */
	@Override public void enterRecordLiteralExpression(BallerinaParser.RecordLiteralExpressionContext ctx) { }
	/**
	 * {@inheritDoc}
	 *
	 * <p>The default implementation does nothing.</p>
	 */
	@Override public void exitRecordLiteralExpression(BallerinaParser.RecordLiteralExpressionContext ctx) { }
	/**
	 * {@inheritDoc}
	 *
	 * <p>The default implementation does nothing.</p>
	 */
	@Override public void enterArrayLiteralExpression(BallerinaParser.ArrayLiteralExpressionContext ctx) { }
	/**
	 * {@inheritDoc}
	 *
	 * <p>The default implementation does nothing.</p>
	 */
	@Override public void exitArrayLiteralExpression(BallerinaParser.ArrayLiteralExpressionContext ctx) { }
	/**
	 * {@inheritDoc}
	 *
	 * <p>The default implementation does nothing.</p>
	 */
	@Override public void enterTypeAccessExpression(BallerinaParser.TypeAccessExpressionContext ctx) { }
	/**
	 * {@inheritDoc}
	 *
	 * <p>The default implementation does nothing.</p>
	 */
	@Override public void exitTypeAccessExpression(BallerinaParser.TypeAccessExpressionContext ctx) { }
	/**
	 * {@inheritDoc}
	 *
	 * <p>The default implementation does nothing.</p>
	 */
	@Override public void enterBracedExpression(BallerinaParser.BracedExpressionContext ctx) { }
	/**
	 * {@inheritDoc}
	 *
	 * <p>The default implementation does nothing.</p>
	 */
	@Override public void exitBracedExpression(BallerinaParser.BracedExpressionContext ctx) { }
	/**
	 * {@inheritDoc}
	 *
	 * <p>The default implementation does nothing.</p>
	 */
	@Override public void enterVariableReferenceExpression(BallerinaParser.VariableReferenceExpressionContext ctx) { }
	/**
	 * {@inheritDoc}
	 *
	 * <p>The default implementation does nothing.</p>
	 */
	@Override public void exitVariableReferenceExpression(BallerinaParser.VariableReferenceExpressionContext ctx) { }
	/**
	 * {@inheritDoc}
	 *
	 * <p>The default implementation does nothing.</p>
	 */
	@Override public void enterTypeCastingExpression(BallerinaParser.TypeCastingExpressionContext ctx) { }
	/**
	 * {@inheritDoc}
	 *
	 * <p>The default implementation does nothing.</p>
	 */
	@Override public void exitTypeCastingExpression(BallerinaParser.TypeCastingExpressionContext ctx) { }
	/**
	 * {@inheritDoc}
	 *
	 * <p>The default implementation does nothing.</p>
	 */
	@Override public void enterBinaryAndExpression(BallerinaParser.BinaryAndExpressionContext ctx) { }
	/**
	 * {@inheritDoc}
	 *
	 * <p>The default implementation does nothing.</p>
	 */
	@Override public void exitBinaryAndExpression(BallerinaParser.BinaryAndExpressionContext ctx) { }
	/**
	 * {@inheritDoc}
	 *
	 * <p>The default implementation does nothing.</p>
	 */
	@Override public void enterBinaryAddSubExpression(BallerinaParser.BinaryAddSubExpressionContext ctx) { }
	/**
	 * {@inheritDoc}
	 *
	 * <p>The default implementation does nothing.</p>
	 */
	@Override public void exitBinaryAddSubExpression(BallerinaParser.BinaryAddSubExpressionContext ctx) { }
	/**
	 * {@inheritDoc}
	 *
	 * <p>The default implementation does nothing.</p>
	 */
	@Override public void enterTypeConversionExpression(BallerinaParser.TypeConversionExpressionContext ctx) { }
	/**
	 * {@inheritDoc}
	 *
	 * <p>The default implementation does nothing.</p>
	 */
	@Override public void exitTypeConversionExpression(BallerinaParser.TypeConversionExpressionContext ctx) { }
	/**
	 * {@inheritDoc}
	 *
	 * <p>The default implementation does nothing.</p>
	 */
	@Override public void enterBinaryCompareExpression(BallerinaParser.BinaryCompareExpressionContext ctx) { }
	/**
	 * {@inheritDoc}
	 *
	 * <p>The default implementation does nothing.</p>
	 */
	@Override public void exitBinaryCompareExpression(BallerinaParser.BinaryCompareExpressionContext ctx) { }
	/**
	 * {@inheritDoc}
	 *
	 * <p>The default implementation does nothing.</p>
	 */
	@Override public void enterBuiltInReferenceTypeTypeExpression(BallerinaParser.BuiltInReferenceTypeTypeExpressionContext ctx) { }
	/**
	 * {@inheritDoc}
	 *
	 * <p>The default implementation does nothing.</p>
	 */
	@Override public void exitBuiltInReferenceTypeTypeExpression(BallerinaParser.BuiltInReferenceTypeTypeExpressionContext ctx) { }
	/**
	 * {@inheritDoc}
	 *
	 * <p>The default implementation does nothing.</p>
	 */
	@Override public void enterUnaryExpression(BallerinaParser.UnaryExpressionContext ctx) { }
	/**
	 * {@inheritDoc}
	 *
	 * <p>The default implementation does nothing.</p>
	 */
	@Override public void exitUnaryExpression(BallerinaParser.UnaryExpressionContext ctx) { }
	/**
	 * {@inheritDoc}
	 *
	 * <p>The default implementation does nothing.</p>
	 */
	@Override public void enterTableQueryExpression(BallerinaParser.TableQueryExpressionContext ctx) { }
	/**
	 * {@inheritDoc}
	 *
	 * <p>The default implementation does nothing.</p>
	 */
	@Override public void exitTableQueryExpression(BallerinaParser.TableQueryExpressionContext ctx) { }
	/**
	 * {@inheritDoc}
	 *
	 * <p>The default implementation does nothing.</p>
	 */
	@Override public void enterTernaryExpression(BallerinaParser.TernaryExpressionContext ctx) { }
	/**
	 * {@inheritDoc}
	 *
	 * <p>The default implementation does nothing.</p>
	 */
	@Override public void exitTernaryExpression(BallerinaParser.TernaryExpressionContext ctx) { }
	/**
	 * {@inheritDoc}
	 *
	 * <p>The default implementation does nothing.</p>
	 */
	@Override public void enterTypeInitExpression(BallerinaParser.TypeInitExpressionContext ctx) { }
	/**
	 * {@inheritDoc}
	 *
	 * <p>The default implementation does nothing.</p>
	 */
	@Override public void exitTypeInitExpression(BallerinaParser.TypeInitExpressionContext ctx) { }
	/**
	 * {@inheritDoc}
	 *
	 * <p>The default implementation does nothing.</p>
	 */
	@Override public void enterBinaryPowExpression(BallerinaParser.BinaryPowExpressionContext ctx) { }
	/**
	 * {@inheritDoc}
	 *
	 * <p>The default implementation does nothing.</p>
	 */
	@Override public void exitBinaryPowExpression(BallerinaParser.BinaryPowExpressionContext ctx) { }
	/**
	 * {@inheritDoc}
	 *
	 * <p>The default implementation does nothing.</p>
	 */
	@Override public void enterNameReference(BallerinaParser.NameReferenceContext ctx) { }
	/**
	 * {@inheritDoc}
	 *
	 * <p>The default implementation does nothing.</p>
	 */
	@Override public void exitNameReference(BallerinaParser.NameReferenceContext ctx) { }
	/**
	 * {@inheritDoc}
	 *
	 * <p>The default implementation does nothing.</p>
	 */
	@Override public void enterReturnParameters(BallerinaParser.ReturnParametersContext ctx) { }
	/**
	 * {@inheritDoc}
	 *
	 * <p>The default implementation does nothing.</p>
	 */
	@Override public void exitReturnParameters(BallerinaParser.ReturnParametersContext ctx) { }
	/**
	 * {@inheritDoc}
	 *
	 * <p>The default implementation does nothing.</p>
	 */
	@Override public void enterParameterTypeNameList(BallerinaParser.ParameterTypeNameListContext ctx) { }
	/**
	 * {@inheritDoc}
	 *
	 * <p>The default implementation does nothing.</p>
	 */
	@Override public void exitParameterTypeNameList(BallerinaParser.ParameterTypeNameListContext ctx) { }
	/**
	 * {@inheritDoc}
	 *
	 * <p>The default implementation does nothing.</p>
	 */
	@Override public void enterParameterTypeName(BallerinaParser.ParameterTypeNameContext ctx) { }
	/**
	 * {@inheritDoc}
	 *
	 * <p>The default implementation does nothing.</p>
	 */
	@Override public void exitParameterTypeName(BallerinaParser.ParameterTypeNameContext ctx) { }
	/**
	 * {@inheritDoc}
	 *
	 * <p>The default implementation does nothing.</p>
	 */
	@Override public void enterParameterList(BallerinaParser.ParameterListContext ctx) { }
	/**
	 * {@inheritDoc}
	 *
	 * <p>The default implementation does nothing.</p>
	 */
	@Override public void exitParameterList(BallerinaParser.ParameterListContext ctx) { }
	/**
	 * {@inheritDoc}
	 *
	 * <p>The default implementation does nothing.</p>
	 */
	@Override public void enterParameter(BallerinaParser.ParameterContext ctx) { }
	/**
	 * {@inheritDoc}
	 *
	 * <p>The default implementation does nothing.</p>
	 */
	@Override public void exitParameter(BallerinaParser.ParameterContext ctx) { }
	/**
	 * {@inheritDoc}
	 *
	 * <p>The default implementation does nothing.</p>
	 */
	@Override public void enterDefaultableParameter(BallerinaParser.DefaultableParameterContext ctx) { }
	/**
	 * {@inheritDoc}
	 *
	 * <p>The default implementation does nothing.</p>
	 */
	@Override public void exitDefaultableParameter(BallerinaParser.DefaultableParameterContext ctx) { }
	/**
	 * {@inheritDoc}
	 *
	 * <p>The default implementation does nothing.</p>
	 */
	@Override public void enterRestParameter(BallerinaParser.RestParameterContext ctx) { }
	/**
	 * {@inheritDoc}
	 *
	 * <p>The default implementation does nothing.</p>
	 */
	@Override public void exitRestParameter(BallerinaParser.RestParameterContext ctx) { }
	/**
	 * {@inheritDoc}
	 *
	 * <p>The default implementation does nothing.</p>
	 */
	@Override public void enterFormalParameterList(BallerinaParser.FormalParameterListContext ctx) { }
	/**
	 * {@inheritDoc}
	 *
	 * <p>The default implementation does nothing.</p>
	 */
	@Override public void exitFormalParameterList(BallerinaParser.FormalParameterListContext ctx) { }
	/**
	 * {@inheritDoc}
	 *
	 * <p>The default implementation does nothing.</p>
	 */
	@Override public void enterFieldDefinition(BallerinaParser.FieldDefinitionContext ctx) { }
	/**
	 * {@inheritDoc}
	 *
	 * <p>The default implementation does nothing.</p>
	 */
	@Override public void exitFieldDefinition(BallerinaParser.FieldDefinitionContext ctx) { }
	/**
	 * {@inheritDoc}
	 *
	 * <p>The default implementation does nothing.</p>
	 */
	@Override public void enterSimpleLiteral(BallerinaParser.SimpleLiteralContext ctx) { }
	/**
	 * {@inheritDoc}
	 *
	 * <p>The default implementation does nothing.</p>
	 */
	@Override public void exitSimpleLiteral(BallerinaParser.SimpleLiteralContext ctx) { }
	/**
	 * {@inheritDoc}
	 *
	 * <p>The default implementation does nothing.</p>
	 */
	@Override public void enterNamedArgs(BallerinaParser.NamedArgsContext ctx) { }
	/**
	 * {@inheritDoc}
	 *
	 * <p>The default implementation does nothing.</p>
	 */
	@Override public void exitNamedArgs(BallerinaParser.NamedArgsContext ctx) { }
	/**
	 * {@inheritDoc}
	 *
	 * <p>The default implementation does nothing.</p>
	 */
	@Override public void enterRestArgs(BallerinaParser.RestArgsContext ctx) { }
	/**
	 * {@inheritDoc}
	 *
	 * <p>The default implementation does nothing.</p>
	 */
	@Override public void exitRestArgs(BallerinaParser.RestArgsContext ctx) { }
	/**
	 * {@inheritDoc}
	 *
	 * <p>The default implementation does nothing.</p>
	 */
	@Override public void enterXmlLiteral(BallerinaParser.XmlLiteralContext ctx) { }
	/**
	 * {@inheritDoc}
	 *
	 * <p>The default implementation does nothing.</p>
	 */
	@Override public void exitXmlLiteral(BallerinaParser.XmlLiteralContext ctx) { }
	/**
	 * {@inheritDoc}
	 *
	 * <p>The default implementation does nothing.</p>
	 */
	@Override public void enterXmlItem(BallerinaParser.XmlItemContext ctx) { }
	/**
	 * {@inheritDoc}
	 *
	 * <p>The default implementation does nothing.</p>
	 */
	@Override public void exitXmlItem(BallerinaParser.XmlItemContext ctx) { }
	/**
	 * {@inheritDoc}
	 *
	 * <p>The default implementation does nothing.</p>
	 */
	@Override public void enterContent(BallerinaParser.ContentContext ctx) { }
	/**
	 * {@inheritDoc}
	 *
	 * <p>The default implementation does nothing.</p>
	 */
	@Override public void exitContent(BallerinaParser.ContentContext ctx) { }
	/**
	 * {@inheritDoc}
	 *
	 * <p>The default implementation does nothing.</p>
	 */
	@Override public void enterComment(BallerinaParser.CommentContext ctx) { }
	/**
	 * {@inheritDoc}
	 *
	 * <p>The default implementation does nothing.</p>
	 */
	@Override public void exitComment(BallerinaParser.CommentContext ctx) { }
	/**
	 * {@inheritDoc}
	 *
	 * <p>The default implementation does nothing.</p>
	 */
	@Override public void enterElement(BallerinaParser.ElementContext ctx) { }
	/**
	 * {@inheritDoc}
	 *
	 * <p>The default implementation does nothing.</p>
	 */
	@Override public void exitElement(BallerinaParser.ElementContext ctx) { }
	/**
	 * {@inheritDoc}
	 *
	 * <p>The default implementation does nothing.</p>
	 */
	@Override public void enterStartTag(BallerinaParser.StartTagContext ctx) { }
	/**
	 * {@inheritDoc}
	 *
	 * <p>The default implementation does nothing.</p>
	 */
	@Override public void exitStartTag(BallerinaParser.StartTagContext ctx) { }
	/**
	 * {@inheritDoc}
	 *
	 * <p>The default implementation does nothing.</p>
	 */
	@Override public void enterCloseTag(BallerinaParser.CloseTagContext ctx) { }
	/**
	 * {@inheritDoc}
	 *
	 * <p>The default implementation does nothing.</p>
	 */
	@Override public void exitCloseTag(BallerinaParser.CloseTagContext ctx) { }
	/**
	 * {@inheritDoc}
	 *
	 * <p>The default implementation does nothing.</p>
	 */
	@Override public void enterEmptyTag(BallerinaParser.EmptyTagContext ctx) { }
	/**
	 * {@inheritDoc}
	 *
	 * <p>The default implementation does nothing.</p>
	 */
	@Override public void exitEmptyTag(BallerinaParser.EmptyTagContext ctx) { }
	/**
	 * {@inheritDoc}
	 *
	 * <p>The default implementation does nothing.</p>
	 */
	@Override public void enterProcIns(BallerinaParser.ProcInsContext ctx) { }
	/**
	 * {@inheritDoc}
	 *
	 * <p>The default implementation does nothing.</p>
	 */
	@Override public void exitProcIns(BallerinaParser.ProcInsContext ctx) { }
	/**
	 * {@inheritDoc}
	 *
	 * <p>The default implementation does nothing.</p>
	 */
	@Override public void enterAttribute(BallerinaParser.AttributeContext ctx) { }
	/**
	 * {@inheritDoc}
	 *
	 * <p>The default implementation does nothing.</p>
	 */
	@Override public void exitAttribute(BallerinaParser.AttributeContext ctx) { }
	/**
	 * {@inheritDoc}
	 *
	 * <p>The default implementation does nothing.</p>
	 */
	@Override public void enterText(BallerinaParser.TextContext ctx) { }
	/**
	 * {@inheritDoc}
	 *
	 * <p>The default implementation does nothing.</p>
	 */
	@Override public void exitText(BallerinaParser.TextContext ctx) { }
	/**
	 * {@inheritDoc}
	 *
	 * <p>The default implementation does nothing.</p>
	 */
	@Override public void enterXmlQuotedString(BallerinaParser.XmlQuotedStringContext ctx) { }
	/**
	 * {@inheritDoc}
	 *
	 * <p>The default implementation does nothing.</p>
	 */
	@Override public void exitXmlQuotedString(BallerinaParser.XmlQuotedStringContext ctx) { }
	/**
	 * {@inheritDoc}
	 *
	 * <p>The default implementation does nothing.</p>
	 */
	@Override public void enterXmlSingleQuotedString(BallerinaParser.XmlSingleQuotedStringContext ctx) { }
	/**
	 * {@inheritDoc}
	 *
	 * <p>The default implementation does nothing.</p>
	 */
	@Override public void exitXmlSingleQuotedString(BallerinaParser.XmlSingleQuotedStringContext ctx) { }
	/**
	 * {@inheritDoc}
	 *
	 * <p>The default implementation does nothing.</p>
	 */
	@Override public void enterXmlDoubleQuotedString(BallerinaParser.XmlDoubleQuotedStringContext ctx) { }
	/**
	 * {@inheritDoc}
	 *
	 * <p>The default implementation does nothing.</p>
	 */
	@Override public void exitXmlDoubleQuotedString(BallerinaParser.XmlDoubleQuotedStringContext ctx) { }
	/**
	 * {@inheritDoc}
	 *
	 * <p>The default implementation does nothing.</p>
	 */
	@Override public void enterXmlQualifiedName(BallerinaParser.XmlQualifiedNameContext ctx) { }
	/**
	 * {@inheritDoc}
	 *
	 * <p>The default implementation does nothing.</p>
	 */
	@Override public void exitXmlQualifiedName(BallerinaParser.XmlQualifiedNameContext ctx) { }
	/**
	 * {@inheritDoc}
	 *
	 * <p>The default implementation does nothing.</p>
	 */
	@Override public void enterStringTemplateLiteral(BallerinaParser.StringTemplateLiteralContext ctx) { }
	/**
	 * {@inheritDoc}
	 *
	 * <p>The default implementation does nothing.</p>
	 */
	@Override public void exitStringTemplateLiteral(BallerinaParser.StringTemplateLiteralContext ctx) { }
	/**
	 * {@inheritDoc}
	 *
	 * <p>The default implementation does nothing.</p>
	 */
	@Override public void enterStringTemplateContent(BallerinaParser.StringTemplateContentContext ctx) { }
	/**
	 * {@inheritDoc}
	 *
	 * <p>The default implementation does nothing.</p>
	 */
	@Override public void exitStringTemplateContent(BallerinaParser.StringTemplateContentContext ctx) { }
	/**
	 * {@inheritDoc}
	 *
	 * <p>The default implementation does nothing.</p>
	 */
	@Override public void enterAnyIdentifierName(BallerinaParser.AnyIdentifierNameContext ctx) { }
	/**
	 * {@inheritDoc}
	 *
	 * <p>The default implementation does nothing.</p>
	 */
	@Override public void exitAnyIdentifierName(BallerinaParser.AnyIdentifierNameContext ctx) { }
	/**
	 * {@inheritDoc}
	 *
	 * <p>The default implementation does nothing.</p>
	 */
	@Override public void enterReservedWord(BallerinaParser.ReservedWordContext ctx) { }
	/**
	 * {@inheritDoc}
	 *
	 * <p>The default implementation does nothing.</p>
	 */
	@Override public void exitReservedWord(BallerinaParser.ReservedWordContext ctx) { }
	/**
	 * {@inheritDoc}
	 *
	 * <p>The default implementation does nothing.</p>
	 */
	@Override public void enterTableQuery(BallerinaParser.TableQueryContext ctx) { }
	/**
	 * {@inheritDoc}
	 *
	 * <p>The default implementation does nothing.</p>
	 */
	@Override public void exitTableQuery(BallerinaParser.TableQueryContext ctx) { }
	/**
	 * {@inheritDoc}
	 *
	 * <p>The default implementation does nothing.</p>
	 */
	@Override public void enterAggregationQuery(BallerinaParser.AggregationQueryContext ctx) { }
	/**
	 * {@inheritDoc}
	 *
	 * <p>The default implementation does nothing.</p>
	 */
	@Override public void exitAggregationQuery(BallerinaParser.AggregationQueryContext ctx) { }
	/**
	 * {@inheritDoc}
	 *
	 * <p>The default implementation does nothing.</p>
	 */
	@Override public void enterStreamingQueryStatement(BallerinaParser.StreamingQueryStatementContext ctx) { }
	/**
	 * {@inheritDoc}
	 *
	 * <p>The default implementation does nothing.</p>
	 */
	@Override public void exitStreamingQueryStatement(BallerinaParser.StreamingQueryStatementContext ctx) { }
	/**
	 * {@inheritDoc}
	 *
	 * <p>The default implementation does nothing.</p>
	 */
	@Override public void enterOrderByClause(BallerinaParser.OrderByClauseContext ctx) { }
	/**
	 * {@inheritDoc}
	 *
	 * <p>The default implementation does nothing.</p>
	 */
	@Override public void exitOrderByClause(BallerinaParser.OrderByClauseContext ctx) { }
	/**
	 * {@inheritDoc}
	 *
	 * <p>The default implementation does nothing.</p>
	 */
	@Override public void enterSelectClause(BallerinaParser.SelectClauseContext ctx) { }
	/**
	 * {@inheritDoc}
	 *
	 * <p>The default implementation does nothing.</p>
	 */
	@Override public void exitSelectClause(BallerinaParser.SelectClauseContext ctx) { }
	/**
	 * {@inheritDoc}
	 *
	 * <p>The default implementation does nothing.</p>
	 */
	@Override public void enterSelectExpressionList(BallerinaParser.SelectExpressionListContext ctx) { }
	/**
	 * {@inheritDoc}
	 *
	 * <p>The default implementation does nothing.</p>
	 */
	@Override public void exitSelectExpressionList(BallerinaParser.SelectExpressionListContext ctx) { }
	/**
	 * {@inheritDoc}
	 *
	 * <p>The default implementation does nothing.</p>
	 */
	@Override public void enterSelectExpression(BallerinaParser.SelectExpressionContext ctx) { }
	/**
	 * {@inheritDoc}
	 *
	 * <p>The default implementation does nothing.</p>
	 */
	@Override public void exitSelectExpression(BallerinaParser.SelectExpressionContext ctx) { }
	/**
	 * {@inheritDoc}
	 *
	 * <p>The default implementation does nothing.</p>
	 */
	@Override public void enterGroupByClause(BallerinaParser.GroupByClauseContext ctx) { }
	/**
	 * {@inheritDoc}
	 *
	 * <p>The default implementation does nothing.</p>
	 */
	@Override public void exitGroupByClause(BallerinaParser.GroupByClauseContext ctx) { }
	/**
	 * {@inheritDoc}
	 *
	 * <p>The default implementation does nothing.</p>
	 */
	@Override public void enterHavingClause(BallerinaParser.HavingClauseContext ctx) { }
	/**
	 * {@inheritDoc}
	 *
	 * <p>The default implementation does nothing.</p>
	 */
	@Override public void exitHavingClause(BallerinaParser.HavingClauseContext ctx) { }
	/**
	 * {@inheritDoc}
	 *
	 * <p>The default implementation does nothing.</p>
	 */
	@Override public void enterStreamingAction(BallerinaParser.StreamingActionContext ctx) { }
	/**
	 * {@inheritDoc}
	 *
	 * <p>The default implementation does nothing.</p>
	 */
	@Override public void exitStreamingAction(BallerinaParser.StreamingActionContext ctx) { }
	/**
	 * {@inheritDoc}
	 *
	 * <p>The default implementation does nothing.</p>
	 */
	@Override public void enterSetClause(BallerinaParser.SetClauseContext ctx) { }
	/**
	 * {@inheritDoc}
	 *
	 * <p>The default implementation does nothing.</p>
	 */
	@Override public void exitSetClause(BallerinaParser.SetClauseContext ctx) { }
	/**
	 * {@inheritDoc}
	 *
	 * <p>The default implementation does nothing.</p>
	 */
	@Override public void enterSetAssignmentClause(BallerinaParser.SetAssignmentClauseContext ctx) { }
	/**
	 * {@inheritDoc}
	 *
	 * <p>The default implementation does nothing.</p>
	 */
	@Override public void exitSetAssignmentClause(BallerinaParser.SetAssignmentClauseContext ctx) { }
	/**
	 * {@inheritDoc}
	 *
	 * <p>The default implementation does nothing.</p>
	 */
	@Override public void enterStreamingInput(BallerinaParser.StreamingInputContext ctx) { }
	/**
	 * {@inheritDoc}
	 *
	 * <p>The default implementation does nothing.</p>
	 */
	@Override public void exitStreamingInput(BallerinaParser.StreamingInputContext ctx) { }
	/**
	 * {@inheritDoc}
	 *
	 * <p>The default implementation does nothing.</p>
	 */
	@Override public void enterJoinStreamingInput(BallerinaParser.JoinStreamingInputContext ctx) { }
	/**
	 * {@inheritDoc}
	 *
	 * <p>The default implementation does nothing.</p>
	 */
	@Override public void exitJoinStreamingInput(BallerinaParser.JoinStreamingInputContext ctx) { }
	/**
	 * {@inheritDoc}
	 *
	 * <p>The default implementation does nothing.</p>
	 */
	@Override public void enterPattenStreamingInput(BallerinaParser.PattenStreamingInputContext ctx) { }
	/**
	 * {@inheritDoc}
	 *
	 * <p>The default implementation does nothing.</p>
	 */
	@Override public void exitPattenStreamingInput(BallerinaParser.PattenStreamingInputContext ctx) { }
	/**
	 * {@inheritDoc}
	 *
	 * <p>The default implementation does nothing.</p>
	 */
	@Override public void enterPattenStreamingEdgeInput(BallerinaParser.PattenStreamingEdgeInputContext ctx) { }
	/**
	 * {@inheritDoc}
	 *
	 * <p>The default implementation does nothing.</p>
	 */
	@Override public void exitPattenStreamingEdgeInput(BallerinaParser.PattenStreamingEdgeInputContext ctx) { }
	/**
	 * {@inheritDoc}
	 *
	 * <p>The default implementation does nothing.</p>
	 */
	@Override public void enterWhereClause(BallerinaParser.WhereClauseContext ctx) { }
	/**
	 * {@inheritDoc}
	 *
	 * <p>The default implementation does nothing.</p>
	 */
	@Override public void exitWhereClause(BallerinaParser.WhereClauseContext ctx) { }
	/**
	 * {@inheritDoc}
	 *
	 * <p>The default implementation does nothing.</p>
	 */
	@Override public void enterFunctionClause(BallerinaParser.FunctionClauseContext ctx) { }
	/**
	 * {@inheritDoc}
	 *
	 * <p>The default implementation does nothing.</p>
	 */
	@Override public void exitFunctionClause(BallerinaParser.FunctionClauseContext ctx) { }
	/**
	 * {@inheritDoc}
	 *
	 * <p>The default implementation does nothing.</p>
	 */
	@Override public void enterWindowClause(BallerinaParser.WindowClauseContext ctx) { }
	/**
	 * {@inheritDoc}
	 *
	 * <p>The default implementation does nothing.</p>
	 */
	@Override public void exitWindowClause(BallerinaParser.WindowClauseContext ctx) { }
	/**
	 * {@inheritDoc}
	 *
	 * <p>The default implementation does nothing.</p>
	 */
	@Override public void enterQueryDeclaration(BallerinaParser.QueryDeclarationContext ctx) { }
	/**
	 * {@inheritDoc}
	 *
	 * <p>The default implementation does nothing.</p>
	 */
	@Override public void exitQueryDeclaration(BallerinaParser.QueryDeclarationContext ctx) { }
	/**
	 * {@inheritDoc}
	 *
	 * <p>The default implementation does nothing.</p>
	 */
	@Override public void enterQueryDefinition(BallerinaParser.QueryDefinitionContext ctx) { }
	/**
	 * {@inheritDoc}
	 *
	 * <p>The default implementation does nothing.</p>
	 */
	@Override public void exitQueryDefinition(BallerinaParser.QueryDefinitionContext ctx) { }
	/**
	 * {@inheritDoc}
	 *
	 * <p>The default implementation does nothing.</p>
	 */
	@Override public void enterDeprecatedAttachment(BallerinaParser.DeprecatedAttachmentContext ctx) { }
	/**
	 * {@inheritDoc}
	 *
	 * <p>The default implementation does nothing.</p>
	 */
	@Override public void exitDeprecatedAttachment(BallerinaParser.DeprecatedAttachmentContext ctx) { }
	/**
	 * {@inheritDoc}
	 *
	 * <p>The default implementation does nothing.</p>
	 */
	@Override public void enterDeprecatedText(BallerinaParser.DeprecatedTextContext ctx) { }
	/**
	 * {@inheritDoc}
	 *
	 * <p>The default implementation does nothing.</p>
	 */
	@Override public void exitDeprecatedText(BallerinaParser.DeprecatedTextContext ctx) { }
	/**
	 * {@inheritDoc}
	 *
	 * <p>The default implementation does nothing.</p>
	 */
	@Override public void enterDeprecatedTemplateInlineCode(BallerinaParser.DeprecatedTemplateInlineCodeContext ctx) { }
	/**
	 * {@inheritDoc}
	 *
	 * <p>The default implementation does nothing.</p>
	 */
	@Override public void exitDeprecatedTemplateInlineCode(BallerinaParser.DeprecatedTemplateInlineCodeContext ctx) { }
	/**
	 * {@inheritDoc}
	 *
	 * <p>The default implementation does nothing.</p>
	 */
	@Override public void enterSingleBackTickDeprecatedInlineCode(BallerinaParser.SingleBackTickDeprecatedInlineCodeContext ctx) { }
	/**
	 * {@inheritDoc}
	 *
	 * <p>The default implementation does nothing.</p>
	 */
	@Override public void exitSingleBackTickDeprecatedInlineCode(BallerinaParser.SingleBackTickDeprecatedInlineCodeContext ctx) { }
	/**
	 * {@inheritDoc}
	 *
	 * <p>The default implementation does nothing.</p>
	 */
	@Override public void enterDoubleBackTickDeprecatedInlineCode(BallerinaParser.DoubleBackTickDeprecatedInlineCodeContext ctx) { }
	/**
	 * {@inheritDoc}
	 *
	 * <p>The default implementation does nothing.</p>
	 */
	@Override public void exitDoubleBackTickDeprecatedInlineCode(BallerinaParser.DoubleBackTickDeprecatedInlineCodeContext ctx) { }
	/**
	 * {@inheritDoc}
	 *
	 * <p>The default implementation does nothing.</p>
	 */
	@Override public void enterTripleBackTickDeprecatedInlineCode(BallerinaParser.TripleBackTickDeprecatedInlineCodeContext ctx) { }
	/**
	 * {@inheritDoc}
	 *
	 * <p>The default implementation does nothing.</p>
	 */
	@Override public void exitTripleBackTickDeprecatedInlineCode(BallerinaParser.TripleBackTickDeprecatedInlineCodeContext ctx) { }
	/**
	 * {@inheritDoc}
	 *
	 * <p>The default implementation does nothing.</p>
	 */
	@Override public void enterDocumentationAttachment(BallerinaParser.DocumentationAttachmentContext ctx) { }
	/**
	 * {@inheritDoc}
	 *
	 * <p>The default implementation does nothing.</p>
	 */
	@Override public void exitDocumentationAttachment(BallerinaParser.DocumentationAttachmentContext ctx) { }
	/**
	 * {@inheritDoc}
	 *
	 * <p>The default implementation does nothing.</p>
	 */
	@Override public void enterDocumentationTemplateContent(BallerinaParser.DocumentationTemplateContentContext ctx) { }
	/**
	 * {@inheritDoc}
	 *
	 * <p>The default implementation does nothing.</p>
	 */
	@Override public void exitDocumentationTemplateContent(BallerinaParser.DocumentationTemplateContentContext ctx) { }
	/**
	 * {@inheritDoc}
	 *
	 * <p>The default implementation does nothing.</p>
	 */
	@Override public void enterDocumentationTemplateAttributeDescription(BallerinaParser.DocumentationTemplateAttributeDescriptionContext ctx) { }
	/**
	 * {@inheritDoc}
	 *
	 * <p>The default implementation does nothing.</p>
	 */
	@Override public void exitDocumentationTemplateAttributeDescription(BallerinaParser.DocumentationTemplateAttributeDescriptionContext ctx) { }
	/**
	 * {@inheritDoc}
	 *
	 * <p>The default implementation does nothing.</p>
	 */
	@Override public void enterDocText(BallerinaParser.DocTextContext ctx) { }
	/**
	 * {@inheritDoc}
	 *
	 * <p>The default implementation does nothing.</p>
	 */
	@Override public void exitDocText(BallerinaParser.DocTextContext ctx) { }
	/**
	 * {@inheritDoc}
	 *
	 * <p>The default implementation does nothing.</p>
	 */
	@Override public void enterDocumentationTemplateInlineCode(BallerinaParser.DocumentationTemplateInlineCodeContext ctx) { }
	/**
	 * {@inheritDoc}
	 *
	 * <p>The default implementation does nothing.</p>
	 */
	@Override public void exitDocumentationTemplateInlineCode(BallerinaParser.DocumentationTemplateInlineCodeContext ctx) { }
	/**
	 * {@inheritDoc}
	 *
	 * <p>The default implementation does nothing.</p>
	 */
	@Override public void enterSingleBackTickDocInlineCode(BallerinaParser.SingleBackTickDocInlineCodeContext ctx) { }
	/**
	 * {@inheritDoc}
	 *
	 * <p>The default implementation does nothing.</p>
	 */
	@Override public void exitSingleBackTickDocInlineCode(BallerinaParser.SingleBackTickDocInlineCodeContext ctx) { }
	/**
	 * {@inheritDoc}
	 *
	 * <p>The default implementation does nothing.</p>
	 */
	@Override public void enterDoubleBackTickDocInlineCode(BallerinaParser.DoubleBackTickDocInlineCodeContext ctx) { }
	/**
	 * {@inheritDoc}
	 *
	 * <p>The default implementation does nothing.</p>
	 */
	@Override public void exitDoubleBackTickDocInlineCode(BallerinaParser.DoubleBackTickDocInlineCodeContext ctx) { }
	/**
	 * {@inheritDoc}
	 *
	 * <p>The default implementation does nothing.</p>
	 */
	@Override public void enterTripleBackTickDocInlineCode(BallerinaParser.TripleBackTickDocInlineCodeContext ctx) { }
	/**
	 * {@inheritDoc}
	 *
	 * <p>The default implementation does nothing.</p>
	 */
	@Override public void exitTripleBackTickDocInlineCode(BallerinaParser.TripleBackTickDocInlineCodeContext ctx) { }

	/**
	 * {@inheritDoc}
	 *
	 * <p>The default implementation does nothing.</p>
	 */
	@Override public void enterEveryRule(ParserRuleContext ctx) { }
	/**
	 * {@inheritDoc}
	 *
	 * <p>The default implementation does nothing.</p>
	 */
	@Override public void exitEveryRule(ParserRuleContext ctx) { }
	/**
	 * {@inheritDoc}
	 *
	 * <p>The default implementation does nothing.</p>
	 */
	@Override public void visitTerminal(TerminalNode node) { }
	/**
	 * {@inheritDoc}
	 *
	 * <p>The default implementation does nothing.</p>
	 */
	@Override public void visitErrorNode(ErrorNode node) { }
}<|MERGE_RESOLUTION|>--- conflicted
+++ resolved
@@ -1096,33 +1096,37 @@
 	 *
 	 * <p>The default implementation does nothing.</p>
 	 */
-<<<<<<< HEAD
 	@Override public void enterInvocationArgList(BallerinaParser.InvocationArgListContext ctx) { }
-=======
+	/**
+	 * {@inheritDoc}
+	 *
+	 * <p>The default implementation does nothing.</p>
+	 */
+	@Override public void exitInvocationArgList(BallerinaParser.InvocationArgListContext ctx) { }
+	/**
+	 * {@inheritDoc}
+	 *
+	 * <p>The default implementation does nothing.</p>
+	 */
+	@Override public void enterInvocationArg(BallerinaParser.InvocationArgContext ctx) { }
+	/**
+	 * {@inheritDoc}
+	 *
+	 * <p>The default implementation does nothing.</p>
+	 */
+	@Override public void exitInvocationArg(BallerinaParser.InvocationArgContext ctx) { }
+	/**
+	 * {@inheritDoc}
+	 *
+	 * <p>The default implementation does nothing.</p>
+	 */
 	@Override public void enterActionInvocation(BallerinaParser.ActionInvocationContext ctx) { }
->>>>>>> f6e4adfa
-	/**
-	 * {@inheritDoc}
-	 *
-	 * <p>The default implementation does nothing.</p>
-	 */
-<<<<<<< HEAD
-	@Override public void exitInvocationArgList(BallerinaParser.InvocationArgListContext ctx) { }
-	/**
-	 * {@inheritDoc}
-	 *
-	 * <p>The default implementation does nothing.</p>
-	 */
-	@Override public void enterInvocationArg(BallerinaParser.InvocationArgContext ctx) { }
-	/**
-	 * {@inheritDoc}
-	 *
-	 * <p>The default implementation does nothing.</p>
-	 */
-	@Override public void exitInvocationArg(BallerinaParser.InvocationArgContext ctx) { }
-=======
+	/**
+	 * {@inheritDoc}
+	 *
+	 * <p>The default implementation does nothing.</p>
+	 */
 	@Override public void exitActionInvocation(BallerinaParser.ActionInvocationContext ctx) { }
->>>>>>> f6e4adfa
 	/**
 	 * {@inheritDoc}
 	 *
