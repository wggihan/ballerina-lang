/*
 *  Copyright (c) 2018, WSO2 Inc. (http://www.wso2.org) All Rights Reserved.
 *
 *  WSO2 Inc. licenses this file to you under the Apache License,
 *  Version 2.0 (the "License"); you may not use this file except
 *  in compliance with the License.
 *  You may obtain a copy of the License at
 *
 *    http://www.apache.org/licenses/LICENSE-2.0
 *
 *  Unless required by applicable law or agreed to in writing,
 *  software distributed under the License is distributed on an
 *  "AS IS" BASIS, WITHOUT WARRANTIES OR CONDITIONS OF ANY
 *  KIND, either express or implied.  See the License for the
 *  specific language governing permissions and limitations
 *  under the License.
 */
package org.wso2.ballerinalang.compiler.semantics.analyzer;

import org.ballerinalang.compiler.CompilerPhase;
import org.ballerinalang.model.tree.NodeKind;
import org.ballerinalang.util.diagnostic.DiagnosticCode;
import org.wso2.ballerinalang.compiler.parser.BLangAnonymousModelHelper;
import org.wso2.ballerinalang.compiler.semantics.model.SymbolEnv;
import org.wso2.ballerinalang.compiler.semantics.model.SymbolTable;
import org.wso2.ballerinalang.compiler.semantics.model.symbols.BSymbol;
import org.wso2.ballerinalang.compiler.semantics.model.symbols.SymTag;
import org.wso2.ballerinalang.compiler.semantics.model.symbols.Symbols;
import org.wso2.ballerinalang.compiler.tree.BLangAnnotation;
import org.wso2.ballerinalang.compiler.tree.BLangAnnotationAttachment;
import org.wso2.ballerinalang.compiler.tree.BLangCompilationUnit;
import org.wso2.ballerinalang.compiler.tree.BLangDeprecatedNode;
import org.wso2.ballerinalang.compiler.tree.BLangEndpoint;
import org.wso2.ballerinalang.compiler.tree.BLangFunction;
import org.wso2.ballerinalang.compiler.tree.BLangIdentifier;
import org.wso2.ballerinalang.compiler.tree.BLangImportPackage;
import org.wso2.ballerinalang.compiler.tree.BLangMarkdownDocumentation;
import org.wso2.ballerinalang.compiler.tree.BLangNode;
import org.wso2.ballerinalang.compiler.tree.BLangNodeVisitor;
import org.wso2.ballerinalang.compiler.tree.BLangPackage;
import org.wso2.ballerinalang.compiler.tree.BLangRecordVariable;
import org.wso2.ballerinalang.compiler.tree.BLangResource;
import org.wso2.ballerinalang.compiler.tree.BLangService;
import org.wso2.ballerinalang.compiler.tree.BLangSimpleVariable;
import org.wso2.ballerinalang.compiler.tree.BLangTestablePackage;
import org.wso2.ballerinalang.compiler.tree.BLangTupleVariable;
import org.wso2.ballerinalang.compiler.tree.BLangTypeDefinition;
import org.wso2.ballerinalang.compiler.tree.BLangVariable;
import org.wso2.ballerinalang.compiler.tree.BLangWorker;
import org.wso2.ballerinalang.compiler.tree.BLangXMLNS;
import org.wso2.ballerinalang.compiler.tree.clauses.BLangFunctionClause;
import org.wso2.ballerinalang.compiler.tree.clauses.BLangGroupBy;
import org.wso2.ballerinalang.compiler.tree.clauses.BLangHaving;
import org.wso2.ballerinalang.compiler.tree.clauses.BLangJoinStreamingInput;
import org.wso2.ballerinalang.compiler.tree.clauses.BLangLimit;
import org.wso2.ballerinalang.compiler.tree.clauses.BLangOrderBy;
import org.wso2.ballerinalang.compiler.tree.clauses.BLangOrderByVariable;
import org.wso2.ballerinalang.compiler.tree.clauses.BLangOutputRateLimit;
import org.wso2.ballerinalang.compiler.tree.clauses.BLangPatternClause;
import org.wso2.ballerinalang.compiler.tree.clauses.BLangPatternStreamingEdgeInput;
import org.wso2.ballerinalang.compiler.tree.clauses.BLangPatternStreamingInput;
import org.wso2.ballerinalang.compiler.tree.clauses.BLangSelectClause;
import org.wso2.ballerinalang.compiler.tree.clauses.BLangSelectExpression;
import org.wso2.ballerinalang.compiler.tree.clauses.BLangSetAssignment;
import org.wso2.ballerinalang.compiler.tree.clauses.BLangStreamAction;
import org.wso2.ballerinalang.compiler.tree.clauses.BLangStreamingInput;
import org.wso2.ballerinalang.compiler.tree.clauses.BLangTableQuery;
import org.wso2.ballerinalang.compiler.tree.clauses.BLangWhere;
import org.wso2.ballerinalang.compiler.tree.clauses.BLangWindow;
import org.wso2.ballerinalang.compiler.tree.clauses.BLangWithinClause;
import org.wso2.ballerinalang.compiler.tree.expressions.BLangArrayLiteral;
import org.wso2.ballerinalang.compiler.tree.expressions.BLangArrowFunction;
import org.wso2.ballerinalang.compiler.tree.expressions.BLangAwaitExpr;
import org.wso2.ballerinalang.compiler.tree.expressions.BLangBinaryExpr;
import org.wso2.ballerinalang.compiler.tree.expressions.BLangBracedOrTupleExpr;
import org.wso2.ballerinalang.compiler.tree.expressions.BLangCheckedExpr;
import org.wso2.ballerinalang.compiler.tree.expressions.BLangConstant;
import org.wso2.ballerinalang.compiler.tree.expressions.BLangElvisExpr;
import org.wso2.ballerinalang.compiler.tree.expressions.BLangErrorConstructorExpr;
import org.wso2.ballerinalang.compiler.tree.expressions.BLangExpression;
import org.wso2.ballerinalang.compiler.tree.expressions.BLangFieldBasedAccess;
import org.wso2.ballerinalang.compiler.tree.expressions.BLangIndexBasedAccess;
import org.wso2.ballerinalang.compiler.tree.expressions.BLangIntRangeExpression;
import org.wso2.ballerinalang.compiler.tree.expressions.BLangInvocation;
import org.wso2.ballerinalang.compiler.tree.expressions.BLangInvocation.BLangActionInvocation;
import org.wso2.ballerinalang.compiler.tree.expressions.BLangInvocation.BLangBuiltInMethodInvocation;
import org.wso2.ballerinalang.compiler.tree.expressions.BLangIsAssignableExpr;
import org.wso2.ballerinalang.compiler.tree.expressions.BLangLambdaFunction;
import org.wso2.ballerinalang.compiler.tree.expressions.BLangLiteral;
import org.wso2.ballerinalang.compiler.tree.expressions.BLangMarkdownDocumentationLine;
import org.wso2.ballerinalang.compiler.tree.expressions.BLangMarkdownParameterDocumentation;
import org.wso2.ballerinalang.compiler.tree.expressions.BLangMarkdownReturnParameterDocumentation;
import org.wso2.ballerinalang.compiler.tree.expressions.BLangMatchExpression;
import org.wso2.ballerinalang.compiler.tree.expressions.BLangMatchExpression.BLangMatchExprPatternClause;
import org.wso2.ballerinalang.compiler.tree.expressions.BLangNamedArgsExpression;
import org.wso2.ballerinalang.compiler.tree.expressions.BLangRecordLiteral;
import org.wso2.ballerinalang.compiler.tree.expressions.BLangRecordVarRef;
import org.wso2.ballerinalang.compiler.tree.expressions.BLangRestArgsExpression;
import org.wso2.ballerinalang.compiler.tree.expressions.BLangServiceConstructorExpr;
import org.wso2.ballerinalang.compiler.tree.expressions.BLangSimpleVarRef;
import org.wso2.ballerinalang.compiler.tree.expressions.BLangStringTemplateLiteral;
import org.wso2.ballerinalang.compiler.tree.expressions.BLangTableLiteral;
import org.wso2.ballerinalang.compiler.tree.expressions.BLangTableQueryExpression;
import org.wso2.ballerinalang.compiler.tree.expressions.BLangTernaryExpr;
import org.wso2.ballerinalang.compiler.tree.expressions.BLangTrapExpr;
import org.wso2.ballerinalang.compiler.tree.expressions.BLangTupleVarRef;
import org.wso2.ballerinalang.compiler.tree.expressions.BLangTypeConversionExpr;
import org.wso2.ballerinalang.compiler.tree.expressions.BLangTypeInit;
import org.wso2.ballerinalang.compiler.tree.expressions.BLangTypeTestExpr;
import org.wso2.ballerinalang.compiler.tree.expressions.BLangTypedescExpr;
import org.wso2.ballerinalang.compiler.tree.expressions.BLangUnaryExpr;
import org.wso2.ballerinalang.compiler.tree.expressions.BLangVariableReference;
import org.wso2.ballerinalang.compiler.tree.expressions.BLangXMLAttribute;
import org.wso2.ballerinalang.compiler.tree.expressions.BLangXMLAttributeAccess;
import org.wso2.ballerinalang.compiler.tree.expressions.BLangXMLCommentLiteral;
import org.wso2.ballerinalang.compiler.tree.expressions.BLangXMLElementLiteral;
import org.wso2.ballerinalang.compiler.tree.expressions.BLangXMLProcInsLiteral;
import org.wso2.ballerinalang.compiler.tree.expressions.BLangXMLQName;
import org.wso2.ballerinalang.compiler.tree.expressions.BLangXMLQuotedString;
import org.wso2.ballerinalang.compiler.tree.expressions.BLangXMLSequenceLiteral;
import org.wso2.ballerinalang.compiler.tree.expressions.BLangXMLTextLiteral;
import org.wso2.ballerinalang.compiler.tree.statements.BLangAbort;
import org.wso2.ballerinalang.compiler.tree.statements.BLangAssignment;
import org.wso2.ballerinalang.compiler.tree.statements.BLangBlockStmt;
import org.wso2.ballerinalang.compiler.tree.statements.BLangBreak;
import org.wso2.ballerinalang.compiler.tree.statements.BLangCatch;
import org.wso2.ballerinalang.compiler.tree.statements.BLangCompensate;
import org.wso2.ballerinalang.compiler.tree.statements.BLangCompoundAssignment;
import org.wso2.ballerinalang.compiler.tree.statements.BLangContinue;
import org.wso2.ballerinalang.compiler.tree.statements.BLangDone;
import org.wso2.ballerinalang.compiler.tree.statements.BLangExpressionStmt;
import org.wso2.ballerinalang.compiler.tree.statements.BLangForeach;
import org.wso2.ballerinalang.compiler.tree.statements.BLangForever;
import org.wso2.ballerinalang.compiler.tree.statements.BLangForkJoin;
import org.wso2.ballerinalang.compiler.tree.statements.BLangIf;
import org.wso2.ballerinalang.compiler.tree.statements.BLangLock;
import org.wso2.ballerinalang.compiler.tree.statements.BLangMatch;
import org.wso2.ballerinalang.compiler.tree.statements.BLangMatch.BLangMatchStaticBindingPatternClause;
import org.wso2.ballerinalang.compiler.tree.statements.BLangMatch.BLangMatchStructuredBindingPatternClause;
import org.wso2.ballerinalang.compiler.tree.statements.BLangMatch.BLangMatchTypedBindingPatternClause;
import org.wso2.ballerinalang.compiler.tree.statements.BLangPanic;
import org.wso2.ballerinalang.compiler.tree.statements.BLangRecordDestructure;
import org.wso2.ballerinalang.compiler.tree.statements.BLangRecordVariableDef;
import org.wso2.ballerinalang.compiler.tree.statements.BLangRetry;
import org.wso2.ballerinalang.compiler.tree.statements.BLangReturn;
import org.wso2.ballerinalang.compiler.tree.statements.BLangScope;
import org.wso2.ballerinalang.compiler.tree.statements.BLangSimpleVariableDef;
import org.wso2.ballerinalang.compiler.tree.statements.BLangStreamingQueryStatement;
import org.wso2.ballerinalang.compiler.tree.statements.BLangThrow;
import org.wso2.ballerinalang.compiler.tree.statements.BLangTransaction;
import org.wso2.ballerinalang.compiler.tree.statements.BLangTryCatchFinally;
import org.wso2.ballerinalang.compiler.tree.statements.BLangTupleDestructure;
import org.wso2.ballerinalang.compiler.tree.statements.BLangTupleVariableDef;
import org.wso2.ballerinalang.compiler.tree.statements.BLangWhile;
import org.wso2.ballerinalang.compiler.tree.statements.BLangWorkerReceive;
import org.wso2.ballerinalang.compiler.tree.statements.BLangWorkerSend;
import org.wso2.ballerinalang.compiler.tree.statements.BLangXMLNSStatement;
import org.wso2.ballerinalang.compiler.tree.types.BLangArrayType;
import org.wso2.ballerinalang.compiler.tree.types.BLangBuiltInRefTypeNode;
import org.wso2.ballerinalang.compiler.tree.types.BLangConstrainedType;
import org.wso2.ballerinalang.compiler.tree.types.BLangErrorType;
import org.wso2.ballerinalang.compiler.tree.types.BLangFiniteTypeNode;
import org.wso2.ballerinalang.compiler.tree.types.BLangFunctionTypeNode;
import org.wso2.ballerinalang.compiler.tree.types.BLangObjectTypeNode;
import org.wso2.ballerinalang.compiler.tree.types.BLangRecordTypeNode;
import org.wso2.ballerinalang.compiler.tree.types.BLangTupleTypeNode;
import org.wso2.ballerinalang.compiler.tree.types.BLangUnionTypeNode;
import org.wso2.ballerinalang.compiler.tree.types.BLangUserDefinedType;
import org.wso2.ballerinalang.compiler.tree.types.BLangValueType;
import org.wso2.ballerinalang.compiler.util.CompilerContext;
import org.wso2.ballerinalang.compiler.util.Names;
import org.wso2.ballerinalang.compiler.util.TypeTags;
import org.wso2.ballerinalang.compiler.util.diagnotic.BLangDiagnosticLog;
import org.wso2.ballerinalang.compiler.util.diagnotic.DiagnosticPos;
import org.wso2.ballerinalang.util.Flags;

import java.util.ArrayList;
import java.util.HashMap;
import java.util.List;
import java.util.Map;
import java.util.stream.Collectors;
import java.util.stream.Stream;

/**
 * 
 * Responsible for performing data flow analysis.
 * <p>
 * The following validations are done here:-
 * <ul>
 * <li>Uninitialized variable referencing validation</li>
 * </ul>
 * 
 * @since 0.985.0
 */
public class DataflowAnalyzer extends BLangNodeVisitor {

    private SymbolEnv env;
    private SymbolTable symTable;
    private SymbolResolver symResolver;
    private BLangDiagnosticLog dlog;
    private Names names;
    private Map<BSymbol, InitStatus> uninitializedVars;
    private boolean flowTerminated = false;
    private BLangAnonymousModelHelper anonymousModelHelper;

    private static final CompilerContext.Key<DataflowAnalyzer> DATAFLOW_ANALYZER_KEY = new CompilerContext.Key<>();

    private DataflowAnalyzer(CompilerContext context) {
        context.put(DATAFLOW_ANALYZER_KEY, this);
        this.symTable = SymbolTable.getInstance(context);
        this.symResolver = SymbolResolver.getInstance(context);
        this.dlog = BLangDiagnosticLog.getInstance(context);
        this.names = Names.getInstance(context);
        this.anonymousModelHelper = BLangAnonymousModelHelper.getInstance(context);
    }

    public static DataflowAnalyzer getInstance(CompilerContext context) {
        DataflowAnalyzer dataflowAnalyzer = context.get(DATAFLOW_ANALYZER_KEY);
        if (dataflowAnalyzer == null) {
            dataflowAnalyzer = new DataflowAnalyzer(context);
        }
        return dataflowAnalyzer;
    }

    /**
     * Perform data-flow analysis on a package.
     * 
     * @param pkgNode Package to perform data-flow analysis.
     * @return Data-flow analyzed package
     */
    public BLangPackage analyze(BLangPackage pkgNode) {
        this.uninitializedVars = new HashMap<>();
        SymbolEnv pkgEnv = this.symTable.pkgEnvMap.get(pkgNode.symbol);
        analyzeNode(pkgNode, pkgEnv);
        return pkgNode;
    }

    @Override
    public void visit(BLangPackage pkgNode) {
        if (pkgNode.completedPhases.contains(CompilerPhase.DATAFLOW_ANALYZE)) {
            return;
        }

        pkgNode.topLevelNodes.forEach(topLevelNode -> analyzeNode((BLangNode) topLevelNode, env));
        pkgNode.completedPhases.add(CompilerPhase.DATAFLOW_ANALYZE);
    }

    @Override
    public void visit(BLangFunction funcNode) {
        SymbolEnv funcEnv = SymbolEnv.createFunctionEnv(funcNode, funcNode.symbol.scope, env);
        analyzeBranch(funcNode.body, funcEnv);
        funcNode.workers.forEach(worker -> analyzeBranch(worker, funcEnv));
    }

    @Override
    public void visit(BLangBlockStmt blockNode) {
        SymbolEnv blockEnv = SymbolEnv.createBlockEnv(blockNode, env);
        blockNode.stmts.forEach(statement -> analyzeNode(statement, blockEnv));
    }

    @Override
    public void visit(BLangCompilationUnit compUnit) {
    }

    @Override
    public void visit(BLangXMLNS xmlnsNode) {
    }

    @Override
    public void visit(BLangService service) {
        service.vars.forEach(var -> analyzeNode(var, env));
        service.resources.forEach(res -> analyzeBranch(res, env));
    }

    @Override
    public void visit(BLangResource resource) {
        SymbolEnv resourceEnv = SymbolEnv.createResourceActionSymbolEnv(resource, resource.symbol.scope, env);
        analyzeBranch(resource.body, resourceEnv);
        resource.workers.forEach(worker -> analyzeBranch(worker, resourceEnv));
    }

    @Override
    public void visit(BLangTypeDefinition typeDefinition) {
        analyzeNode(typeDefinition.typeNode, env);
    }

    @Override
    public void visit(BLangSimpleVariableDef varDefNode) {
        BLangVariable var = varDefNode.var;
        if (var.expr == null) {
            addUninitializedVar(var);
            return;
        }

        analyzeNode(var, env);
    }

    @Override
    public void visit(BLangSimpleVariable variable) {
        if (variable.expr != null) {
            analyzeNode(variable.expr, env);
            this.uninitializedVars.remove(variable.symbol);
            return;
        }

        // Handle package/object level variables
        BSymbol owner = variable.symbol.owner;
        if (owner.tag != SymTag.PACKAGE && owner.tag != SymTag.OBJECT) {
            return;
        }

        addUninitializedVar(variable);
    }

    @Override
    public void visit(BLangWorker worker) {
        SymbolEnv workerEnv = SymbolEnv.createWorkerEnv(worker, this.env);
        analyzeBranch(worker.body, workerEnv);
    }

    @Override
    public void visit(BLangEndpoint endpoint) {
        analyzeNode(endpoint.configurationExpr, env);
    }

    @Override
    public void visit(BLangAssignment assignment) {
        analyzeNode(assignment.expr, env);
        checkAssignment(assignment.varRef);
    }

    @Override
    public void visit(BLangCompoundAssignment compoundAssignNode) {
        analyzeNode(compoundAssignNode.expr, env);
        analyzeNode(compoundAssignNode.varRef, env);
        this.uninitializedVars.remove(compoundAssignNode.varRef.symbol);
    }

    @Override
    public void visit(BLangBreak breakNode) {
    }

    @Override
    public void visit(BLangReturn returnNode) {
        analyzeNode(returnNode.expr, env);

        // return statement will exit from the function.
        terminateFlow();
    }

    @Override
    public void visit(BLangThrow throwNode) {
        analyzeNode(throwNode.expr, env);

        // throw statement will terminate the flow.
        terminateFlow();
    }

    @Override
    public void visit(BLangXMLNSStatement xmlnsStmt) {
        analyzeNode(xmlnsStmt.xmlnsDecl, env);
    }

    @Override
    public void visit(BLangIf ifNode) {
        analyzeNode(ifNode.expr, env);
        BranchResult ifResult = analyzeBranch(ifNode.body, env);
        BranchResult elseResult = analyzeBranch(ifNode.elseStmt, env);

        // If the flow was terminated within 'if' block, then after the if-else block,
        // only the results of the 'else' block matters.
        if (ifResult.flowTerminated) {
            this.uninitializedVars = elseResult.uninitializedVars;
            return;
        }

        // If the flow was terminated within 'else' block, then after the if-else block,
        // only the results of the 'if' block matters.
        if (elseResult.flowTerminated) {
            this.uninitializedVars = ifResult.uninitializedVars;
            return;
        }

        this.uninitializedVars = mergeUninitializedVars(ifResult.uninitializedVars, elseResult.uninitializedVars);
    }

    @Override
    public void visit(BLangMatch match) {
        analyzeNode(match.expr, env);
        Map<BSymbol, InitStatus> uninitVars = new HashMap<>();
        for (BLangMatch.BLangMatchBindingPatternClause patternClause : match.patternClauses) {
            BranchResult result = analyzeBranch(patternClause, env);
            // If the flow was terminated within the block, then that branch should not be considered for
            // analyzing the data-flow for the downstream code.
            if (result.flowTerminated) {
                continue;
            }
            uninitVars = mergeUninitializedVars(uninitVars, result.uninitializedVars);
        }

        this.uninitializedVars = uninitVars;
    }

    @Override
    public void visit(BLangForeach foreach) {
        analyzeNode(foreach.collection, env);
        analyzeNode(foreach.body, env);
    }

    @Override
    public void visit(BLangWhile whileNode) {
        analyzeNode(whileNode.expr, env);
        analyzeNode(whileNode.body, env);
    }

    @Override
    public void visit(BLangLock lockNode) {
    }

    @Override
    public void visit(BLangTransaction transactionNode) {
    }

    @Override
    public void visit(BLangTryCatchFinally tryNode) {
    }

    @Override
    public void visit(BLangTupleDestructure stmt) {
        analyzeNode(stmt.expr, env);
        checkAssignment(stmt.varRef);
    }

    @Override
    public void visit(BLangForkJoin forkJoin) {
        forkJoin.workers.forEach(worker -> analyzeNode(worker, env));
        analyzeNode(forkJoin.joinedBody, env);
    }

    @Override
    public void visit(BLangFunctionClause functionClause) {
    }

    @Override
    public void visit(BLangSetAssignment setAssignmentClause) {
        analyzeNode((BLangNode) setAssignmentClause.getExpressionNode(), env);
    }

    @Override
    public void visit(BLangWorkerSend workerSendNode) {
        analyzeNode(workerSendNode.expr, env);
    }

    @Override
    public void visit(BLangWorkerReceive workerReceiveNode) {
        analyzeNode(workerReceiveNode.expr, env);
    }

    @Override
    public void visit(BLangLiteral literalExpr) {
    }

    @Override
    public void visit(BLangTableLiteral tableLiteral) {
        analyzeNode(tableLiteral.indexColumnsArrayLiteral, env);
        analyzeNode(tableLiteral.keyColumnsArrayLiteral, env);
        tableLiteral.columns.forEach(column -> analyzeNode(column, env));
    }

    @Override
    public void visit(BLangArrayLiteral arrayLiteral) {
        arrayLiteral.exprs.forEach(expr -> analyzeNode(expr, env));
    }

    @Override
    public void visit(BLangRecordLiteral recordLiteral) {
        recordLiteral.keyValuePairs.forEach(keyValPar -> analyzeNode(keyValPar.valueExpr, env));
    }

    @Override
    public void visit(BLangSimpleVarRef varRefExpr) {
        checkVarRef(varRefExpr.symbol, varRefExpr.pos);
    }

    @Override
    public void visit(BLangFieldBasedAccess fieldAccessExpr) {
        if (!fieldAccessExpr.lhsVar && isObjectMemberAccess(fieldAccessExpr)) {
            checkVarRef(fieldAccessExpr.symbol, fieldAccessExpr.pos);
        }
        analyzeNode(fieldAccessExpr.expr, env);
    }

    @Override
    public void visit(BLangIndexBasedAccess indexAccessExpr) {
        analyzeNode(indexAccessExpr.expr, env);
        analyzeNode(indexAccessExpr.indexExpr, env);
    }

    @Override
    public void visit(BLangInvocation invocationExpr) {
        analyzeNode(invocationExpr.expr, env);
        invocationExpr.requiredArgs.forEach(expr -> analyzeNode(expr, env));
        invocationExpr.namedArgs.forEach(expr -> analyzeNode(expr, env));
        invocationExpr.restArgs.forEach(expr -> analyzeNode(expr, env));
    }

    @Override
    public void visit(BLangTypeInit typeInitExpr) {
        typeInitExpr.argsExpr.forEach(argExpr -> analyzeNode(argExpr, env));
    }

    @Override
    public void visit(BLangTernaryExpr ternaryExpr) {
        analyzeNode(ternaryExpr.expr, env);
    }

    @Override
    public void visit(BLangAwaitExpr awaitExpr) {
        analyzeNode(awaitExpr.expr, env);
    }

    @Override
    public void visit(BLangBinaryExpr binaryExpr) {
        analyzeNode(binaryExpr.lhsExpr, env);
        analyzeNode(binaryExpr.rhsExpr, env);
    }

    @Override
    public void visit(BLangElvisExpr elvisExpr) {
        analyzeNode(elvisExpr.lhsExpr, env);
        analyzeNode(elvisExpr.rhsExpr, env);
    }

    @Override
    public void visit(BLangBracedOrTupleExpr bracedOrTupleExpr) {
        bracedOrTupleExpr.expressions.forEach(expr -> analyzeNode(expr, env));
    }

    @Override
    public void visit(BLangUnaryExpr unaryExpr) {
        analyzeNode(unaryExpr.expr, env);
    }

    @Override
    public void visit(BLangTypeConversionExpr conversionExpr) {
        analyzeNode(conversionExpr.expr, env);
    }

    @Override
    public void visit(BLangXMLAttribute xmlAttribute) {
        analyzeNode(xmlAttribute.value, env);
    }

    @Override
    public void visit(BLangXMLElementLiteral xmlElementLiteral) {
        xmlElementLiteral.children.forEach(expr -> analyzeNode(expr, env));
        xmlElementLiteral.attributes.forEach(expr -> analyzeNode(expr, env));
        xmlElementLiteral.inlineNamespaces.forEach(expr -> analyzeNode(expr, env));
    }

    @Override
    public void visit(BLangXMLTextLiteral xmlTextLiteral) {
        xmlTextLiteral.textFragments.forEach(expr -> analyzeNode(expr, env));
    }

    @Override
    public void visit(BLangXMLCommentLiteral xmlCommentLiteral) {
        xmlCommentLiteral.textFragments.forEach(expr -> analyzeNode(expr, env));
    }

    @Override
    public void visit(BLangXMLProcInsLiteral xmlProcInsLiteral) {
        xmlProcInsLiteral.dataFragments.forEach(expr -> analyzeNode(expr, env));
    }

    @Override
    public void visit(BLangXMLQuotedString xmlQuotedString) {
        xmlQuotedString.textFragments.forEach(expr -> analyzeNode(expr, env));
    }

    @Override
    public void visit(BLangStringTemplateLiteral stringTemplateLiteral) {
        stringTemplateLiteral.exprs.forEach(expr -> analyzeNode(expr, env));
    }

    @Override
    public void visit(BLangLambdaFunction bLangLambdaFunction) {
        analyzeNode(bLangLambdaFunction.function, env);
    }

    @Override
    public void visit(BLangXMLAttributeAccess xmlAttributeAccessExpr) {
        analyzeNode(xmlAttributeAccessExpr.expr, env);
        analyzeNode(xmlAttributeAccessExpr.indexExpr, env);
    }

    @Override
    public void visit(BLangIntRangeExpression intRangeExpression) {
        analyzeNode(intRangeExpression.startExpr, env);
        analyzeNode(intRangeExpression.endExpr, env);
    }

    @Override
    public void visit(BLangTableQueryExpression tableQueryExpression) {
        tableQueryExpression.getParams().forEach(param -> analyzeNode(param, env));
        analyzeNode((BLangNode) tableQueryExpression.getTableQuery(), env);
    }

    @Override
    public void visit(BLangRestArgsExpression bLangVarArgsExpression) {
        analyzeNode(bLangVarArgsExpression.expr, env);
    }

    @Override
    public void visit(BLangNamedArgsExpression bLangNamedArgsExpression) {
        analyzeNode(bLangNamedArgsExpression.expr, env);
    }

    @Override
    public void visit(BLangPatternClause patternClause) {
    }

    @Override
    public void visit(BLangIsAssignableExpr assignableExpr) {
    }

    @Override
    public void visit(BLangMatchExpression matchExpression) {
        analyzeNode(matchExpression.expr, env);
        matchExpression.patternClauses.forEach(pattern -> analyzeNode(pattern, env));
    }

    @Override
    public void visit(BLangMatchExprPatternClause matchExprPatternClause) {
        analyzeNode(matchExprPatternClause.expr, env);
    }

    @Override
    public void visit(BLangCheckedExpr checkedExpr) {
        analyzeNode(checkedExpr.expr, env);
    }

    @Override
    public void visit(BLangXMLSequenceLiteral bLangXMLSequenceLiteral) {
        bLangXMLSequenceLiteral.xmlItems.forEach(xml -> analyzeNode(xml, env));
    }

    @Override
    public void visit(BLangExpressionStmt exprStmtNode) {
        analyzeNode(exprStmtNode.expr, env);
    }

    @Override
    public void visit(BLangAnnotation annotationNode) {
    }

    @Override
    public void visit(BLangAnnotationAttachment annAttachmentNode) {
    }

    @Override
    public void visit(BLangDeprecatedNode deprecatedNode) {
    }

    @Override
    public void visit(BLangAbort abortNode) {
    }

    @Override
    public void visit(BLangDone doneNode) {
        // 'done' statement will exit from the worker. There will be no uninitialized
        // variables left after the 'done' statement.
        this.uninitializedVars.clear();
    }

    @Override
    public void visit(BLangRetry retryNode) {
    }

    @Override
    public void visit(BLangContinue continueNode) {
    }

    @Override
    public void visit(BLangCatch catchNode) {
    }

    @Override
    public void visit(BLangOrderBy orderBy) {
    }

    @Override
    public void visit(BLangOrderByVariable orderByVariable) {
    }

    @Override
    public void visit(BLangLimit limit) {
    }

    @Override
    public void visit(BLangGroupBy groupBy) {
    }

    @Override
    public void visit(BLangHaving having) {
    }

    @Override
    public void visit(BLangSelectExpression selectExpression) {
    }

    @Override
    public void visit(BLangSelectClause selectClause) {
    }

    @Override
    public void visit(BLangWhere whereClause) {
    }

    @Override
    public void visit(BLangStreamingInput streamingInput) {
    }

    @Override
    public void visit(BLangJoinStreamingInput joinStreamingInput) {
    }

    @Override
    public void visit(BLangTableQuery tableQuery) {
    }

    @Override
    public void visit(BLangStreamAction streamAction) {
    }

    @Override
    public void visit(BLangPatternStreamingEdgeInput patternStreamingEdgeInput) {
    }

    @Override
    public void visit(BLangWindow windowClause) {
    }

    @Override
    public void visit(BLangPatternStreamingInput patternStreamingInput) {
    }

    @Override
    public void visit(BLangForever foreverStatement) {
    }

    @Override
    public void visit(BLangActionInvocation actionInvocationExpr) {
    }

    @Override
    public void visit(BLangTypedescExpr accessExpr) {
    }

    @Override
    public void visit(BLangXMLQName xmlQName) {
    }

    @Override
    public void visit(BLangArrowFunction bLangArrowFunction) {
    }

    @Override
    public void visit(BLangStreamingQueryStatement streamingQueryStatement) {
    }

    @Override
    public void visit(BLangWithinClause withinClause) {
    }

    @Override
    public void visit(BLangOutputRateLimit outputRateLimit) {
    }

    @Override
    public void visit(BLangValueType valueType) {
    }

    @Override
    public void visit(BLangConstant constant) {
    }

    @Override
    public void visit(BLangArrayType arrayType) {
    }

    @Override
    public void visit(BLangBuiltInRefTypeNode builtInRefType) {
    }

    @Override
    public void visit(BLangConstrainedType constrainedType) {
    }

    @Override
    public void visit(BLangUserDefinedType userDefinedType) {
    }

    @Override
    public void visit(BLangFunctionTypeNode functionTypeNode) {
    }

    @Override
    public void visit(BLangUnionTypeNode unionTypeNode) {
    }

    @Override
    public void visit(BLangObjectTypeNode objectTypeNode) {
        SymbolEnv objectEnv = SymbolEnv.createTypeEnv(objectTypeNode, objectTypeNode.symbol.scope, env);
        objectTypeNode.fields.forEach(field -> analyzeNode(field, objectEnv));
        objectTypeNode.referencedFields.forEach(field -> analyzeNode(field, objectEnv));

        // Visit the constructor with the same scope as the object
        if (objectTypeNode.initFunction != null) {
            objectTypeNode.initFunction.requiredParams.forEach(param -> {
                analyzeParam(objectTypeNode, param, objectEnv);
            });

            objectTypeNode.initFunction.defaultableParams.forEach(param -> {
                analyzeParam(objectTypeNode, param.var, objectEnv);
            });

            if (objectTypeNode.initFunction.restParam != null) {
                analyzeParam(objectTypeNode, objectTypeNode.initFunction.restParam, objectEnv);
            }

            // Body should be visited after the params
            objectTypeNode.initFunction.body.stmts.forEach(statement -> analyzeNode(statement, objectEnv));
        }

        if (!anonymousModelHelper.isAnonymousType(objectTypeNode.symbol) &&
                !Symbols.isFlagOn(objectTypeNode.symbol.flags, Flags.ABSTRACT)) {
            Stream.concat(objectTypeNode.fields.stream(), objectTypeNode.referencedFields.stream())
                .filter(field -> !Symbols.isPrivate(field.symbol))
                .forEach(field -> {
                    if (this.uninitializedVars.containsKey(field.symbol)) {
                        this.dlog.error(field.pos, DiagnosticCode.OBJECT_UNINITIALIZED_FIELD, field.name);
                    }
                });
        }

        objectTypeNode.functions.forEach(function -> analyzeNode(function, env));
    }

    @Override
    public void visit(BLangRecordTypeNode recordTypeNode) {
    }

    @Override
    public void visit(BLangFiniteTypeNode finiteTypeNode) {
    }

    @Override
    public void visit(BLangTupleTypeNode tupleTypeNode) {
    }

    @Override
    public void visit(BLangMarkdownDocumentationLine bLangMarkdownDocumentationLine) {
    }

    @Override
    public void visit(BLangMarkdownParameterDocumentation bLangDocumentationParameter) {
    }

    @Override
    public void visit(BLangMarkdownReturnParameterDocumentation bLangMarkdownReturnParameterDocumentation) {
    }

    @Override
    public void visit(BLangMarkdownDocumentation bLangMarkdownDocumentation) {
    }

    @Override
    public void visit(BLangCompensate compensateNode) {
    }

    @Override
    public void visit(BLangScope scopeNode) {
        analyzeNode(scopeNode.scopeBody, env);
    }

    @Override
    public void visit(BLangTestablePackage testablePkgNode) {
    }

    @Override
    public void visit(BLangImportPackage importPkgNode) {
    }

    @Override
    public void visit(BLangIdentifier identifierNode) {
    }

    @Override
    public void visit(BLangPanic panicNode) {
        analyzeNode(panicNode.expr, env);

        // panic statement will terminate the flow. There will be no uninitialized
        // variables left after the panic statement.
        terminateFlow();
    }

    @Override
    public void visit(BLangBuiltInMethodInvocation builtInMethodInvocation) {
        analyzeNode(builtInMethodInvocation.expr, env);
        builtInMethodInvocation.argExprs.forEach(argExpr -> analyzeNode(argExpr, env));
    }

    @Override
    public void visit(BLangTrapExpr trapExpr) {
        analyzeNode(trapExpr.expr, env);
    }

    @Override
    public void visit(BLangErrorConstructorExpr errorConstructorExpr) {
        analyzeNode(errorConstructorExpr.detailsExpr, env);
        analyzeNode(errorConstructorExpr.reasonExpr, env);
    }

    public void visit(BLangServiceConstructorExpr serviceConstructorExpr) {
    }

    @Override
    public void visit(BLangTypeTestExpr typeTestExpr) {
        analyzeNode(typeTestExpr.expr, env);
    }

    @Override
    public void visit(BLangErrorType errorType) {
    }

    @Override
    public void visit(BLangMatchTypedBindingPatternClause patternClauseNode) {
        analyzeNode(patternClauseNode.body, env);
    }

    @Override
    public void visit(BLangRecordDestructure recordDestructure) {
        analyzeNode(recordDestructure.expr, env);
        checkAssignment(recordDestructure.varRef);
    }

    @Override
    public void visit(BLangTupleVarRef tupleVarRefExpr) {
        tupleVarRefExpr.expressions.forEach(expr -> analyzeNode(expr, env));
    }

    @Override
    public void visit(BLangRecordVarRef varRefExpr) {
    }

    @Override
    public void visit(BLangTupleVariable bLangTupleVariable) {
    }

    @Override
    public void visit(BLangTupleVariableDef bLangTupleVariableDef) {
        BLangVariable var = bLangTupleVariableDef.var;
        if (var.expr == null) {
            addUninitializedVar(var);
            return;
        }
    }

    @Override
    public void visit(BLangRecordVariable bLangRecordVariable) {
    }

    @Override
    public void visit(BLangRecordVariableDef bLangRecordVariableDef) {
        BLangVariable var = bLangRecordVariableDef.var;
        if (var.expr == null) {
            addUninitializedVar(var);
            return;
        }
    }

    @Override
    public void visit(BLangMatchStaticBindingPatternClause bLangMatchStaticBindingPatternClause) {
    }

    @Override
    public void visit(BLangMatchStructuredBindingPatternClause bLangMatchStructuredBindingPatternClause) {
    }

    private void addUninitializedVar(BLangVariable variable) {
        if (variable.symbol.type.tag != TypeTags.CHANNEL &&
<<<<<<< HEAD
            variable.symbol.type.tag != TypeTags.STREAM && !this.uninitializedVars.containsKey(variable.symbol)) {
=======
                variable.symbol.type.tag != TypeTags.STREAM && !this.uninitializedVars.containsKey(variable.symbol)) {
>>>>>>> 90911432
            this.uninitializedVars.put(variable.symbol, InitStatus.UN_INIT);
        }
    }

    /**
     * Analyze a branch and returns the set of uninitialized variables for that branch.
     * This method will not update the current uninitialized variables set.
     * 
     * @param node Branch node to be analyzed
     * @param env Symbol environment
     * @return Result of the branch.
     */
    private BranchResult analyzeBranch(BLangNode node, SymbolEnv env) {
        Map<BSymbol, InitStatus> prevUninitializedVars = this.uninitializedVars;
        boolean prevFlowTerminated = this.flowTerminated;

        // Get a snapshot of the current uninitialized vars before visiting the node.
        // This is done so that the original set of uninitialized vars will not be
        // updated/marked as initialized.
        this.uninitializedVars = copyUninitializedVars();
        this.flowTerminated = false;

        analyzeNode(node, env);
        BranchResult brachResult = new BranchResult(this.uninitializedVars, this.flowTerminated);

        // Restore the original set of uninitialized vars
        this.uninitializedVars = prevUninitializedVars;
        this.flowTerminated = prevFlowTerminated;

        return brachResult;
    }

    private Map<BSymbol, InitStatus> copyUninitializedVars() {
        return new HashMap<>(this.uninitializedVars);
    }

    private void analyzeNode(BLangNode node, SymbolEnv env) {
        SymbolEnv prevEnv = this.env;
        this.env = env;
        if (node != null) {
            node.accept(this);
        }
        this.env = prevEnv;
    }

    private void analyzeParam(BLangObjectTypeNode objectTypeNode, BLangSimpleVariable param, SymbolEnv env) {
        if (param.type == symTable.noType || param.type == symTable.semanticError) {
            return;
        }

        BSymbol fieldSymbol = this.symResolver.resolveObjectField(param.pos, env, names.fromIdNode(param.name),
                objectTypeNode.type.tsymbol);
        this.uninitializedVars.remove(fieldSymbol);
    }

    private Map<BSymbol, InitStatus> mergeUninitializedVars(Map<BSymbol, InitStatus> firstUninitVars,
                                                            Map<BSymbol, InitStatus> secondUninitVars) {
        List<BSymbol> intersection = new ArrayList<>(firstUninitVars.keySet());
        intersection.retainAll(secondUninitVars.keySet());

        return Stream.concat(firstUninitVars.entrySet().stream(), secondUninitVars.entrySet().stream())
                .collect(Collectors.toMap(entry -> entry.getKey(),
                        // If only one branch have uninitialized the var, then its a partial initialization
                        entry -> intersection.contains(entry.getKey()) ? entry.getValue() : InitStatus.PARTIAL_INIT,
                        (a, b) -> {
                            // If atleast one of the branches have partially initialized the var,
                            // then merged result is also a partially initialized var
                            if (a == InitStatus.PARTIAL_INIT || b == InitStatus.PARTIAL_INIT) {
                                return InitStatus.PARTIAL_INIT;
                            }

                            return InitStatus.UN_INIT;
                        }));
    }

    private void checkVarRef(BSymbol symbol, DiagnosticPos pos) {
        InitStatus initStatus = this.uninitializedVars.get(symbol);
        if (initStatus == null) {
            return;
        }

        if (initStatus == InitStatus.UN_INIT) {
            this.dlog.error(pos, DiagnosticCode.UNINITIALIZED_VARIABLE, symbol.name);
            return;
        }

        this.dlog.error(pos, DiagnosticCode.PARTIALLY_INITIALIZED_VARIABLE, symbol.name);
    }

    private boolean isObjectMemberAccess(BLangFieldBasedAccess fieldAccessExpr) {
        if (fieldAccessExpr.expr.getKind() != NodeKind.SIMPLE_VARIABLE_REF) {
            return false;
        }
        return Names.SELF.value.equals(((BLangSimpleVarRef) fieldAccessExpr.expr).variableName.value);
    }

    private void checkAssignment(BLangExpression varRef) {
        if (varRef.getKind() == NodeKind.RECORD_VARIABLE_REF) {
            ((BLangRecordVarRef) varRef).recordRefFields.forEach(field -> checkAssignment(field.variableReference));
            return;
        } else if (varRef.getKind() == NodeKind.TUPLE_VARIABLE_REF) {
            ((BLangTupleVarRef) varRef).expressions.forEach(expr -> checkAssignment(expr));
            return;
        } else if (varRef.getKind() != NodeKind.SIMPLE_VARIABLE_REF
                && varRef.getKind() != NodeKind.INDEX_BASED_ACCESS_EXPR
                && varRef.getKind() != NodeKind.FIELD_BASED_ACCESS_EXPR
                && varRef.getKind() != NodeKind.XML_ATTRIBUTE_ACCESS_EXPR) {
            return;
        }

        this.uninitializedVars.remove(((BLangVariableReference) varRef).symbol);
    }

    private void terminateFlow() {
        this.flowTerminated = true;
    }

    private enum InitStatus {
        UN_INIT, PARTIAL_INIT
    }

    private class BranchResult {

        Map<BSymbol, InitStatus> uninitializedVars;
        boolean flowTerminated;

        BranchResult(Map<BSymbol, InitStatus> uninitializedVars, boolean flowTerminated) {
            this.uninitializedVars = uninitializedVars;
            this.flowTerminated = flowTerminated;
        }
    }
}<|MERGE_RESOLUTION|>--- conflicted
+++ resolved
@@ -990,11 +990,7 @@
 
     private void addUninitializedVar(BLangVariable variable) {
         if (variable.symbol.type.tag != TypeTags.CHANNEL &&
-<<<<<<< HEAD
-            variable.symbol.type.tag != TypeTags.STREAM && !this.uninitializedVars.containsKey(variable.symbol)) {
-=======
                 variable.symbol.type.tag != TypeTags.STREAM && !this.uninitializedVars.containsKey(variable.symbol)) {
->>>>>>> 90911432
             this.uninitializedVars.put(variable.symbol, InitStatus.UN_INIT);
         }
     }
