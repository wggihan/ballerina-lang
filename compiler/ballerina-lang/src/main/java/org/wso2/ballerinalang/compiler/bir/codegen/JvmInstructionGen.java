--- conflicted
+++ resolved
@@ -202,29 +202,15 @@
 
     static void addBoxInsn(MethodVisitor mv, @Nilable BType bType) {
 
-<<<<<<< HEAD
-        if (bType == null) {
-            return;
-        } else {
+        if (bType != null) {
             generateCast(mv, bType, symbolTable.anyType);
-=======
+        }
+    }
+
+    public static void addUnboxInsn(MethodVisitor mv, @Nilable BType bType) {
+
         if (bType != null) {
-            generateCast(mv, bType, symbolTable.anyType, false);
->>>>>>> f622b882
-        }
-    }
-
-    public static void addUnboxInsn(MethodVisitor mv, @Nilable BType bType) {
-
-<<<<<<< HEAD
-        if (bType == null) {
-            return;
-        } else {
             generateCast(mv, symbolTable.anyType, bType);
-=======
-        if (bType != null) {
-            generateCast(mv, symbolTable.anyType, bType, useBString);
->>>>>>> f622b882
         }
     }
 
@@ -1190,14 +1176,7 @@
             this.storeToVar(stringLoadIns.lhsOp.variableDcl);
         }
 
-<<<<<<< HEAD
-        //    # Generate a new instance of an array value
-//    #
-//    # + inst - the new array instruction
         void generateArrayNewIns(NewArray inst) {
-=======
-        void generateArrayNewIns(NewArray inst, boolean useBString) {
->>>>>>> f622b882
 
             if (inst.type.tag == TypeTags.ARRAY) {
                 this.mv.visitTypeInsn(NEW, ARRAY_VALUE_IMPL);
@@ -1224,14 +1203,7 @@
             }
         }
 
-<<<<<<< HEAD
-        //    # Generate adding a new value to an array
-//    #
-//    # + inst - array store instruction
         void generateArrayStoreIns(FieldAccess inst) {
-=======
-        void generateArrayStoreIns(FieldAccess inst, boolean useBString) {
->>>>>>> f622b882
 
             this.loadVar(inst.lhsOp.variableDcl);
             this.loadVar(inst.keyOp.variableDcl);
@@ -1264,14 +1236,7 @@
             }
         }
 
-<<<<<<< HEAD
-        //    # Generating loading a new value from an array to the top of the stack
-//    #
-//    # + inst - field access instruction
         void generateArrayValueLoad(FieldAccess inst) {
-=======
-        void generateArrayValueLoad(FieldAccess inst, boolean useBString) {
->>>>>>> f622b882
 
             this.loadVar(inst.rhsOp.variableDcl);
             this.mv.visitTypeInsn(CHECKCAST, ARRAY_VALUE);
