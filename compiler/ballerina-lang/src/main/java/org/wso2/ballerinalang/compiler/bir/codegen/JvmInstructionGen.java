/*
 *  Copyright (c) 2018, WSO2 Inc. (http://www.wso2.org) All Rights Reserved.
 *
 *  WSO2 Inc. licenses this file to you under the Apache License,
 *  Version 2.0 (the "License"); you may not use this file except
 *  in compliance with the License.
 *  You may obtain a copy of the License at
 *
 *    http://www.apache.org/licenses/LICENSE-2.0
 *
 *  Unless required by applicable law or agreed to in writing,
 *  software distributed under the License is distributed on an
 *  "AS IS" BASIS, WITHOUT WARRANTIES OR CONDITIONS OF ANY
 *  KIND, either express or implied.  See the License for the
 *  specific language governing permissions and limitations
 *  under the License.
 */
package org.wso2.ballerinalang.compiler.bir.codegen;

import org.ballerinalang.compiler.BLangCompilerException;
import org.ballerinalang.model.elements.PackageID;
import org.objectweb.asm.Handle;
import org.objectweb.asm.Label;
import org.objectweb.asm.MethodVisitor;
import org.objectweb.asm.Opcodes;
import org.objectweb.asm.Type;
import org.wso2.ballerinalang.compiler.bir.codegen.interop.JInsKind;
import org.wso2.ballerinalang.compiler.bir.codegen.interop.JType;
import org.wso2.ballerinalang.compiler.bir.codegen.interop.JTypeTags;
import org.wso2.ballerinalang.compiler.bir.model.BIRNode.BIRGlobalVariableDcl;
import org.wso2.ballerinalang.compiler.bir.model.BIRNode.BIRPackage;
import org.wso2.ballerinalang.compiler.bir.model.BIRNode.BIRVariableDcl;
import org.wso2.ballerinalang.compiler.bir.model.BIRNonTerminator.NewXMLProcIns;
import org.wso2.ballerinalang.compiler.bir.model.BIRNonTerminator.UnaryOP;
import org.wso2.ballerinalang.compiler.bir.model.BIROperand;
import org.wso2.ballerinalang.compiler.bir.model.InstructionKind;
import org.wso2.ballerinalang.compiler.bir.model.VarKind;
import org.wso2.ballerinalang.compiler.semantics.model.types.BArrayType;
import org.wso2.ballerinalang.compiler.semantics.model.types.BJSONType;
import org.wso2.ballerinalang.compiler.semantics.model.types.BObjectType;
import org.wso2.ballerinalang.compiler.semantics.model.types.BServiceType;
import org.wso2.ballerinalang.compiler.semantics.model.types.BType;
import org.wso2.ballerinalang.compiler.util.TypeTags;

import java.util.ArrayList;
import java.util.List;

import static org.objectweb.asm.Opcodes.ACONST_NULL;
import static org.objectweb.asm.Opcodes.ALOAD;
import static org.objectweb.asm.Opcodes.ASTORE;
import static org.objectweb.asm.Opcodes.BIPUSH;
import static org.objectweb.asm.Opcodes.CHECKCAST;
import static org.objectweb.asm.Opcodes.DADD;
import static org.objectweb.asm.Opcodes.DCMPL;
import static org.objectweb.asm.Opcodes.DDIV;
import static org.objectweb.asm.Opcodes.DLOAD;
import static org.objectweb.asm.Opcodes.DMUL;
import static org.objectweb.asm.Opcodes.DNEG;
import static org.objectweb.asm.Opcodes.DREM;
import static org.objectweb.asm.Opcodes.DSTORE;
import static org.objectweb.asm.Opcodes.DSUB;
import static org.objectweb.asm.Opcodes.DUP;
import static org.objectweb.asm.Opcodes.FLOAD;
import static org.objectweb.asm.Opcodes.FSTORE;
import static org.objectweb.asm.Opcodes.GETSTATIC;
import static org.objectweb.asm.Opcodes.GOTO;
import static org.objectweb.asm.Opcodes.I2B;
import static org.objectweb.asm.Opcodes.I2L;
import static org.objectweb.asm.Opcodes.IADD;
import static org.objectweb.asm.Opcodes.IAND;
import static org.objectweb.asm.Opcodes.IASTORE;
import static org.objectweb.asm.Opcodes.ICONST_0;
import static org.objectweb.asm.Opcodes.ICONST_1;
import static org.objectweb.asm.Opcodes.IFEQ;
import static org.objectweb.asm.Opcodes.IFGE;
import static org.objectweb.asm.Opcodes.IFGT;
import static org.objectweb.asm.Opcodes.IFLE;
import static org.objectweb.asm.Opcodes.IFLT;
import static org.objectweb.asm.Opcodes.IFNE;
import static org.objectweb.asm.Opcodes.IF_ICMPEQ;
import static org.objectweb.asm.Opcodes.IF_ICMPGE;
import static org.objectweb.asm.Opcodes.IF_ICMPGT;
import static org.objectweb.asm.Opcodes.IF_ICMPLE;
import static org.objectweb.asm.Opcodes.IF_ICMPLT;
import static org.objectweb.asm.Opcodes.IF_ICMPNE;
import static org.objectweb.asm.Opcodes.ILOAD;
import static org.objectweb.asm.Opcodes.INEG;
import static org.objectweb.asm.Opcodes.INVOKEINTERFACE;
import static org.objectweb.asm.Opcodes.INVOKESPECIAL;
import static org.objectweb.asm.Opcodes.INVOKESTATIC;
import static org.objectweb.asm.Opcodes.INVOKEVIRTUAL;
import static org.objectweb.asm.Opcodes.IOR;
import static org.objectweb.asm.Opcodes.ISHL;
import static org.objectweb.asm.Opcodes.ISHR;
import static org.objectweb.asm.Opcodes.ISTORE;
import static org.objectweb.asm.Opcodes.IUSHR;
import static org.objectweb.asm.Opcodes.IXOR;
import static org.objectweb.asm.Opcodes.L2I;
import static org.objectweb.asm.Opcodes.LADD;
import static org.objectweb.asm.Opcodes.LAND;
import static org.objectweb.asm.Opcodes.LCMP;
import static org.objectweb.asm.Opcodes.LLOAD;
import static org.objectweb.asm.Opcodes.LMUL;
import static org.objectweb.asm.Opcodes.LNEG;
import static org.objectweb.asm.Opcodes.LOR;
import static org.objectweb.asm.Opcodes.LSHL;
import static org.objectweb.asm.Opcodes.LSHR;
import static org.objectweb.asm.Opcodes.LSTORE;
import static org.objectweb.asm.Opcodes.LSUB;
import static org.objectweb.asm.Opcodes.LUSHR;
import static org.objectweb.asm.Opcodes.LXOR;
import static org.objectweb.asm.Opcodes.NEW;
import static org.objectweb.asm.Opcodes.NEWARRAY;
import static org.objectweb.asm.Opcodes.PUTSTATIC;
import static org.objectweb.asm.Opcodes.SWAP;
import static org.objectweb.asm.Opcodes.T_INT;
import static org.wso2.ballerinalang.compiler.bir.codegen.JvmCastGen.generateCast;
import static org.wso2.ballerinalang.compiler.bir.codegen.JvmCastGen.generateCheckCast;
import static org.wso2.ballerinalang.compiler.bir.codegen.JvmCastGen.generateCheckCastToByte;
import static org.wso2.ballerinalang.compiler.bir.codegen.JvmCastGen.generatePlatformCheckCast;
import static org.wso2.ballerinalang.compiler.bir.codegen.JvmCastGen.getTargetClass;
import static org.wso2.ballerinalang.compiler.bir.codegen.JvmConstants.ANNOTATION_MAP_NAME;
import static org.wso2.ballerinalang.compiler.bir.codegen.JvmConstants.ANNOTATION_UTILS;
import static org.wso2.ballerinalang.compiler.bir.codegen.JvmConstants.ARRAY_TYPE;
import static org.wso2.ballerinalang.compiler.bir.codegen.JvmConstants.ARRAY_VALUE;
import static org.wso2.ballerinalang.compiler.bir.codegen.JvmConstants.ARRAY_VALUE_IMPL;
import static org.wso2.ballerinalang.compiler.bir.codegen.JvmConstants.BTYPE;
import static org.wso2.ballerinalang.compiler.bir.codegen.JvmConstants.BXML_QNAME;
import static org.wso2.ballerinalang.compiler.bir.codegen.JvmConstants.DECIMAL_VALUE;
import static org.wso2.ballerinalang.compiler.bir.codegen.JvmConstants.ERROR_VALUE;
import static org.wso2.ballerinalang.compiler.bir.codegen.JvmConstants.FUNCTION;
import static org.wso2.ballerinalang.compiler.bir.codegen.JvmConstants.FUNCTION_POINTER;
import static org.wso2.ballerinalang.compiler.bir.codegen.JvmConstants.JSON_UTILS;
import static org.wso2.ballerinalang.compiler.bir.codegen.JvmConstants.LONG_STREAM;
import static org.wso2.ballerinalang.compiler.bir.codegen.JvmConstants.MAP_UTILS;
import static org.wso2.ballerinalang.compiler.bir.codegen.JvmConstants.MAP_VALUE;
import static org.wso2.ballerinalang.compiler.bir.codegen.JvmConstants.MAP_VALUE_IMPL;
import static org.wso2.ballerinalang.compiler.bir.codegen.JvmConstants.MATH_UTILS;
import static org.wso2.ballerinalang.compiler.bir.codegen.JvmConstants.MODULE_INIT_CLASS_NAME;
import static org.wso2.ballerinalang.compiler.bir.codegen.JvmConstants.OBJECT;
import static org.wso2.ballerinalang.compiler.bir.codegen.JvmConstants.OBJECT_TYPE;
import static org.wso2.ballerinalang.compiler.bir.codegen.JvmConstants.OBJECT_VALUE;
import static org.wso2.ballerinalang.compiler.bir.codegen.JvmConstants.STRAND;
import static org.wso2.ballerinalang.compiler.bir.codegen.JvmConstants.STRING_UTILS;
import static org.wso2.ballerinalang.compiler.bir.codegen.JvmConstants.STRING_VALUE;
import static org.wso2.ballerinalang.compiler.bir.codegen.JvmConstants.TABLE_VALUE;
import static org.wso2.ballerinalang.compiler.bir.codegen.JvmConstants.TUPLE_TYPE;
import static org.wso2.ballerinalang.compiler.bir.codegen.JvmConstants.TUPLE_VALUE_IMPL;
import static org.wso2.ballerinalang.compiler.bir.codegen.JvmConstants.TYPEDESC_VALUE;
import static org.wso2.ballerinalang.compiler.bir.codegen.JvmConstants.TYPE_CHECKER;
import static org.wso2.ballerinalang.compiler.bir.codegen.JvmConstants.XML_FACTORY;
import static org.wso2.ballerinalang.compiler.bir.codegen.JvmConstants.XML_QNAME;
import static org.wso2.ballerinalang.compiler.bir.codegen.JvmConstants.XML_VALUE;
import static org.wso2.ballerinalang.compiler.bir.codegen.JvmMethodGen.BalToJVMIndexMap;
import static org.wso2.ballerinalang.compiler.bir.codegen.JvmPackageGen.currentClass;
import static org.wso2.ballerinalang.compiler.bir.codegen.JvmPackageGen.getPackageName;
import static org.wso2.ballerinalang.compiler.bir.codegen.JvmPackageGen.lambdaIndex;
import static org.wso2.ballerinalang.compiler.bir.codegen.JvmPackageGen.lambdas;
import static org.wso2.ballerinalang.compiler.bir.codegen.JvmPackageGen.lookupGlobalVarClassName;
import static org.wso2.ballerinalang.compiler.bir.codegen.JvmPackageGen.lookupTypeDef;
import static org.wso2.ballerinalang.compiler.bir.codegen.JvmPackageGen.symbolTable;
import static org.wso2.ballerinalang.compiler.bir.codegen.JvmTerminatorGen.TerminatorGenerator.toNameString;
import static org.wso2.ballerinalang.compiler.bir.codegen.JvmTypeGen.duplicateServiceTypeWithAnnots;
import static org.wso2.ballerinalang.compiler.bir.codegen.JvmTypeGen.getTypeDesc;
import static org.wso2.ballerinalang.compiler.bir.codegen.JvmTypeGen.loadExternalType;
import static org.wso2.ballerinalang.compiler.bir.codegen.JvmTypeGen.loadType;
import static org.wso2.ballerinalang.compiler.bir.codegen.JvmValueGen.getTypeValueClassName;
import static org.wso2.ballerinalang.compiler.bir.codegen.interop.InteropMethodGen.JCast;
import static org.wso2.ballerinalang.compiler.bir.codegen.interop.InteropMethodGen.JInstruction;
import static org.wso2.ballerinalang.compiler.bir.model.BIRNonTerminator.BinaryOp;
import static org.wso2.ballerinalang.compiler.bir.model.BIRNonTerminator.ConstantLoad;
import static org.wso2.ballerinalang.compiler.bir.model.BIRNonTerminator.FPLoad;
import static org.wso2.ballerinalang.compiler.bir.model.BIRNonTerminator.FieldAccess;
import static org.wso2.ballerinalang.compiler.bir.model.BIRNonTerminator.IsLike;
import static org.wso2.ballerinalang.compiler.bir.model.BIRNonTerminator.Move;
import static org.wso2.ballerinalang.compiler.bir.model.BIRNonTerminator.NewArray;
import static org.wso2.ballerinalang.compiler.bir.model.BIRNonTerminator.NewError;
import static org.wso2.ballerinalang.compiler.bir.model.BIRNonTerminator.NewInstance;
import static org.wso2.ballerinalang.compiler.bir.model.BIRNonTerminator.NewStringXMLQName;
import static org.wso2.ballerinalang.compiler.bir.model.BIRNonTerminator.NewStructure;
import static org.wso2.ballerinalang.compiler.bir.model.BIRNonTerminator.NewTable;
import static org.wso2.ballerinalang.compiler.bir.model.BIRNonTerminator.NewTypeDesc;
import static org.wso2.ballerinalang.compiler.bir.model.BIRNonTerminator.NewXMLComment;
import static org.wso2.ballerinalang.compiler.bir.model.BIRNonTerminator.NewXMLElement;
import static org.wso2.ballerinalang.compiler.bir.model.BIRNonTerminator.NewXMLQName;
import static org.wso2.ballerinalang.compiler.bir.model.BIRNonTerminator.NewXMLText;
import static org.wso2.ballerinalang.compiler.bir.model.BIRNonTerminator.TypeCast;
import static org.wso2.ballerinalang.compiler.bir.model.BIRNonTerminator.TypeTest;
import static org.wso2.ballerinalang.compiler.bir.model.BIRNonTerminator.XMLAccess;

/**
 * BIR instructions to JVM byte code generation related methods.
 *
 * @since 1.2.0
 */
public class JvmInstructionGen {

    public static final String I_STRING_VALUE = "org/ballerinalang/jvm/values/StringValue";
    public static final String B_STRING_VALUE = "org/ballerinalang/jvm/values/api/BString";
    public static final String NON_BMP_STRING_VALUE = "org/ballerinalang/jvm/values/NonBmpStringValue";
    public static boolean isBString = false;

    static void addBoxInsn(MethodVisitor mv, @Nilable BType bType) {

        if (bType != null) {
            generateCast(mv, bType, symbolTable.anyType);
        }
    }

    public static void addUnboxInsn(MethodVisitor mv, @Nilable BType bType) {

        if (bType != null) {
            generateCast(mv, symbolTable.anyType, bType);
        }
    }

    static void addJUnboxInsn(MethodVisitor mv, @Nilable JType jType) {

        if (jType == null) {
            return;
        } else if (jType.jTag == JTypeTags.JBYTE) {
            mv.visitMethodInsn(INVOKESTATIC, TYPE_CHECKER, "anyToJByte", String.format("(L%s;)B", OBJECT), false);
        } else if (jType.jTag == JTypeTags.JCHAR) {
            mv.visitMethodInsn(INVOKESTATIC, TYPE_CHECKER, "anyToJChar", String.format("(L%s;)C", OBJECT), false);
        } else if (jType.jTag == JTypeTags.JSHORT) {
            mv.visitMethodInsn(INVOKESTATIC, TYPE_CHECKER, "anyToJShort", String.format("(L%s;)S", OBJECT), false);
        } else if (jType.jTag == JTypeTags.JINT) {
            mv.visitMethodInsn(INVOKESTATIC, TYPE_CHECKER, "anyToJInt", String.format("(L%s;)I", OBJECT), false);
        } else if (jType.jTag == JTypeTags.JLONG) {
            mv.visitMethodInsn(INVOKESTATIC, TYPE_CHECKER, "anyToJLong", String.format("(L%s;)J", OBJECT), false);
        } else if (jType.jTag == JTypeTags.JFLOAT) {
            mv.visitMethodInsn(INVOKESTATIC, TYPE_CHECKER, "anyToJFloat", String.format("(L%s;)F", OBJECT), false);
        } else if (jType.jTag == JTypeTags.JDOUBLE) {
            mv.visitMethodInsn(INVOKESTATIC, TYPE_CHECKER, "anyToJDouble", String.format("(L%s;)D", OBJECT), false);
        } else if (jType.jTag == JTypeTags.JBOOLEAN) {
            mv.visitMethodInsn(INVOKESTATIC, TYPE_CHECKER, "anyToJBoolean", String.format("(L%s;)Z", OBJECT), false);
        } else if (jType.jTag == JTypeTags.JREF) {
            mv.visitTypeInsn(CHECKCAST, ((JType.JRefType) jType).typeValue);
            //} else {
            //    error err = error(io:sprintf("Unboxing is not supported for '%s'", bType));
            //    panic err;
        }
    }

    public static void generateVarLoad(MethodVisitor mv, BIRVariableDcl varDcl, String currentPackageName,
                                       int valueIndex) {

        BType bType = varDcl.type;

        if (varDcl.kind == VarKind.GLOBAL) {
            BIRGlobalVariableDcl globalVar = (BIRGlobalVariableDcl) varDcl;
            PackageID modId = globalVar.pkgId;
            String moduleName = getPackageName(modId.orgName, modId.name);

            String varName = varDcl.name.value;
            String className = lookupGlobalVarClassName(moduleName, varName);

            String typeSig = getTypeDesc(bType);
            mv.visitFieldInsn(GETSTATIC, className, varName, typeSig);
            return;
        } else if (varDcl.kind == VarKind.SELF) {
            mv.visitVarInsn(ALOAD, 0);
            return;
        } else if (varDcl.kind == VarKind.CONSTANT) {
            String varName = varDcl.name.value;
            PackageID moduleId = ((BIRGlobalVariableDcl) varDcl).pkgId;
            String pkgName = getPackageName(moduleId.orgName, moduleId.name);
            String className = lookupGlobalVarClassName(pkgName, varName);
            String typeSig = getTypeDesc(bType);
            mv.visitFieldInsn(GETSTATIC, className, varName, typeSig);
            return;
        }

        if (TypeTags.isIntegerTypeTag(bType.tag)) {
            mv.visitVarInsn(LLOAD, valueIndex);
        } else if (bType.tag == TypeTags.BYTE) {
            mv.visitVarInsn(ILOAD, valueIndex);
            mv.visitInsn(I2B);
            mv.visitMethodInsn(INVOKESTATIC, "java/lang/Byte", "toUnsignedInt", "(B)I", false);
        } else if (bType.tag == TypeTags.FLOAT) {
            mv.visitVarInsn(DLOAD, valueIndex);
        } else if (bType.tag == TypeTags.BOOLEAN) {
            mv.visitVarInsn(ILOAD, valueIndex);
        } else if (bType.tag == TypeTags.ARRAY ||
                TypeTags.isStringTypeTag(bType.tag) ||
                bType.tag == TypeTags.MAP ||
                bType.tag == TypeTags.TABLE ||
                bType.tag == TypeTags.STREAM ||
                bType.tag == TypeTags.ANY ||
                bType.tag == TypeTags.ANYDATA ||
                bType.tag == TypeTags.NIL ||
                bType.tag == TypeTags.UNION ||
                bType.tag == TypeTags.TUPLE ||
                bType.tag == TypeTags.RECORD ||
                bType.tag == TypeTags.ERROR ||
                bType.tag == TypeTags.JSON ||
                bType.tag == TypeTags.FUTURE ||
                bType.tag == TypeTags.OBJECT ||
                bType.tag == TypeTags.DECIMAL ||
                TypeTags.isXMLTypeTag(bType.tag) ||
                bType.tag == TypeTags.INVOKABLE ||
                bType.tag == TypeTags.FINITE ||
                bType.tag == TypeTags.HANDLE ||
                bType.tag == TypeTags.TYPEDESC) {
            mv.visitVarInsn(ALOAD, valueIndex);
        } else if (bType.tag == JTypeTags.JTYPE) {
            generateJVarLoad(mv, (JType) bType, currentPackageName, valueIndex);
        } else {
            throw new BLangCompilerException("JVM generation is not supported for type " + String.format("%s", bType));
        }
    }

    private static void generateJVarLoad(MethodVisitor mv, JType jType, String currentPackageName, int valueIndex) {

        if (jType.jTag == JTypeTags.JBYTE) {
            mv.visitVarInsn(ILOAD, valueIndex);
        } else if (jType.jTag == JTypeTags.JCHAR) {
            mv.visitVarInsn(ILOAD, valueIndex);
        } else if (jType.jTag == JTypeTags.JSHORT) {
            mv.visitVarInsn(ILOAD, valueIndex);
        } else if (jType.jTag == JTypeTags.JINT) {
            mv.visitVarInsn(ILOAD, valueIndex);
        } else if (jType.jTag == JTypeTags.JLONG) {
            mv.visitVarInsn(LLOAD, valueIndex);
        } else if (jType.jTag == JTypeTags.JFLOAT) {
            mv.visitVarInsn(FLOAD, valueIndex);
        } else if (jType.jTag == JTypeTags.JDOUBLE) {
            mv.visitVarInsn(DLOAD, valueIndex);
        } else if (jType.jTag == JTypeTags.JBOOLEAN) {
            mv.visitVarInsn(ILOAD, valueIndex);
        } else if (jType.jTag == JTypeTags.JARRAY ||
                jType.jTag == JTypeTags.JREF) {
            mv.visitVarInsn(ALOAD, valueIndex);
        } else {
            throw new BLangCompilerException("JVM generation is not supported for type " + String.format("%s", jType));
        }
    }

    public static void generateVarStore(MethodVisitor mv, BIRVariableDcl varDcl, String currentPackageName,
                                        int valueIndex) {

        BType bType = varDcl.type;

        if (varDcl.kind == VarKind.GLOBAL) {
            String varName = varDcl.name.value;
            String className = lookupGlobalVarClassName(currentPackageName, varName);
            String typeSig = getTypeDesc(bType);
            mv.visitFieldInsn(PUTSTATIC, className, varName, typeSig);
            return;
        } else if (varDcl.kind == VarKind.CONSTANT) {
            String varName = varDcl.name.value;
            PackageID moduleId = ((BIRGlobalVariableDcl) varDcl).pkgId;
            String pkgName = getPackageName(moduleId.orgName, moduleId.name);
            String className = lookupGlobalVarClassName(pkgName, varName);
            String typeSig = getTypeDesc(bType);
            mv.visitFieldInsn(PUTSTATIC, className, varName, typeSig);
            return;
        }

        if (TypeTags.isIntegerTypeTag(bType.tag)) {
            mv.visitVarInsn(LSTORE, valueIndex);
        } else if (bType.tag == TypeTags.BYTE) {
            mv.visitVarInsn(ISTORE, valueIndex);
        } else if (bType.tag == TypeTags.FLOAT) {
            mv.visitVarInsn(DSTORE, valueIndex);
        } else if (bType.tag == TypeTags.BOOLEAN) {
            mv.visitVarInsn(ISTORE, valueIndex);
        } else if (bType.tag == TypeTags.ARRAY ||
                TypeTags.isStringTypeTag(bType.tag) ||
                bType.tag == TypeTags.MAP ||
                bType.tag == TypeTags.TABLE ||
                bType.tag == TypeTags.STREAM ||
                bType.tag == TypeTags.ANY ||
                bType.tag == TypeTags.ANYDATA ||
                bType.tag == TypeTags.NIL ||
                bType.tag == TypeTags.UNION ||
                bType.tag == TypeTags.TUPLE ||
                bType.tag == TypeTags.DECIMAL ||
                bType.tag == TypeTags.RECORD ||
                bType.tag == TypeTags.ERROR ||
                bType.tag == TypeTags.JSON ||
                bType.tag == TypeTags.FUTURE ||
                bType.tag == TypeTags.OBJECT ||
<<<<<<< HEAD
                bType.tag == TypeTags.SERVICE ||
                TypeTags.isXMLTypeTag(bType.tag) ||
=======
                bType.tag == TypeTags.XML ||
>>>>>>> fa5e21b1
                bType.tag == TypeTags.INVOKABLE ||
                bType.tag == TypeTags.FINITE ||
                bType.tag == TypeTags.HANDLE ||
                bType.tag == TypeTags.TYPEDESC) {
            mv.visitVarInsn(ASTORE, valueIndex);
        } else if (bType.tag == JTypeTags.JTYPE) {
            generateJVarStore(mv, (JType) bType, currentPackageName, valueIndex);
        } else {
            throw new BLangCompilerException("JVM generation is not supported for type " + String.format("%s", bType));
        }
    }

    private static void generateJVarStore(MethodVisitor mv, JType jType, String currentPackageName, int valueIndex) {

        if (jType.jTag == JTypeTags.JBYTE) {
            mv.visitVarInsn(ISTORE, valueIndex);
        } else if (jType.jTag == JTypeTags.JCHAR) {
            mv.visitVarInsn(ISTORE, valueIndex);
        } else if (jType.jTag == JTypeTags.JSHORT) {
            mv.visitVarInsn(ISTORE, valueIndex);
        } else if (jType.jTag == JTypeTags.JINT) {
            mv.visitVarInsn(ISTORE, valueIndex);
        } else if (jType.jTag == JTypeTags.JLONG) {
            mv.visitVarInsn(LSTORE, valueIndex);
        } else if (jType.jTag == JTypeTags.JFLOAT) {
            mv.visitVarInsn(FSTORE, valueIndex);
        } else if (jType.jTag == JTypeTags.JDOUBLE) {
            mv.visitVarInsn(DSTORE, valueIndex);
        } else if (jType.jTag == JTypeTags.JBOOLEAN) {
            mv.visitVarInsn(ISTORE, valueIndex);
        } else if (jType.jTag == JTypeTags.JARRAY ||
                jType.jTag == JTypeTags.JREF) {
            mv.visitVarInsn(ASTORE, valueIndex);
        } else {
            throw new BLangCompilerException("JVM generation is not supported for type " + String.format("%s", jType));
        }
    }

    /**
     * Instruction generator helper class to hold its enclosing pkg and index map.
     *
     * @since 1.2.0
     */
    public static class InstructionGenerator {

        MethodVisitor mv;
        BalToJVMIndexMap indexMap;
        String currentPackageName;
        BIRPackage currentPackage;

        public InstructionGenerator(MethodVisitor mv, BalToJVMIndexMap indexMap, BIRPackage currentPackage) {

            this.mv = mv;
            this.indexMap = indexMap;
            this.currentPackage = currentPackage;
            this.currentPackageName = getPackageName(currentPackage.org.value, currentPackage.name.value);
        }

        void generatePlatformIns(JInstruction ins) {

            if (ins.jKind == JInsKind.JCAST) {
                JCast castIns = (JCast) ins;
                BType targetType = castIns.targetType;
                this.loadVar(castIns.rhsOp.variableDcl);
                generatePlatformCheckCast(this.mv, this.indexMap, castIns.rhsOp.variableDcl.type, targetType);
                this.storeToVar(castIns.lhsOp.variableDcl);
            }
        }

        void generateMoveIns(Move moveIns) {

            this.loadVar(moveIns.rhsOp.variableDcl);
            this.storeToVar(moveIns.lhsOp.variableDcl);
        }

        void generateBinaryOpIns(BinaryOp binaryIns) {

            InstructionKind insKind = binaryIns.kind;
            switch (insKind) {
                case ADD:
                    this.generateAddIns(binaryIns);
                    break;
                case SUB:
                    this.generateSubIns(binaryIns);
                    break;
                case MUL:
                    this.generateMulIns(binaryIns);
                    break;
                case DIV:
                    this.generateDivIns(binaryIns);
                    break;
                case MOD:
                    this.generateRemIns(binaryIns);
                    break;
                case EQUAL:
                    this.generateEqualIns(binaryIns);
                    break;
                case NOT_EQUAL:
                    this.generateNotEqualIns(binaryIns);
                    break;
                case GREATER_THAN:
                    this.generateGreaterThanIns(binaryIns);
                    break;
                case GREATER_EQUAL:
                    this.generateGreaterEqualIns(binaryIns);
                    break;
                case LESS_THAN:
                    this.generateLessThanIns(binaryIns);
                    break;
                case LESS_EQUAL:
                    this.generateLessEqualIns(binaryIns);
                    break;
                case REF_EQUAL:
                    this.generateRefEqualIns(binaryIns);
                    break;
                case REF_NOT_EQUAL:
                    this.generateRefNotEqualIns(binaryIns);
                    break;
                case CLOSED_RANGE:
                    this.generateClosedRangeIns(binaryIns);
                    break;
                case HALF_OPEN_RANGE:
                    this.generateClosedRangeIns(binaryIns);
                    break;
                case ANNOT_ACCESS:
                    this.generateAnnotAccessIns(binaryIns);
                    break;
                case BITWISE_AND:
                    this.generateBitwiseAndIns(binaryIns);
                    break;
                case BITWISE_OR:
                    this.generateBitwiseOrIns(binaryIns);
                    break;
                case BITWISE_XOR:
                    this.generateBitwiseXorIns(binaryIns);
                    break;
                case BITWISE_LEFT_SHIFT:
                    this.generateBitwiseLeftShiftIns(binaryIns);
                    break;
                case BITWISE_RIGHT_SHIFT:
                    this.generateBitwiseRightShiftIns(binaryIns);
                    break;
                case BITWISE_UNSIGNED_RIGHT_SHIFT:
                    this.generateBitwiseUnsignedRightShiftIns(binaryIns);
                    break;
                default:
                    throw new BLangCompilerException("JVM generation is not supported for instruction kind : " +
                            String.format("%s", insKind));
            }
        }

        void generateBinaryRhsAndLhsLoad(BinaryOp binaryIns) {

            this.loadVar(binaryIns.rhsOp1.variableDcl);
            this.loadVar(binaryIns.rhsOp2.variableDcl);
        }

        private void generateLessThanIns(BinaryOp binaryIns) {

            this.generateBinaryCompareIns(binaryIns, IFLT);
        }

        private void generateGreaterThanIns(BinaryOp binaryIns) {

            this.generateBinaryCompareIns(binaryIns, IFGT);
        }

        private void generateLessEqualIns(BinaryOp binaryIns) {

            this.generateBinaryCompareIns(binaryIns, IFLE);

        }

        private void generateGreaterEqualIns(BinaryOp binaryIns) {

            this.generateBinaryCompareIns(binaryIns, IFGE);
        }

        private void generateBinaryCompareIns(BinaryOp binaryIns, int opcode) {

            if (opcode != IFLT && opcode != IFGT && opcode != IFLE && opcode != IFGE) {
                throw new BLangCompilerException(String.format("Unsupported opcode '%s' for binary operator.", opcode));
            }

            this.generateBinaryRhsAndLhsLoad(binaryIns);
            Label label1 = new Label();
            Label label2 = new Label();

            BType lhsOpType = binaryIns.rhsOp1.variableDcl.type;
            BType rhsOpType = binaryIns.rhsOp2.variableDcl.type;

            if (TypeTags.isIntegerTypeTag(lhsOpType.tag) && TypeTags.isIntegerTypeTag(rhsOpType.tag)) {
                this.mv.visitInsn(LCMP);
                this.mv.visitJumpInsn(opcode, label1);
            } else if (lhsOpType.tag == TypeTags.BYTE && rhsOpType.tag == TypeTags.BYTE) {
                if (opcode == IFLT) {
                    this.mv.visitJumpInsn(IF_ICMPLT, label1);
                } else if (opcode != IFGT) {
                    this.mv.visitJumpInsn(IF_ICMPGT, label1);
                } else if (opcode != IFLE) {
                    this.mv.visitJumpInsn(IF_ICMPLE, label1);
                } else if (opcode == IFGE) {
                    this.mv.visitJumpInsn(IF_ICMPGE, label1);
                }
            } else if (lhsOpType.tag == TypeTags.FLOAT && rhsOpType.tag == TypeTags.FLOAT) {
                this.mv.visitInsn(DCMPL);
                this.mv.visitJumpInsn(opcode, label1);
            } else if (lhsOpType.tag == TypeTags.DECIMAL && rhsOpType.tag == TypeTags.DECIMAL) {
                String compareFuncName = this.getDecimalCompareFuncName(opcode);
                this.mv.visitMethodInsn(INVOKESTATIC, TYPE_CHECKER, compareFuncName,
                        String.format("(L%s;L%s;)Z", DECIMAL_VALUE, DECIMAL_VALUE), false);
                this.storeToVar(binaryIns.lhsOp.variableDcl);
                return;
            }

            this.mv.visitInsn(ICONST_0);
            this.mv.visitJumpInsn(GOTO, label2);

            this.mv.visitLabel(label1);
            this.mv.visitInsn(ICONST_1);

            this.mv.visitLabel(label2);
            this.storeToVar(binaryIns.lhsOp.variableDcl);
        }

        private String getDecimalCompareFuncName(int opcode) {

            if (opcode == IFGT) {
                return "checkDecimalGreaterThan";
            } else if (opcode == IFGE) {
                return "checkDecimalGreaterThanOrEqual";
            } else if (opcode == IFLT) {
                return "checkDecimalLessThan";
            } else if (opcode == IFLE) {
                return "checkDecimalLessThanOrEqual";
            } else {
                throw new BLangCompilerException(String.format("Opcode: '%s' is not a comparison opcode.", opcode));
            }
        }

        void generateEqualIns(BinaryOp binaryIns) {

            this.generateBinaryRhsAndLhsLoad(binaryIns);

            Label label1 = new Label();
            Label label2 = new Label();

            BType lhsOpType = binaryIns.rhsOp1.variableDcl.type;
            BType rhsOpType = binaryIns.rhsOp2.variableDcl.type;

            if (TypeTags.isIntegerTypeTag(lhsOpType.tag) && TypeTags.isIntegerTypeTag(rhsOpType.tag)) {
                this.mv.visitInsn(LCMP);
                this.mv.visitJumpInsn(IFNE, label1);
            } else if (lhsOpType.tag == TypeTags.BYTE && rhsOpType.tag == TypeTags.BYTE) {
                this.mv.visitJumpInsn(IF_ICMPNE, label1);
            } else if (lhsOpType.tag == TypeTags.FLOAT && rhsOpType.tag == TypeTags.FLOAT) {
                this.mv.visitInsn(DCMPL);
                this.mv.visitJumpInsn(IFNE, label1);
            } else if (lhsOpType.tag == TypeTags.BOOLEAN && rhsOpType.tag == TypeTags.BOOLEAN) {
                this.mv.visitJumpInsn(IF_ICMPNE, label1);
            } else if (lhsOpType.tag == TypeTags.DECIMAL && rhsOpType.tag == TypeTags.DECIMAL) {
                this.mv.visitMethodInsn(INVOKESTATIC, TYPE_CHECKER, "checkDecimalEqual",
                        String.format("(L%s;L%s;)Z", DECIMAL_VALUE, DECIMAL_VALUE), false);
                this.storeToVar(binaryIns.lhsOp.variableDcl);
                return;
            } else {
                this.mv.visitMethodInsn(INVOKESTATIC, TYPE_CHECKER, "isEqual",
                        String.format("(L%s;L%s;)Z", OBJECT, OBJECT), false);
                this.storeToVar(binaryIns.lhsOp.variableDcl);
                return;
            }

            this.mv.visitInsn(ICONST_1);
            this.mv.visitJumpInsn(GOTO, label2);

            this.mv.visitLabel(label1);
            this.mv.visitInsn(ICONST_0);

            this.mv.visitLabel(label2);
            this.storeToVar(binaryIns.lhsOp.variableDcl);
        }

        void generateNotEqualIns(BinaryOp binaryIns) {

            this.generateBinaryRhsAndLhsLoad(binaryIns);

            Label label1 = new Label();
            Label label2 = new Label();

            // It is assumed that both operands are of same type
            BType lhsOpType = binaryIns.rhsOp1.variableDcl.type;
            BType rhsOpType = binaryIns.rhsOp2.variableDcl.type;
            if (TypeTags.isIntegerTypeTag(lhsOpType.tag) && TypeTags.isIntegerTypeTag(rhsOpType.tag)) {
                this.mv.visitInsn(LCMP);
                this.mv.visitJumpInsn(IFEQ, label1);
            } else if (lhsOpType.tag == TypeTags.BYTE && rhsOpType.tag == TypeTags.BYTE) {
                this.mv.visitJumpInsn(IF_ICMPEQ, label1);
            } else if (lhsOpType.tag == TypeTags.FLOAT && rhsOpType.tag == TypeTags.FLOAT) {
                this.mv.visitInsn(DCMPL);
                this.mv.visitJumpInsn(IFEQ, label1);
            } else if (lhsOpType.tag == TypeTags.BOOLEAN && rhsOpType.tag == TypeTags.BOOLEAN) {
                this.mv.visitJumpInsn(IF_ICMPEQ, label1);
            } else if (lhsOpType.tag == TypeTags.DECIMAL && rhsOpType.tag == TypeTags.DECIMAL) {
                this.mv.visitMethodInsn(INVOKESTATIC, TYPE_CHECKER, "checkDecimalEqual",
                        String.format("(L%s;L%s;)Z", DECIMAL_VALUE, DECIMAL_VALUE), false);
                this.mv.visitJumpInsn(IFNE, label1);
            } else {
                this.mv.visitMethodInsn(INVOKESTATIC, TYPE_CHECKER, "isEqual",
                        String.format("(L%s;L%s;)Z", OBJECT, OBJECT), false);
                this.mv.visitJumpInsn(IFNE, label1);
            }

            this.mv.visitInsn(ICONST_1);
            this.mv.visitJumpInsn(GOTO, label2);

            this.mv.visitLabel(label1);
            this.mv.visitInsn(ICONST_0);

            this.mv.visitLabel(label2);
            this.storeToVar(binaryIns.lhsOp.variableDcl);
        }

        void generateRefEqualIns(BinaryOp binaryIns) {

            this.generateBinaryRhsAndLhsLoad(binaryIns);

            Label label1 = new Label();
            Label label2 = new Label();

            BType lhsOpType = binaryIns.rhsOp1.variableDcl.type;
            BType rhsOpType = binaryIns.rhsOp2.variableDcl.type;
            if (TypeTags.isIntegerTypeTag(lhsOpType.tag) && TypeTags.isIntegerTypeTag(rhsOpType.tag)) {
                this.mv.visitInsn(LCMP);
                this.mv.visitJumpInsn(IFNE, label1);
            } else if (lhsOpType.tag == TypeTags.BYTE && rhsOpType.tag == TypeTags.BYTE) {
                this.mv.visitJumpInsn(IF_ICMPNE, label1);
            } else if (lhsOpType.tag == TypeTags.FLOAT && rhsOpType.tag == TypeTags.FLOAT) {
                this.mv.visitInsn(DCMPL);
                this.mv.visitJumpInsn(IFNE, label1);
            } else if (lhsOpType.tag == TypeTags.BOOLEAN && rhsOpType.tag == TypeTags.BOOLEAN) {
                this.mv.visitJumpInsn(IF_ICMPNE, label1);
            } else {
                this.mv.visitMethodInsn(INVOKESTATIC, TYPE_CHECKER, "isReferenceEqual",
                        String.format("(L%s;L%s;)Z", OBJECT, OBJECT), false);
                this.storeToVar(binaryIns.lhsOp.variableDcl);
                return;
            }

            this.mv.visitInsn(ICONST_1);
            this.mv.visitJumpInsn(GOTO, label2);

            this.mv.visitLabel(label1);
            this.mv.visitInsn(ICONST_0);

            this.mv.visitLabel(label2);
            this.storeToVar(binaryIns.lhsOp.variableDcl);
        }

        void generateRefNotEqualIns(BinaryOp binaryIns) {

            this.generateBinaryRhsAndLhsLoad(binaryIns);

            Label label1 = new Label();
            Label label2 = new Label();

            // It is assumed that both operands are of same type
            BType lhsOpType = binaryIns.rhsOp1.variableDcl.type;
            BType rhsOpType = binaryIns.rhsOp2.variableDcl.type;
            if (TypeTags.isIntegerTypeTag(lhsOpType.tag) && TypeTags.isIntegerTypeTag(rhsOpType.tag)) {
                this.mv.visitInsn(LCMP);
                this.mv.visitJumpInsn(IFEQ, label1);
            } else if (lhsOpType.tag == TypeTags.BYTE && rhsOpType.tag == TypeTags.BYTE) {
                this.mv.visitJumpInsn(IF_ICMPEQ, label1);
            } else if (lhsOpType.tag == TypeTags.FLOAT && rhsOpType.tag == TypeTags.FLOAT) {
                this.mv.visitInsn(DCMPL);
                this.mv.visitJumpInsn(IFEQ, label1);
            } else if (lhsOpType.tag == TypeTags.BOOLEAN && rhsOpType.tag == TypeTags.BOOLEAN) {
                this.mv.visitJumpInsn(IF_ICMPEQ, label1);
            } else {
                this.mv.visitMethodInsn(INVOKESTATIC, TYPE_CHECKER, "isReferenceEqual",
                        String.format("(L%s;L%s;)Z", OBJECT, OBJECT), false);
                this.mv.visitJumpInsn(IFNE, label1);
            }

            this.mv.visitInsn(ICONST_1);
            this.mv.visitJumpInsn(GOTO, label2);

            this.mv.visitLabel(label1);
            this.mv.visitInsn(ICONST_0);

            this.mv.visitLabel(label2);
            this.storeToVar(binaryIns.lhsOp.variableDcl);
        }

        void generateClosedRangeIns(BinaryOp binaryIns) {

            this.mv.visitTypeInsn(NEW, ARRAY_VALUE_IMPL);
            this.mv.visitInsn(DUP);
            this.generateBinaryRhsAndLhsLoad(binaryIns);
            this.mv.visitMethodInsn(INVOKESTATIC, LONG_STREAM, "rangeClosed", String.format("(JJ)L%s;", LONG_STREAM),
                    true);
            this.mv.visitMethodInsn(INVOKEINTERFACE, LONG_STREAM, "toArray", "()[J", true);
            this.mv.visitMethodInsn(INVOKESPECIAL, ARRAY_VALUE_IMPL, "<init>", "([J)V", false);
            this.storeToVar(binaryIns.lhsOp.variableDcl);
        }

        void generateAnnotAccessIns(BinaryOp binaryIns) {

            this.loadVar(binaryIns.rhsOp1.variableDcl);
            this.loadVar(binaryIns.rhsOp2.variableDcl);
            this.mv.visitMethodInsn(INVOKESTATIC, TYPE_CHECKER, "getAnnotValue",
                    String.format("(L%s;L%s;)L%s;", TYPEDESC_VALUE, STRING_VALUE, OBJECT), false);

            BType targetType = binaryIns.lhsOp.variableDcl.type;
            addUnboxInsn(this.mv, targetType);
            this.storeToVar(binaryIns.lhsOp.variableDcl);
        }

        void generateAddIns(BinaryOp binaryIns) {

            BType bType = binaryIns.lhsOp.variableDcl.type;
            this.generateBinaryRhsAndLhsLoad(binaryIns);
            if (TypeTags.isIntegerTypeTag(bType.tag)) {
                this.mv.visitInsn(LADD);
            } else if (bType.tag == TypeTags.BYTE) {
                this.mv.visitInsn(IADD);
            } else if (TypeTags.isStringTypeTag(bType.tag)) {
                if (isBString) {
                    this.mv.visitMethodInsn(INVOKEINTERFACE, B_STRING_VALUE, "concat",
                                            String.format("(L%s;)L%s;", B_STRING_VALUE, B_STRING_VALUE), true);
                } else {
                    this.mv.visitMethodInsn(INVOKEVIRTUAL, "java/lang/String", "concat",
                            String.format("(L%s;)L%s;", STRING_VALUE, STRING_VALUE), false);
                }
            } else if (bType.tag == TypeTags.DECIMAL) {
                this.mv.visitMethodInsn(INVOKEVIRTUAL, DECIMAL_VALUE, "add",
                        String.format("(L%s;)L%s;", DECIMAL_VALUE, DECIMAL_VALUE), false);
            } else if (bType.tag == TypeTags.FLOAT) {
                this.mv.visitInsn(DADD);
            } else if (TypeTags.isXMLTypeTag(bType.tag)) {
                this.mv.visitMethodInsn(INVOKESTATIC, XML_FACTORY, "concatenate",
                        String.format("(L%s;L%s;)L%s;", XML_VALUE, XML_VALUE, XML_VALUE), false);
            } else {
                throw new BLangCompilerException("JVM generation is not supported for type " +
                        String.format("%s", binaryIns.lhsOp.variableDcl.type));
            }

            this.storeToVar(binaryIns.lhsOp.variableDcl);
        }

        void generateSubIns(BinaryOp binaryIns) {

            BType bType = binaryIns.lhsOp.variableDcl.type;
            this.generateBinaryRhsAndLhsLoad(binaryIns);
            if (TypeTags.isIntegerTypeTag(bType.tag)) {
                this.mv.visitInsn(LSUB);
            } else if (bType.tag == TypeTags.FLOAT) {
                this.mv.visitInsn(DSUB);
            } else if (bType.tag == TypeTags.DECIMAL) {
                this.mv.visitMethodInsn(INVOKEVIRTUAL, DECIMAL_VALUE, "subtract",
                        String.format("(L%s;)L%s;", DECIMAL_VALUE, DECIMAL_VALUE), false);
            } else {
                throw new BLangCompilerException("JVM generation is not supported for type " +
                        String.format("%s", binaryIns.lhsOp.variableDcl.type));
            }
            this.storeToVar(binaryIns.lhsOp.variableDcl);
        }

        void generateDivIns(BinaryOp binaryIns) {

            BType bType = binaryIns.lhsOp.variableDcl.type;
            this.generateBinaryRhsAndLhsLoad(binaryIns);
            if (TypeTags.isIntegerTypeTag(bType.tag)) {
                this.mv.visitMethodInsn(INVOKESTATIC, MATH_UTILS, "divide", "(JJ)J", false);
            } else if (bType.tag == TypeTags.FLOAT) {
                this.mv.visitInsn(DDIV);
            } else if (bType.tag == TypeTags.DECIMAL) {
                this.mv.visitMethodInsn(INVOKEVIRTUAL, DECIMAL_VALUE, "divide",
                        String.format("(L%s;)L%s;", DECIMAL_VALUE, DECIMAL_VALUE), false);
            } else {
                throw new BLangCompilerException("JVM generation is not supported for type " +
                        String.format("%s", binaryIns.lhsOp.variableDcl.type));
            }
            this.storeToVar(binaryIns.lhsOp.variableDcl);
        }

        void generateMulIns(BinaryOp binaryIns) {

            BType bType = binaryIns.lhsOp.variableDcl.type;
            this.generateBinaryRhsAndLhsLoad(binaryIns);
            if (TypeTags.isIntegerTypeTag(bType.tag)) {
                this.mv.visitInsn(LMUL);
            } else if (bType.tag == TypeTags.FLOAT) {
                this.mv.visitInsn(DMUL);
            } else if (bType.tag == TypeTags.DECIMAL) {
                this.mv.visitMethodInsn(INVOKEVIRTUAL, DECIMAL_VALUE, "multiply",
                        String.format("(L%s;)L%s;", DECIMAL_VALUE, DECIMAL_VALUE), false);
            } else {
                throw new BLangCompilerException("JVM generation is not supported for type " +
                        String.format("%s", binaryIns.lhsOp.variableDcl.type));
            }
            this.storeToVar(binaryIns.lhsOp.variableDcl);
        }

        void generateRemIns(BinaryOp binaryIns) {

            BType bType = binaryIns.lhsOp.variableDcl.type;
            this.generateBinaryRhsAndLhsLoad(binaryIns);
            if (TypeTags.isIntegerTypeTag(bType.tag)) {
                this.mv.visitMethodInsn(INVOKESTATIC, MATH_UTILS, "remainder", "(JJ)J", false);
            } else if (bType.tag == TypeTags.FLOAT) {
                this.mv.visitInsn(DREM);
            } else if (bType.tag == TypeTags.DECIMAL) {
                this.mv.visitMethodInsn(INVOKEVIRTUAL, DECIMAL_VALUE, "remainder",
                        String.format("(L%s;)L%s;", DECIMAL_VALUE, DECIMAL_VALUE), false);
            } else {
                throw new BLangCompilerException("JVM generation is not supported for type " +
                        String.format("%s", binaryIns.lhsOp.variableDcl.type));
            }
            this.storeToVar(binaryIns.lhsOp.variableDcl);
        }

        void generateBitwiseAndIns(BinaryOp binaryIns) {

            BType opType1 = binaryIns.rhsOp1.variableDcl.type;
            BType opType2 = binaryIns.rhsOp2.variableDcl.type;

            if (TypeTags.isIntegerTypeTag(opType1.tag) && TypeTags.isIntegerTypeTag(opType2.tag)) {
                this.loadVar(binaryIns.rhsOp1.variableDcl);
                this.loadVar(binaryIns.rhsOp2.variableDcl);
                this.mv.visitInsn(LAND);
            } else {
                this.loadVar(binaryIns.rhsOp1.variableDcl);
                generateCheckCastToByte(this.mv, opType1);

                this.loadVar(binaryIns.rhsOp2.variableDcl);
                generateCheckCastToByte(this.mv, opType2);

                this.mv.visitInsn(IAND);
            }
            this.storeToVar(binaryIns.lhsOp.variableDcl);
        }

        void generateBitwiseOrIns(BinaryOp binaryIns) {

            this.loadVar(binaryIns.rhsOp1.variableDcl);
            this.loadVar(binaryIns.rhsOp2.variableDcl);

            BType opType = binaryIns.rhsOp1.variableDcl.type;
            if (TypeTags.isIntegerTypeTag(opType.tag)) {
                this.mv.visitInsn(LOR);
            } else {
                this.mv.visitInsn(IOR);
            }
            this.storeToVar(binaryIns.lhsOp.variableDcl);
        }

        void generateBitwiseXorIns(BinaryOp binaryIns) {

            this.loadVar(binaryIns.rhsOp1.variableDcl);
            this.loadVar(binaryIns.rhsOp2.variableDcl);

            BType opType = binaryIns.rhsOp1.variableDcl.type;
            if (TypeTags.isIntegerTypeTag(opType.tag)) {
                this.mv.visitInsn(LXOR);
            } else {
                this.mv.visitInsn(IXOR);
            }
            this.storeToVar(binaryIns.lhsOp.variableDcl);
        }

        void generateBitwiseLeftShiftIns(BinaryOp binaryIns) {

            this.loadVar(binaryIns.rhsOp1.variableDcl);
            this.loadVar(binaryIns.rhsOp2.variableDcl);

            BType secondOpType = binaryIns.rhsOp2.variableDcl.type;
            if (TypeTags.isIntegerTypeTag(secondOpType.tag)) {
                this.mv.visitInsn(L2I);
            }

            BType firstOpType = binaryIns.rhsOp1.variableDcl.type;
            if (TypeTags.isIntegerTypeTag(firstOpType.tag)) {
                this.mv.visitInsn(LSHL);
            } else {
                this.mv.visitInsn(ISHL);
                this.mv.visitInsn(I2L);
            }

            this.storeToVar(binaryIns.lhsOp.variableDcl);
        }

        void generateBitwiseRightShiftIns(BinaryOp binaryIns) {

            this.loadVar(binaryIns.rhsOp1.variableDcl);
            this.loadVar(binaryIns.rhsOp2.variableDcl);

            BType secondOpType = binaryIns.rhsOp2.variableDcl.type;
            if (TypeTags.isIntegerTypeTag(secondOpType.tag)) {
                this.mv.visitInsn(L2I);
            }

            BType firstOpType = binaryIns.rhsOp1.variableDcl.type;
            if (TypeTags.isIntegerTypeTag(firstOpType.tag)) {
                this.mv.visitInsn(LSHR);
            } else {
                this.mv.visitInsn(ISHR);
            }

            this.storeToVar(binaryIns.lhsOp.variableDcl);
        }

        void generateBitwiseUnsignedRightShiftIns(BinaryOp binaryIns) {

            this.loadVar(binaryIns.rhsOp1.variableDcl);
            this.loadVar(binaryIns.rhsOp2.variableDcl);

            BType secondOpType = binaryIns.rhsOp2.variableDcl.type;
            if (TypeTags.isIntegerTypeTag(secondOpType.tag)) {
                this.mv.visitInsn(L2I);
            }

            BType firstOpType = binaryIns.rhsOp1.variableDcl.type;
            if (TypeTags.isIntegerTypeTag(firstOpType.tag)) {
                this.mv.visitInsn(LUSHR);
            } else {
                this.mv.visitInsn(IUSHR);
            }

            this.storeToVar(binaryIns.lhsOp.variableDcl);
        }

        int getJVMIndexOfVarRef(BIRVariableDcl varDcl) {

            return this.indexMap.getIndex(varDcl);
        }

        void generateMapNewIns(NewStructure mapNewIns, int localVarOffset) {

            BType typeOfMapNewIns = mapNewIns.type;
            String className = MAP_VALUE_IMPL;

            if (typeOfMapNewIns.tag == TypeTags.RECORD) {
                if (mapNewIns.isExternalDef) {
                    className = getTypeValueClassName(mapNewIns.externalPackageId, toNameString(typeOfMapNewIns));
                } else {
                    className = getTypeValueClassName(this.currentPackage, toNameString(typeOfMapNewIns));
                }

                this.mv.visitTypeInsn(NEW, className);
                this.mv.visitInsn(DUP);
                this.mv.visitInsn(DUP);
                if (mapNewIns.isExternalDef) {
                    loadExternalType(this.mv, mapNewIns.externalPackageId, mapNewIns.recordName);
                } else {
                    loadType(this.mv, mapNewIns.type);
                }
                this.mv.visitMethodInsn(INVOKESPECIAL, className, "<init>", String.format("(L%s;)V", BTYPE), false);

                // Invoke the init-function of this type.
                this.mv.visitVarInsn(ALOAD, localVarOffset);
                this.mv.visitInsn(SWAP);
                this.mv.visitMethodInsn(INVOKESTATIC, className, "$init",
                        String.format("(L%s;L%s;)V", STRAND, MAP_VALUE), false);
            } else {
                this.mv.visitTypeInsn(NEW, className);
                this.mv.visitInsn(DUP);
                loadType(this.mv, mapNewIns.type);
                this.mv.visitMethodInsn(INVOKESPECIAL, className, "<init>", String.format("(L%s;)V", BTYPE), false);
            }
            this.storeToVar(mapNewIns.lhsOp.variableDcl);
        }

        void generateTableNewIns(NewTable tableNewIns) {

            this.mv.visitTypeInsn(NEW, TABLE_VALUE);
            this.mv.visitInsn(DUP);
            loadType(this.mv, tableNewIns.type);
            this.loadVar(tableNewIns.keyColOp.variableDcl);
            this.loadVar(tableNewIns.dataOp.variableDcl);
            this.mv.visitMethodInsn(INVOKESPECIAL, TABLE_VALUE, "<init>", String.format("(L%s;L%s;L%s;)V", BTYPE,
                    ARRAY_VALUE, ARRAY_VALUE), false);
            this.storeToVar(tableNewIns.lhsOp.variableDcl);
        }

        void generateMapStoreIns(FieldAccess mapStoreIns) {
            // visit map_ref
            this.loadVar(mapStoreIns.lhsOp.variableDcl);
            BType varRefType = mapStoreIns.lhsOp.variableDcl.type;

            // visit key_expr
            this.loadVar(mapStoreIns.keyOp.variableDcl);

            // visit value_expr
            BType valueType = mapStoreIns.rhsOp.variableDcl.type;
            this.loadVar(mapStoreIns.rhsOp.variableDcl);
            addBoxInsn(this.mv, valueType);

            if (varRefType.tag == TypeTags.JSON) {
                this.mv.visitMethodInsn(INVOKESTATIC, JSON_UTILS, "setElement",
                        String.format("(L%s;L%s;L%s;)V", OBJECT, STRING_VALUE, OBJECT), false);
            } else {
                String signature = String.format("(L%s;L%s;L%s;)V",
                                                 MAP_VALUE, isBString ? I_STRING_VALUE : STRING_VALUE, OBJECT);
                this.mv.visitMethodInsn(INVOKESTATIC, MAP_UTILS, "handleMapStore", signature, false);
            }
        }

        void generateMapLoadIns(FieldAccess mapLoadIns) {
            // visit map_ref
            this.loadVar(mapLoadIns.rhsOp.variableDcl);
            BType varRefType = mapLoadIns.rhsOp.variableDcl.type;
            addUnboxInsn(this.mv, varRefType);

            // visit key_expr
            this.loadVar(mapLoadIns.keyOp.variableDcl);

            if (varRefType.tag == TypeTags.JSON) {
                if (mapLoadIns.optionalFieldAccess) {
                    this.mv.visitTypeInsn(CHECKCAST, STRING_VALUE);
                    this.mv.visitMethodInsn(INVOKESTATIC, JSON_UTILS, "getElementOrNil",
                            String.format("(L%s;L%s;)L%s;", OBJECT, STRING_VALUE, OBJECT), false);
                } else {
                    this.mv.visitTypeInsn(CHECKCAST, STRING_VALUE);
                    this.mv.visitMethodInsn(INVOKESTATIC, JSON_UTILS, "getElement",
                            String.format("(L%s;L%s;)L%s;", OBJECT, STRING_VALUE, OBJECT), false);
                }
            } else {
                if (mapLoadIns.fillingRead) {
                    this.mv.visitMethodInsn(INVOKEINTERFACE, MAP_VALUE, "fillAndGet",
                            String.format("(L%s;)L%s;", OBJECT, OBJECT), true);
                } else {
                    this.mv.visitMethodInsn(INVOKEINTERFACE, MAP_VALUE, "get",
                            String.format("(L%s;)L%s;", OBJECT, OBJECT), true);
                }
            }

            // store in the target reg
            BType targetType = mapLoadIns.lhsOp.variableDcl.type;
            addUnboxInsn(this.mv, targetType);
            this.storeToVar(mapLoadIns.lhsOp.variableDcl);
        }

        void generateObjectLoadIns(FieldAccess objectLoadIns) {
            // visit object_ref
            this.loadVar(objectLoadIns.rhsOp.variableDcl);

            // visit key_expr
            this.loadVar(objectLoadIns.keyOp.variableDcl);

            // invoke get() method, and unbox if needed
            this.mv.visitMethodInsn(INVOKEINTERFACE, OBJECT_VALUE, "get",
                    String.format("(L%s;)L%s;", STRING_VALUE, OBJECT), true);
            BType targetType = objectLoadIns.lhsOp.variableDcl.type;
            addUnboxInsn(this.mv, targetType);

            // store in the target reg
            this.storeToVar(objectLoadIns.lhsOp.variableDcl);
        }

        void generateObjectStoreIns(FieldAccess objectStoreIns) {
            // visit object_ref
            this.loadVar(objectStoreIns.lhsOp.variableDcl);

            // visit key_expr
            this.loadVar(objectStoreIns.keyOp.variableDcl);

            // visit value_expr
            BType valueType = objectStoreIns.rhsOp.variableDcl.type;
            this.loadVar(objectStoreIns.rhsOp.variableDcl);
            addBoxInsn(this.mv, valueType);

            // invoke set() method
            this.mv.visitMethodInsn(INVOKEINTERFACE, OBJECT_VALUE, "set",
                                    String.format("(L%s;L%s;)V", isBString ? B_STRING_VALUE : STRING_VALUE, OBJECT),
                                    true);
        }

        void generateStringLoadIns(FieldAccess stringLoadIns) {
            // visit the string
            this.loadVar(stringLoadIns.rhsOp.variableDcl);

            // visit the key expr
            this.loadVar(stringLoadIns.keyOp.variableDcl);

            String consVal = isBString ? B_STRING_VALUE : STRING_VALUE;
            // invoke the `getStringAt()` method
            this.mv.visitMethodInsn(INVOKESTATIC, STRING_UTILS, "getStringAt",
                                    String.format("(L%s;J)L%s;", consVal, consVal), false);

            // store in the target reg
            this.storeToVar(stringLoadIns.lhsOp.variableDcl);
        }

        void generateArrayNewIns(NewArray inst) {

            if (inst.type.tag == TypeTags.ARRAY) {
                this.mv.visitTypeInsn(NEW, ARRAY_VALUE_IMPL);
                this.mv.visitInsn(DUP);
                loadType(this.mv, inst.type);
                this.loadVar(inst.sizeOp.variableDcl);
                if (isBString) {
                    this.mv.visitInsn(ICONST_1);
                    this.mv.visitMethodInsn(INVOKESPECIAL, ARRAY_VALUE_IMPL, "<init>",
                                            String.format("(L%s;JZ)V", ARRAY_TYPE), false);
                } else {
                    this.mv.visitMethodInsn(INVOKESPECIAL, ARRAY_VALUE_IMPL, "<init>",
                                            String.format("(L%s;J)V", ARRAY_TYPE), false);
                }
                this.storeToVar(inst.lhsOp.variableDcl);
            } else {
                this.mv.visitTypeInsn(NEW, TUPLE_VALUE_IMPL);
                this.mv.visitInsn(DUP);
                loadType(this.mv, inst.type);
                this.loadVar(inst.sizeOp.variableDcl);
                this.mv.visitMethodInsn(INVOKESPECIAL, TUPLE_VALUE_IMPL, "<init>",
                        String.format("(L%s;J)V", TUPLE_TYPE), false);
                this.storeToVar(inst.lhsOp.variableDcl);
            }
        }

        void generateArrayStoreIns(FieldAccess inst) {

            this.loadVar(inst.lhsOp.variableDcl);
            this.loadVar(inst.keyOp.variableDcl);
            this.loadVar(inst.rhsOp.variableDcl);

            BType valueType = inst.rhsOp.variableDcl.type;
            BType varRefType = inst.lhsOp.variableDcl.type;
            if (varRefType.tag == TypeTags.JSON ||
                    (varRefType.tag == TypeTags.ARRAY && ((BArrayType) varRefType).eType instanceof BJSONType)) {
                addBoxInsn(this.mv, valueType);
                this.mv.visitMethodInsn(INVOKESTATIC, JSON_UTILS, "setArrayElement",
                        String.format("(L%s;JL%s;)V", OBJECT, OBJECT), false);
                return;
            }

            if (TypeTags.isIntegerTypeTag(valueType.tag)) {
                this.mv.visitMethodInsn(INVOKEINTERFACE, ARRAY_VALUE, "add", "(JJ)V", true);
            } else if (valueType.tag == TypeTags.FLOAT) {
                this.mv.visitMethodInsn(INVOKEINTERFACE, ARRAY_VALUE, "add", "(JD)V", true);
            } else if (TypeTags.isStringTypeTag(valueType.tag)) {
                this.mv.visitMethodInsn(INVOKEINTERFACE, ARRAY_VALUE, "add",
                                        String.format("(JL%s;)V", isBString ? B_STRING_VALUE : STRING_VALUE), true);
            } else if (valueType.tag == TypeTags.BOOLEAN) {
                this.mv.visitMethodInsn(INVOKEINTERFACE, ARRAY_VALUE, "add", "(JZ)V", true);
            } else if (valueType.tag == TypeTags.BYTE) {
                this.mv.visitInsn(I2B);
                this.mv.visitMethodInsn(INVOKEINTERFACE, ARRAY_VALUE, "add", "(JB)V", true);
            } else {
                this.mv.visitMethodInsn(INVOKEINTERFACE, ARRAY_VALUE, "add", String.format("(JL%s;)V", OBJECT), true);
            }
        }

        void generateArrayValueLoad(FieldAccess inst) {

            this.loadVar(inst.rhsOp.variableDcl);
            this.mv.visitTypeInsn(CHECKCAST, ARRAY_VALUE);
            this.loadVar(inst.keyOp.variableDcl);
            BType bType = inst.lhsOp.variableDcl.type;

            BType varRefType = inst.rhsOp.variableDcl.type;
            if (varRefType.tag == TypeTags.TUPLE) {
                if (inst.fillingRead) {
                    this.mv.visitMethodInsn(INVOKEINTERFACE, ARRAY_VALUE, "fillAndGetRefValue",
                                            String.format("(J)L%s;", OBJECT), true);
                } else {
                    this.mv.visitMethodInsn(INVOKEINTERFACE, ARRAY_VALUE, "getRefValue",
                                            String.format("(J)L%s;", OBJECT), true);
                }
                addUnboxInsn(this.mv, bType);
            } else if (TypeTags.isIntegerTypeTag(bType.tag)) {
                this.mv.visitMethodInsn(INVOKEINTERFACE, ARRAY_VALUE, "getInt", "(J)J", true);
            } else if (TypeTags.isStringTypeTag(bType.tag)) {
                if (isBString) {
                    this.mv.visitMethodInsn(INVOKEINTERFACE, ARRAY_VALUE, "getBString",
                                            String.format("(J)L%s;", B_STRING_VALUE), true);
                } else {
                    this.mv.visitMethodInsn(INVOKEINTERFACE, ARRAY_VALUE, "getString",
                                            String.format("(J)L%s;", STRING_VALUE), true);
                }
            } else if (bType.tag == TypeTags.BOOLEAN) {
                this.mv.visitMethodInsn(INVOKEINTERFACE, ARRAY_VALUE, "getBoolean", "(J)Z", true);
            } else if (bType.tag == TypeTags.BYTE) {
                this.mv.visitMethodInsn(INVOKEINTERFACE, ARRAY_VALUE, "getByte", "(J)B", true);
                this.mv.visitMethodInsn(INVOKESTATIC, "java/lang/Byte", "toUnsignedInt", "(B)I", false);
            } else if (bType.tag == TypeTags.FLOAT) {
                this.mv.visitMethodInsn(INVOKEINTERFACE, ARRAY_VALUE, "getFloat", "(J)D", true);
            } else {
                if (inst.fillingRead) {
                    this.mv.visitMethodInsn(INVOKEINTERFACE, ARRAY_VALUE, "fillAndGetRefValue",
                                            String.format("(J)L%s;", OBJECT), true);
                } else {
                    this.mv.visitMethodInsn(INVOKEINTERFACE, ARRAY_VALUE, "getRefValue",
                                            String.format("(J)L%s;", OBJECT), true);
                }
                @Nilable String targetTypeClass = getTargetClass(bType);
                if (targetTypeClass != null) {
                    this.mv.visitTypeInsn(CHECKCAST, targetTypeClass);
                } else {
                    addUnboxInsn(this.mv, bType);
                }
            }
            this.storeToVar(inst.lhsOp.variableDcl);
        }

        void generateNewErrorIns(NewError newErrorIns) {

            this.mv.visitTypeInsn(NEW, ERROR_VALUE);
            this.mv.visitInsn(DUP);
            // load errorType
            loadType(this.mv, newErrorIns.type);
            this.loadVar(newErrorIns.reasonOp.variableDcl);
            this.loadVar(newErrorIns.detailOp.variableDcl);
            this.mv.visitMethodInsn(INVOKESPECIAL, ERROR_VALUE, "<init>",
                                    String.format("(L%s;L%s;L%s;)V", BTYPE,
                                                  isBString ? B_STRING_VALUE : STRING_VALUE, OBJECT), false);
            this.storeToVar(newErrorIns.lhsOp.variableDcl);
        }

        void generateCastIns(TypeCast typeCastIns) {
            // load source value
            this.loadVar(typeCastIns.rhsOp.variableDcl);
            if (typeCastIns.checkTypes) {
                generateCheckCast(this.mv, typeCastIns.rhsOp.variableDcl.type, typeCastIns.type, this.indexMap);
            } else {
                generateCast(this.mv, typeCastIns.rhsOp.variableDcl.type, typeCastIns.type);
            }
            this.storeToVar(typeCastIns.lhsOp.variableDcl);
        }

        void generateTypeTestIns(TypeTest typeTestIns) {
            // load source value
            this.loadVar(typeTestIns.rhsOp.variableDcl);

            // load targetType
            loadType(this.mv, typeTestIns.type);

            this.mv.visitMethodInsn(INVOKESTATIC, TYPE_CHECKER, "checkIsType",
                    String.format("(L%s;L%s;)Z", OBJECT, BTYPE), false);
            this.storeToVar(typeTestIns.lhsOp.variableDcl);
        }

        void generateIsLikeIns(IsLike isLike) {
            // load source value
            this.loadVar(isLike.rhsOp.variableDcl);

            // load targetType
            loadType(this.mv, isLike.type);

            this.mv.visitMethodInsn(INVOKESTATIC, TYPE_CHECKER, "checkIsLikeType",
                    String.format("(L%s;L%s;)Z", OBJECT, BTYPE), false);
            this.storeToVar(isLike.lhsOp.variableDcl);
        }

        void generateObjectNewIns(NewInstance objectNewIns, int strandIndex) {

            BType type = lookupTypeDef(objectNewIns);
            String className;
            if (objectNewIns.isExternalDef) {
                className = getTypeValueClassName(objectNewIns.externalPackageId, objectNewIns.objectName);
            } else {
                className = getTypeValueClassName(this.currentPackage, objectNewIns.def.name.value);
            }

            this.mv.visitTypeInsn(NEW, className);
            this.mv.visitInsn(DUP);

            if (type instanceof BServiceType) {
                // For services, create a new type for each new service value. TODO: do only for local vars
                duplicateServiceTypeWithAnnots(this.mv, (BObjectType) type, this.currentPackageName, strandIndex);
            } else {
                loadType(mv, type);
            }
            this.mv.visitTypeInsn(CHECKCAST, OBJECT_TYPE);
            this.mv.visitMethodInsn(INVOKESPECIAL, className, "<init>", String.format("(L%s;)V", OBJECT_TYPE), false);
            this.storeToVar(objectNewIns.lhsOp.variableDcl);
        }

        void generateFPLoadIns(FPLoad inst) {

            this.mv.visitTypeInsn(NEW, FUNCTION_POINTER);
            this.mv.visitInsn(DUP);

            String lambdaName = inst.funcName.value + "$lambda" + lambdaIndex + "$";
            lambdaIndex += 1;
            String pkgName = getPackageName(inst.pkgId.orgName, inst.pkgId.name);
            String lookupKey = pkgName + inst.funcName.value;

            BType returnType = inst.lhsOp.variableDcl.type;
            if (returnType.tag != TypeTags.INVOKABLE) {
                throw new BLangCompilerException("Expected BInvokableType, found " + String.format("%s", returnType));
            }

            for (BIROperand operand : inst.closureMaps) {
                if (operand != null) {
                    this.loadVar(operand.variableDcl);
                }
            }

            visitInvokeDyn(mv, currentClass, lambdaName, inst.closureMaps.size());
            loadType(this.mv, returnType);
            this.mv.visitMethodInsn(INVOKESPECIAL, FUNCTION_POINTER, "<init>",
                    String.format("(L%s;L%s;)V", FUNCTION, BTYPE), false);

            // Set annotations if available.
            this.mv.visitInsn(DUP);
            String pkgClassName = pkgName.equals(".") || pkgName.equals("") ? MODULE_INIT_CLASS_NAME :
                    lookupGlobalVarClassName(pkgName, ANNOTATION_MAP_NAME);
            this.mv.visitFieldInsn(GETSTATIC, pkgClassName, ANNOTATION_MAP_NAME, String.format("L%s;", MAP_VALUE));
            this.mv.visitLdcInsn(inst.funcName.value);
            this.mv.visitMethodInsn(INVOKESTATIC, String.format("%s", ANNOTATION_UTILS), "processFPValueAnnotations",
                    String.format("(L%s;L%s;L%s;)V", FUNCTION_POINTER, MAP_VALUE, STRING_VALUE), false);

            this.storeToVar(inst.lhsOp.variableDcl);
            lambdas.put(lambdaName, inst);
        }

        static void visitInvokeDyn(MethodVisitor mv, String currentClass, String lambdaName, int size) {

            String mapDesc = getMapsDesc(size);
            Handle handle = new Handle(Opcodes.H_INVOKESTATIC, "java/lang/invoke/LambdaMetafactory",
                    "metafactory", "(Ljava/lang/invoke/MethodHandles$Lookup;Ljava/lang/String;" +
                    "Ljava/lang/invoke/MethodType;Ljava/lang/invoke/MethodType;Ljava/lang/invoke/MethodHandle;" +
                    "Ljava/lang/invoke/MethodType;)Ljava/lang/invoke/CallSite;", false);

            mv.visitInvokeDynamicInsn("apply", "(" + mapDesc + ")Ljava/util/function/Function;", handle,
                    Type.getType("(Ljava/lang/Object;)Ljava/lang/Object;"),
                    new Handle(Opcodes.H_INVOKESTATIC, currentClass, lambdaName, "(" + mapDesc + "[" +
                            "Ljava/lang/Object;)Ljava/lang/Object;", false),
                    Type.getType("([Ljava/lang/Object;" + ")Ljava/lang/Object;"));
        }

        private static String getMapsDesc(long count) {

            StringBuilder builder = new StringBuilder();
            for (long i = count; i > 0; i--) {
                builder.append("Lorg/ballerinalang/jvm/values/MapValue;");
            }
            return builder.toString();
        }

        void generateNewXMLElementIns(NewXMLElement newXMLElement) {

            this.loadVar(newXMLElement.startTagOp.variableDcl);
            this.mv.visitTypeInsn(CHECKCAST, XML_QNAME);
            this.loadVar(newXMLElement.defaultNsURIOp.variableDcl);
            this.mv.visitMethodInsn(INVOKESTATIC, XML_FACTORY, "createXMLElement",
                                    String.format("(L%s;L%s;)L%s;", XML_QNAME,
                                                  isBString ? B_STRING_VALUE : STRING_VALUE, XML_VALUE), false);
            this.storeToVar(newXMLElement.lhsOp.variableDcl);
        }

        void generateNewXMLQNameIns(NewXMLQName newXMLQName) {

            this.mv.visitTypeInsn(NEW, XML_QNAME);
            this.mv.visitInsn(DUP);
            this.loadVar(newXMLQName.localnameOp.variableDcl);
            this.loadVar(newXMLQName.nsURIOp.variableDcl);
            this.loadVar(newXMLQName.prefixOp.variableDcl);
            String consVal = isBString ? B_STRING_VALUE : STRING_VALUE;
            this.mv.visitMethodInsn(INVOKESPECIAL, XML_QNAME, "<init>",
                                    String.format("(L%s;L%s;L%s;)V", consVal, consVal, consVal), false);
            this.storeToVar(newXMLQName.lhsOp.variableDcl);
        }

        void generateNewStringXMLQNameIns(NewStringXMLQName newStringXMLQName) {

            this.mv.visitTypeInsn(NEW, XML_QNAME);
            this.mv.visitInsn(DUP);
            this.loadVar(newStringXMLQName.stringQNameOP.variableDcl);
            this.mv.visitMethodInsn(INVOKESPECIAL, XML_QNAME, "<init>",
                    String.format("(L%s;)V", STRING_VALUE), false);
            this.storeToVar(newStringXMLQName.lhsOp.variableDcl);
        }

        void generateNewXMLTextIns(NewXMLText newXMLText) {

            this.loadVar(newXMLText.textOp.variableDcl);
            this.mv.visitMethodInsn(INVOKESTATIC, XML_FACTORY, "createXMLText",
                                    String.format("(L%s;)L%s;", isBString ? B_STRING_VALUE : STRING_VALUE, XML_VALUE),
                                    false);
            this.storeToVar(newXMLText.lhsOp.variableDcl);
        }

        void generateNewXMLCommentIns(NewXMLComment newXMLComment) {

            this.loadVar(newXMLComment.textOp.variableDcl);
            this.mv.visitMethodInsn(INVOKESTATIC, XML_FACTORY, "createXMLComment",
                                    String.format("(L%s;)L%s;", isBString ? B_STRING_VALUE : STRING_VALUE, XML_VALUE),
                                    false);
            this.storeToVar(newXMLComment.lhsOp.variableDcl);
        }

        void generateNewXMLProcIns(NewXMLProcIns newXMLPI) {

            this.loadVar(newXMLPI.targetOp.variableDcl);
            this.loadVar(newXMLPI.dataOp.variableDcl);
            String consVal = isBString ? B_STRING_VALUE : STRING_VALUE;
            this.mv.visitMethodInsn(INVOKESTATIC, XML_FACTORY, "createXMLProcessingInstruction",
                                    String.format("(L%s;L%s;)L%s;", consVal, consVal, XML_VALUE), false);
            this.storeToVar(newXMLPI.lhsOp.variableDcl);
        }

        void generateXMLStoreIns(XMLAccess xmlStoreIns) {

            this.loadVar(xmlStoreIns.lhsOp.variableDcl);
            this.loadVar(xmlStoreIns.rhsOp.variableDcl);
            this.mv.visitMethodInsn(INVOKEVIRTUAL, XML_VALUE, "addChildren", String.format("(L%s;)V", XML_VALUE),
                    false);
        }

        void generateXMLLoadAllIns(XMLAccess xmlLoadAllIns) {

            this.loadVar(xmlLoadAllIns.rhsOp.variableDcl);
            this.mv.visitMethodInsn(INVOKEVIRTUAL, XML_VALUE, "children", String.format("()L%s;", XML_VALUE),
                    false);
            this.storeToVar(xmlLoadAllIns.lhsOp.variableDcl);
        }

        void generateXMLAttrLoadIns(FieldAccess xmlAttrStoreIns) {
            // visit xml_ref
            this.loadVar(xmlAttrStoreIns.rhsOp.variableDcl);

            // visit attribute name expr
            this.loadVar(xmlAttrStoreIns.keyOp.variableDcl);
            this.mv.visitTypeInsn(CHECKCAST, XML_QNAME);

            // invoke getAttribute() method
            this.mv.visitMethodInsn(INVOKEVIRTUAL, XML_VALUE, "getAttribute",
                    String.format("(L%s;)L%s;", BXML_QNAME, STRING_VALUE), false);

            // store in the target reg
            BType targetType = xmlAttrStoreIns.lhsOp.variableDcl.type;
            this.storeToVar(xmlAttrStoreIns.lhsOp.variableDcl);
        }

        void generateXMLAttrStoreIns(FieldAccess xmlAttrStoreIns) {
            // visit xml_ref
            this.loadVar(xmlAttrStoreIns.lhsOp.variableDcl);

            // visit attribute name expr
            this.loadVar(xmlAttrStoreIns.keyOp.variableDcl);
            this.mv.visitTypeInsn(CHECKCAST, XML_QNAME);

            // visit attribute value expr
            this.loadVar(xmlAttrStoreIns.rhsOp.variableDcl);

            // invoke setAttribute() method
            String signature = String.format("(L%s;L%s;)V", BXML_QNAME, isBString ? B_STRING_VALUE : STRING_VALUE);
            this.mv.visitMethodInsn(INVOKEVIRTUAL, XML_VALUE, "setAttribute", signature, false);
        }

        void generateXMLLoadIns(FieldAccess xmlLoadIns) {
            // visit xml_ref
            this.loadVar(xmlLoadIns.rhsOp.variableDcl);

            // visit element name/index expr
            this.loadVar(xmlLoadIns.keyOp.variableDcl);

            if (TypeTags.isStringTypeTag(xmlLoadIns.keyOp.variableDcl.type.tag)) {
                // invoke `children(name)` method
                this.mv.visitMethodInsn(INVOKEVIRTUAL, XML_VALUE, "children",
                        String.format("(L%s;)L%s;", STRING_VALUE, XML_VALUE), false);
            } else {
                // invoke `getItem(index)` method
                this.mv.visitInsn(L2I);
                this.mv.visitMethodInsn(INVOKEVIRTUAL, XML_VALUE, "getItem",
                        String.format("(I)L%s;", XML_VALUE), false);
            }

            // store in the target reg
            BType targetType = xmlLoadIns.lhsOp.variableDcl.type;
            this.storeToVar(xmlLoadIns.lhsOp.variableDcl);
        }

        void generateTypeofIns(UnaryOP unaryOp) {

            this.loadVar(unaryOp.rhsOp.variableDcl);
            addBoxInsn(this.mv, unaryOp.rhsOp.variableDcl.type);
            this.mv.visitMethodInsn(INVOKESTATIC, TYPE_CHECKER, "getTypedesc",
                    String.format("(L%s;)L%s;", OBJECT, TYPEDESC_VALUE), false);
            this.storeToVar(unaryOp.lhsOp.variableDcl);
        }

        void generateNotIns(UnaryOP unaryOp) {

            this.loadVar(unaryOp.rhsOp.variableDcl);

            Label label1 = new Label();
            Label label2 = new Label();

            this.mv.visitJumpInsn(IFNE, label1);
            this.mv.visitInsn(ICONST_1);
            this.mv.visitJumpInsn(GOTO, label2);
            this.mv.visitLabel(label1);
            this.mv.visitInsn(ICONST_0);
            this.mv.visitLabel(label2);

            this.storeToVar(unaryOp.lhsOp.variableDcl);
        }

        void generateNegateIns(UnaryOP unaryOp) {

            this.loadVar(unaryOp.rhsOp.variableDcl);

            BType btype = unaryOp.rhsOp.variableDcl.type;
            if (TypeTags.isIntegerTypeTag(btype.tag)) {
                this.mv.visitInsn(LNEG);
            } else if (btype.tag == TypeTags.BYTE) {
                this.mv.visitInsn(INEG);
            } else if (btype.tag == TypeTags.FLOAT) {
                this.mv.visitInsn(DNEG);
            } else if (btype.tag == TypeTags.DECIMAL) {
                this.mv.visitMethodInsn(INVOKEVIRTUAL, DECIMAL_VALUE, "negate",
                        String.format("()L%s;", DECIMAL_VALUE), false);
            } else {
                throw new BLangCompilerException(String.format("Negation is not supported for type: %s", btype));
            }

            this.storeToVar(unaryOp.lhsOp.variableDcl);
        }

        void generateNewTypedescIns(NewTypeDesc newTypeDesc) {

            this.mv.visitTypeInsn(NEW, TYPEDESC_VALUE);
            this.mv.visitInsn(DUP);
            loadType(this.mv, newTypeDesc.type);
            this.mv.visitMethodInsn(INVOKESPECIAL, TYPEDESC_VALUE, "<init>",
                    String.format("(L%s;)V", BTYPE), false);
            this.storeToVar(newTypeDesc.lhsOp.variableDcl);
        }

        private void loadVar(BIRVariableDcl varDcl) {

            generateVarLoad(this.mv, varDcl, this.currentPackageName, this.getJVMIndexOfVarRef(varDcl));
        }

        private void storeToVar(BIRVariableDcl varDcl) {

            generateVarStore(this.mv, varDcl, this.currentPackageName, this.getJVMIndexOfVarRef(varDcl));
        }

        void generateConstantLoadIns(ConstantLoad loadIns) {

            loadConstantValue(loadIns.type, loadIns.value, this.mv);
            this.storeToVar(loadIns.lhsOp.variableDcl);
        }
    }

    private static int[] listHighSurrogates(String str) {

        List<Integer> highSurrogates = new ArrayList<>();
        for (int i = 0; i < str.length(); i++) {
            char c = str.charAt(i);
            if (Character.isHighSurrogate(c)) {
                highSurrogates.add(i - highSurrogates.size());
            }
        }
        int[] highSurrogatesArr = new int[highSurrogates.size()];
        for (int i = 0; i < highSurrogates.size(); i++) {
            Integer highSurrogate = highSurrogates.get(i);
            highSurrogatesArr[i] = highSurrogate;
        }
        return highSurrogatesArr;
    }

    static void loadConstantValue(BType bType, Object constVal, MethodVisitor mv) {

        if (TypeTags.isIntegerTypeTag(bType.tag)) {
            long intValue = constVal instanceof Long ? (long) constVal : Long.parseLong(String.valueOf(constVal));
            mv.visitLdcInsn(intValue);
        } else if (bType.tag == TypeTags.BYTE) {
            int byteValue = ((Number) constVal).intValue();
            mv.visitLdcInsn(byteValue);
        } else if (bType.tag == TypeTags.FLOAT) {
            double doubleValue = constVal instanceof Double ? (double) constVal :
                    Double.parseDouble(String.valueOf(constVal));
            mv.visitLdcInsn(doubleValue);
        } else if (bType.tag == TypeTags.BOOLEAN) {
            boolean booleanVal = constVal instanceof Boolean ? (boolean) constVal :
                    Boolean.parseBoolean(String.valueOf(constVal));
            mv.visitLdcInsn(booleanVal);
        } else if (TypeTags.isStringTypeTag(bType.tag)) {
            String val = String.valueOf(constVal);
            if (isBString) {
                int[] highSurrogates = listHighSurrogates(val);

                mv.visitTypeInsn(NEW, NON_BMP_STRING_VALUE);
                mv.visitInsn(DUP);
                mv.visitLdcInsn(val);
                mv.visitIntInsn(BIPUSH, highSurrogates.length);
                mv.visitIntInsn(NEWARRAY, T_INT);

                int i = 0;
                for (int ch : highSurrogates) {
                    mv.visitInsn(DUP);
                    mv.visitIntInsn(BIPUSH, i);
                    mv.visitIntInsn(BIPUSH, ch);
                    i = i + 1;
                    mv.visitInsn(IASTORE);
                }
                mv.visitMethodInsn(INVOKESPECIAL, NON_BMP_STRING_VALUE, "<init>",
                        String.format("(L%s;[I)V", STRING_VALUE), false);
            } else {
                mv.visitLdcInsn(val);
            }
        } else if (bType.tag == TypeTags.DECIMAL) {
            mv.visitTypeInsn(NEW, DECIMAL_VALUE);
            mv.visitInsn(DUP);
            mv.visitLdcInsn(String.valueOf(constVal));
            mv.visitMethodInsn(INVOKESPECIAL, DECIMAL_VALUE, "<init>", String.format("(L%s;)V", STRING_VALUE), false);
        } else if (bType.tag == TypeTags.NIL) {
            mv.visitInsn(ACONST_NULL);
        } else {
            throw new BLangCompilerException("JVM generation is not supported for type : " +
                    String.format("%s", bType));
        }
    }
}<|MERGE_RESOLUTION|>--- conflicted
+++ resolved
@@ -381,12 +381,8 @@
                 bType.tag == TypeTags.JSON ||
                 bType.tag == TypeTags.FUTURE ||
                 bType.tag == TypeTags.OBJECT ||
-<<<<<<< HEAD
                 bType.tag == TypeTags.SERVICE ||
                 TypeTags.isXMLTypeTag(bType.tag) ||
-=======
-                bType.tag == TypeTags.XML ||
->>>>>>> fa5e21b1
                 bType.tag == TypeTags.INVOKABLE ||
                 bType.tag == TypeTags.FINITE ||
                 bType.tag == TypeTags.HANDLE ||
