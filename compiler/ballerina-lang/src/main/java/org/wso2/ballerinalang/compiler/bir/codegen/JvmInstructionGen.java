--- conflicted
+++ resolved
@@ -211,7 +211,7 @@
 
     ;
 
-    static void addUnboxInsn(MethodVisitor mv, @Nilable BType bType, boolean useBString /* = false */) {
+    public static void addUnboxInsn(MethodVisitor mv, @Nilable BType bType, boolean useBString /* = false */) {
         if (bType == null) {
             return;
         } else {
@@ -246,7 +246,7 @@
         }
     }
 
-    static void generateVarLoad(MethodVisitor mv, BIRVariableDcl varDcl, String currentPackageName, int valueIndex) {
+    public static void generateVarLoad(MethodVisitor mv, BIRVariableDcl varDcl, String currentPackageName, int valueIndex) {
         BType bType = varDcl.type;
 
         if (varDcl.kind == VarKind.GLOBAL) {
@@ -340,7 +340,7 @@
         }
     }
 
-    static void generateVarStore(MethodVisitor mv, BIRVariableDcl varDcl, String currentPackageName, int valueIndex) {
+    public static void generateVarStore(MethodVisitor mv, BIRVariableDcl varDcl, String currentPackageName, int valueIndex) {
         BType bType = varDcl.type;
 
         if (varDcl.kind == VarKind.GLOBAL) {
@@ -429,20 +429,12 @@
         String currentPackageName;
         BIRPackage currentPackage;
 
-<<<<<<< HEAD
         public InstructionGenerator(MethodVisitor mv, BalToJVMIndexMap indexMap, BIRPackage currentPackage) {
 
             this.mv = mv;
             this.indexMap = indexMap;
             this.currentPackage = currentPackage;
             this.currentPackageName = getPackageName(currentPackage.org.value, currentPackage.name.value);
-=======
-        InstructionGenerator(MethodVisitor mv, BalToJVMIndexMap indexMap, BIRPackage moduleId) {
-            this.mv = mv;
-            this.indexMap = indexMap;
-            this.currentPackage = moduleId;
-            this.currentPackageName = getPackageName(moduleId.org.value, moduleId.name.value);
->>>>>>> 2ba6e849
         }
 
         void generatePlatformIns(JInstruction ins) {
@@ -462,55 +454,6 @@
 
         void generateBinaryOpIns(BinaryOp binaryIns) {
             InstructionKind insKind = binaryIns.kind;
-<<<<<<< HEAD
-            if (insKind == InstructionKind.ADD) {
-                this.generateAddIns(binaryIns);
-            } else if (insKind == InstructionKind.SUB) {
-                this.generateSubIns(binaryIns);
-            } else if (insKind == InstructionKind.MUL) {
-                this.generateMulIns(binaryIns);
-            } else if (insKind == InstructionKind.DIV) {
-                this.generateDivIns(binaryIns);
-            } else if (insKind == InstructionKind.MOD) {
-                this.generateRemIns(binaryIns);
-            } else if (insKind == InstructionKind.EQUAL) {
-                this.generateEqualIns(binaryIns);
-            } else if (insKind == InstructionKind.NOT_EQUAL) {
-                this.generateNotEqualIns(binaryIns);
-            } else if (insKind == InstructionKind.GREATER_THAN) {
-                this.generateGreaterThanIns(binaryIns);
-            } else if (insKind == InstructionKind.GREATER_EQUAL) {
-                this.generateGreaterEqualIns(binaryIns);
-            } else if (insKind == InstructionKind.LESS_THAN) {
-                this.generateLessThanIns(binaryIns);
-//                } else {
-//                    this.generateLessEqualIns(binaryIns);
-            } else if (insKind == InstructionKind.REF_EQUAL) {
-                this.generateRefEqualIns(binaryIns);
-            } else if (insKind == InstructionKind.REF_NOT_EQUAL) {
-                this.generateRefNotEqualIns(binaryIns);
-            } else if (insKind == InstructionKind.CLOSED_RANGE) {
-                this.generateClosedRangeIns(binaryIns);
-            } else if (insKind == InstructionKind.HALF_OPEN_RANGE) {
-                this.generateClosedRangeIns(binaryIns);
-            } else if (insKind == InstructionKind.ANNOT_ACCESS) {
-                this.generateAnnotAccessIns(binaryIns);
-            } else if (insKind == InstructionKind.BITWISE_AND) {
-                this.generateBitwiseAndIns(binaryIns);
-            } else if (insKind == InstructionKind.BITWISE_OR) {
-                this.generateBitwiseOrIns(binaryIns);
-            } else if (insKind == InstructionKind.BITWISE_XOR) {
-                this.generateBitwiseXorIns(binaryIns);
-            } else if (insKind == InstructionKind.BITWISE_LEFT_SHIFT) {
-                this.generateBitwiseLeftShiftIns(binaryIns);
-            } else if (insKind == InstructionKind.BITWISE_RIGHT_SHIFT) {
-                this.generateBitwiseRightShiftIns(binaryIns);
-//            } else {
-//                this.generateBitwiseUnsignedRightShiftIns(binaryIns);
-            } else {
-                throw new BLangCompilerException("JVM generation is not supported for type : " +
-                        String.format("%s", insKind));
-=======
             switch (insKind) {
                 case ADD:
                     this.generateAddIns(binaryIns);
@@ -575,7 +518,6 @@
                 default:
                     BLangCompilerException err = new BLangCompilerException("JVM generation is not supported for type : " + String.format("%s", insKind));
                     throw err;
->>>>>>> 2ba6e849
             }
         }
 
