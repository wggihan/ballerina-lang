/*
 *  Copyright (c) 2020, WSO2 Inc. (http://www.wso2.org) All Rights Reserved.
 *
 *  WSO2 Inc. licenses this file to you under the Apache License,
 *  Version 2.0 (the "License"); you may not use this file except
 *  in compliance with the License.
 *  You may obtain a copy of the License at
 *
 *    http://www.apache.org/licenses/LICENSE-2.0
 *
 *  Unless required by applicable law or agreed to in writing,
 *  software distributed under the License is distributed on an
 *  "AS IS" BASIS, WITHOUT WARRANTIES OR CONDITIONS OF ANY
 *  KIND, either express or implied.  See the License for the
 *  specific language governing permissions and limitations
 *  under the License.
 */
package org.wso2.ballerinalang.compiler.bir.codegen.interop;

import org.ballerinalang.util.diagnostic.DiagnosticCode;
import org.wso2.ballerinalang.compiler.semantics.model.SymbolTable;

import java.lang.reflect.Field;

/**
 * Java interop validation class for both field access and method invocations.
 *
 * @since 1.2.0
 */
public class InteropValidator {

    private ClassLoader classLoader;
    private SymbolTable symbolTable;

    public InteropValidator(ClassLoader classLoader, SymbolTable symbolTable) {

        this.classLoader = classLoader;
        this.symbolTable = symbolTable;
    }

    /**
     * Method that validates Java interop functions and link them with Java methods.
     *
     * @param methodValidationRequest the methodValidationRequest
     * @return validated and linked java method representation
     */
    JMethod validateAndGetJMethod(InteropValidationRequest.MethodValidationRequest methodValidationRequest) {
<<<<<<< HEAD
        // Populate JMethodRequest from the BValue
        JMethodRequest jMethodRequest = JMethodRequest.build(methodValidationRequest, classLoader);
=======

        try {
            // Populate JMethodRequest from the BValue
            JMethodRequest jMethodRequest = JMethodRequest.build(methodValidationRequest, classLoader);
>>>>>>> 2c6a383e

        // Find the most specific Java method or constructor for the given request
        JMethodResolver methodResolver = new JMethodResolver(classLoader, symbolTable);

        return methodResolver.resolve(jMethodRequest);

    }

    /**
     * Method that validates Java interop functions and link them with Java fields.
     *
     * @param fieldValidationRequest the fieldValidationRequest
     * @return validated and linked java field representation
     */
    JavaField validateAndGetJField(InteropValidationRequest.FieldValidationRequest fieldValidationRequest) {
<<<<<<< HEAD
        // 1) Load Java class  - validate
        JFieldMethod method = fieldValidationRequest.fieldMethod;
        String className = fieldValidationRequest.klass;
        Class clazz = JInterop.loadClass(className, classLoader);
=======

        try {
            // 1) Load Java class  - validate
            JFieldMethod method = fieldValidationRequest.fieldMethod;
            String className = fieldValidationRequest.klass;
            Class clazz = JInterop.loadClass(className, classLoader);
>>>>>>> 2c6a383e

        // 2) Load Java method details - use the method kind in the request - validate kind and the existence of the
        // method. Possible there may be more than one methods for the given kind and the name
        String fieldName = fieldValidationRequest.name;
        JavaField javaField;
        try {
            Field field = clazz.getField(fieldName);
            javaField = new JavaField(method, field);
        } catch (NoSuchFieldException e) {
            throw new JInteropException(DiagnosticCode.FIELD_NOT_FOUND, "No such field '" + fieldName +
                    "' found in class '" + className + "'");
        }

        return javaField;
    }
}<|MERGE_RESOLUTION|>--- conflicted
+++ resolved
@@ -45,21 +45,13 @@
      * @return validated and linked java method representation
      */
     JMethod validateAndGetJMethod(InteropValidationRequest.MethodValidationRequest methodValidationRequest) {
-<<<<<<< HEAD
         // Populate JMethodRequest from the BValue
         JMethodRequest jMethodRequest = JMethodRequest.build(methodValidationRequest, classLoader);
-=======
-
-        try {
-            // Populate JMethodRequest from the BValue
-            JMethodRequest jMethodRequest = JMethodRequest.build(methodValidationRequest, classLoader);
->>>>>>> 2c6a383e
 
         // Find the most specific Java method or constructor for the given request
         JMethodResolver methodResolver = new JMethodResolver(classLoader, symbolTable);
 
         return methodResolver.resolve(jMethodRequest);
-
     }
 
     /**
@@ -69,19 +61,10 @@
      * @return validated and linked java field representation
      */
     JavaField validateAndGetJField(InteropValidationRequest.FieldValidationRequest fieldValidationRequest) {
-<<<<<<< HEAD
         // 1) Load Java class  - validate
         JFieldMethod method = fieldValidationRequest.fieldMethod;
         String className = fieldValidationRequest.klass;
         Class clazz = JInterop.loadClass(className, classLoader);
-=======
-
-        try {
-            // 1) Load Java class  - validate
-            JFieldMethod method = fieldValidationRequest.fieldMethod;
-            String className = fieldValidationRequest.klass;
-            Class clazz = JInterop.loadClass(className, classLoader);
->>>>>>> 2c6a383e
 
         // 2) Load Java method details - use the method kind in the request - validate kind and the existence of the
         // method. Possible there may be more than one methods for the given kind and the name
