--- conflicted
+++ resolved
@@ -1894,15 +1894,9 @@
         }
     }
 
-<<<<<<< HEAD
     private BLangTupleVariable createForeachVariables(BLangFunction funcNode) {
         BLangTupleVariable tupleVariable = (BLangTupleVariable) TreeBuilder.createTupleVariableNode();
-        final List<BType> varTypes = Lists.of(symTable.intType, symTable.mapType);
-=======
-    private List<BLangSimpleVariable> createForeachVariables(BLangFunction funcNode) {
-        List<BLangSimpleVariable> foreachVariables = new ArrayList<>();
         final List<BType> varTypes = Lists.of(symTable.intType, createAnydataConstraintMapType());
->>>>>>> 043307ba
         for (int i = 0; i < varTypes.size(); i++) {
             BType type = varTypes.get(i);
             String varName = VAR_FOREACH_VAL + i;
