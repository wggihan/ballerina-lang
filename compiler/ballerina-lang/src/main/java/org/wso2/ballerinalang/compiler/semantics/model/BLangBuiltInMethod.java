/*
 *  Copyright (c) 2018, WSO2 Inc. (http://www.wso2.org) All Rights Reserved.
 *
 *  WSO2 Inc. licenses this file to you under the Apache License,
 *  Version 2.0 (the "License"); you may not use this file except
 *  in compliance with the License.
 *  You may obtain a copy of the License at
 *
 *    http://www.apache.org/licenses/LICENSE-2.0
 *
 * Unless required by applicable law or agreed to in writing,
 * software distributed under the License is distributed on an
 * "AS IS" BASIS, WITHOUT WARRANTIES OR CONDITIONS OF ANY
 * KIND, either express or implied.  See the License for the
 * specific language governing permissions and limitations
 * under the License.
 */
package org.wso2.ballerinalang.compiler.semantics.model;

/**
 * Ballerina Built-in function list.
 *
 * @since 0.983.0
 */
public enum BLangBuiltInMethod {

    IS_NAN("isNaN"),

    IS_INFINITE("isInfinite"),

    IS_FINITE("isFinite"),

    LENGTH("length"),

    REASON("reason"),

    DETAIL("detail"),

    STACKTRACE("stackTrace"),

<<<<<<< HEAD
    STAMP("stamp"),
=======
    FREEZE("freeze"),

    IS_FROZEN("isFrozen"),
>>>>>>> 78b34678

    UNDEFINED("$undefined");

    private String name;

    BLangBuiltInMethod(String name) {
        this.name = name;
    }

    public String getName() {
        return name;
    }

    @Override
    public String toString() {
        return name;
    }

    public static BLangBuiltInMethod getFromString(String name) {
        for (BLangBuiltInMethod function : BLangBuiltInMethod.values()) {
            if (function.name.equals(name)) {
                return function;
            }
        }
        return BLangBuiltInMethod.UNDEFINED;
    }
}<|MERGE_RESOLUTION|>--- conflicted
+++ resolved
@@ -38,13 +38,11 @@
 
     STACKTRACE("stackTrace"),
 
-<<<<<<< HEAD
-    STAMP("stamp"),
-=======
     FREEZE("freeze"),
 
     IS_FROZEN("isFrozen"),
->>>>>>> 78b34678
+
+    STAMP("stamp"),
 
     UNDEFINED("$undefined");
 
