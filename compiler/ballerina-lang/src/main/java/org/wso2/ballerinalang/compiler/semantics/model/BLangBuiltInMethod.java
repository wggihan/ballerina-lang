--- conflicted
+++ resolved
@@ -46,11 +46,9 @@
 
     STAMP("stamp"),
 
-<<<<<<< HEAD
     CREATE("create"),
-=======
+    
     CALL("call"),
->>>>>>> 1fafcb3f
 
     UNDEFINED("$undefined");
 
