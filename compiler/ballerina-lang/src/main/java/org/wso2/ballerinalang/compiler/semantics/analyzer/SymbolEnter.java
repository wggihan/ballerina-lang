/*
 *  Copyright (c) 2017, WSO2 Inc. (http://www.wso2.org) All Rights Reserved.
 *
 *  WSO2 Inc. licenses this file to you under the Apache License,
 *  Version 2.0 (the "License"); you may not use this file except
 *  in compliance with the License.
 *  You may obtain a copy of the License at
 *
 *    http://www.apache.org/licenses/LICENSE-2.0
 *
 *  Unless required by applicable law or agreed to in writing,
 *  software distributed under the License is distributed on an
 *  "AS IS" BASIS, WITHOUT WARRANTIES OR CONDITIONS OF ANY
 *  KIND, either express or implied.  See the License for the
 *  specific language governing permissions and limitations
 *  under the License.
 */
package org.wso2.ballerinalang.compiler.semantics.analyzer;

import org.ballerinalang.compiler.CompilerOptionName;
import org.ballerinalang.compiler.CompilerPhase;
import org.ballerinalang.model.TreeBuilder;
import org.ballerinalang.model.elements.DocTag;
import org.ballerinalang.model.elements.Flag;
import org.ballerinalang.model.elements.PackageID;
import org.ballerinalang.model.tree.IdentifierNode;
import org.ballerinalang.model.tree.NodeKind;
import org.ballerinalang.model.tree.TopLevelNode;
import org.ballerinalang.model.tree.statements.StatementNode;
import org.ballerinalang.util.diagnostic.DiagnosticCode;
import org.wso2.ballerinalang.compiler.PackageLoader;
import org.wso2.ballerinalang.compiler.semantics.model.Scope;
import org.wso2.ballerinalang.compiler.semantics.model.SymbolEnv;
import org.wso2.ballerinalang.compiler.semantics.model.SymbolTable;
import org.wso2.ballerinalang.compiler.semantics.model.symbols.BAnnotationAttributeSymbol;
import org.wso2.ballerinalang.compiler.semantics.model.symbols.BAnnotationSymbol;
import org.wso2.ballerinalang.compiler.semantics.model.symbols.BInvokableSymbol;
import org.wso2.ballerinalang.compiler.semantics.model.symbols.BPackageSymbol;
import org.wso2.ballerinalang.compiler.semantics.model.symbols.BStructSymbol;
import org.wso2.ballerinalang.compiler.semantics.model.symbols.BStructSymbol.BAttachedFunction;
import org.wso2.ballerinalang.compiler.semantics.model.symbols.BSymbol;
import org.wso2.ballerinalang.compiler.semantics.model.symbols.BTransformerSymbol;
import org.wso2.ballerinalang.compiler.semantics.model.symbols.BTypeSymbol;
import org.wso2.ballerinalang.compiler.semantics.model.symbols.BVarSymbol;
import org.wso2.ballerinalang.compiler.semantics.model.symbols.BXMLAttributeSymbol;
import org.wso2.ballerinalang.compiler.semantics.model.symbols.BXMLNSSymbol;
import org.wso2.ballerinalang.compiler.semantics.model.symbols.SymTag;
import org.wso2.ballerinalang.compiler.semantics.model.symbols.Symbols;
import org.wso2.ballerinalang.compiler.semantics.model.types.BAnnotationType;
import org.wso2.ballerinalang.compiler.semantics.model.types.BConnectorType;
import org.wso2.ballerinalang.compiler.semantics.model.types.BEnumType;
import org.wso2.ballerinalang.compiler.semantics.model.types.BInvokableType;
import org.wso2.ballerinalang.compiler.semantics.model.types.BStructType;
import org.wso2.ballerinalang.compiler.semantics.model.types.BStructType.BStructField;
import org.wso2.ballerinalang.compiler.semantics.model.types.BType;
import org.wso2.ballerinalang.compiler.tree.BLangAction;
import org.wso2.ballerinalang.compiler.tree.BLangAnnotAttribute;
import org.wso2.ballerinalang.compiler.tree.BLangAnnotation;
import org.wso2.ballerinalang.compiler.tree.BLangCompilationUnit;
import org.wso2.ballerinalang.compiler.tree.BLangConnector;
import org.wso2.ballerinalang.compiler.tree.BLangEnum;
import org.wso2.ballerinalang.compiler.tree.BLangEnum.BLangEnumerator;
import org.wso2.ballerinalang.compiler.tree.BLangFunction;
import org.wso2.ballerinalang.compiler.tree.BLangIdentifier;
import org.wso2.ballerinalang.compiler.tree.BLangImportPackage;
import org.wso2.ballerinalang.compiler.tree.BLangInvokableNode;
import org.wso2.ballerinalang.compiler.tree.BLangNode;
import org.wso2.ballerinalang.compiler.tree.BLangNodeVisitor;
import org.wso2.ballerinalang.compiler.tree.BLangPackage;
import org.wso2.ballerinalang.compiler.tree.BLangPackageDeclaration;
import org.wso2.ballerinalang.compiler.tree.BLangResource;
import org.wso2.ballerinalang.compiler.tree.BLangService;
import org.wso2.ballerinalang.compiler.tree.BLangStruct;
import org.wso2.ballerinalang.compiler.tree.BLangTransformer;
import org.wso2.ballerinalang.compiler.tree.BLangVariable;
import org.wso2.ballerinalang.compiler.tree.BLangWorker;
import org.wso2.ballerinalang.compiler.tree.BLangXMLNS;
import org.wso2.ballerinalang.compiler.tree.expressions.BLangExpression;
import org.wso2.ballerinalang.compiler.tree.expressions.BLangInvocation;
import org.wso2.ballerinalang.compiler.tree.expressions.BLangLiteral;
import org.wso2.ballerinalang.compiler.tree.expressions.BLangSimpleVarRef;
import org.wso2.ballerinalang.compiler.tree.expressions.BLangXMLAttribute;
import org.wso2.ballerinalang.compiler.tree.expressions.BLangXMLQName;
import org.wso2.ballerinalang.compiler.tree.statements.BLangAssignment;
import org.wso2.ballerinalang.compiler.tree.statements.BLangBlockStmt;
import org.wso2.ballerinalang.compiler.tree.statements.BLangExpressionStmt;
import org.wso2.ballerinalang.compiler.tree.statements.BLangReturn;
import org.wso2.ballerinalang.compiler.tree.statements.BLangXMLNSStatement;
import org.wso2.ballerinalang.compiler.tree.types.BLangUserDefinedType;
import org.wso2.ballerinalang.compiler.util.CompilerContext;
import org.wso2.ballerinalang.compiler.util.CompilerOptions;
import org.wso2.ballerinalang.compiler.util.Name;
import org.wso2.ballerinalang.compiler.util.Names;
import org.wso2.ballerinalang.compiler.util.NodeUtils;
import org.wso2.ballerinalang.compiler.util.TypeTags;
import org.wso2.ballerinalang.compiler.util.diagnotic.BLangDiagnosticLog;
import org.wso2.ballerinalang.compiler.util.diagnotic.DiagnosticPos;
import org.wso2.ballerinalang.util.Flags;

import java.util.EnumSet;
import java.util.List;
import java.util.Set;
import java.util.stream.Collectors;
import javax.xml.XMLConstants;

import static org.ballerinalang.model.tree.NodeKind.IMPORT;

/**
 * @since 0.94
 */
public class SymbolEnter extends BLangNodeVisitor {

    private static final CompilerContext.Key<SymbolEnter> SYMBOL_ENTER_KEY =
            new CompilerContext.Key<>();

    private PackageLoader pkgLoader;
    private SymbolTable symTable;
    private Names names;
    private SymbolResolver symResolver;
    private BLangDiagnosticLog dlog;

    private SymbolEnv env;
    private BLangPackageDeclaration currentPkgDecl = null;

    private final boolean skipPkgValidation;

    public static SymbolEnter getInstance(CompilerContext context) {
        SymbolEnter symbolEnter = context.get(SYMBOL_ENTER_KEY);
        if (symbolEnter == null) {
            symbolEnter = new SymbolEnter(context);
        }

        return symbolEnter;
    }

    public SymbolEnter(CompilerContext context) {
        context.put(SYMBOL_ENTER_KEY, this);

        this.pkgLoader = PackageLoader.getInstance(context);
        this.symTable = SymbolTable.getInstance(context);
        this.names = Names.getInstance(context);
        this.symResolver = SymbolResolver.getInstance(context);
        this.dlog = BLangDiagnosticLog.getInstance(context);

        BLangPackage rootPkgNode = (BLangPackage) TreeBuilder.createPackageNode();
        rootPkgNode.symbol = symTable.rootPkgSymbol;

        CompilerOptions options = CompilerOptions.getInstance(context);
        this.skipPkgValidation = Boolean.parseBoolean(options.get(CompilerOptionName.SKIP_PACKAGE_VALIDATION));
    }

    public void definePackage(BLangPackage pkgNode, PackageID pkgId) {
        populatePackageNode(pkgNode, pkgId);
        defineNode(pkgNode, null);
    }

    public BLangPackage definePackage(BLangPackage pkgNode) {
        populatePackageNode(pkgNode, pkgNode.packageID);
        defineNode(pkgNode, null);
<<<<<<< HEAD
        return pkgNode;
=======
        symTable.pkgSymbolMap.put(pkgId, pkgNode.symbol);
        return pkgNode.symbol;
>>>>>>> 1a63e5b8
    }

    public void defineNode(BLangNode node, SymbolEnv env) {
        SymbolEnv prevEnv = this.env;
        this.env = env;
        node.accept(this);
        this.env = prevEnv;
    }


    // Visitor methods

    @Override
    public void visit(BLangPackage pkgNode) {
        if (pkgNode.completedPhases.contains(CompilerPhase.DEFINE)) {
            return;
        }

        // Create PackageSymbol.
        BPackageSymbol pSymbol = createPackageSymbol(pkgNode);
        SymbolEnv builtinEnv = this.symTable.pkgEnvMap.get(symTable.builtInPackageSymbol);
        SymbolEnv pkgEnv = SymbolEnv.createPkgEnv(pkgNode, pSymbol.scope, builtinEnv);
        this.symTable.pkgEnvMap.put(pSymbol, pkgEnv);

        createPackageInitFunction(pkgNode);
        // visit the package node recursively and define all package level symbols.
        // And maintain a list of created package symbols.
        pkgNode.imports.forEach(importNode -> defineNode(importNode, pkgEnv));

        // Define struct nodes.
        pkgNode.enums.forEach(enumNode -> defineNode(enumNode, pkgEnv));

        // Define struct nodes.
        pkgNode.structs.forEach(struct -> defineNode(struct, pkgEnv));

        // Define connector nodes.
        pkgNode.connectors.forEach(con -> defineNode(con, pkgEnv));

        // Define connector params and type.
        defineConnectorParams(pkgNode.connectors, pkgEnv);

        // Define transformer nodes.
        pkgNode.transformers.forEach(tansformer -> defineNode(tansformer, pkgEnv));

        // Define service and resource nodes.
        pkgNode.services.forEach(service -> defineNode(service, pkgEnv));

        // Define struct field nodes.
        defineStructFields(pkgNode.structs, pkgEnv);

        // Define connector action nodes.
        defineConnectorMembers(pkgNode.connectors, pkgEnv);

        // Define function nodes.
        pkgNode.functions.forEach(func -> defineNode(func, pkgEnv));

        // Define transformer params
        defineTransformerMembers(pkgNode.transformers, pkgEnv);

        // Define service resource nodes.
        defineServiceMembers(pkgNode.services, pkgEnv);

        // Define annotation nodes.
        pkgNode.annotations.forEach(annot -> defineNode(annot, pkgEnv));

        resolveAnnotationAttributeTypes(pkgNode.annotations, pkgEnv);

        pkgNode.globalVars.forEach(var -> defineNode(var, pkgEnv));

        definePackageInitFunction(pkgNode, pkgEnv);
        pkgNode.completedPhases.add(CompilerPhase.DEFINE);
    }

    private void resolveAnnotationAttributeTypes(List<BLangAnnotation> annotations, SymbolEnv pkgEnv) {
        annotations.forEach(annotation -> {
            annotation.attributes.forEach(attribute -> {
                SymbolEnv annotationEnv = SymbolEnv.createAnnotationEnv(annotation, annotation.symbol.scope, pkgEnv);
                BType actualType = this.symResolver.resolveTypeNode(attribute.typeNode, annotationEnv);
                attribute.symbol.type = actualType;
            });
        });
    }

    public void visit(BLangAnnotation annotationNode) {
        BSymbol annotationSymbol = Symbols.createAnnotationSymbol(Flags.asMask(annotationNode.flagSet), names.
                fromIdNode(annotationNode.name), env.enclPkg.symbol.pkgID, null, env.scope.owner);
        annotationSymbol.type = new BAnnotationType((BAnnotationSymbol) annotationSymbol);
        annotationNode.attachmentPoints.forEach(point ->
                ((BAnnotationSymbol) annotationSymbol).attachmentPoints.add(point));
        annotationNode.symbol = annotationSymbol;
        defineSymbol(annotationNode.pos, annotationSymbol);
        SymbolEnv annotationEnv = SymbolEnv.createAnnotationEnv(annotationNode, annotationSymbol.scope, env);
        annotationNode.attributes.forEach(att -> this.defineNode(att, annotationEnv));
    }

    public void visit(BLangAnnotAttribute annotationAttribute) {
        BAnnotationAttributeSymbol annotationAttributeSymbol = Symbols.createAnnotationAttributeSymbol(names.
                        fromIdNode(annotationAttribute.name), env.enclPkg.symbol.pkgID,
                null, env.scope.owner);
        annotationAttributeSymbol.docTag = DocTag.FIELD;
        annotationAttributeSymbol.expr = annotationAttribute.expr;
        annotationAttribute.symbol = annotationAttributeSymbol;
        ((BAnnotationSymbol) env.scope.owner).attributes.add(annotationAttributeSymbol);
        defineSymbol(annotationAttribute.pos, annotationAttributeSymbol);
    }

    @Override
    public void visit(BLangImportPackage importPkgNode) {
        Name pkgAlias = names.fromIdNode(importPkgNode.alias);
        if (symResolver.lookupSymbol(env, pkgAlias, SymTag.IMPORT) != symTable.notFoundSymbol) {
            dlog.error(importPkgNode.pos, DiagnosticCode.REDECLARED_SYMBOL, pkgAlias);
            return;
        }

        // TODO Clean this code up. Can we move the this to BLangPackageBuilder class
        // Create import package symbol
        Name orgName;
        if (importPkgNode.orgName.value == null) {
            // means it's in 'import <pkg-name>' style
            orgName = Names.ANON_ORG;
        } else {
            // means it's in 'import <org-name>/<pkg-name>' style
            orgName = names.fromIdNode(importPkgNode.orgName);
        }
        List<Name> nameComps = importPkgNode.pkgNameComps.stream()
                .map(identifier -> names.fromIdNode(identifier))
                .collect(Collectors.toList());
        PackageID pkgId = new PackageID(orgName, nameComps, names.fromIdNode(importPkgNode.version));
        if (pkgId.name.getValue().startsWith(Names.BUILTIN_PACKAGE.value)) {
            dlog.error(importPkgNode.pos, DiagnosticCode.PACKAGE_NOT_FOUND,
                    importPkgNode.getQualifiedPackageName());
            return;
        }

        // Attempt to load the imported package.
        BLangPackage pkgNode = pkgLoader.loadPackage(pkgId);
        if (pkgNode == null) {
            dlog.error(importPkgNode.pos, DiagnosticCode.PACKAGE_NOT_FOUND,
                    importPkgNode.getQualifiedPackageName());
            return;
        }

        // This import package is not defined.
        if (pkgNode.symbol == null) {
            // Define import package now.
            definePackage(pkgNode, pkgId);
            populateInitFunctionInvocation(importPkgNode, pkgNode.symbol);
        }

        // define the import package symbol in the current package scope
        importPkgNode.symbol = pkgNode.symbol;
        this.env.scope.define(pkgAlias, pkgNode.symbol);
    }

    @Override
    public void visit(BLangXMLNS xmlnsNode) {
        String nsURI = (String) ((BLangLiteral) xmlnsNode.namespaceURI).value;

        if (xmlnsNode.prefix.value != null && nsURI.isEmpty()) {
            dlog.error(xmlnsNode.pos, DiagnosticCode.INVALID_NAMESPACE_DECLARATION, xmlnsNode.prefix);
        }

        // set the prefix of the default namespace
        if (xmlnsNode.prefix.value == null) {
            xmlnsNode.prefix.value = XMLConstants.DEFAULT_NS_PREFIX;
        }

        BXMLNSSymbol xmlnsSymbol = Symbols.createXMLNSSymbol(names.fromIdNode(xmlnsNode.prefix), nsURI,
                env.enclPkg.symbol.pkgID, env.scope.owner);
        xmlnsNode.symbol = xmlnsSymbol;

        // First check for package-imports with the same alias.
        // Here we do not check for owner equality, since package import is always at the package
        // level, but the namespace declaration can be at any level.
        BSymbol foundSym = symResolver.lookupSymbol(env, xmlnsSymbol.name, SymTag.PACKAGE);
        if (foundSym != symTable.notFoundSymbol) {
            dlog.error(xmlnsNode.pos, DiagnosticCode.REDECLARED_SYMBOL, xmlnsSymbol.name);
            return;
        }

        // Define it in the enclosing scope. Here we check for the owner equality,
        // to support overriding of namespace declarations defined at package level.
        defineSymbol(xmlnsNode.pos, xmlnsSymbol);
    }

    public void visit(BLangXMLNSStatement xmlnsStmtNode) {
        defineNode(xmlnsStmtNode.xmlnsDecl, env);
    }

    @Override
    public void visit(BLangStruct structNode) {
        BSymbol structSymbol = Symbols.createStructSymbol(Flags.asMask(structNode.flagSet),
                names.fromIdNode(structNode.name), env.enclPkg.symbol.pkgID, null, env.scope.owner);
        structNode.symbol = structSymbol;
        // Create struct type
        structNode.symbol.type = new BStructType((BTypeSymbol) structNode.symbol);
        defineSymbol(structNode.pos, structSymbol);
    }

    @Override
    public void visit(BLangEnum enumNode) {
        BTypeSymbol enumSymbol = Symbols.createEnumSymbol(Flags.asMask(enumNode.flagSet),
                names.fromIdNode(enumNode.name), env.enclPkg.symbol.pkgID, null, env.scope.owner);
        enumNode.symbol = enumSymbol;
        defineSymbol(enumNode.pos, enumSymbol);

        BEnumType enumType = new BEnumType(enumSymbol, null);
        enumSymbol.type = enumType;

        SymbolEnv enumEnv = SymbolEnv.createPkgLevelSymbolEnv(enumNode, enumSymbol.scope, this.env);
        for (int i = 0; i < enumNode.enumerators.size(); i++) {
            BLangEnumerator enumerator = enumNode.enumerators.get(i);
            BVarSymbol enumeratorSymbol = new BVarSymbol(Flags.PUBLIC,
                    names.fromIdNode(enumerator.name), enumSymbol.pkgID, enumType, enumSymbol);
            enumeratorSymbol.docTag = DocTag.FIELD;
            enumerator.symbol = enumeratorSymbol;

            if (symResolver.checkForUniqueSymbol(enumerator.pos, enumEnv, enumeratorSymbol, enumeratorSymbol.tag)) {
                enumEnv.scope.define(enumeratorSymbol.name, enumeratorSymbol);
            }
        }
    }

    @Override
    public void visit(BLangWorker workerNode) {
        BInvokableSymbol workerSymbol = Symbols.createWorkerSymbol(Flags.asMask(workerNode.flagSet),
                names.fromIdNode(workerNode.name), env.enclPkg.symbol.pkgID, null, env.scope.owner);
        workerNode.symbol = workerSymbol;
        defineSymbolWithCurrentEnvOwner(workerNode.pos, workerSymbol);
    }

    @Override
    public void visit(BLangConnector connectorNode) {
        BTypeSymbol conSymbol = Symbols.createConnectorSymbol(Flags.asMask(connectorNode.flagSet),
                names.fromIdNode(connectorNode.name), env.enclPkg.symbol.pkgID, null, env.scope.owner);
        connectorNode.symbol = conSymbol;
        defineSymbol(connectorNode.pos, conSymbol);
    }

    @Override
    public void visit(BLangService serviceNode) {
        BSymbol serviceSymbol = Symbols.createServiceSymbol(Flags.asMask(serviceNode.flagSet),
                names.fromIdNode(serviceNode.name), env.enclPkg.symbol.pkgID, null, env.scope.owner);
        serviceNode.symbol = serviceSymbol;
        defineSymbol(serviceNode.pos, serviceSymbol);
    }

    @Override
    public void visit(BLangFunction funcNode) {
        boolean validAttachedFunc = validateFuncReceiver(funcNode);
        BInvokableSymbol funcSymbol = Symbols.createFunctionSymbol(Flags.asMask(funcNode.flagSet),
                getFuncSymbolName(funcNode), env.enclPkg.symbol.pkgID, null, env.scope.owner);
        SymbolEnv invokableEnv = SymbolEnv.createFunctionEnv(funcNode, funcSymbol.scope, env);
        defineInvokableSymbol(funcNode, funcSymbol, invokableEnv);

        // Define function receiver if any.
        if (funcNode.receiver != null) {
            defineAttachedFunctions(funcNode, funcSymbol, invokableEnv, validAttachedFunc);
        }
    }

    @Override
    public void visit(BLangTransformer transformerNode) {
        validateTransformerMappingTypes(transformerNode);

        boolean safeConversion = transformerNode.retParams.size() == 1;
        Name name = getTransformerSymbolName(transformerNode);
        BTransformerSymbol transformerSymbol = Symbols.createTransformerSymbol(Flags.asMask(transformerNode.flagSet),
                name, env.enclPkg.symbol.pkgID, null, safeConversion, env.scope.owner);
        transformerNode.symbol = transformerSymbol;

        // If this is a default transformer, check whether this transformer conflicts with a built-in conversion
        if (transformerNode.name.value.isEmpty()) {
            BType targetType = transformerNode.retParams.get(0).type;
            BSymbol symbol = symResolver.resolveConversionOperator(transformerNode.source.type, targetType);
            if (symbol != symTable.notFoundSymbol) {
                dlog.error(transformerNode.pos, DiagnosticCode.TRANSFORMER_CONFLICTS_WITH_CONVERSION,
                        transformerNode.source.type, targetType);
                return;
            }
        }

        // Define the transformer
        SymbolEnv transformerEnv = SymbolEnv.createTransformerEnv(transformerNode, transformerSymbol.scope, env);

        transformerNode.symbol = transformerSymbol;
        defineSymbol(transformerNode.pos, transformerSymbol);
        transformerEnv.scope = transformerSymbol.scope;

        // Define transformer source.
        defineNode(transformerNode.source, transformerEnv);
    }

    @Override
    public void visit(BLangAction actionNode) {
        BInvokableSymbol actionSymbol = Symbols
                .createActionSymbol(Flags.asMask(actionNode.flagSet), names.fromIdNode(actionNode.name),
                        env.enclPkg.symbol.pkgID, null, env.scope.owner);
        SymbolEnv invokableEnv = SymbolEnv.createResourceActionSymbolEnv(actionNode, actionSymbol.scope, env);
        defineInvokableSymbol(actionNode, actionSymbol, invokableEnv);

        //TODO check below as it create a new symbol for the connector
        BVarSymbol varSymbol = new BVarSymbol(Flags.asMask(EnumSet.noneOf(Flag.class)),
                names.fromIdNode((BLangIdentifier) createIdentifier(Names.CONNECTOR.getValue())),
                env.enclPkg.symbol.pkgID, actionSymbol.owner.type, invokableEnv.scope.owner);

        actionSymbol.receiverSymbol = varSymbol;
        ((BInvokableType) actionSymbol.type).setReceiverType(varSymbol.type);
    }

    @Override
    public void visit(BLangResource resourceNode) {
        BInvokableSymbol resourceSymbol = Symbols
                .createResourceSymbol(Flags.asMask(resourceNode.flagSet), names.fromIdNode(resourceNode.name),
                        env.enclPkg.symbol.pkgID, null, env.scope.owner);
        SymbolEnv invokableEnv = SymbolEnv.createResourceActionSymbolEnv(resourceNode, resourceSymbol.scope, env);
        defineInvokableSymbol(resourceNode, resourceSymbol, invokableEnv);
    }

    @Override
    public void visit(BLangVariable varNode) {
        // assign the type to var type node
        if (varNode.type == null) {
            BType varType = symResolver.resolveTypeNode(varNode.typeNode, env);
            varNode.type = varType;
        }

        Name varName = names.fromIdNode(varNode.name);
        if (varName == Names.EMPTY) {
            // This is a variable created for a return type
            // e.g. function foo() (int);
            return;
        }
        BVarSymbol varSymbol = defineVarSymbol(varNode.pos, varNode.flagSet,
                varNode.type, varName, env);
        varSymbol.docTag = varNode.docTag;
        varNode.symbol = varSymbol;
    }

    public void visit(BLangXMLAttribute bLangXMLAttribute) {
        if (!(bLangXMLAttribute.name.getKind() == NodeKind.XML_QNAME)) {
            return;
        }

        BLangXMLQName qname = (BLangXMLQName) bLangXMLAttribute.name;

        // If the attribute is not an in-line namespace declaration, check for duplicate attributes.
        // If no duplicates, then define this attribute symbol.
        if (!bLangXMLAttribute.isNamespaceDeclr) {
            BXMLAttributeSymbol attrSymbol = new BXMLAttributeSymbol(qname.localname.value, qname.namespaceURI,
                    env.enclPkg.symbol.pkgID, env.scope.owner);
            if (symResolver.checkForUniqueMemberSymbol(bLangXMLAttribute.pos, env, attrSymbol)) {
                env.scope.define(attrSymbol.name, attrSymbol);
                bLangXMLAttribute.symbol = attrSymbol;
            }
            return;
        }

        List<BLangExpression> exprs = bLangXMLAttribute.value.textFragments;
        String nsURI = null;

        // We reach here if the attribute is an in-line namesapce declaration.
        // Get the namespace URI, only if it is statically defined. Then define the namespace symbol.
        // This namespace URI is later used by the attributes, when they lookup for duplicate attributes.
        // TODO: find a better way to get the statically defined URI.
        if (exprs.size() == 1 && exprs.get(0).getKind() == NodeKind.LITERAL) {
            nsURI = (String) ((BLangLiteral) exprs.get(0)).value;
        }

        String symbolName = qname.localname.value;
        if (symbolName.equals(XMLConstants.XMLNS_ATTRIBUTE)) {
            symbolName = XMLConstants.DEFAULT_NS_PREFIX;
        }
        BXMLNSSymbol xmlnsSymbol =
                new BXMLNSSymbol(names.fromString(symbolName), nsURI, env.enclPkg.symbol.pkgID, env.scope.owner);
        if (symResolver.checkForUniqueMemberSymbol(bLangXMLAttribute.pos, env, xmlnsSymbol)) {
            env.scope.define(xmlnsSymbol.name, xmlnsSymbol);
            bLangXMLAttribute.symbol = xmlnsSymbol;
        }
    }

    // Private methods

    private BPackageSymbol createPackageSymbol(BLangPackage pkgNode) {
        BPackageSymbol pSymbol;
        if (pkgNode.pkgDecl == null) {
            pSymbol = new BPackageSymbol(PackageID.DEFAULT, symTable.rootPkgSymbol);
        } else {
            PackageID pkgID = NodeUtils.getPackageID(names,
                    pkgNode.pkgDecl.orgName, pkgNode.pkgDecl.pkgNameComps, pkgNode.pkgDecl.version);
            pSymbol = new BPackageSymbol(pkgID, symTable.rootPkgSymbol);
        }
        pkgNode.symbol = pSymbol;
        if (pSymbol.name.value.startsWith(Names.BUILTIN_PACKAGE.value)) {
            pSymbol.scope = symTable.rootScope;
        } else {
            pSymbol.scope = new Scope(pSymbol);
        }
        return pSymbol;
    }

    /**
     * Visit each compilation unit (.bal file) and add each top-level node
     * in the compilation unit to the package node.
     *
     * @param pkgNode current package node
     */
    private void populatePackageNode(BLangPackage pkgNode, PackageID pkgId) {
        List<BLangCompilationUnit> compUnits = pkgNode.getCompilationUnits();
        compUnits.forEach(compUnit -> populateCompilationUnit(pkgNode, compUnit, pkgId));
    }

    /**
     * Visit each top-level node and add it to the package node.
     *
     * @param pkgNode  current package node
     * @param compUnit current compilation unit
     */
    private void populateCompilationUnit(BLangPackage pkgNode, BLangCompilationUnit compUnit, PackageID pkgId) {
        // TODO If the pkgID is null, then assign an unnamed package/default package.
        compUnit.getTopLevelNodes().forEach(node -> addTopLevelNode(pkgNode, node));
        validatePackageDecl(pkgId, pkgNode, compUnit);
    }

    private void addTopLevelNode(BLangPackage pkgNode, TopLevelNode node) {
        NodeKind kind = node.getKind();

        // Here we keep all the top-level nodes of a compilation unit (aka file) in exact same
        // order as they appear in the compilation unit. This list contains all the top-level
        // nodes of all the compilation units grouped by the compilation unit.
        // This allows other compiler phases to visit top-level nodes in the exact same order
        // as they appear in compilation units. This is required for error reporting.
        if (kind != NodeKind.PACKAGE_DECLARATION && kind != IMPORT) {
            pkgNode.topLevelNodes.add(node);
        }

        switch (kind) {
            case PACKAGE_DECLARATION:
                // TODO verify the rules..
                currentPkgDecl = (BLangPackageDeclaration) node;
                break;
            case IMPORT:
                // TODO Verify the rules..
                // TODO Check whether the same package alias (if any) has been used for the same import
                // TODO The version of an import package can be specified only once for a package
                if (!pkgNode.imports.contains(node)) {
                    pkgNode.imports.add((BLangImportPackage) node);
                }
                break;
            case FUNCTION:
                pkgNode.functions.add((BLangFunction) node);
                break;
            case STRUCT:
                pkgNode.structs.add((BLangStruct) node);
                break;
            case ENUM:
                pkgNode.enums.add((BLangEnum) node);
                break;
            case CONNECTOR:
                pkgNode.connectors.add((BLangConnector) node);
                break;
            case SERVICE:
                pkgNode.services.add((BLangService) node);
                break;
            case VARIABLE:
                pkgNode.globalVars.add((BLangVariable) node);
                // TODO There are two kinds of package level variables, constant and regular variables.
                break;
            case ANNOTATION:
                // TODO
                pkgNode.annotations.add((BLangAnnotation) node);
                break;
            case XMLNS:
                pkgNode.xmlnsList.add((BLangXMLNS) node);
                break;
            case TRANSFORMER:
                pkgNode.transformers.add((BLangTransformer) node);
                break;
        }
    }

    private void defineStructFields(List<BLangStruct> structNodes, SymbolEnv pkgEnv) {
        structNodes.forEach(struct -> {
            // Create struct type
            SymbolEnv structEnv = SymbolEnv.createPkgLevelSymbolEnv(struct, struct.symbol.scope, pkgEnv);
            BStructType structType = (BStructType) struct.symbol.type;
            structType.fields = struct.fields.stream()
                    .peek(field -> defineNode(field, structEnv))
                    .map(field -> new BStructField(names.fromIdNode(field.name), field.symbol))
                    .collect(Collectors.toList());
        });
    }

    private void defineConnectorMembers(List<BLangConnector> connectors, SymbolEnv pkgEnv) {
        connectors.forEach(connector -> {
            SymbolEnv conEnv = SymbolEnv.createConnectorEnv(connector, connector.symbol.scope, pkgEnv);

            connector.varDefs.forEach(varDef -> defineNode(varDef.var, conEnv));
            defineConnectorInitFunction(connector, conEnv);
            connector.actions.stream()
                    .peek(action -> action.flagSet.add(Flag.PUBLIC))
                    .forEach(action -> defineNode(action, conEnv));
        });
    }

    private void defineConnectorParams(List<BLangConnector> connectors, SymbolEnv pkgEnv) {
        connectors.forEach(connector -> {
            SymbolEnv conEnv = SymbolEnv.createConnectorEnv(connector, connector.symbol.scope, pkgEnv);
            defineConnectorSymbolParams(connector, connector.symbol, conEnv);
        });
    }

    private void defineServiceMembers(List<BLangService> services, SymbolEnv pkgEnv) {
        services.forEach(service -> {
            SymbolEnv serviceEnv = SymbolEnv.createServiceEnv(service, service.symbol.scope, pkgEnv);
            service.vars.forEach(varDef -> defineNode(varDef.var, serviceEnv));
            defineServiceInitFunction(service, serviceEnv);
            service.resources.stream()
                    .peek(action -> action.flagSet.add(Flag.PUBLIC))
                    .forEach(resource -> defineNode(resource, serviceEnv));
        });
    }

    private void defineInvokableSymbol(BLangInvokableNode invokableNode, BInvokableSymbol funcSymbol,
                                       SymbolEnv invokableEnv) {
        invokableNode.symbol = funcSymbol;
        defineSymbol(invokableNode.pos, funcSymbol);
        invokableEnv.scope = funcSymbol.scope;
        defineInvokableSymbolParams(invokableNode, funcSymbol, invokableEnv);
    }

    private void defineInvokableSymbolParams(BLangInvokableNode invokableNode, BInvokableSymbol symbol,
                                             SymbolEnv invokableEnv) {
        List<BVarSymbol> paramSymbols =
                invokableNode.params.stream()
                        .peek(varNode -> defineNode(varNode, invokableEnv))
                        .map(varNode -> varNode.symbol)
                        .collect(Collectors.toList());

        List<BVarSymbol> retParamSymbols =
                invokableNode.retParams.stream()
                        .peek(varNode -> defineNode(varNode, invokableEnv))
                        .filter(varNode -> varNode.symbol != null)
                        .map(varNode -> varNode.symbol)
                        .collect(Collectors.toList());

        symbol.params = paramSymbols;
        symbol.retParams = retParamSymbols;

        // Create function type
        List<BType> paramTypes = paramSymbols.stream()
                .map(paramSym -> paramSym.type)
                .collect(Collectors.toList());
        List<BType> retTypes = invokableNode.retParams.stream()
                .map(varNode -> varNode.type != null ? varNode.type : varNode.typeNode.type)
                .collect(Collectors.toList());

        symbol.type = new BInvokableType(paramTypes, retTypes, null);
    }

    private void defineConnectorSymbolParams(BLangConnector connectorNode, BTypeSymbol symbol,
                                             SymbolEnv connectorEnv) {
        List<BVarSymbol> paramSymbols =
                connectorNode.params.stream()
                        .peek(varNode -> defineNode(varNode, connectorEnv))
                        .map(varNode -> varNode.symbol)
                        .collect(Collectors.toList());

        symbol.params = paramSymbols;

        // Create connector type
        List<BType> paramTypes = paramSymbols.stream()
                .map(paramSym -> paramSym.type)
                .collect(Collectors.toList());

        symbol.type = new BConnectorType(paramTypes, symbol);
    }

    private void defineSymbol(DiagnosticPos pos, BSymbol symbol) {
        symbol.scope = new Scope(symbol);
        if (symResolver.checkForUniqueSymbol(pos, env, symbol, symbol.tag)) {
            env.scope.define(symbol.name, symbol);
        }
    }

    private void defineSymbolWithCurrentEnvOwner(DiagnosticPos pos, BSymbol symbol) {
        symbol.scope = new Scope(env.scope.owner);
        if (symResolver.checkForUniqueSymbol(pos, env, symbol, symbol.tag)) {
            env.scope.define(symbol.name, symbol);
        }
    }

    public BVarSymbol defineVarSymbol(DiagnosticPos pos, Set<Flag> flagSet, BType varType, Name varName,
                                      SymbolEnv env) {
        // Create variable symbol
        Scope enclScope = env.scope;
        BVarSymbol varSymbol = new BVarSymbol(Flags.asMask(flagSet), varName,
                env.enclPkg.symbol.pkgID, varType, enclScope.owner);

        // Add it to the enclosing scope
        // Find duplicates
        if (!symResolver.checkForUniqueSymbol(pos, env, varSymbol, SymTag.VARIABLE_NAME)) {
            varSymbol.type = symTable.errType;
        }
        enclScope.define(varSymbol.name, varSymbol);
        return varSymbol;
    }

    private void defineConnectorInitFunction(BLangConnector connector, SymbolEnv conEnv) {
        BLangFunction initFunction = createInitFunction(connector.pos, connector.getName().getValue());
        //Add connector as a parameter to the init function
        BLangVariable param = (BLangVariable) TreeBuilder.createVariableNode();
        param.pos = connector.pos;
        param.setName(this.createIdentifier(Names.CONNECTOR.getValue()));
        BLangUserDefinedType connectorType = (BLangUserDefinedType) TreeBuilder.createUserDefinedTypeNode();
        connectorType.pos = connector.pos;
        connectorType.typeName = connector.name;
        connectorType.pkgAlias = (BLangIdentifier) TreeBuilder.createIdentifierNode();
        param.setTypeNode(connectorType);
        initFunction.addParameter(param);
        //Add connector level variables to the init function
        connector.varDefs.stream().filter(f -> f.var.expr != null)
                .forEachOrdered(v -> initFunction.body.addStatement(createAssignmentStmt(v.var)));

        addInitReturnStatement(initFunction.body);
        connector.initFunction = initFunction;

        BLangAction initAction = createNativeInitAction(connector.pos);
        connector.initAction = initAction;

        defineNode(connector.initFunction, conEnv);
        defineNode(connector.initAction, conEnv);
        connector.symbol.initFunctionSymbol = connector.initFunction.symbol;
    }

    private void defineServiceInitFunction(BLangService service, SymbolEnv conEnv) {
        BLangFunction initFunction = createInitFunction(service.pos, service.getName().getValue());
        //Add service level variables to the init function
        service.vars.stream().filter(f -> f.var.expr != null)
                .forEachOrdered(v -> initFunction.body.addStatement(createAssignmentStmt(v.var)));

        addInitReturnStatement(initFunction.body);
        service.initFunction = initFunction;
        defineNode(service.initFunction, conEnv);
//        service.symbol.initFunctionSymbol = service.initFunction.symbol;
    }

    private void defineAttachedFunctions(BLangFunction funcNode, BInvokableSymbol funcSymbol,
                                         SymbolEnv invokableEnv, boolean isValidAttachedFunc) {
        BInvokableType funcType = (BInvokableType) funcSymbol.type;
        BTypeSymbol typeSymbol = funcNode.receiver.type.tsymbol;

        // Check whether there exists a struct field with the same name as the function name.
        if (isValidAttachedFunc && typeSymbol.tag == SymTag.STRUCT) {
            validateFunctionsAttachedToStructs(funcNode, funcSymbol, invokableEnv);
        }

        defineNode(funcNode.receiver, invokableEnv);
        funcSymbol.receiverSymbol = funcNode.receiver.symbol;
        funcType.setReceiverType(funcNode.receiver.symbol.type);
    }

    private void validateFunctionsAttachedToStructs(BLangFunction funcNode, BInvokableSymbol funcSymbol,
                                                    SymbolEnv invokableEnv) {
        BInvokableType funcType = (BInvokableType) funcSymbol.type;
        BStructSymbol structSymbol = (BStructSymbol) funcNode.receiver.type.tsymbol;
        BSymbol symbol = symResolver.lookupMemberSymbol(
                funcNode.receiver.pos, structSymbol.scope, invokableEnv,
                names.fromIdNode(funcNode.name), SymTag.VARIABLE);
        if (symbol != symTable.notFoundSymbol) {
            dlog.error(funcNode.pos, DiagnosticCode.STRUCT_FIELD_AND_FUNC_WITH_SAME_NAME,
                    funcNode.name.value, funcNode.receiver.type.toString());
            return;
        }

        BStructType structType = (BStructType) funcNode.receiver.type;
        BAttachedFunction attachedFunc = new BAttachedFunction(
                names.fromIdNode(funcNode.name), funcSymbol, funcType);
        structSymbol.attachedFuncs.add(attachedFunc);

        // Check whether this attached function is a struct initializer.
        if (!structType.tsymbol.name.value.equals(funcNode.name.value)) {
            // Not a struct initializer.
            return;
        }

        if (!funcNode.params.isEmpty() || !funcNode.retParams.isEmpty()) {
            dlog.error(funcNode.pos, DiagnosticCode.INVALID_STRUCT_INITIALIZER_FUNCTION,
                    funcNode.name.value, funcNode.receiver.type.toString());
        }
        structSymbol.initializerFunc = attachedFunc;
    }

    private StatementNode createAssignmentStmt(BLangVariable variable) {
        BLangSimpleVarRef varRef = (BLangSimpleVarRef) TreeBuilder
                .createSimpleVariableReferenceNode();
        varRef.pos = variable.pos;
        varRef.variableName = variable.name;
        varRef.pkgAlias = (BLangIdentifier) TreeBuilder.createIdentifierNode();

//        //TODO temporary solution to avoid endpoint assignment until endpoint model changed.
//        if (variable.typeNode.getKind() == NodeKind.ENDPOINT_TYPE) {
//            BLangBind bindStmt = (BLangBind) TreeBuilder.createBindNode();
//            bindStmt.setExpression(variable.expr);
//            bindStmt.pos = variable.pos;
//            bindStmt.addWS(variable.getWS());
//            bindStmt.setVariable(varRef);
//            return bindStmt;
//        }
        BLangAssignment assignmentStmt = (BLangAssignment) TreeBuilder.createAssignmentNode();
        assignmentStmt.expr = variable.expr;
        assignmentStmt.pos = variable.pos;
        assignmentStmt.addVariable(varRef);
        return assignmentStmt;
    }

    private BLangExpressionStmt createInitFuncInvocationStmt(BLangImportPackage importPackage,
                                                             BPackageSymbol pkgSymbol) {
        BLangInvocation invocationNode = (BLangInvocation) TreeBuilder.createInvocationNode();
        invocationNode.pos = importPackage.pos;
        invocationNode.addWS(importPackage.getWS());
        BLangIdentifier funcName = (BLangIdentifier) TreeBuilder.createIdentifierNode();
        funcName.value = pkgSymbol.initFunctionSymbol.name.value;
        invocationNode.name = funcName;
        invocationNode.pkgAlias = importPackage.alias;

        BLangExpressionStmt exprStmt = (BLangExpressionStmt) TreeBuilder.createExpressionStatementNode();
        exprStmt.pos = importPackage.pos;
        exprStmt.addWS(importPackage.getWS());
        exprStmt.expr = invocationNode;
        return exprStmt;
    }

    private void definePackageInitFunction(BLangPackage pkgNode, SymbolEnv env) {
        BLangFunction initFunction = pkgNode.initFunction;
        // Add package level namespace declarations to the init function
        pkgNode.xmlnsList.forEach(xmlns -> {
            initFunction.body.addStatement(createNamespaceDeclrStatement(xmlns));
        });

        //Add global variables to the init function
        pkgNode.globalVars.stream().filter(f -> f.expr != null)
                .forEachOrdered(v -> initFunction.body.addStatement(createAssignmentStmt(v)));

        addInitReturnStatement(initFunction.body);
        defineNode(pkgNode.initFunction, env);
        pkgNode.symbol.initFunctionSymbol = pkgNode.initFunction.symbol;
    }

    private void createPackageInitFunction(BLangPackage pkgNode) {
        BLangFunction initFunction = createInitFunction(pkgNode.pos, pkgNode.symbol.getName().getValue());
        pkgNode.initFunction = initFunction;
    }

    private BLangFunction createInitFunction(DiagnosticPos pos, String name) {
        BLangFunction initFunction = (BLangFunction) TreeBuilder.createFunctionNode();
        initFunction.setName(createIdentifier(name + Names.INIT_FUNCTION_SUFFIX.getValue()));
        initFunction.flagSet = EnumSet.of(Flag.PUBLIC);
        initFunction.pos = pos;
        //Create body of the init function
        BLangBlockStmt body = (BLangBlockStmt) TreeBuilder.createBlockNode();
        body.pos = pos;
        initFunction.setBody(body);
        return initFunction;
    }

    private BLangAction createNativeInitAction(DiagnosticPos pos) {
        BLangAction initAction = (BLangAction) TreeBuilder.createActionNode();
        initAction.setName(createIdentifier(Names.INIT_ACTION_SUFFIX.getValue()));
        initAction.flagSet = EnumSet.of(Flag.NATIVE, Flag.PUBLIC);
        initAction.pos = pos;
        return initAction;
    }

    private IdentifierNode createIdentifier(String value) {
        IdentifierNode node = TreeBuilder.createIdentifierNode();
        if (value != null) {
            node.setValue(value);
        }
        return node;
    }

    private void addInitReturnStatement(BLangBlockStmt bLangBlockStmt) {
        //Add return statement to the init function
        BLangReturn returnStmt = (BLangReturn) TreeBuilder.createReturnNode();
        returnStmt.pos = bLangBlockStmt.pos;
        bLangBlockStmt.addStatement(returnStmt);
    }

    private BLangXMLNSStatement createNamespaceDeclrStatement(BLangXMLNS xmlns) {
        BLangXMLNSStatement xmlnsStmt = (BLangXMLNSStatement) TreeBuilder.createXMLNSDeclrStatementNode();
        xmlnsStmt.xmlnsDecl = xmlns;
        xmlnsStmt.pos = xmlns.pos;
        return xmlnsStmt;
    }

    private boolean validateFuncReceiver(BLangFunction funcNode) {
        if (funcNode.receiver == null) {
            return true;
        }

        BType varType = symResolver.resolveTypeNode(funcNode.receiver.typeNode, env);
        funcNode.receiver.type = varType;
        if (varType.tag == TypeTags.ERROR) {
            return true;
        }

        if (varType.tag != TypeTags.BOOLEAN
                && varType.tag != TypeTags.STRING
                && varType.tag != TypeTags.INT
                && varType.tag != TypeTags.FLOAT
                && varType.tag != TypeTags.BLOB
                && varType.tag != TypeTags.JSON
                && varType.tag != TypeTags.XML
                && varType.tag != TypeTags.MAP
                && varType.tag != TypeTags.TABLE
                && varType.tag != TypeTags.STRUCT) {
            dlog.error(funcNode.receiver.pos, DiagnosticCode.FUNC_DEFINED_ON_NOT_SUPPORTED_TYPE,
                    funcNode.name.value, varType.toString());
            return false;
        }

        if (!this.env.enclPkg.symbol.pkgID.equals(varType.tsymbol.pkgID)) {
            dlog.error(funcNode.receiver.pos, DiagnosticCode.FUNC_DEFINED_ON_NON_LOCAL_TYPE,
                    funcNode.name.value, varType.toString());
            return false;
        }
        return true;
    }

    private Name getFuncSymbolName(BLangFunction funcNode) {
        if (funcNode.receiver != null) {
            return names.fromString(Symbols.getAttachedFuncSymbolName(
                    funcNode.receiver.type.tsymbol.name.value, funcNode.name.value));
        }
        return names.fromIdNode(funcNode.name);
    }

    private Name getTransformerSymbolName(BLangTransformer transformerNode) {
        if (transformerNode.name.value.isEmpty()) {
            return names.fromString(Names.TRANSFORMER.value + "<" + transformerNode.source.type + ","
                    + transformerNode.retParams.get(0).type + ">");
        }
        return names.fromIdNode(transformerNode.name);
    }

    private void populateInitFunctionInvocation(BLangImportPackage importPkgNode, BPackageSymbol pkgSymbol) {
        ((BLangPackage) env.node).initFunction.body
                .addStatement(createInitFuncInvocationStmt(importPkgNode, pkgSymbol));
    }

    private void validateTransformerMappingTypes(BLangTransformer transformerNode) {
        BType varType = symResolver.resolveTypeNode(transformerNode.source.typeNode, env);
        transformerNode.source.type = varType;

        transformerNode.retParams.forEach(returnParams -> {
            BType targetType = symResolver.resolveTypeNode(returnParams.typeNode, env);
            returnParams.type = targetType;
        });
    }

    private void defineTransformerMembers(List<BLangTransformer> transformers, SymbolEnv pkgEnv) {
        transformers.forEach(transformer -> {
            SymbolEnv transformerEnv = SymbolEnv.createTransformerEnv(transformer, transformer.symbol.scope, pkgEnv);
            defineInvokableSymbolParams(transformer, transformer.symbol, transformerEnv);
        });
    }

    /**
     * Validate the package declaration of the current compilation unit. Updates the package declaration
     * of the package node only if the current package declaration is a valid one.
     *
     * @param pkgId    Current package ID
     * @param pkgNode  Current package node
     * @param compUnit Current compilation unit
     */
    private void validatePackageDecl(PackageID pkgId, BLangPackage pkgNode, BLangCompilationUnit compUnit) {
        if (isValidPackageDecl(currentPkgDecl, pkgId)) {
            pkgNode.pkgDecl = currentPkgDecl;
            currentPkgDecl = null;
            return;
        }

        if (currentPkgDecl == null) {
            dlog.error(compUnit.pos, DiagnosticCode.MISSING_PACKAGE_DECLARATION, pkgId.name.value);
        } else if (pkgId == PackageID.DEFAULT) {
            dlog.error(currentPkgDecl.pos, DiagnosticCode.UNEXPECTED_PACKAGE_DECLARATION,
                    currentPkgDecl.getPackageNameStr());
        } else {
            dlog.error(currentPkgDecl.pos, DiagnosticCode.INVALID_PACKAGE_DECLARATION, pkgId.name.value,
                    currentPkgDecl.getPackageNameStr());
        }

        currentPkgDecl = null;
    }

    private boolean isValidPackageDecl(BLangPackageDeclaration pkgDecl, PackageID pkgId) {
        if (skipPkgValidation) {
            return true;
        }

        if (pkgDecl == null) {
            return pkgId == PackageID.DEFAULT;
        }

        return pkgId.name.value.equals(pkgDecl.getPackageNameStr());
    }
}<|MERGE_RESOLUTION|>--- conflicted
+++ resolved
@@ -157,12 +157,9 @@
     public BLangPackage definePackage(BLangPackage pkgNode) {
         populatePackageNode(pkgNode, pkgNode.packageID);
         defineNode(pkgNode, null);
-<<<<<<< HEAD
         return pkgNode;
-=======
-        symTable.pkgSymbolMap.put(pkgId, pkgNode.symbol);
-        return pkgNode.symbol;
->>>>>>> 1a63e5b8
+//        symTable.pkgSymbolMap.put(pkgId, pkgNode.symbol);
+//        return pkgNode.symbol;
     }
 
     public void defineNode(BLangNode node, SymbolEnv env) {
