/*
 *  Copyright (c) 2017, WSO2 Inc. (http://www.wso2.org) All Rights Reserved.
 *
 *  WSO2 Inc. licenses this file to you under the Apache License,
 *  Version 2.0 (the "License"); you may not use this file except
 *  in compliance with the License.
 *  You may obtain a copy of the License at
 *
 *    http://www.apache.org/licenses/LICENSE-2.0
 *
 *  Unless required by applicable law or agreed to in writing,
 *  software distributed under the License is distributed on an
 *  "AS IS" BASIS, WITHOUT WARRANTIES OR CONDITIONS OF ANY
 *  KIND, either express or implied.  See the License for the
 *  specific language governing permissions and limitations
 *  under the License.
 */
package org.wso2.ballerinalang.compiler.parser;

import org.apache.commons.lang3.StringEscapeUtils;
import org.ballerinalang.compiler.CompilerOptionName;
import org.ballerinalang.model.TreeBuilder;
import org.ballerinalang.model.TreeUtils;
import org.ballerinalang.model.Whitespace;
import org.ballerinalang.model.elements.DocTag;
import org.ballerinalang.model.elements.Flag;
import org.ballerinalang.model.elements.PackageID;
import org.ballerinalang.model.tree.ActionNode;
import org.ballerinalang.model.tree.AnnotatableNode;
import org.ballerinalang.model.tree.AnnotationAttachmentNode;
import org.ballerinalang.model.tree.AnnotationNode;
import org.ballerinalang.model.tree.CompilationUnitNode;
import org.ballerinalang.model.tree.ConnectorNode;
import org.ballerinalang.model.tree.DeprecatedNode;
import org.ballerinalang.model.tree.DocumentableNode;
import org.ballerinalang.model.tree.DocumentationNode;
import org.ballerinalang.model.tree.EnumNode;
import org.ballerinalang.model.tree.FunctionNode;
import org.ballerinalang.model.tree.IdentifierNode;
import org.ballerinalang.model.tree.InvokableNode;
import org.ballerinalang.model.tree.NodeKind;
import org.ballerinalang.model.tree.OperatorKind;
import org.ballerinalang.model.tree.ResourceNode;
import org.ballerinalang.model.tree.ServiceNode;
import org.ballerinalang.model.tree.StructNode;
import org.ballerinalang.model.tree.TransformerNode;
import org.ballerinalang.model.tree.VariableNode;
import org.ballerinalang.model.tree.WorkerNode;
import org.ballerinalang.model.tree.clauses.FunctionClauseNode;
import org.ballerinalang.model.tree.clauses.GroupByNode;
import org.ballerinalang.model.tree.clauses.HavingNode;
import org.ballerinalang.model.tree.clauses.JoinStreamingInput;
import org.ballerinalang.model.tree.clauses.OrderByNode;
import org.ballerinalang.model.tree.clauses.SelectClauseNode;
import org.ballerinalang.model.tree.clauses.SelectExpressionNode;
import org.ballerinalang.model.tree.clauses.StreamingInput;
import org.ballerinalang.model.tree.clauses.TableQuery;
import org.ballerinalang.model.tree.clauses.WhereNode;
import org.ballerinalang.model.tree.clauses.WindowClauseNode;
import org.ballerinalang.model.tree.expressions.AnnotationAttachmentAttributeValueNode;
import org.ballerinalang.model.tree.expressions.ExpressionNode;
import org.ballerinalang.model.tree.expressions.TableQueryExpression;
import org.ballerinalang.model.tree.expressions.XMLAttributeNode;
import org.ballerinalang.model.tree.expressions.XMLLiteralNode;
import org.ballerinalang.model.tree.statements.BlockNode;
import org.ballerinalang.model.tree.statements.ForkJoinNode;
import org.ballerinalang.model.tree.statements.IfNode;
import org.ballerinalang.model.tree.statements.StatementNode;
import org.ballerinalang.model.tree.statements.TransactionNode;
import org.ballerinalang.model.tree.statements.VariableDefinitionNode;
import org.ballerinalang.model.tree.types.TypeNode;
import org.ballerinalang.util.diagnostic.DiagnosticCode;
import org.wso2.ballerinalang.compiler.tree.BLangAction;
import org.wso2.ballerinalang.compiler.tree.BLangAnnotAttribute;
import org.wso2.ballerinalang.compiler.tree.BLangAnnotation;
import org.wso2.ballerinalang.compiler.tree.BLangAnnotationAttachment;
import org.wso2.ballerinalang.compiler.tree.BLangAnnotationAttachmentPoint;
import org.wso2.ballerinalang.compiler.tree.BLangConnector;
import org.wso2.ballerinalang.compiler.tree.BLangDeprecatedNode;
import org.wso2.ballerinalang.compiler.tree.BLangDocumentation;
import org.wso2.ballerinalang.compiler.tree.BLangEnum;
import org.wso2.ballerinalang.compiler.tree.BLangEnum.BLangEnumerator;
import org.wso2.ballerinalang.compiler.tree.BLangFunction;
import org.wso2.ballerinalang.compiler.tree.BLangIdentifier;
import org.wso2.ballerinalang.compiler.tree.BLangImportPackage;
import org.wso2.ballerinalang.compiler.tree.BLangNameReference;
import org.wso2.ballerinalang.compiler.tree.BLangPackageDeclaration;
import org.wso2.ballerinalang.compiler.tree.BLangResource;
import org.wso2.ballerinalang.compiler.tree.BLangService;
import org.wso2.ballerinalang.compiler.tree.BLangStruct;
import org.wso2.ballerinalang.compiler.tree.BLangTransformer;
import org.wso2.ballerinalang.compiler.tree.BLangVariable;
import org.wso2.ballerinalang.compiler.tree.BLangWorker;
import org.wso2.ballerinalang.compiler.tree.BLangXMLNS;
import org.wso2.ballerinalang.compiler.tree.clauses.BLangGroupBy;
import org.wso2.ballerinalang.compiler.tree.clauses.BLangHaving;
import org.wso2.ballerinalang.compiler.tree.clauses.BLangJoinStreamingInput;
import org.wso2.ballerinalang.compiler.tree.clauses.BLangOrderBy;
import org.wso2.ballerinalang.compiler.tree.clauses.BLangSelectClause;
import org.wso2.ballerinalang.compiler.tree.clauses.BLangSelectExpression;
import org.wso2.ballerinalang.compiler.tree.clauses.BLangStreamingInput;
import org.wso2.ballerinalang.compiler.tree.clauses.BLangTableQuery;
import org.wso2.ballerinalang.compiler.tree.clauses.BLangWhere;
import org.wso2.ballerinalang.compiler.tree.clauses.BLangWindow;
import org.wso2.ballerinalang.compiler.tree.expressions.BLangAnnotAttachmentAttribute;
import org.wso2.ballerinalang.compiler.tree.expressions.BLangAnnotAttachmentAttributeValue;
import org.wso2.ballerinalang.compiler.tree.expressions.BLangArrayLiteral;
import org.wso2.ballerinalang.compiler.tree.expressions.BLangBinaryExpr;
import org.wso2.ballerinalang.compiler.tree.expressions.BLangConnectorInit;
import org.wso2.ballerinalang.compiler.tree.expressions.BLangDocumentationAttribute;
import org.wso2.ballerinalang.compiler.tree.expressions.BLangExpression;
import org.wso2.ballerinalang.compiler.tree.expressions.BLangFieldBasedAccess;
import org.wso2.ballerinalang.compiler.tree.expressions.BLangIndexBasedAccess;
import org.wso2.ballerinalang.compiler.tree.expressions.BLangIntRangeExpression;
import org.wso2.ballerinalang.compiler.tree.expressions.BLangInvocation;
import org.wso2.ballerinalang.compiler.tree.expressions.BLangLambdaFunction;
import org.wso2.ballerinalang.compiler.tree.expressions.BLangLiteral;
import org.wso2.ballerinalang.compiler.tree.expressions.BLangRecordLiteral;
import org.wso2.ballerinalang.compiler.tree.expressions.BLangRecordLiteral.BLangRecordKey;
import org.wso2.ballerinalang.compiler.tree.expressions.BLangRecordLiteral.BLangRecordKeyValue;
import org.wso2.ballerinalang.compiler.tree.expressions.BLangSimpleVarRef;
import org.wso2.ballerinalang.compiler.tree.expressions.BLangStringTemplateLiteral;
import org.wso2.ballerinalang.compiler.tree.expressions.BLangTableQueryExpression;
import org.wso2.ballerinalang.compiler.tree.expressions.BLangTernaryExpr;
import org.wso2.ballerinalang.compiler.tree.expressions.BLangTypeCastExpr;
import org.wso2.ballerinalang.compiler.tree.expressions.BLangTypeConversionExpr;
import org.wso2.ballerinalang.compiler.tree.expressions.BLangTypeofExpr;
import org.wso2.ballerinalang.compiler.tree.expressions.BLangUnaryExpr;
import org.wso2.ballerinalang.compiler.tree.expressions.BLangVariableReference;
import org.wso2.ballerinalang.compiler.tree.expressions.BLangXMLAttribute;
import org.wso2.ballerinalang.compiler.tree.expressions.BLangXMLAttributeAccess;
import org.wso2.ballerinalang.compiler.tree.expressions.BLangXMLCommentLiteral;
import org.wso2.ballerinalang.compiler.tree.expressions.BLangXMLElementLiteral;
import org.wso2.ballerinalang.compiler.tree.expressions.BLangXMLProcInsLiteral;
import org.wso2.ballerinalang.compiler.tree.expressions.BLangXMLQName;
import org.wso2.ballerinalang.compiler.tree.expressions.BLangXMLQuotedString;
import org.wso2.ballerinalang.compiler.tree.expressions.BLangXMLTextLiteral;
import org.wso2.ballerinalang.compiler.tree.statements.BLangAbort;
import org.wso2.ballerinalang.compiler.tree.statements.BLangAssignment;
import org.wso2.ballerinalang.compiler.tree.statements.BLangBind;
import org.wso2.ballerinalang.compiler.tree.statements.BLangBlockStmt;
import org.wso2.ballerinalang.compiler.tree.statements.BLangBreak;
import org.wso2.ballerinalang.compiler.tree.statements.BLangCatch;
import org.wso2.ballerinalang.compiler.tree.statements.BLangExpressionStmt;
import org.wso2.ballerinalang.compiler.tree.statements.BLangForeach;
import org.wso2.ballerinalang.compiler.tree.statements.BLangForkJoin;
import org.wso2.ballerinalang.compiler.tree.statements.BLangIf;
import org.wso2.ballerinalang.compiler.tree.statements.BLangLock;
import org.wso2.ballerinalang.compiler.tree.statements.BLangNext;
import org.wso2.ballerinalang.compiler.tree.statements.BLangReturn;
import org.wso2.ballerinalang.compiler.tree.statements.BLangThrow;
import org.wso2.ballerinalang.compiler.tree.statements.BLangTransaction;
import org.wso2.ballerinalang.compiler.tree.statements.BLangTryCatchFinally;
import org.wso2.ballerinalang.compiler.tree.statements.BLangVariableDef;
import org.wso2.ballerinalang.compiler.tree.statements.BLangWhile;
import org.wso2.ballerinalang.compiler.tree.statements.BLangWorkerReceive;
import org.wso2.ballerinalang.compiler.tree.statements.BLangWorkerSend;
import org.wso2.ballerinalang.compiler.tree.statements.BLangXMLNSStatement;
import org.wso2.ballerinalang.compiler.tree.types.BLangArrayType;
import org.wso2.ballerinalang.compiler.tree.types.BLangBuiltInRefTypeNode;
import org.wso2.ballerinalang.compiler.tree.types.BLangConstrainedType;
import org.wso2.ballerinalang.compiler.tree.types.BLangEndpointTypeNode;
import org.wso2.ballerinalang.compiler.tree.types.BLangFunctionTypeNode;
import org.wso2.ballerinalang.compiler.tree.types.BLangType;
import org.wso2.ballerinalang.compiler.tree.types.BLangUserDefinedType;
import org.wso2.ballerinalang.compiler.tree.types.BLangValueType;
import org.wso2.ballerinalang.compiler.util.CompilerContext;
import org.wso2.ballerinalang.compiler.util.CompilerOptions;
import org.wso2.ballerinalang.compiler.util.Names;
import org.wso2.ballerinalang.compiler.util.QuoteType;
import org.wso2.ballerinalang.compiler.util.TypeTags;
import org.wso2.ballerinalang.compiler.util.diagnotic.BLangDiagnosticLog;
import org.wso2.ballerinalang.compiler.util.diagnotic.DiagnosticPos;

import java.util.ArrayList;
import java.util.Arrays;
import java.util.Collections;
import java.util.HashSet;
import java.util.Iterator;
import java.util.List;
import java.util.Set;
import java.util.Stack;
import java.util.TreeSet;
import java.util.stream.Collectors;

/**
 * This class builds the package AST of a Ballerina source file.
 *
 * @since 0.94
 */
public class BLangPackageBuilder {

    private CompilationUnitNode compUnit;

    private Stack<BLangNameReference> nameReferenceStack = new Stack<>();

    private Stack<TypeNode> typeNodeStack = new Stack<>();

    private Stack<BlockNode> blockNodeStack = new Stack<>();

    private Stack<VariableNode> varStack = new Stack<>();

    private Stack<List<VariableNode>> varListStack = new Stack<>();

    private Stack<InvokableNode> invokableNodeStack = new Stack<>();

    private Stack<ExpressionNode> exprNodeStack = new Stack<>();

    private Stack<List<ExpressionNode>> exprNodeListStack = new Stack<>();

    private Stack<Set<Whitespace>> commaWsStack = new Stack<>();

    private Stack<Set<Whitespace>> invocationWsStack = new Stack<>();

    private Stack<BLangRecordLiteral> recordLiteralNodes = new Stack<>();

    private Stack<BLangTryCatchFinally> tryCatchFinallyNodesStack = new Stack<>();

    private Stack<StructNode> structStack = new Stack<>();

    private Stack<EnumNode> enumStack = new Stack<>();

    private List<BLangEnumerator> enumeratorList = new ArrayList<>();

    private Stack<IdentifierNode> identifierStack = new Stack<>();

    private Stack<ConnectorNode> connectorNodeStack = new Stack<>();

    private Stack<List<ActionNode>> actionNodeStack = new Stack<>();

    private Stack<AnnotationNode> annotationStack = new Stack<>();

    private Stack<AnnotationAttachmentAttributeValueNode> annotAttribValStack = new Stack<>();

    private Stack<DocumentationNode> docAttachmentStack = new Stack<>();

    private Stack<DeprecatedNode> deprecatedAttachmentStack = new Stack<>();

    private Stack<AnnotationAttachmentNode> annotAttachmentStack = new Stack<>();

    private Stack<IfNode> ifElseStatementStack = new Stack<>();

    private Stack<TransactionNode> transactionNodeStack = new Stack<>();

    private Stack<ForkJoinNode> forkJoinNodesStack = new Stack<>();

    private Stack<ServiceNode> serviceNodeStack = new Stack<>();

    private Stack<XMLAttributeNode> xmlAttributeNodeStack = new Stack<>();

    private Stack<BLangAnnotationAttachmentPoint> attachmentPointStack = new Stack<>();

    private Stack<OrderByNode> orderByClauseStack = new Stack<>();

    private Stack<GroupByNode> groupByClauseStack = new Stack<>();

    private Stack<HavingNode> havingClauseStack = new Stack<>();

    private Stack<WhereNode> whereClauseStack = new Stack<>();

    private Stack<SelectExpressionNode> selectExpressionsStack = new Stack<>();

    private Stack<List<SelectExpressionNode>> selectExpressionsListStack = new Stack<>();

    private Stack<SelectClauseNode> selectClausesStack = new Stack<>();

    private Stack<FunctionClauseNode> functionClausesStack = new Stack<>();

    private Stack<WindowClauseNode> windowClausesStack = new Stack<>();

    private Stack<StreamingInput> streamingInputStack = new Stack<>();

    private Stack<JoinStreamingInput> joinStreamingInputsStack = new Stack<>();

    private Stack<TableQuery> tableQueriesStack = new Stack<>();

    private Set<BLangImportPackage> imports = new HashSet<>();

    private Set<Whitespace> endpointVarWs;

    private Set<Whitespace> endpointKeywordWs;

    private BLangAnonymousModelHelper anonymousModelHelper;
    private CompilerOptions compilerOptions;

    /**
     * Keep the number of anonymous structs found so far in the current package.
     * This field is used to generate a name for an anonymous struct.
     */
    private int anonStructCount = 0;

    protected int lambdaFunctionCount = 0;

    private BLangDiagnosticLog dlog;

    private static final String PIPE = "|";

    public BLangPackageBuilder(CompilerContext context, CompilationUnitNode compUnit) {
        this.dlog = BLangDiagnosticLog.getInstance(context);
        this.anonymousModelHelper = BLangAnonymousModelHelper.getInstance(context);
        this.dlog = BLangDiagnosticLog.getInstance(context);
        this.compilerOptions = CompilerOptions.getInstance(context);
        this.compUnit = compUnit;
    }

    public void addAttachPoint(BLangAnnotationAttachmentPoint.AttachmentPoint attachPoint,
                               String pkgIdentifier) {
        BLangAnnotationAttachmentPoint attachmentPoint;
        if (pkgIdentifier == null) {
            attachmentPoint =
                    new BLangAnnotationAttachmentPoint(attachPoint, null);
        } else {
            attachmentPoint =
                    new BLangAnnotationAttachmentPoint(attachPoint, null);
            attachmentPoint.pkgAlias = (BLangIdentifier) createIdentifier(pkgIdentifier);
        }
        attachmentPointStack.push(attachmentPoint);
    }

    public void addValueType(DiagnosticPos pos, Set<Whitespace> ws, String typeName) {
        BLangValueType typeNode = (BLangValueType) TreeBuilder.createValueTypeNode();
        typeNode.addWS(ws);
        typeNode.pos = pos;
        typeNode.typeKind = (TreeUtils.stringToTypeKind(typeName));

        addType(typeNode);
    }

    public void addArrayType(DiagnosticPos pos, Set<Whitespace> ws, int dimensions) {
        BLangType eType = (BLangType) this.typeNodeStack.pop();
        BLangArrayType arrayTypeNode = (BLangArrayType) TreeBuilder.createArrayTypeNode();
        arrayTypeNode.addWS(ws);
        arrayTypeNode.pos = pos;
        arrayTypeNode.elemtype = eType;
        arrayTypeNode.dimensions = dimensions;

        addType(arrayTypeNode);
    }

    public void addUserDefineType(Set<Whitespace> ws) {
        BLangNameReference nameReference = nameReferenceStack.pop();
        BLangUserDefinedType userDefinedType = addUserDefinedType(nameReference.pos, ws,
                (BLangIdentifier) nameReference.pkgAlias, (BLangIdentifier) nameReference.name);
        userDefinedType.addWS(nameReference.ws);
        addType(userDefinedType);
    }

    public void addAnonStructType(DiagnosticPos pos, Set<Whitespace> ws) {
        // Generate a name for the anonymous struct
        String genName = anonymousModelHelper.getNextAnonymousStructKey(pos.src.pkgID);
        IdentifierNode anonStructGenName = createIdentifier(genName);

        // Create an anonymous struct and add it to the list of structs in the current package.
        BLangStruct structNode = populateStructNode(pos, ws, anonStructGenName, true);
        this.compUnit.addTopLevelNode(structNode);

        addType(addUserDefinedType(pos, ws, (BLangIdentifier) TreeBuilder.createIdentifierNode(), structNode.name));

    }

    public void addBuiltInReferenceType(DiagnosticPos pos, Set<Whitespace> ws, String typeName) {
        BLangBuiltInRefTypeNode refType = (BLangBuiltInRefTypeNode) TreeBuilder.createBuiltInReferenceTypeNode();
        refType.typeKind = TreeUtils.stringToTypeKind(typeName);
        refType.pos = pos;
        refType.addWS(ws);
        addType(refType);
    }

    public void addConstraintType(DiagnosticPos pos, Set<Whitespace> ws, String typeName) {
        // TODO : Fix map<int> format.
        BLangNameReference nameReference = nameReferenceStack.pop();
        BLangUserDefinedType constraintType = (BLangUserDefinedType) TreeBuilder.createUserDefinedTypeNode();
        constraintType.pos = pos;
        constraintType.pkgAlias = (BLangIdentifier) nameReference.pkgAlias;
        constraintType.typeName = (BLangIdentifier) nameReference.name;
        constraintType.addWS(nameReference.ws);
        Set<Whitespace> refTypeWS = removeNthFromLast(ws, 2);

        BLangBuiltInRefTypeNode refType = (BLangBuiltInRefTypeNode) TreeBuilder.createBuiltInReferenceTypeNode();
        refType.typeKind = TreeUtils.stringToTypeKind(typeName);
        refType.pos = pos;
        refType.addWS(refTypeWS);

        BLangConstrainedType constrainedType = (BLangConstrainedType) TreeBuilder.createConstrainedTypeNode();
        constrainedType.type = refType;
        constrainedType.constraint = constraintType;
        constrainedType.pos = pos;
        constrainedType.addWS(ws);

        addType(constrainedType);
    }

    public void addEndpointType(DiagnosticPos pos, Set<Whitespace> ws) {
        BLangNameReference nameReference = nameReferenceStack.pop();
        BLangUserDefinedType constraintType = (BLangUserDefinedType) TreeBuilder.createUserDefinedTypeNode();
        constraintType.pos = pos;
        constraintType.pkgAlias = (BLangIdentifier) nameReference.pkgAlias;
        constraintType.typeName = (BLangIdentifier) nameReference.name;
        constraintType.addWS(nameReference.ws);

        BLangEndpointTypeNode endpointTypeNode = (BLangEndpointTypeNode) TreeBuilder.createEndpointTypeNode();
        endpointTypeNode.pos = pos;
        endpointTypeNode.constraint = constraintType;
        endpointVarWs = removeNthFromStart(ws, 3);
        endpointKeywordWs = removeNthFromStart(ws, 0);
        endpointTypeNode.addWS(ws);

        addType(endpointTypeNode);
    }

    public void addFunctionType(DiagnosticPos pos, Set<Whitespace> ws, boolean paramsAvail, boolean paramsTypeOnly,
                                boolean retParamsAvail, boolean retParamTypeOnly, boolean returnsKeywordExists) {
        // TODO : Fix function main ()(boolean , function(string x)(float, int)){} issue
        BLangFunctionTypeNode functionTypeNode = (BLangFunctionTypeNode) TreeBuilder.createFunctionTypeNode();
        functionTypeNode.pos = pos;
        functionTypeNode.returnsKeywordExists = returnsKeywordExists;

        if (retParamsAvail) {
            functionTypeNode.addWS(commaWsStack.pop());
            this.varListStack.pop().forEach(v -> functionTypeNode.returnParamTypeNodes.add(v.getTypeNode()));
        }
        if (paramsAvail) {
            functionTypeNode.addWS(commaWsStack.pop());
            this.varListStack.pop().forEach(v -> functionTypeNode.paramTypeNodes.add(v.getTypeNode()));
        }

        functionTypeNode.addWS(ws);
        addType(functionTypeNode);
    }

    private void addType(TypeNode typeNode) {
        this.typeNodeStack.push(typeNode);
    }

    public void addNameReference(DiagnosticPos currentPos, Set<Whitespace> ws, String pkgName, String name) {
        IdentifierNode pkgNameNode = createIdentifier(pkgName);
        IdentifierNode nameNode = createIdentifier(name);
        nameReferenceStack.push(new BLangNameReference(currentPos, ws, pkgNameNode, nameNode));
    }

    public void startVarList() {
        this.varListStack.push(new ArrayList<>());
    }

    public void startFunctionDef() {
        FunctionNode functionNode = TreeBuilder.createFunctionNode();
        attachAnnotations(functionNode);
        attachDocumentations(functionNode);
        attachDeprecatedNode(functionNode);
        this.invokableNodeStack.push(functionNode);
    }

    public void startBlock() {
        this.blockNodeStack.push(TreeBuilder.createBlockNode());
    }

    private IdentifierNode createIdentifier(String value) {
        IdentifierNode node = TreeBuilder.createIdentifierNode();
        if (value == null) {
            return node;
        }

        if (value.startsWith(PIPE) && value.endsWith(PIPE)) {
            node.setValue(value.substring(1, value.length() - 1));
            node.setLiteral(true);
        } else {
            node.setValue(value);
            node.setLiteral(false);
        }
        return node;
    }

    public void addVarToStruct(DiagnosticPos pos,
                               Set<Whitespace> ws,
                               String identifier,
                               boolean exprAvailable,
                               int annotCount,
                               boolean isPrivate) {

        Set<Whitespace> wsForSemiColon = removeNthFromLast(ws, 0);
        BLangStruct structNode = (BLangStruct) this.structStack.peek();
        structNode.addWS(wsForSemiColon);
        BLangVariable field = addVar(pos, ws, identifier, exprAvailable, annotCount);

        if (!isPrivate) {
            field.flagSet.add(Flag.PUBLIC);
        }
    }

    public void addVarToAnnotation(DiagnosticPos pos,
                                   Set<Whitespace> ws,
                                   String identifier,
                                   boolean exprAvailable,
                                   int annotCount) {

        Set<Whitespace> wsForSemiColon = removeNthFromLast(ws, 0);
        AnnotationNode annotNode = this.annotationStack.peek();
        annotNode.addWS(wsForSemiColon);
        addVar(pos, ws, identifier, exprAvailable, annotCount);
    }


    public BLangVariable addVar(DiagnosticPos pos,
                                Set<Whitespace> ws,
                                String identifier,
                                boolean exprAvailable,
                                int annotCount) {
        BLangVariable var = (BLangVariable) this.generateBasicVarNode(pos, ws, identifier, exprAvailable);
        attachAnnotations(var, annotCount);
        var.pos = pos;
        if (this.varListStack.empty()) {
            this.varStack.push(var);
        } else {
            this.varListStack.peek().add(var);
        }

        return var;
    }

    public void endCallableUnitSignature(Set<Whitespace> ws, String identifier, boolean paramsAvail,
                                         boolean retParamsAvail, boolean retParamTypeOnly) {
        InvokableNode invNode = this.invokableNodeStack.peek();
        invNode.setName(this.createIdentifier(identifier));
        invNode.addWS(ws);
        if (retParamsAvail) {
            this.varListStack.pop().forEach(variableNode -> {
                ((BLangVariable) variableNode).docTag = DocTag.RETURN;
                invNode.addReturnParameter(variableNode);
            });
        }
        if (paramsAvail) {
            this.varListStack.pop().forEach(variableNode -> {
                ((BLangVariable) variableNode).docTag = DocTag.PARAM;
                invNode.addParameter(variableNode);
            });
        }
    }

    public void startLambdaFunctionDef(PackageID pkgID) {
        startFunctionDef();
        BLangFunction lambdaFunction = (BLangFunction) this.invokableNodeStack.peek();
        lambdaFunction.setName(createIdentifier(anonymousModelHelper.getNextAnonymousFunctionKey(pkgID)));
        lambdaFunction.addFlag(Flag.LAMBDA);
    }

    public void addLambdaFunctionDef(DiagnosticPos pos, Set<Whitespace> ws, boolean paramsAvail, boolean retParamsAvail,
                                     boolean retParamTypeOnly) {
        BLangFunction lambdaFunction = (BLangFunction) this.invokableNodeStack.peek();
        lambdaFunction.pos = pos;
        endCallableUnitSignature(ws, lambdaFunction.getName().value, paramsAvail, retParamsAvail, retParamTypeOnly);
        BLangLambdaFunction lambdaExpr = (BLangLambdaFunction) TreeBuilder.createLambdaFunctionNode();
        lambdaExpr.function = lambdaFunction;
        lambdaExpr.pos = pos;
        addExpressionNode(lambdaExpr);
        // TODO: is null correct here
        endFunctionDef(pos, null, false, false, true, false);
    }

    public void addVariableDefStatement(DiagnosticPos pos,
                                        Set<Whitespace> ws,
                                        String identifier,
                                        boolean exprAvailable,
                                        boolean endpoint) {
        BLangVariable var = (BLangVariable) TreeBuilder.createVariableNode();
        BLangVariableDef varDefNode = (BLangVariableDef) TreeBuilder.createVariableDefinitionNode();

        Set<Whitespace> wsOfSemiColon = null;
        if (endpoint) {
            var.addWS(endpointVarWs);
            var.addWS(endpointKeywordWs);
            endpointVarWs = null;
            endpointKeywordWs = null;
        } else {
            wsOfSemiColon = removeNthFromLast(ws, 0);
        }
        var.pos = pos;
        var.addWS(ws);
        var.setName(this.createIdentifier(identifier));
        var.setTypeNode(this.typeNodeStack.pop());
        if (exprAvailable) {
            var.setInitialExpression(this.exprNodeStack.pop());
        }

        varDefNode.pos = pos;
        varDefNode.setVariable(var);
        varDefNode.addWS(wsOfSemiColon);
        addStmtToCurrentBlock(varDefNode);
    }

    public void addConnectorInitExpression(DiagnosticPos pos, Set<Whitespace> ws, boolean exprAvailable) {
        BLangConnectorInit connectorInitNode = (BLangConnectorInit) TreeBuilder.createConnectorInitNode();
        connectorInitNode.pos = pos;
        connectorInitNode.addWS(ws);
        connectorInitNode.connectorType = (BLangUserDefinedType) typeNodeStack.pop();
        if (exprAvailable) {
            List<ExpressionNode> exprNodes = exprNodeListStack.pop();
            exprNodes.forEach(exprNode -> connectorInitNode.argsExpr.add((BLangExpression) exprNode));
            connectorInitNode.addWS(commaWsStack.pop());
        }
        this.addExpressionNode(connectorInitNode);
    }

    private void addStmtToCurrentBlock(StatementNode statement) {
        this.blockNodeStack.peek().addStatement(statement);
    }

    public void startTryCatchFinallyStmt() {
        this.tryCatchFinallyNodesStack.push((BLangTryCatchFinally) TreeBuilder.createTryCatchFinallyNode());
        startBlock();
    }

    public void addTryClause(DiagnosticPos pos) {
        BLangBlockStmt tryBlock = (BLangBlockStmt) this.blockNodeStack.pop();
        tryBlock.pos = pos;
        tryCatchFinallyNodesStack.peek().tryBody = tryBlock;
    }

    public void startCatchClause() {
        startBlock();
    }

    public void addCatchClause(DiagnosticPos poc, Set<Whitespace> ws, String paramName) {
        BLangVariable variableNode = (BLangVariable) TreeBuilder.createVariableNode();
        variableNode.typeNode = (BLangType) this.typeNodeStack.pop();
        variableNode.name = (BLangIdentifier) createIdentifier(paramName);
        variableNode.pos = variableNode.typeNode.pos;
        variableNode.addWS(removeNthFromLast(ws, 3));

        BLangCatch catchNode = (BLangCatch) TreeBuilder.createCatchNode();
        catchNode.pos = poc;
        catchNode.addWS(ws);
        catchNode.body = (BLangBlockStmt) this.blockNodeStack.pop();
        catchNode.param = variableNode;
        tryCatchFinallyNodesStack.peek().catchBlocks.add(catchNode);
    }

    public void startFinallyBlock() {
        startBlock();
    }

    public void addFinallyBlock(DiagnosticPos poc, Set<Whitespace> ws) {
        BLangBlockStmt blockNode = (BLangBlockStmt) this.blockNodeStack.pop();
        BLangTryCatchFinally rootTry = tryCatchFinallyNodesStack.peek();
        rootTry.finallyBody = blockNode;
        rootTry.addWS(ws);
        blockNode.pos = poc;
    }

    public void addTryCatchFinallyStmt(DiagnosticPos poc, Set<Whitespace> ws) {
        BLangTryCatchFinally stmtNode = tryCatchFinallyNodesStack.pop();
        stmtNode.pos = poc;
        stmtNode.addWS(ws);
        addStmtToCurrentBlock(stmtNode);
    }

    public void addThrowStmt(DiagnosticPos poc, Set<Whitespace> ws) {
        ExpressionNode throwExpr = this.exprNodeStack.pop();
        BLangThrow throwNode = (BLangThrow) TreeBuilder.createThrowNode();
        throwNode.pos = poc;
        throwNode.addWS(ws);
        throwNode.expr = (BLangExpression) throwExpr;
        addStmtToCurrentBlock(throwNode);
    }

    private void addExpressionNode(ExpressionNode expressionNode) {
        this.exprNodeStack.push(expressionNode);
    }

    public void addLiteralValue(DiagnosticPos pos, Set<Whitespace> ws, int typeTag, Object value) {
        BLangLiteral litExpr = (BLangLiteral) TreeBuilder.createLiteralExpression();
        litExpr.addWS(ws);
        litExpr.pos = pos;
        litExpr.typeTag = typeTag;
        litExpr.value = value;
        addExpressionNode(litExpr);
    }

    public void addArrayInitExpr(DiagnosticPos pos, Set<Whitespace> ws, boolean argsAvailable) {
        List<ExpressionNode> argExprList;
        BLangArrayLiteral arrayLiteral = (BLangArrayLiteral) TreeBuilder.createArrayLiteralNode();
        if (argsAvailable) {
            arrayLiteral.addWS(commaWsStack.pop());
            argExprList = exprNodeListStack.pop();
        } else {
            argExprList = new ArrayList<>(0);
        }
        arrayLiteral.exprs = argExprList.stream().map(expr -> (BLangExpression) expr).collect(Collectors.toList());
        arrayLiteral.pos = pos;
        arrayLiteral.addWS(ws);
        addExpressionNode(arrayLiteral);
    }

    public void addKeyValueRecord(Set<Whitespace> ws) {
        BLangRecordKeyValue keyValue = (BLangRecordKeyValue) TreeBuilder.createRecordKeyValue();
        keyValue.addWS(ws);
        keyValue.valueExpr = (BLangExpression) exprNodeStack.pop();
        keyValue.key = new BLangRecordKey((BLangExpression) exprNodeStack.pop());
        recordLiteralNodes.peek().keyValuePairs.add(keyValue);
    }

    public void addMapStructLiteral(DiagnosticPos pos, Set<Whitespace> ws) {
        BLangRecordLiteral recordTypeLiteralNode = recordLiteralNodes.pop();
        recordTypeLiteralNode.pos = pos;
        recordTypeLiteralNode.addWS(ws);
        addExpressionNode(recordTypeLiteralNode);
    }

    public void startMapStructLiteral() {
        BLangRecordLiteral literalNode = (BLangRecordLiteral) TreeBuilder.createRecordLiteralNode();
        recordLiteralNodes.push(literalNode);
    }

    public void startExprNodeList() {
        this.exprNodeListStack.push(new ArrayList<>());
    }

    public void endExprNodeList(Set<Whitespace> ws, int exprCount) {
        commaWsStack.push(ws);
        List<ExpressionNode> exprList = exprNodeListStack.peek();
        addExprToExprNodeList(exprList, exprCount);
    }

    private void addExprToExprNodeList(List<ExpressionNode> exprList, int n) {
        if (exprNodeStack.isEmpty()) {
            throw new IllegalStateException("Expression stack cannot be empty in processing an ExpressionList");
        }
        ExpressionNode expr = exprNodeStack.pop();
        if (n > 1) {
            addExprToExprNodeList(exprList, n - 1);
        }
        exprList.add(expr);
    }


    public void createSimpleVariableReference(DiagnosticPos pos, Set<Whitespace> ws) {
        BLangNameReference nameReference = nameReferenceStack.pop();
        BLangSimpleVarRef varRef = (BLangSimpleVarRef) TreeBuilder
                .createSimpleVariableReferenceNode();
        varRef.pos = pos;
        varRef.addWS(ws);
        varRef.addWS(nameReference.ws);
        varRef.pkgAlias = (BLangIdentifier) nameReference.pkgAlias;
        varRef.variableName = (BLangIdentifier) nameReference.name;
        this.exprNodeStack.push(varRef);
    }

    public void createFunctionInvocation(DiagnosticPos pos, Set<Whitespace> ws, boolean argsAvailable) {
        BLangInvocation invocationNode = (BLangInvocation) TreeBuilder.createInvocationNode();
        invocationNode.pos = pos;
        invocationNode.addWS(ws);
        if (argsAvailable) {
            List<ExpressionNode> exprNodes = exprNodeListStack.pop();
            exprNodes.forEach(exprNode -> invocationNode.argExprs.add((BLangExpression) exprNode));
            invocationNode.addWS(commaWsStack.pop());
        }

        BLangNameReference nameReference = nameReferenceStack.pop();
        invocationNode.name = (BLangIdentifier) nameReference.name;
        invocationNode.addWS(nameReference.ws);
        invocationNode.pkgAlias = (BLangIdentifier) nameReference.pkgAlias;
        addExpressionNode(invocationNode);
    }

    public void startInvocationNode(Set<Whitespace> ws) {
        invocationWsStack.push(ws);
    }

    public void createInvocationNode(DiagnosticPos pos, Set<Whitespace> ws, String invocation, boolean argsAvailable) {
        BLangInvocation invocationNode = (BLangInvocation) TreeBuilder.createInvocationNode();
        invocationNode.pos = pos;
        invocationNode.addWS(ws);
        invocationNode.addWS(invocationWsStack.pop());
        if (argsAvailable) {
            List<ExpressionNode> exprNodes = exprNodeListStack.pop();
            exprNodes.forEach(exprNode -> invocationNode.argExprs.add((BLangExpression) exprNode));
            invocationNode.addWS(commaWsStack.pop());
        }

        invocationNode.expr = (BLangVariableReference) exprNodeStack.pop();
        invocationNode.name = (BLangIdentifier) createIdentifier(invocation);
        invocationNode.pkgAlias = (BLangIdentifier) createIdentifier(null);
        addExpressionNode(invocationNode);
    }

    public void createFieldBasedAccessNode(DiagnosticPos pos, Set<Whitespace> ws, String fieldName) {
        BLangFieldBasedAccess fieldBasedAccess = (BLangFieldBasedAccess) TreeBuilder.createFieldBasedAccessNode();
        fieldBasedAccess.pos = pos;
        fieldBasedAccess.addWS(ws);
        fieldBasedAccess.field = (BLangIdentifier) createIdentifier(fieldName);
        fieldBasedAccess.expr = (BLangVariableReference) exprNodeStack.pop();
        addExpressionNode(fieldBasedAccess);
    }

    public void createIndexBasedAccessNode(DiagnosticPos pos, Set<Whitespace> ws) {
        BLangIndexBasedAccess indexBasedAccess = (BLangIndexBasedAccess) TreeBuilder.createIndexBasedAccessNode();
        indexBasedAccess.pos = pos;
        indexBasedAccess.addWS(ws);
        indexBasedAccess.indexExpr = (BLangExpression) exprNodeStack.pop();
        indexBasedAccess.expr = (BLangVariableReference) exprNodeStack.pop();
        addExpressionNode(indexBasedAccess);
    }

    public void createBinaryExpr(DiagnosticPos pos, Set<Whitespace> ws, String operator) {
        BLangBinaryExpr binaryExpressionNode = (BLangBinaryExpr) TreeBuilder.createBinaryExpressionNode();
        binaryExpressionNode.pos = pos;
        binaryExpressionNode.addWS(ws);
        binaryExpressionNode.rhsExpr = (BLangExpression) exprNodeStack.pop();
        binaryExpressionNode.lhsExpr = (BLangExpression) exprNodeStack.pop();
        binaryExpressionNode.opKind = OperatorKind.valueFrom(operator);
        addExpressionNode(binaryExpressionNode);
    }

    public void createTypeCastExpr(DiagnosticPos pos, Set<Whitespace> ws) {
        BLangTypeCastExpr typeCastNode = (BLangTypeCastExpr) TreeBuilder.createTypeCastNode();
        typeCastNode.pos = pos;
        typeCastNode.addWS(ws);
        typeCastNode.expr = (BLangExpression) exprNodeStack.pop();
        typeCastNode.typeNode = (BLangType) typeNodeStack.pop();
        addExpressionNode(typeCastNode);
    }

    public void createTypeAccessExpr(DiagnosticPos pos, Set<Whitespace> ws) {
        BLangTypeofExpr typeAccessExpr = (BLangTypeofExpr) TreeBuilder.createTypeAccessNode();
        typeAccessExpr.pos = pos;
        typeAccessExpr.addWS(ws);
        typeAccessExpr.typeNode = (BLangType) typeNodeStack.pop();
        addExpressionNode(typeAccessExpr);
    }

    public void createTypeConversionExpr(DiagnosticPos pos, Set<Whitespace> ws, boolean namedTransformer) {
        BLangTypeConversionExpr typeConversionNode = (BLangTypeConversionExpr) TreeBuilder.createTypeConversionNode();
        typeConversionNode.pos = pos;
        typeConversionNode.addWS(ws);
        typeConversionNode.typeNode = (BLangType) typeNodeStack.pop();
        typeConversionNode.expr = (BLangExpression) exprNodeStack.pop();
        if (namedTransformer) {
            typeConversionNode.transformerInvocation = (BLangInvocation) exprNodeStack.pop();
        }
        addExpressionNode(typeConversionNode);
    }

    public void createUnaryExpr(DiagnosticPos pos, Set<Whitespace> ws, String operator) {
        BLangUnaryExpr unaryExpressionNode = (BLangUnaryExpr) TreeBuilder.createUnaryExpressionNode();
        unaryExpressionNode.pos = pos;
        unaryExpressionNode.addWS(ws);
        unaryExpressionNode.expr = (BLangExpression) exprNodeStack.pop();
        unaryExpressionNode.operator = OperatorKind.valueFrom(operator);
        addExpressionNode(unaryExpressionNode);
    }

    public void createTernaryExpr(DiagnosticPos pos, Set<Whitespace> ws) {
        BLangTernaryExpr ternaryExpr = (BLangTernaryExpr) TreeBuilder.createTernaryExpressionNode();
        ternaryExpr.pos = pos;
        ternaryExpr.addWS(ws);
        ternaryExpr.elseExpr = (BLangExpression) exprNodeStack.pop();
        ternaryExpr.thenExpr = (BLangExpression) exprNodeStack.pop();
        ternaryExpr.expr = (BLangExpression) exprNodeStack.pop();
        if (ternaryExpr.expr.getKind() == NodeKind.TERNARY_EXPR) {
            // Re-organizing ternary expression tree if there nested ternary expressions.
            BLangTernaryExpr root = (BLangTernaryExpr) ternaryExpr.expr;
            BLangTernaryExpr parent = root;
            while (parent.elseExpr.getKind() == NodeKind.TERNARY_EXPR) {
                parent = (BLangTernaryExpr) parent.elseExpr;
            }
            ternaryExpr.expr = parent.elseExpr;
            parent.elseExpr = ternaryExpr;
            ternaryExpr = root;
        }
        addExpressionNode(ternaryExpr);
    }


    public void endFunctionDef(DiagnosticPos pos,
                               Set<Whitespace> ws,
                               boolean publicFunc,
                               boolean nativeFunc,
                               boolean bodyExists,
                               boolean isReceiverAttached) {
        BLangFunction function = (BLangFunction) this.invokableNodeStack.pop();
        function.pos = pos;
        function.addWS(ws);

        if (publicFunc) {
            function.flagSet.add(Flag.PUBLIC);
        }

        if (nativeFunc) {
            function.flagSet.add(Flag.NATIVE);
        }

        if (!bodyExists) {
            function.body = null;
        }

        if (isReceiverAttached) {
            BLangVariable receiver = (BLangVariable) this.varStack.pop();
            receiver.docTag = DocTag.RECEIVER;
            function.receiver = receiver;
            function.flagSet.add(Flag.ATTACHED);
        }

        if (!function.deprecatedAttachments.isEmpty()) {
            function.flagSet.add(Flag.DEPRECATED);
        }

        this.compUnit.addTopLevelNode(function);
    }

    public void startWorker() {
        WorkerNode workerNode = TreeBuilder.createWorkerNode();
        this.invokableNodeStack.push(workerNode);
        startBlock();
    }

    public void addWorker(DiagnosticPos pos, Set<Whitespace> ws, String workerName) {
        BLangWorker worker = (BLangWorker) this.invokableNodeStack.pop();
        worker.setName(createIdentifier(workerName));
        worker.pos = pos;
        worker.addWS(ws);
        worker.setBody(this.blockNodeStack.pop());
        if (this.forkJoinNodesStack.empty()) {
            InvokableNode invokableNode = this.invokableNodeStack.peek();
            invokableNode.getParameters().forEach(worker::addParameter);
            invokableNode.getReturnParameters().forEach(worker::addReturnParameter);
            invokableNode.addWorker(worker);
            invokableNode.addFlag(Flag.PARALLEL);
        } else {
            ((BLangForkJoin) this.forkJoinNodesStack.peek()).workers.add(worker);
        }
    }

    public void attachWorkerWS(Set<Whitespace> ws) {
        BLangWorker worker = (BLangWorker) this.invokableNodeStack.peek();
        worker.addWS(ws);
    }

    public void startForkJoinStmt() {
        this.forkJoinNodesStack.push(TreeBuilder.createForkJoinNode());
    }

    public void addForkJoinStmt(DiagnosticPos pos, Set<Whitespace> ws) {
        BLangForkJoin forkJoin = (BLangForkJoin) this.forkJoinNodesStack.pop();
        forkJoin.pos = pos;
        forkJoin.addWS(ws);
        this.addStmtToCurrentBlock(forkJoin);
    }

    public void startJoinCause() {
        startBlock();
    }

    public void addJoinCause(Set<Whitespace> ws, String identifier) {
        BLangForkJoin forkJoin = (BLangForkJoin) this.forkJoinNodesStack.peek();
        forkJoin.joinedBody = (BLangBlockStmt) this.blockNodeStack.pop();
        Set<Whitespace> varWS = removeNthFromLast(ws, 3);
        forkJoin.addWS(ws);
        forkJoin.joinResultVar = (BLangVariable) this.generateBasicVarNode(
                (DiagnosticPos) this.typeNodeStack.peek().getPosition(), varWS, identifier, false);
    }

    public void addJoinCondition(Set<Whitespace> ws, String joinType, List<String> workerNames, int joinCount) {
        BLangForkJoin forkJoin = (BLangForkJoin) this.forkJoinNodesStack.peek();
        forkJoin.joinedWorkerCount = joinCount;
        forkJoin.joinType = ForkJoinNode.JoinType.valueOf(joinType);
        forkJoin.addWS(ws);
        workerNames.forEach(s -> forkJoin.joinedWorkers.add((BLangIdentifier) createIdentifier(s)));
    }

    public void startTimeoutCause() {
        startBlock();
    }

    public void addTimeoutCause(Set<Whitespace> ws, String identifier) {
        BLangForkJoin forkJoin = (BLangForkJoin) this.forkJoinNodesStack.peek();
        forkJoin.timeoutBody = (BLangBlockStmt) this.blockNodeStack.pop();
        forkJoin.timeoutExpression = (BLangExpression) this.exprNodeStack.pop();
        Set<Whitespace> varWS = removeNthFromLast(ws, 3);
        forkJoin.addWS(ws);
        forkJoin.timeoutVariable = (BLangVariable) this.generateBasicVarNode(
                (DiagnosticPos) this.typeNodeStack.peek().getPosition(), varWS, identifier, false);
    }

    public void endCallableUnitBody(Set<Whitespace> ws) {
        BlockNode block = this.blockNodeStack.pop();
        InvokableNode invokableNode = this.invokableNodeStack.peek();
        invokableNode.addWS(ws);
        invokableNode.setBody(block);
    }

    public void setPackageDeclaration(DiagnosticPos pos, Set<Whitespace> ws, List<String> nameComps, String version) {
        List<BLangIdentifier> pkgNameComps = new ArrayList<>();
        nameComps.forEach(e -> pkgNameComps.add((BLangIdentifier) this.createIdentifier(e)));
        BLangIdentifier versionNode = (BLangIdentifier) this.createIdentifier(version);

        BLangPackageDeclaration pkgDcl = (BLangPackageDeclaration) TreeBuilder.createPackageDeclarationNode();
        pkgDcl.pos = pos;
        // TODO: orgname is null, fix it.
        pkgDcl.addWS(ws);
        pkgDcl.pkgNameComps = pkgNameComps;
        pkgDcl.version = versionNode;
        this.compUnit.addTopLevelNode(pkgDcl);
    }

    public void addImportPackageDeclaration(DiagnosticPos pos,
                                            Set<Whitespace> ws,
                                            String orgName,
                                            List<String> nameComps,
                                            String version,
                                            String alias) {

        List<BLangIdentifier> pkgNameComps = new ArrayList<>();
        nameComps.forEach(e -> pkgNameComps.add((BLangIdentifier) this.createIdentifier(e)));
        BLangIdentifier versionNode = (BLangIdentifier) this.createIdentifier(version);
        BLangIdentifier aliasNode = (alias != null && !alias.isEmpty()) ?
                (BLangIdentifier) this.createIdentifier(alias) :
                pkgNameComps.get(pkgNameComps.size() - 1);

        BLangImportPackage importDcl = (BLangImportPackage) TreeBuilder.createImportPackageNode();
        importDcl.pos = pos;
        importDcl.addWS(ws);
        importDcl.pkgNameComps = pkgNameComps;
        importDcl.version = versionNode;
        importDcl.orgName = (BLangIdentifier) this.createIdentifier(orgName);
        importDcl.alias = aliasNode;
        this.compUnit.addTopLevelNode(importDcl);
        if (this.imports.contains(importDcl)) {
            this.dlog.warning(pos, DiagnosticCode.REDECLARED_IMPORT_PACKAGE, importDcl.getQualifiedPackageName());
        } else {
            this.imports.add(importDcl);
        }
    }

    private VariableNode generateBasicVarNode(DiagnosticPos pos,
                                              Set<Whitespace> ws,
                                              String identifier,
                                              boolean exprAvailable) {
        BLangVariable var = (BLangVariable) TreeBuilder.createVariableNode();
        var.pos = pos;
        IdentifierNode name = this.createIdentifier(identifier);
        var.setName(name);
        var.addWS(ws);
        var.setTypeNode(this.typeNodeStack.pop());
        if (exprAvailable) {
            var.setInitialExpression(this.exprNodeStack.pop());
        }
        return var;
    }

    public void addGlobalVariable(DiagnosticPos pos,
                                  Set<Whitespace> ws,
                                  String identifier,
                                  boolean exprAvailable,
                                  boolean publicVar) {
        BLangVariable var = (BLangVariable) this.generateBasicVarNode(pos, ws, identifier, exprAvailable);
        if (publicVar) {
            var.flagSet.add(Flag.PUBLIC);
        }
        var.docTag = DocTag.VARIABLE;

        this.compUnit.addTopLevelNode(var);
    }

    public void addConstVariable(DiagnosticPos pos, Set<Whitespace> ws, String identifier, boolean publicVar) {
        BLangVariable var = (BLangVariable) this.generateBasicVarNode(pos, ws, identifier, true);
        var.flagSet.add(Flag.CONST);
        if (publicVar) {
            var.flagSet.add(Flag.PUBLIC);
        }
        var.docTag = DocTag.VARIABLE;

        attachAnnotations(var);
        attachDocumentations(var);
        attachDeprecatedNode(var);
        this.compUnit.addTopLevelNode(var);
    }

    public void startStructDef() {
        StructNode structNode = TreeBuilder.createStructNode();
        attachAnnotations(structNode);
        attachDocumentations(structNode);
        attachDeprecatedNode(structNode);
        this.structStack.add(structNode);
    }

    public void endStructDef(DiagnosticPos pos, Set<Whitespace> ws, String identifier, boolean publicStruct) {
        BLangStruct structNode = populateStructNode(pos, ws, createIdentifier(identifier), false);
        structNode.setName(this.createIdentifier(identifier));
        if (publicStruct) {
            structNode.flagSet.add(Flag.PUBLIC);
        }

        this.compUnit.addTopLevelNode(structNode);
    }

    public void startEnumDef(DiagnosticPos pos) {
        BLangEnum bLangEnum = (BLangEnum) TreeBuilder.createEnumNode();
        bLangEnum.pos = pos;
        attachAnnotations(bLangEnum);
        attachDocumentations(bLangEnum);
        attachDeprecatedNode(bLangEnum);
        this.enumStack.add(bLangEnum);
    }

    public void endEnumDef(String identifier, boolean publicEnum) {
        BLangEnum enumNode = (BLangEnum) this.enumStack.pop();
        enumNode.name = (BLangIdentifier) this.createIdentifier(identifier);
        if (publicEnum) {
            enumNode.flagSet.add(Flag.PUBLIC);
        }

        enumeratorList.forEach(enumNode::addEnumerator);
        this.compUnit.addTopLevelNode(enumNode);
        enumeratorList = new ArrayList<>();
    }

    public void addEnumerator(DiagnosticPos pos, Set<Whitespace> ws, String name) {
        BLangEnumerator enumerator = (BLangEnumerator) TreeBuilder.createEnumeratorNode();
        enumerator.pos = pos;
        enumerator.addWS(ws);
        enumerator.name = (BLangIdentifier) createIdentifier(name);
        enumeratorList.add(enumerator);
    }


    public void startConnectorDef() {
        ConnectorNode connectorNode = TreeBuilder.createConnectorNode();
        attachAnnotations(connectorNode);
        attachDocumentations(connectorNode);
        attachDeprecatedNode(connectorNode);
        this.connectorNodeStack.push(connectorNode);
    }

    public void startConnectorBody() {
        /* end of connector definition header, so let's populate
         * the connector information before processing the body */
        ConnectorNode connectorNode = this.connectorNodeStack.peek();
        if (!this.varListStack.empty()) {
            this.varListStack.pop().forEach(variableNode -> {
                ((BLangVariable) variableNode).docTag = DocTag.PARAM;
                connectorNode.addParameter(variableNode);
            });
        }
        /* add a temporary block node to contain connector variable definitions */
        this.blockNodeStack.add(TreeBuilder.createBlockNode());
        /* action node list to contain the actions of the connector */
        this.actionNodeStack.add(new ArrayList<>());
    }

    public void endConnectorDef(DiagnosticPos pos, Set<Whitespace> ws, String identifier, boolean publicCon) {
        BLangConnector connectorNode = (BLangConnector) this.connectorNodeStack.pop();
        connectorNode.pos = pos;
        connectorNode.addWS(ws);
        connectorNode.setName(this.createIdentifier(identifier));
        if (publicCon) {
            connectorNode.flagSet.add(Flag.PUBLIC);
        }

        this.compUnit.addTopLevelNode(connectorNode);
    }

    public void endConnectorBody(Set<Whitespace> ws) {
        ConnectorNode connectorNode = this.connectorNodeStack.peek();
        connectorNode.addWS(ws);
        this.blockNodeStack.pop().getStatements().forEach(
                e -> connectorNode.addVariableDef((VariableDefinitionNode) e));
        this.actionNodeStack.pop().forEach(connectorNode::addAction);
    }

    public void startActionDef() {
        ActionNode actionNode = TreeBuilder.createActionNode();
        this.invokableNodeStack.push(actionNode);
    }

    public void endActionDef(DiagnosticPos pos,
                             Set<Whitespace> ws, int annotCount,
                             boolean nativeAction, boolean bodyExists, boolean docExists, boolean isDeprecated) {
        BLangAction actionNode = (BLangAction) this.invokableNodeStack.pop();
        actionNode.pos = pos;
        actionNode.addWS(ws);
        if (nativeAction) {
            actionNode.flagSet.add(Flag.NATIVE);
        }

        if (!bodyExists) {
            actionNode.body = null;
        }

        if (docExists) {
            attachDocumentations(actionNode);
        }

        if (isDeprecated) {
            attachDeprecatedNode(actionNode);
        }

        attachAnnotations(actionNode, annotCount);
        this.connectorNodeStack.peek().addAction(actionNode);
    }

    public void startAnnotationDef(DiagnosticPos pos) {
        BLangAnnotation annotNode = (BLangAnnotation) TreeBuilder.createAnnotationNode();
        annotNode.pos = pos;
        attachAnnotations(annotNode);
        attachDocumentations(annotNode);
        attachDeprecatedNode(annotNode);
        this.annotationStack.add(annotNode);
    }

    public void endAnnotationDef(Set<Whitespace> ws, String identifier, boolean publicAnnotation) {
        BLangAnnotation annotationNode = (BLangAnnotation) this.annotationStack.pop();
        annotationNode.addWS(ws);
        annotationNode.setName(this.createIdentifier(identifier));
        this.varListStack.pop().forEach(var -> {
            BLangVariable variable = (BLangVariable) var;
            BLangAnnotAttribute annAttrNode = (BLangAnnotAttribute) TreeBuilder.createAnnotAttributeNode();
            var.getFlags().forEach(annAttrNode::addFlag);
            var.getAnnotationAttachments().forEach(annAttrNode::addAnnotationAttachment);
            annAttrNode.typeNode = variable.typeNode;
            annAttrNode.expr = variable.expr;
            annAttrNode.name = variable.name;
            annAttrNode.addWS(variable.getWS());
            annAttrNode.pos = variable.pos;

            // add the attribute to the annotation definition
            annotationNode.addAttribute(annAttrNode);
        });

        if (publicAnnotation) {
            annotationNode.flagSet.add(Flag.PUBLIC);
        }
        while (!attachmentPointStack.empty()) {
            ((BLangAnnotation) annotationNode).attachmentPoints.add(attachmentPointStack.pop());
        }
        this.compUnit.addTopLevelNode(annotationNode);
    }

    public void startDocumentationAttachment(DiagnosticPos currentPos) {
        BLangDocumentation docAttachmentNode =
                (BLangDocumentation) TreeBuilder.createDocumentationNode();
        docAttachmentNode.pos = currentPos;
        docAttachmentStack.push(docAttachmentNode);
    }

    public void setDocumentationAttachmentContent(DiagnosticPos pos,
                                                  Set<Whitespace> ws,
                                                  String contentText) {
        DocumentationNode docAttachmentNode = docAttachmentStack.peek();
        docAttachmentNode.addWS(ws);

        docAttachmentNode.setDocumentationText(contentText);
    }

    public void createDocumentationAttribute(DiagnosticPos pos,
                                             Set<Whitespace> ws,
                                             String attributeName,
                                             String endText, String docPrefix) {
        BLangDocumentationAttribute attrib =
                (BLangDocumentationAttribute) TreeBuilder.createDocumentationAttributeNode();
        attrib.documentationField = (BLangIdentifier) createIdentifier(attributeName);

        attrib.documentationText = endText;
        attrib.docTag = DocTag.fromString(docPrefix);

        attrib.pos = pos;
        attrib.addWS(ws);
        docAttachmentStack.peek().addAttribute(attrib);
    }

    public void createDeprecatedNode(DiagnosticPos pos,
                                     Set<Whitespace> ws,
                                     String content) {
        BLangDeprecatedNode deprecatedNode = (BLangDeprecatedNode) TreeBuilder.createDeprecatedNode();

        deprecatedNode.pos = pos;
        deprecatedNode.addWS(ws);

        deprecatedNode.documentationText = content;
        deprecatedAttachmentStack.push(deprecatedNode);
    }

    public void startAnnotationAttachment(DiagnosticPos currentPos) {
        BLangAnnotationAttachment annotAttachmentNode =
                (BLangAnnotationAttachment) TreeBuilder.createAnnotAttachmentNode();
        annotAttachmentNode.pos = currentPos;
        annotAttachmentStack.push(annotAttachmentNode);
    }

    public void setAnnotationAttachmentName(Set<Whitespace> ws) {
        BLangNameReference nameReference = nameReferenceStack.pop();
        AnnotationAttachmentNode annotAttach = annotAttachmentStack.peek();
        annotAttach.addWS(nameReference.ws);
        annotAttach.addWS(ws);
        annotAttach.setAnnotationName(nameReference.name);
        annotAttach.setPackageAlias(nameReference.pkgAlias);
    }

    public void createLiteralTypeAttributeValue(DiagnosticPos currentPos, Set<Whitespace> ws) {
        createAnnotAttribValueFromExpr(currentPos, ws);
    }

    public void createVarRefTypeAttributeValue(DiagnosticPos currentPos, Set<Whitespace> ws) {
        createAnnotAttribValueFromSimpleVarRefExpr(currentPos, ws);
    }

    public void createAnnotationTypeAttributeValue(DiagnosticPos currentPos, Set<Whitespace> ws) {
        BLangAnnotAttachmentAttributeValue annotAttrVal =
                (BLangAnnotAttachmentAttributeValue) TreeBuilder.createAnnotAttributeValueNode();
        annotAttrVal.pos = currentPos;
        annotAttrVal.addWS(ws);
        annotAttrVal.setValue(annotAttachmentStack.pop());
        annotAttribValStack.push(annotAttrVal);
    }

    public void createArrayTypeAttributeValue(DiagnosticPos currentPos, Set<Whitespace> ws) {
        BLangAnnotAttachmentAttributeValue annotAttrVal =
                (BLangAnnotAttachmentAttributeValue) TreeBuilder.createAnnotAttributeValueNode();
        annotAttrVal.pos = currentPos;
        annotAttrVal.addWS(ws);
        while (!annotAttribValStack.isEmpty()) {
            annotAttrVal.addValue(annotAttribValStack.pop());
        }
        annotAttribValStack.push(annotAttrVal);
    }

    public void createAnnotAttachmentAttribute(DiagnosticPos pos, Set<Whitespace> ws, String attrName) {
        AnnotationAttachmentAttributeValueNode attributeValueNode = annotAttribValStack.pop();
        BLangAnnotAttachmentAttribute attrib =
                (BLangAnnotAttachmentAttribute) TreeBuilder.createAnnotAttachmentAttributeNode();
        attrib.name = (BLangIdentifier) createIdentifier(attrName);
        attrib.value = (BLangAnnotAttachmentAttributeValue) attributeValueNode;
        attrib.addWS(ws);
        annotAttachmentStack.peek().addAttribute(attrib);
    }

    private void createAnnotAttribValueFromExpr(DiagnosticPos currentPos, Set<Whitespace> ws) {
        BLangAnnotAttachmentAttributeValue annotAttrVal =
                (BLangAnnotAttachmentAttributeValue) TreeBuilder.createAnnotAttributeValueNode();
        annotAttrVal.pos = currentPos;
        annotAttrVal.addWS(ws);
        annotAttrVal.setValue(exprNodeStack.pop());
        annotAttribValStack.push(annotAttrVal);
    }

    private void createAnnotAttribValueFromSimpleVarRefExpr(DiagnosticPos currentPos, Set<Whitespace> ws) {
        BLangAnnotAttachmentAttributeValue annotAttrVal =
                (BLangAnnotAttachmentAttributeValue) TreeBuilder.createAnnotAttributeValueNode();
        annotAttrVal.pos = currentPos;
        annotAttrVal.addWS(ws);
        createSimpleVariableReference(currentPos, ws);
        annotAttrVal.setValue(exprNodeStack.pop());
        annotAttribValStack.push(annotAttrVal);
    }

    private void attachAnnotations(AnnotatableNode annotatableNode) {
        annotAttachmentStack.forEach(annot -> annotatableNode.addAnnotationAttachment(annot));
        annotAttachmentStack.clear();
    }

    private void attachDocumentations(DocumentableNode documentableNode) {
        if (!docAttachmentStack.empty()) {
            documentableNode.addDocumentationAttachment(docAttachmentStack.pop());
        }
    }

    private void attachDeprecatedNode(DocumentableNode documentableNode) {
        if (!deprecatedAttachmentStack.empty()) {
            documentableNode.addDeprecatedAttachment(deprecatedAttachmentStack.pop());
        }
    }

    private void attachAnnotations(AnnotatableNode annotatableNode, int count) {
        if (count == 0 || annotAttachmentStack.empty()) {
            return;
        }

        List<AnnotationAttachmentNode> tempAnnotAttachments = new ArrayList<>(count);
        for (int i = 0; i < count; i++) {
            if (annotAttachmentStack.empty()) {
                break;
            }
            tempAnnotAttachments.add(annotAttachmentStack.pop());
        }
        // reversing the collected annotations to preserve the original order
        Collections.reverse(tempAnnotAttachments);
        tempAnnotAttachments.forEach(annot -> annotatableNode.addAnnotationAttachment(annot));
    }

    public void addAssignmentStatement(DiagnosticPos pos, Set<Whitespace> ws, boolean isVarDeclaration) {
        ExpressionNode rExprNode = exprNodeStack.pop();
        List<ExpressionNode> lExprList = exprNodeListStack.pop();
        BLangAssignment assignmentNode = (BLangAssignment) TreeBuilder.createAssignmentNode();
        assignmentNode.setExpression(rExprNode);
        assignmentNode.setDeclaredWithVar(isVarDeclaration);
        assignmentNode.pos = pos;
        assignmentNode.addWS(ws);
        assignmentNode.addWS(commaWsStack.pop());
        lExprList.forEach(expressionNode -> assignmentNode.addVariable((BLangVariableReference) expressionNode));
        addStmtToCurrentBlock(assignmentNode);
    }

    public void addBindStatement(DiagnosticPos pos, Set<Whitespace> ws, String varName) {
        ExpressionNode rExprNode = exprNodeStack.pop();
        BLangSimpleVarRef varRef = (BLangSimpleVarRef) TreeBuilder
                .createSimpleVariableReferenceNode();
        varRef.pos = pos;
        varRef.addWS(removeNthFromLast(ws, 1));
        varRef.pkgAlias = (BLangIdentifier) createIdentifier(null);
        varRef.variableName = (BLangIdentifier) createIdentifier(varName);


        BLangBind bindNode = (BLangBind) TreeBuilder.createBindNode();
        bindNode.setExpression(rExprNode);
        bindNode.pos = pos;
        bindNode.addWS(ws);
        bindNode.setVariable(varRef);
        addStmtToCurrentBlock(bindNode);
    }

    public void startForeachStatement() {
        startBlock();
    }

    public void addForeachStatement(DiagnosticPos pos, Set<Whitespace> ws) {
        BLangForeach foreach = (BLangForeach) TreeBuilder.createForeachNode();
        foreach.addWS(ws);
        foreach.pos = pos;
        foreach.setCollection(exprNodeStack.pop());
        foreach.addWS(commaWsStack.pop());
        List<ExpressionNode> lExprList = exprNodeListStack.pop();
        lExprList.forEach(expressionNode -> foreach.addVariable((BLangVariableReference) expressionNode));
        BLangBlockStmt foreachBlock = (BLangBlockStmt) this.blockNodeStack.pop();
        foreachBlock.pos = pos;
        foreach.setBody(foreachBlock);
        addStmtToCurrentBlock(foreach);
    }

    public void startWhileStmt() {
        startBlock();
    }

    public void addWhileStmt(DiagnosticPos pos, Set<Whitespace> ws) {
        BLangWhile whileNode = (BLangWhile) TreeBuilder.createWhileNode();
        whileNode.setCondition(exprNodeStack.pop());
        whileNode.pos = pos;
        whileNode.addWS(ws);
        BLangBlockStmt whileBlock = (BLangBlockStmt) this.blockNodeStack.pop();
        whileBlock.pos = pos;
        whileNode.setBody(whileBlock);
        addStmtToCurrentBlock(whileNode);
    }

    public void startLockStmt() {
        startBlock();
    }

    public void addLockStmt(DiagnosticPos pos, Set<Whitespace> ws) {
        BLangLock lockNode = (BLangLock) TreeBuilder.createLockNode();
        lockNode.pos = pos;
        lockNode.addWS(ws);
        BLangBlockStmt lockBlock = (BLangBlockStmt) this.blockNodeStack.pop();
        lockBlock.pos = pos;
        lockNode.setBody(lockBlock);
        addStmtToCurrentBlock(lockNode);
    }

    public void addNextStatement(DiagnosticPos pos, Set<Whitespace> ws) {
        BLangNext nextNode = (BLangNext) TreeBuilder.createNextNode();
        nextNode.pos = pos;
        nextNode.addWS(ws);
        addStmtToCurrentBlock(nextNode);
    }

    public void addBreakStatement(DiagnosticPos pos, Set<Whitespace> ws) {
        BLangBreak breakNode = (BLangBreak) TreeBuilder.createBreakNode();
        breakNode.pos = pos;
        breakNode.addWS(ws);
        addStmtToCurrentBlock(breakNode);
    }

    public void addReturnStatement(DiagnosticPos pos, Set<Whitespace> ws, boolean exprAvailable) {
        BLangReturn retStmt = (BLangReturn) TreeBuilder.createReturnNode();
        retStmt.pos = pos;
        retStmt.addWS(ws);
        if (exprAvailable) {
            retStmt.addWS(commaWsStack.pop());
            for (ExpressionNode expr : this.exprNodeListStack.pop()) {
                retStmt.exprs.add((BLangExpression) expr);
            }
        }
        addStmtToCurrentBlock(retStmt);
    }

    public void startTransactionStmt() {
        transactionNodeStack.push(TreeBuilder.createTransactionNode());
        startBlock();
    }

    public void addTransactionBlock(DiagnosticPos pos) {
        TransactionNode transactionNode = transactionNodeStack.peek();
        BLangBlockStmt transactionBlock = (BLangBlockStmt) this.blockNodeStack.pop();
        transactionBlock.pos = pos;
        transactionNode.setTransactionBody(transactionBlock);
    }

    public void endTransactionBlock(Set<Whitespace> ws) {
        TransactionNode transactionNode = transactionNodeStack.peek();
        transactionNode.getTransactionBody().addWS(ws);
    }

    public void startFailedBlock() {
        startBlock();
    }

    public void addFailedBlock(DiagnosticPos pos, Set<Whitespace> ws) {
        TransactionNode transactionNode = transactionNodeStack.peek();
        BLangBlockStmt failedBlock = (BLangBlockStmt) this.blockNodeStack.pop();
        failedBlock.pos = pos;
        transactionNode.addWS(ws);
        transactionNode.setFailedBody(failedBlock);
    }

    public void endTransactionStmt(DiagnosticPos pos, Set<Whitespace> ws) {
        BLangTransaction transaction = (BLangTransaction) transactionNodeStack.pop();
        transaction.pos = pos;
        transaction.addWS(ws);
        addStmtToCurrentBlock(transaction);

        // TODO This is a temporary workaround to flag coordinator service start
        String value = compilerOptions.get(CompilerOptionName.TRANSACTION_EXISTS);
        if (value != null) {
            return;
        }

        compilerOptions.put(CompilerOptionName.TRANSACTION_EXISTS, "true");
        List<String> nameComps = getPackageNameComps(Names.TRANSACTION_PACKAGE.value);
        addImportPackageDeclaration(pos, null, Names.ANON_ORG.value,
                nameComps, Names.DEFAULT_VERSION.value,
                Names.DOT.value + nameComps.get(nameComps.size() - 1));
    }

    public void addAbortStatement(DiagnosticPos pos, Set<Whitespace> ws) {
        BLangAbort abortNode = (BLangAbort) TreeBuilder.createAbortNode();
        abortNode.pos = pos;
        abortNode.addWS(ws);
        addStmtToCurrentBlock(abortNode);
    }

    public void addRetryCountExpression() {
        BLangTransaction transaction = (BLangTransaction) transactionNodeStack.peek();
        transaction.retryCount = (BLangExpression) exprNodeStack.pop();
    }

    public void startIfElseNode(DiagnosticPos pos) {
        BLangIf ifNode = (BLangIf) TreeBuilder.createIfElseStatementNode();
        ifNode.pos = pos;
        ifElseStatementStack.push(ifNode);
        startBlock();
    }

    public void addIfBlock(DiagnosticPos pos, Set<Whitespace> ws) {
        IfNode ifNode = ifElseStatementStack.peek();
        ((BLangIf) ifNode).pos = pos;
        ifNode.addWS(ws);
        ifNode.setCondition(exprNodeStack.pop());
        ifNode.setBody(blockNodeStack.pop());
    }

    public void addElseIfBlock(DiagnosticPos pos, Set<Whitespace> ws) {
        IfNode elseIfNode = ifElseStatementStack.pop();
        ((BLangIf) elseIfNode).pos = pos;
        elseIfNode.setCondition(exprNodeStack.pop());
        elseIfNode.setBody(blockNodeStack.pop());
        Set<Whitespace> elseWS = removeNthFromStart(ws, 0);
        elseIfNode.addWS(ws);

        IfNode parentIfNode = ifElseStatementStack.peek();
        while (parentIfNode.getElseStatement() != null) {
            parentIfNode = (IfNode) parentIfNode.getElseStatement();
        }
        parentIfNode.addWS(elseWS);
        parentIfNode.setElseStatement(elseIfNode);
    }

    public void addElseBlock(DiagnosticPos pos, Set<Whitespace> ws) {
        IfNode ifNode = ifElseStatementStack.peek();
        while (ifNode.getElseStatement() != null) {
            ifNode = (IfNode) ifNode.getElseStatement();
        }
        ifNode.addWS(ws);
        BlockNode elseBlock = blockNodeStack.pop();
        ((BLangBlockStmt) elseBlock).pos = pos;
        ifNode.setElseStatement(elseBlock);
    }

    public void endIfElseNode(Set<Whitespace> ws) {
        IfNode ifNode = ifElseStatementStack.pop();
        ifNode.addWS(ws);
        addStmtToCurrentBlock(ifNode);
    }

    public void addWorkerSendStmt(DiagnosticPos pos, Set<Whitespace> ws, String workerName, boolean isForkJoinSend) {
        BLangWorkerSend workerSendNode = (BLangWorkerSend) TreeBuilder.createWorkerSendNode();
        workerSendNode.setWorkerName(this.createIdentifier(workerName));
        exprNodeListStack.pop().forEach(expr -> workerSendNode.exprs.add((BLangExpression) expr));
        workerSendNode.addWS(commaWsStack.pop());
        workerSendNode.isForkJoinSend = isForkJoinSend;
        workerSendNode.pos = pos;
        workerSendNode.addWS(ws);
        addStmtToCurrentBlock(workerSendNode);
    }

    public void addWorkerReceiveStmt(DiagnosticPos pos, Set<Whitespace> ws, String workerName) {
        BLangWorkerReceive workerReceiveNode = (BLangWorkerReceive) TreeBuilder.createWorkerReceiveNode();
        workerReceiveNode.setWorkerName(this.createIdentifier(workerName));
        exprNodeListStack.pop().forEach(expr -> workerReceiveNode.exprs.add((BLangExpression) expr));
        workerReceiveNode.addWS(commaWsStack.pop());
        workerReceiveNode.pos = pos;
        workerReceiveNode.addWS(ws);
        addStmtToCurrentBlock(workerReceiveNode);
    }

    public void addExpressionStmt(DiagnosticPos pos, Set<Whitespace> ws) {
        BLangExpressionStmt exprStmt = (BLangExpressionStmt) TreeBuilder.createExpressionStatementNode();
        exprStmt.pos = pos;
        exprStmt.addWS(ws);
        exprStmt.expr = (BLangExpression) exprNodeStack.pop();
        addStmtToCurrentBlock(exprStmt);
    }

    public void startServiceDef(DiagnosticPos pos) {
        BLangService serviceNode = (BLangService) TreeBuilder.createServiceNode();
        serviceNode.pos = pos;
        attachAnnotations(serviceNode);
        attachDocumentations(serviceNode);
        attachDeprecatedNode(serviceNode);
        serviceNodeStack.push(serviceNode);
    }

    public void addServiceBody(Set<Whitespace> ws) {
        ServiceNode serviceNode = serviceNodeStack.peek();
        serviceNode.addWS(ws);
        blockNodeStack.pop().getStatements()
                .forEach(varDef -> serviceNode.addVariable((VariableDefinitionNode) varDef));
    }

    public void endServiceDef(DiagnosticPos pos, Set<Whitespace> ws, String protocolPkg, String serviceName) {
        BLangService serviceNode = (BLangService) serviceNodeStack.pop();
        serviceNode.setName(createIdentifier(serviceName));
        serviceNode.setProtocolPackageIdentifier(createIdentifier(protocolPkg));
        serviceNode.pos = pos;
        serviceNode.addWS(ws);
        this.compUnit.addTopLevelNode(serviceNode);
    }

    public void startResourceDef() {
        ResourceNode resourceNode = TreeBuilder.createResourceNode();
        invokableNodeStack.push(resourceNode);
    }

    public void endResourceDef(DiagnosticPos pos, Set<Whitespace> ws,
                               String resourceName, int annotCount, boolean docExists, boolean isDeprecated) {
        BLangResource resourceNode = (BLangResource) invokableNodeStack.pop();
        resourceNode.pos = pos;
        resourceNode.addWS(ws);
        resourceNode.setName(createIdentifier(resourceName));
        attachAnnotations(resourceNode, annotCount);
        if (docExists) {
            attachDocumentations(resourceNode);
        }
        if (isDeprecated) {
            attachDeprecatedNode(resourceNode);
        }
        varListStack.pop().forEach(variableNode -> {
            ((BLangVariable) variableNode).docTag = DocTag.PARAM;
            resourceNode.addParameter(variableNode);
        });
        serviceNodeStack.peek().addResource(resourceNode);
    }

    public void createXMLQName(DiagnosticPos pos, Set<Whitespace> ws, String localname, String prefix) {
        BLangXMLQName qname = (BLangXMLQName) TreeBuilder.createXMLQNameNode();
        qname.localname = (BLangIdentifier) createIdentifier(localname);
        qname.prefix = (BLangIdentifier) createIdentifier(prefix);
        qname.pos = pos;
        qname.addWS(ws);
        addExpressionNode(qname);
    }

    public void createXMLAttribute(DiagnosticPos pos, Set<Whitespace> ws) {
        BLangXMLAttribute xmlAttribute = (BLangXMLAttribute) TreeBuilder.createXMLAttributeNode();
        xmlAttribute.value = (BLangXMLQuotedString) exprNodeStack.pop();
        xmlAttribute.name = (BLangExpression) exprNodeStack.pop();
        xmlAttribute.pos = pos;
        xmlAttribute.addWS(ws);
        xmlAttributeNodeStack.push(xmlAttribute);
    }

    public void attachXmlLiteralWS(Set<Whitespace> ws) {
        this.exprNodeStack.peek().addWS(ws);
    }

    public void startXMLElement(DiagnosticPos pos, Set<Whitespace> ws, boolean isRoot) {
        BLangXMLElementLiteral xmlElement = (BLangXMLElementLiteral) TreeBuilder.createXMLElementLiteralNode();
        BLangExpression startTag = (BLangExpression) exprNodeStack.pop();
        xmlElement.addWS(ws);
        xmlElement.startTagName = startTag;
        xmlElement.pos = pos;
        xmlElement.isRoot = isRoot;
        xmlAttributeNodeStack.forEach(attribute -> xmlElement.addAttribute(attribute));
        xmlAttributeNodeStack.clear();
        addExpressionNode(xmlElement);
    }

    public void endXMLElement(Set<Whitespace> ws) {
        BLangExpression endTag = (BLangExpression) exprNodeStack.pop();
        BLangXMLElementLiteral xmlElement = (BLangXMLElementLiteral) exprNodeStack.peek();
        xmlElement.addWS(ws);
        xmlElement.endTagName = endTag;
    }

    public void createXMLQuotedLiteral(DiagnosticPos pos,
                                       Set<Whitespace> ws,
                                       Stack<String> precedingTextFragments,
                                       String endingText,
                                       QuoteType quoteType) {
        List<BLangExpression> templateExprs =
                getExpressionsInTemplate(pos, ws, precedingTextFragments, endingText, NodeKind.LITERAL);
        BLangXMLQuotedString quotedString = (BLangXMLQuotedString) TreeBuilder.createXMLQuotedStringNode();
        quotedString.pos = pos;
        quotedString.quoteType = quoteType;
        quotedString.textFragments = templateExprs;
        addExpressionNode(quotedString);
    }

    public void addChildToXMLElement(Set<Whitespace> ws) {
        XMLLiteralNode child = (XMLLiteralNode) exprNodeStack.pop();
        child.addWS(ws);
        BLangXMLElementLiteral parentXMLExpr = (BLangXMLElementLiteral) exprNodeStack.peek();
        parentXMLExpr.addChild(child);
    }

    public void createXMLTextLiteral(DiagnosticPos pos,
                                     Set<Whitespace> ws,
                                     Stack<String> precedingTextFragments,
                                     String endingText) {
        BLangXMLTextLiteral xmlTextLiteral = (BLangXMLTextLiteral) TreeBuilder.createXMLTextLiteralNode();
        xmlTextLiteral.textFragments =
                getExpressionsInTemplate(pos, ws, precedingTextFragments, endingText, NodeKind.XML_TEXT_LITERAL);
        xmlTextLiteral.pos = pos;
        addExpressionNode(xmlTextLiteral);
    }

    public void addXMLTextToElement(DiagnosticPos pos,
                                    Set<Whitespace> ws,
                                    Stack<String> precedingTextFragments,
                                    String endingText) {

        List<BLangExpression> templateExprs =
                getExpressionsInTemplate(pos, ws, precedingTextFragments, endingText, NodeKind.XML_TEXT_LITERAL);
        BLangXMLElementLiteral parentElement = (BLangXMLElementLiteral) exprNodeStack.peek();
        templateExprs.forEach(expr -> parentElement.addChild(expr));
    }

    public void createXMLCommentLiteral(DiagnosticPos pos,
                                        Set<Whitespace> ws,
                                        Stack<String> precedingTextFragments,
                                        String endingText) {

        BLangXMLCommentLiteral xmlCommentLiteral = (BLangXMLCommentLiteral) TreeBuilder.createXMLCommentLiteralNode();
        xmlCommentLiteral.textFragments =
                getExpressionsInTemplate(pos, null, precedingTextFragments, endingText, NodeKind.LITERAL);
        xmlCommentLiteral.pos = pos;
        xmlCommentLiteral.addWS(ws);
        addExpressionNode(xmlCommentLiteral);
    }

    public void createXMLPILiteral(DiagnosticPos pos,
                                   Set<Whitespace> ws,
                                   String targetQName,
                                   Stack<String> precedingTextFragments,
                                   String endingText) {
        List<BLangExpression> dataExprs =
                getExpressionsInTemplate(pos, ws, precedingTextFragments, endingText, NodeKind.LITERAL);
        addLiteralValue(pos, ws, TypeTags.STRING, targetQName);

        BLangXMLProcInsLiteral xmlProcInsLiteral =
                (BLangXMLProcInsLiteral) TreeBuilder.createXMLProcessingIntsructionLiteralNode();
        xmlProcInsLiteral.pos = pos;
        xmlProcInsLiteral.dataFragments = dataExprs;
        xmlProcInsLiteral.target = (BLangLiteral) exprNodeStack.pop();
        ;
        addExpressionNode(xmlProcInsLiteral);
    }

    public void addXMLNSDeclaration(DiagnosticPos pos,
                                    Set<Whitespace> ws,
                                    String namespaceUri,
                                    String prefix,
                                    boolean isTopLevel) {
        BLangXMLNS xmlns = (BLangXMLNS) TreeBuilder.createXMLNSNode();
        BLangIdentifier prefixIdentifer = (BLangIdentifier) TreeBuilder.createIdentifierNode();
        prefixIdentifer.pos = pos;
        prefixIdentifer.value = prefix;

        addLiteralValue(pos, removeNthFromStart(ws, 1), TypeTags.STRING, namespaceUri);
        xmlns.namespaceURI = (BLangLiteral) exprNodeStack.pop();
        xmlns.prefix = prefixIdentifer;
        xmlns.pos = pos;
        xmlns.addWS(ws);

        if (isTopLevel) {
            this.compUnit.addTopLevelNode(xmlns);
            return;
        }

        BLangXMLNSStatement xmlnsStmt = (BLangXMLNSStatement) TreeBuilder.createXMLNSDeclrStatementNode();
        xmlnsStmt.xmlnsDecl = xmlns;
        xmlnsStmt.pos = pos;
        addStmtToCurrentBlock(xmlnsStmt);
    }

    public void createStringTemplateLiteral(DiagnosticPos pos, Set<Whitespace> ws, Stack<String> precedingTextFragments,
                                            String endingText) {
        BLangStringTemplateLiteral stringTemplateLiteral =
                (BLangStringTemplateLiteral) TreeBuilder.createStringTemplateLiteralNode();
        stringTemplateLiteral.exprs =
                getExpressionsInTemplate(pos, null, precedingTextFragments, endingText, NodeKind.LITERAL);
        stringTemplateLiteral.addWS(ws);
        stringTemplateLiteral.pos = pos;
        addExpressionNode(stringTemplateLiteral);
    }

    public void createXmlAttributesRefExpr(DiagnosticPos pos, Set<Whitespace> ws, boolean singleAttribute) {
        BLangXMLAttributeAccess xmlAttributeAccess =
                (BLangXMLAttributeAccess) TreeBuilder.createXMLAttributeAccessNode();
        xmlAttributeAccess.pos = pos;
        xmlAttributeAccess.addWS(ws);
        if (singleAttribute) {
            xmlAttributeAccess.indexExpr = (BLangExpression) exprNodeStack.pop();
        }
        xmlAttributeAccess.expr = (BLangVariableReference) exprNodeStack.pop();
        addExpressionNode(xmlAttributeAccess);
    }

    public void startTransformerDef() {
        TransformerNode transformerNode = TreeBuilder.createTransformerNode();
        attachAnnotations(transformerNode);
        attachDocumentations(transformerNode);
        attachDeprecatedNode(transformerNode);
        this.invokableNodeStack.push(transformerNode);
    }

    public void endTransformerDef(DiagnosticPos pos,
                                  Set<Whitespace> ws,
                                  boolean publicFunc,
                                  String name,
                                  boolean paramsAvailable) {

        BLangTransformer transformer = (BLangTransformer) this.invokableNodeStack.pop();
        transformer.pos = pos;
        transformer.addWS(ws);
        transformer.setName(this.createIdentifier(name));

        if (paramsAvailable) {
            this.varListStack.pop().forEach(variableNode -> {
                ((BLangVariable) variableNode).docTag = DocTag.PARAM;
                transformer.addParameter(variableNode);
            });
        }

        // get the source and the target params
        List<VariableNode> mappingParams = this.varListStack.pop();

        // set the first mapping-param as the source for transformer
        VariableNode source = mappingParams.remove(0);
        ((BLangVariable) source).docTag = DocTag.RECEIVER;
        transformer.setSource(source);
        mappingParams.forEach(variableNode -> {
            ((BLangVariable) variableNode).docTag = DocTag.RECEIVER;
            transformer.addReturnParameter(variableNode);
        });

        if (publicFunc) {
            transformer.flagSet.add(Flag.PUBLIC);
        }

        this.compUnit.addTopLevelNode(transformer);
    }

    public void addIntRangeExpression(DiagnosticPos pos,
                                      Set<Whitespace> ws,
                                      boolean includeStart,
                                      boolean includeEnd) {
        BLangIntRangeExpression intRangeExpr = (BLangIntRangeExpression) TreeBuilder.createIntRangeExpression();
        intRangeExpr.pos = pos;
        intRangeExpr.addWS(ws);
        intRangeExpr.endExpr = (BLangExpression) this.exprNodeStack.pop();
        intRangeExpr.startExpr = (BLangExpression) this.exprNodeStack.pop();
        intRangeExpr.includeStart = includeStart;
        intRangeExpr.includeEnd = includeEnd;
        exprNodeStack.push(intRangeExpr);
    }

    // Private methods

    private List<BLangExpression> getExpressionsInTemplate(DiagnosticPos pos,
                                                           Set<Whitespace> ws,
                                                           Stack<String> precedingTextFragments,
                                                           String endingText,
                                                           NodeKind targetStrExprKind) {
        List<BLangExpression> expressions = new ArrayList<>();

        endingText = endingText == null ? "" : StringEscapeUtils.unescapeJava(endingText);
        addLiteralValue(pos, ws, TypeTags.STRING, endingText);
        expressions.add((BLangExpression) exprNodeStack.pop());

        while (!precedingTextFragments.isEmpty()) {
            expressions.add((BLangExpression) exprNodeStack.pop());
            String textFragment = precedingTextFragments.pop();
            textFragment = textFragment == null ? "" : StringEscapeUtils.unescapeJava(textFragment);
            addLiteralValue(pos, ws, TypeTags.STRING, textFragment);
            expressions.add((BLangExpression) exprNodeStack.pop());
        }

        Collections.reverse(expressions);
        return expressions;
    }

    public void endCompilationUnit(Set<Whitespace> ws) {
        compUnit.addWS(ws);
    }

    public void endCallableParamList(Set<Whitespace> ws) {
        this.invokableNodeStack.peek().addWS(ws);
    }

    public void endFuncTypeParamList(Set<Whitespace> ws) {
        this.commaWsStack.push(ws);
    }

    public void endConnectorParamList(Set<Whitespace> ws) {
        this.connectorNodeStack.peek().addWS(ws);
    }

    private Set<Whitespace> removeNthFromLast(Set<Whitespace> ws, int n) {
        if (ws == null) {
            return null;
        }
        return removeNth(((TreeSet<Whitespace>) ws).descendingIterator(), n);
    }

    private Set<Whitespace> removeNthFromStart(Set<Whitespace> ws, int n) {
        if (ws == null) {
            return null;
        }
        return removeNth(ws.iterator(), n);
    }

    private Set<Whitespace> removeNth(Iterator<Whitespace> iterator, int n) {
        int i = 0;
        while (iterator.hasNext()) {
            Whitespace next = iterator.next();
            if (i++ == n) {
                Set<Whitespace> varWS = new TreeSet<>();
                varWS.add(next);
                iterator.remove();
                return varWS;
            }
        }
        return null;
    }

    private BLangStruct populateStructNode(DiagnosticPos pos,
                                           Set<Whitespace> ws,
                                           IdentifierNode name,
                                           boolean isAnonymous) {
        BLangStruct structNode = (BLangStruct) this.structStack.pop();
        structNode.pos = pos;
        structNode.addWS(ws);
        structNode.name = (BLangIdentifier) name;
        structNode.isAnonymous = isAnonymous;
        this.varListStack.pop().forEach(variableNode -> {
            ((BLangVariable) variableNode).docTag = DocTag.FIELD;
            structNode.addField(variableNode);
        });
        return structNode;
    }

    private BLangUserDefinedType addUserDefinedType(DiagnosticPos pos,
                                                    Set<Whitespace> ws,
                                                    BLangIdentifier pkgAlias,
                                                    BLangIdentifier name) {
        BLangUserDefinedType userDefinedType = (BLangUserDefinedType) TreeBuilder.createUserDefinedTypeNode();
        userDefinedType.pos = pos;
        userDefinedType.addWS(ws);
        userDefinedType.pkgAlias = pkgAlias;
        userDefinedType.typeName = name;
        return userDefinedType;
    }

<<<<<<< HEAD
    public void startOrderByClauseNode(DiagnosticPos pos, Set<Whitespace> ws) {
        OrderByNode orderByNode = TreeBuilder.createOrderByNode();
        ((BLangOrderBy) orderByNode).pos = pos;
        ((BLangOrderBy) orderByNode).addWS(ws);
        this.orderByClauseStack.push(orderByNode);
    }

    public void endOrderByClauseNode(DiagnosticPos currentPos, Set<Whitespace> ws) {
        if (this.exprNodeListStack.empty()) {
            throw new IllegalStateException("ExpressionList stack cannot be empty in processing an OrderBy clause");
        }
        OrderByNode orderByNode = this.orderByClauseStack.peek();
        this.exprNodeListStack.pop().forEach(orderByNode::addVariableReference);
    }

    public void startGroupByClauseNode(DiagnosticPos pos, Set<Whitespace> ws) {
        GroupByNode groupByNode = TreeBuilder.createGroupByNode();
        ((BLangGroupBy) groupByNode).pos = pos;
        ((BLangGroupBy) groupByNode).addWS(ws);
        this.groupByClauseStack.push(groupByNode);
    }

    public void endGroupByClauseNode(DiagnosticPos currentPos, Set<Whitespace> ws) {
        if (this.exprNodeListStack.empty()) {
            throw new IllegalStateException("ExpressionList stack cannot be empty in processing a GroupBy");
        }
        GroupByNode groupByNode = this.groupByClauseStack.peek();
        this.exprNodeListStack.pop().forEach(groupByNode::addVariableReference);
    }

    public void startHavingClauseNode(DiagnosticPos pos, Set<Whitespace> ws) {
        HavingNode havingNode = TreeBuilder.createHavingNode();
        ((BLangHaving) havingNode).pos = pos;
        ((BLangHaving) havingNode).addWS(ws);
        this.havingClauseStack.push(havingNode);
    }

    public void endHavingClauseNode(DiagnosticPos pos, Set<Whitespace> ws) {
        if (this.exprNodeStack.empty()) {
            throw new IllegalStateException("Expression stack cannot be empty in processing a having clause");
        }
        HavingNode havingNode = this.havingClauseStack.peek();
        havingNode.setExpression(this.exprNodeStack.pop());
    }

    public void startSelectExpressionNode(DiagnosticPos pos, Set<Whitespace> ws) {
        SelectExpressionNode selectExpr = TreeBuilder.createSelectExpressionNode();
        ((BLangSelectExpression) selectExpr).pos = pos;
        ((BLangSelectExpression) selectExpr).addWS(ws);
        this.selectExpressionsStack.push(selectExpr);
    }

    public void endSelectExpressionNode(String identifier, DiagnosticPos pos, Set<Whitespace> ws) {
        if (this.exprNodeStack.empty()) {
            throw new IllegalStateException("Expression stack cannot be empty in processing a select expression");
        }
        SelectExpressionNode selectExpression = this.selectExpressionsStack.peek();
        selectExpression.setExpression(exprNodeStack.pop());
        selectExpression.setIdentifier(identifier);
    }

    public void startSelectExpressionList() {
        this.selectExpressionsListStack.push(new ArrayList<>());
    }

    public void endSelectExpressionList(Set<Whitespace> ws, int selectExprCount) {
        List<SelectExpressionNode> selectExprList = this.selectExpressionsListStack.peek();
        addSelectExprToSelectExprNodeList(selectExprList, selectExprCount);

    }

    private void addSelectExprToSelectExprNodeList(List<SelectExpressionNode> selectExprList, int n) {
        if (this.selectExpressionsStack.isEmpty()) {
            throw new IllegalStateException("Select expression stack cannot be empty in processing a SelectClause");
        }
        SelectExpressionNode expr = this.selectExpressionsStack.pop();
        if (n > 1) {
            addSelectExprToSelectExprNodeList(selectExprList, n - 1);
        }
        selectExprList.add(expr);
    }

    public void startWhereClauseNode(DiagnosticPos pos, Set<Whitespace> ws) {
        WhereNode whereNode = TreeBuilder.createWhereNode();
        ((BLangWhere) whereNode).pos = pos;
        ((BLangWhere) whereNode).addWS(ws);
        this.whereClauseStack.push(whereNode);
    }

    public void endWhereClauseNode(DiagnosticPos pos, Set<Whitespace> ws) {
        if (this.exprNodeStack.empty()) {
            throw new IllegalStateException("Expression stack cannot be empty in processing a Where");
        }
        WhereNode whereNode = this.whereClauseStack.peek();
        ((BLangWhere) whereNode).pos = pos;
        ((BLangWhere) whereNode).addWS(ws);
        whereNode.setExpression(exprNodeStack.pop());
    }

    public void startSelectClauseNode(DiagnosticPos pos, Set<Whitespace> ws) {
        SelectClauseNode selectClauseNode = TreeBuilder.createSelectClauseNode();
        ((BLangSelectClause) selectClauseNode).pos = pos;
        ((BLangSelectClause) selectClauseNode).addWS(ws);
        this.selectClausesStack.push(selectClauseNode);
    }

    public void endSelectClauseNode(boolean isSelectAll, boolean isGroupByAvailable, boolean isHavingAvailable,
            DiagnosticPos pos, Set<Whitespace> ws) {
        SelectClauseNode selectClauseNode = this.selectClausesStack.peek();
        ((BLangSelectClause) selectClauseNode).pos = pos;
        ((BLangSelectClause) selectClauseNode).addWS(ws);
        if (!isSelectAll) {
            if (this.selectExpressionsListStack.empty()) {
                throw new IllegalStateException("Select Expressions List stack cannot be empty when processing " +
                        "a select clause");
            }
            selectClauseNode.setSelectExpressions(this.selectExpressionsListStack.pop());
        } else {
            selectClauseNode.setSelectAll(true);
        }
        if (isGroupByAvailable) {
            selectClauseNode.setGroupBy(this.groupByClauseStack.pop());
        }
        if (isHavingAvailable) {
            selectClauseNode.setHaving(this.havingClauseStack.pop());
        }
    }

    public void startWindowClauseNode(DiagnosticPos pos, Set<Whitespace> ws) {
        WindowClauseNode windowClauseNode = TreeBuilder.createWindowClauseNode();
        ((BLangWindow) windowClauseNode).pos = pos;
        ((BLangWindow) windowClauseNode).addWS(ws);
        this.windowClausesStack.push(windowClauseNode);
    }


    public void endWindowsClauseNode(DiagnosticPos pos, Set<Whitespace> ws) {
        WindowClauseNode windowClauseNode = this.windowClausesStack.peek();
        ((BLangWindow) windowClauseNode).pos = pos;
        ((BLangWindow) windowClauseNode).addWS(ws);
        windowClauseNode.setFunctionInvocation(this.exprNodeStack.pop());
    }

    public void startStreamingInputNode(DiagnosticPos pos, Set<Whitespace> ws) {
        StreamingInput streamingInput = TreeBuilder.createStreamingInputNode();
        ((BLangStreamingInput) streamingInput).pos = pos;
        ((BLangStreamingInput) streamingInput).addWS(ws);
        this.streamingInputStack.push(streamingInput);
    }

    public void endStreamingInputNode(boolean isFirstWhereAvailable, boolean isSecondWhereAvailable,
            boolean isWindowAvailable, String alias, DiagnosticPos pos, Set<Whitespace> ws) {
        if (this.exprNodeStack.empty()) {
            throw new IllegalStateException("Select Expressions stack cannot be empty when processing a streaming " +
                    "input clause");
        }
        BLangStreamingInput streamingInput = (BLangStreamingInput) this.streamingInputStack.peek();
        streamingInput.pos = pos;
        streamingInput.addWS(ws);
        if (isSecondWhereAvailable) {
            streamingInput.addStreamingCondition(this.whereClauseStack.pop());
        }
        if (isFirstWhereAvailable) {
            streamingInput.addStreamingCondition(this.whereClauseStack.pop());
        }
        if (isWindowAvailable) {
            streamingInput.setWindowClause(this.windowClausesStack.pop());
        }
        streamingInput.setTableReference(this.exprNodeStack.pop());
        streamingInput.setAlias(alias);
    }

    public void startJoinStreamingInputNode(DiagnosticPos pos, Set<Whitespace> ws) {
        JoinStreamingInput joinStreamingInput = TreeBuilder.createJoinStreamingInputNode();
        ((BLangJoinStreamingInput) joinStreamingInput).pos = pos;
        ((BLangJoinStreamingInput) joinStreamingInput).addWS(ws);
        this.joinStreamingInputsStack.push(joinStreamingInput);
    }

    public void endJoinStreamingInputNode(DiagnosticPos pos, Set<Whitespace> ws) {
        if (this.streamingInputStack.empty()) {
            throw new IllegalStateException("Streaming input cannot be empty when processing a Join clause");
        }
        if (this.exprNodeStack.empty()) {
            throw new IllegalStateException("On expression cannot be empty when processing a Join clause");
        }
        JoinStreamingInput joinStreamingInput = this.joinStreamingInputsStack.peek();
        ((BLangJoinStreamingInput) joinStreamingInput).pos = pos;
        ((BLangJoinStreamingInput) joinStreamingInput).addWS(ws);
        joinStreamingInput.setStreamingInput(this.streamingInputStack.pop());
        joinStreamingInput.setOnExpression(this.exprNodeStack.pop());
    }

    public void startTableQueryNode(DiagnosticPos pos, Set<Whitespace> ws) {
        TableQuery tableQuery = TreeBuilder.createTableQueryNode();
        ((BLangTableQuery) tableQuery).pos = pos;
        ((BLangTableQuery) tableQuery).addWS(ws);
        this.tableQueriesStack.push(tableQuery);
    }

    public void endTableQueryNode(boolean isJoinClauseAvailable, boolean isSelectClauseAvailable,
                                  boolean isOrderByClauseAvailable, DiagnosticPos pos, Set<Whitespace> ws) {
        BLangTableQuery tableQuery = (BLangTableQuery) this.tableQueriesStack.peek();
        tableQuery.pos = pos;
        tableQuery.addWS(ws);
        tableQuery.setStreamingInput(this.streamingInputStack.pop());
        if (isJoinClauseAvailable) {
            tableQuery.setJoinStreamingInput(this.joinStreamingInputsStack.pop());
        }
        if (isSelectClauseAvailable) {
            tableQuery.setSelectClause(this.selectClausesStack.pop());
        }
        if (isOrderByClauseAvailable) {
            tableQuery.setOrderByClause(this.orderByClauseStack.pop());
        }
    }

    public void addTableQueryExpression(DiagnosticPos pos, Set<Whitespace> ws) {
        if (this.tableQueriesStack.empty()) {
            throw new IllegalStateException("Table query cannot be empty when processing a table query expression");
        }
        TableQueryExpression tableQueryExpression = TreeBuilder.createTableQueryExpression();
        ((BLangTableQueryExpression) tableQueryExpression).pos = pos;
        ((BLangTableQueryExpression) tableQueryExpression).addWS(ws);
        tableQueryExpression.setTableQuery(tableQueriesStack.pop());
        this.exprNodeStack.push(tableQueryExpression);
=======
    private List<String> getPackageNameComps(String sourcePkg) {
        String[] pkgParts = sourcePkg.split("\\.|\\\\|\\/");
        return Arrays.asList(pkgParts);
>>>>>>> 382c5e10
    }
}<|MERGE_RESOLUTION|>--- conflicted
+++ resolved
@@ -1998,7 +1998,11 @@
         return userDefinedType;
     }
 
-<<<<<<< HEAD
+    private List<String> getPackageNameComps(String sourcePkg) {
+        String[] pkgParts = sourcePkg.split("\\.|\\\\|\\/");
+        return Arrays.asList(pkgParts);
+    }
+
     public void startOrderByClauseNode(DiagnosticPos pos, Set<Whitespace> ws) {
         OrderByNode orderByNode = TreeBuilder.createOrderByNode();
         ((BLangOrderBy) orderByNode).pos = pos;
@@ -2225,10 +2229,5 @@
         ((BLangTableQueryExpression) tableQueryExpression).addWS(ws);
         tableQueryExpression.setTableQuery(tableQueriesStack.pop());
         this.exprNodeStack.push(tableQueryExpression);
-=======
-    private List<String> getPackageNameComps(String sourcePkg) {
-        String[] pkgParts = sourcePkg.split("\\.|\\\\|\\/");
-        return Arrays.asList(pkgParts);
->>>>>>> 382c5e10
     }
 }