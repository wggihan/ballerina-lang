/*
 *  Copyright (c) 2017, WSO2 Inc. (http://www.wso2.org) All Rights Reserved.
 *
 *  WSO2 Inc. licenses this file to you under the Apache License,
 *  Version 2.0 (the "License"); you may not use this file except
 *  in compliance with the License.
 *  You may obtain a copy of the License at
 *
 *    http://www.apache.org/licenses/LICENSE-2.0
 *
 *  Unless required by applicable law or agreed to in writing,
 *  software distributed under the License is distributed on an
 *  "AS IS" BASIS, WITHOUT WARRANTIES OR CONDITIONS OF ANY
 *  KIND, either express or implied.  See the License for the
 *  specific language governing permissions and limitations
 *  under the License.
 */
package org.wso2.ballerinalang.compiler.parser;

import org.apache.commons.lang3.StringEscapeUtils;
import org.ballerinalang.model.TreeBuilder;
import org.ballerinalang.model.TreeUtils;
import org.ballerinalang.model.Whitespace;
import org.ballerinalang.model.elements.AttachPoint;
import org.ballerinalang.model.elements.Flag;
import org.ballerinalang.model.elements.PackageID;
import org.ballerinalang.model.elements.TableColumnFlag;
import org.ballerinalang.model.tree.AnnotatableNode;
import org.ballerinalang.model.tree.AnnotationAttachmentNode;
import org.ballerinalang.model.tree.AnnotationNode;
import org.ballerinalang.model.tree.CompilationUnitNode;
import org.ballerinalang.model.tree.DocumentableNode;
import org.ballerinalang.model.tree.DocumentationReferenceType;
import org.ballerinalang.model.tree.FunctionNode;
import org.ballerinalang.model.tree.IdentifierNode;
import org.ballerinalang.model.tree.InvokableNode;
import org.ballerinalang.model.tree.MarkdownDocumentationNode;
import org.ballerinalang.model.tree.NodeKind;
import org.ballerinalang.model.tree.OperatorKind;
import org.ballerinalang.model.tree.ServiceNode;
import org.ballerinalang.model.tree.SimpleVariableNode;
import org.ballerinalang.model.tree.VariableNode;
import org.ballerinalang.model.tree.expressions.ExpressionNode;
import org.ballerinalang.model.tree.expressions.XMLAttributeNode;
import org.ballerinalang.model.tree.expressions.XMLLiteralNode;
import org.ballerinalang.model.tree.statements.BlockNode;
import org.ballerinalang.model.tree.statements.ForkJoinNode;
import org.ballerinalang.model.tree.statements.IfNode;
import org.ballerinalang.model.tree.statements.StatementNode;
import org.ballerinalang.model.tree.statements.TransactionNode;
import org.ballerinalang.model.tree.statements.VariableDefinitionNode;
import org.ballerinalang.model.tree.types.TypeNode;
import org.ballerinalang.model.types.TypeKind;
import org.ballerinalang.util.diagnostic.DiagnosticCode;
import org.wso2.ballerinalang.compiler.semantics.model.SymbolTable;
import org.wso2.ballerinalang.compiler.tree.BLangAnnotation;
import org.wso2.ballerinalang.compiler.tree.BLangAnnotationAttachment;
import org.wso2.ballerinalang.compiler.tree.BLangErrorVariable;
import org.wso2.ballerinalang.compiler.tree.BLangFunction;
import org.wso2.ballerinalang.compiler.tree.BLangIdentifier;
import org.wso2.ballerinalang.compiler.tree.BLangImportPackage;
import org.wso2.ballerinalang.compiler.tree.BLangMarkdownDocumentation;
import org.wso2.ballerinalang.compiler.tree.BLangMarkdownReferenceDocumentation;
import org.wso2.ballerinalang.compiler.tree.BLangNameReference;
import org.wso2.ballerinalang.compiler.tree.BLangRecordVariable;
import org.wso2.ballerinalang.compiler.tree.BLangRecordVariable.BLangRecordVariableKeyValue;
import org.wso2.ballerinalang.compiler.tree.BLangService;
import org.wso2.ballerinalang.compiler.tree.BLangSimpleVariable;
import org.wso2.ballerinalang.compiler.tree.BLangTupleVariable;
import org.wso2.ballerinalang.compiler.tree.BLangTypeDefinition;
import org.wso2.ballerinalang.compiler.tree.BLangVariable;
import org.wso2.ballerinalang.compiler.tree.BLangXMLNS;
import org.wso2.ballerinalang.compiler.tree.clauses.BLangDoClause;
import org.wso2.ballerinalang.compiler.tree.clauses.BLangFromClause;
import org.wso2.ballerinalang.compiler.tree.clauses.BLangSelectClause;
import org.wso2.ballerinalang.compiler.tree.clauses.BLangWhereClause;
import org.wso2.ballerinalang.compiler.tree.expressions.BLangAccessExpression;
import org.wso2.ballerinalang.compiler.tree.expressions.BLangAnnotAccessExpr;
import org.wso2.ballerinalang.compiler.tree.expressions.BLangArrowFunction;
import org.wso2.ballerinalang.compiler.tree.expressions.BLangBinaryExpr;
import org.wso2.ballerinalang.compiler.tree.expressions.BLangCheckPanickedExpr;
import org.wso2.ballerinalang.compiler.tree.expressions.BLangCheckedExpr;
import org.wso2.ballerinalang.compiler.tree.expressions.BLangConstant;
import org.wso2.ballerinalang.compiler.tree.expressions.BLangElvisExpr;
import org.wso2.ballerinalang.compiler.tree.expressions.BLangErrorVarRef;
import org.wso2.ballerinalang.compiler.tree.expressions.BLangExpression;
import org.wso2.ballerinalang.compiler.tree.expressions.BLangFieldBasedAccess;
import org.wso2.ballerinalang.compiler.tree.expressions.BLangGroupExpr;
import org.wso2.ballerinalang.compiler.tree.expressions.BLangIndexBasedAccess;
import org.wso2.ballerinalang.compiler.tree.expressions.BLangIntRangeExpression;
import org.wso2.ballerinalang.compiler.tree.expressions.BLangInvocation;
import org.wso2.ballerinalang.compiler.tree.expressions.BLangLambdaFunction;
import org.wso2.ballerinalang.compiler.tree.expressions.BLangListConstructorExpr;
import org.wso2.ballerinalang.compiler.tree.expressions.BLangLiteral;
import org.wso2.ballerinalang.compiler.tree.expressions.BLangMarkdownDocumentationLine;
import org.wso2.ballerinalang.compiler.tree.expressions.BLangMarkdownParameterDocumentation;
import org.wso2.ballerinalang.compiler.tree.expressions.BLangMarkdownReturnParameterDocumentation;
import org.wso2.ballerinalang.compiler.tree.expressions.BLangNamedArgsExpression;
import org.wso2.ballerinalang.compiler.tree.expressions.BLangNumericLiteral;
import org.wso2.ballerinalang.compiler.tree.expressions.BLangQueryExpr;
import org.wso2.ballerinalang.compiler.tree.expressions.BLangRecordLiteral;
import org.wso2.ballerinalang.compiler.tree.expressions.BLangRecordLiteral.BLangRecordKey;
import org.wso2.ballerinalang.compiler.tree.expressions.BLangRecordLiteral.BLangRecordKeyValueField;
import org.wso2.ballerinalang.compiler.tree.expressions.BLangRecordVarRef;
import org.wso2.ballerinalang.compiler.tree.expressions.BLangRecordVarRef.BLangRecordVarRefKeyValue;
import org.wso2.ballerinalang.compiler.tree.expressions.BLangRestArgsExpression;
import org.wso2.ballerinalang.compiler.tree.expressions.BLangServiceConstructorExpr;
import org.wso2.ballerinalang.compiler.tree.expressions.BLangSimpleVarRef;
import org.wso2.ballerinalang.compiler.tree.expressions.BLangStringTemplateLiteral;
import org.wso2.ballerinalang.compiler.tree.expressions.BLangTableLiteral;
import org.wso2.ballerinalang.compiler.tree.expressions.BLangTernaryExpr;
import org.wso2.ballerinalang.compiler.tree.expressions.BLangTrapExpr;
import org.wso2.ballerinalang.compiler.tree.expressions.BLangTupleVarRef;
import org.wso2.ballerinalang.compiler.tree.expressions.BLangTypeConversionExpr;
import org.wso2.ballerinalang.compiler.tree.expressions.BLangTypeInit;
import org.wso2.ballerinalang.compiler.tree.expressions.BLangTypeTestExpr;
import org.wso2.ballerinalang.compiler.tree.expressions.BLangTypedescExpr;
import org.wso2.ballerinalang.compiler.tree.expressions.BLangUnaryExpr;
import org.wso2.ballerinalang.compiler.tree.expressions.BLangVariableReference;
import org.wso2.ballerinalang.compiler.tree.expressions.BLangWaitExpr;
import org.wso2.ballerinalang.compiler.tree.expressions.BLangWaitForAllExpr;
import org.wso2.ballerinalang.compiler.tree.expressions.BLangWorkerFlushExpr;
import org.wso2.ballerinalang.compiler.tree.expressions.BLangWorkerReceive;
import org.wso2.ballerinalang.compiler.tree.expressions.BLangWorkerSyncSendExpr;
import org.wso2.ballerinalang.compiler.tree.expressions.BLangXMLAttribute;
import org.wso2.ballerinalang.compiler.tree.expressions.BLangXMLAttributeAccess;
import org.wso2.ballerinalang.compiler.tree.expressions.BLangXMLCommentLiteral;
import org.wso2.ballerinalang.compiler.tree.expressions.BLangXMLElementLiteral;
import org.wso2.ballerinalang.compiler.tree.expressions.BLangXMLProcInsLiteral;
import org.wso2.ballerinalang.compiler.tree.expressions.BLangXMLQName;
import org.wso2.ballerinalang.compiler.tree.expressions.BLangXMLQuotedString;
import org.wso2.ballerinalang.compiler.tree.expressions.BLangXMLTextLiteral;
import org.wso2.ballerinalang.compiler.tree.statements.BLangAbort;
import org.wso2.ballerinalang.compiler.tree.statements.BLangAssignment;
import org.wso2.ballerinalang.compiler.tree.statements.BLangBlockStmt;
import org.wso2.ballerinalang.compiler.tree.statements.BLangBreak;
import org.wso2.ballerinalang.compiler.tree.statements.BLangCatch;
import org.wso2.ballerinalang.compiler.tree.statements.BLangCompoundAssignment;
import org.wso2.ballerinalang.compiler.tree.statements.BLangContinue;
import org.wso2.ballerinalang.compiler.tree.statements.BLangErrorDestructure;
import org.wso2.ballerinalang.compiler.tree.statements.BLangErrorVariableDef;
import org.wso2.ballerinalang.compiler.tree.statements.BLangExpressionStmt;
import org.wso2.ballerinalang.compiler.tree.statements.BLangForeach;
import org.wso2.ballerinalang.compiler.tree.statements.BLangForkJoin;
import org.wso2.ballerinalang.compiler.tree.statements.BLangIf;
import org.wso2.ballerinalang.compiler.tree.statements.BLangLock;
import org.wso2.ballerinalang.compiler.tree.statements.BLangMatch;
import org.wso2.ballerinalang.compiler.tree.statements.BLangMatch.BLangMatchStaticBindingPatternClause;
import org.wso2.ballerinalang.compiler.tree.statements.BLangMatch.BLangMatchStructuredBindingPatternClause;
import org.wso2.ballerinalang.compiler.tree.statements.BLangPanic;
import org.wso2.ballerinalang.compiler.tree.statements.BLangQueryAction;
import org.wso2.ballerinalang.compiler.tree.statements.BLangRecordDestructure;
import org.wso2.ballerinalang.compiler.tree.statements.BLangRecordVariableDef;
import org.wso2.ballerinalang.compiler.tree.statements.BLangRetry;
import org.wso2.ballerinalang.compiler.tree.statements.BLangReturn;
import org.wso2.ballerinalang.compiler.tree.statements.BLangSimpleVariableDef;
import org.wso2.ballerinalang.compiler.tree.statements.BLangThrow;
import org.wso2.ballerinalang.compiler.tree.statements.BLangTransaction;
import org.wso2.ballerinalang.compiler.tree.statements.BLangTryCatchFinally;
import org.wso2.ballerinalang.compiler.tree.statements.BLangTupleDestructure;
import org.wso2.ballerinalang.compiler.tree.statements.BLangTupleVariableDef;
import org.wso2.ballerinalang.compiler.tree.statements.BLangWhile;
import org.wso2.ballerinalang.compiler.tree.statements.BLangWorkerSend;
import org.wso2.ballerinalang.compiler.tree.statements.BLangXMLNSStatement;
import org.wso2.ballerinalang.compiler.tree.types.BLangArrayType;
import org.wso2.ballerinalang.compiler.tree.types.BLangBuiltInRefTypeNode;
import org.wso2.ballerinalang.compiler.tree.types.BLangConstrainedType;
import org.wso2.ballerinalang.compiler.tree.types.BLangErrorType;
import org.wso2.ballerinalang.compiler.tree.types.BLangFiniteTypeNode;
import org.wso2.ballerinalang.compiler.tree.types.BLangFunctionTypeNode;
import org.wso2.ballerinalang.compiler.tree.types.BLangObjectTypeNode;
import org.wso2.ballerinalang.compiler.tree.types.BLangRecordTypeNode;
import org.wso2.ballerinalang.compiler.tree.types.BLangStructureTypeNode;
import org.wso2.ballerinalang.compiler.tree.types.BLangTupleTypeNode;
import org.wso2.ballerinalang.compiler.tree.types.BLangType;
import org.wso2.ballerinalang.compiler.tree.types.BLangUnionTypeNode;
import org.wso2.ballerinalang.compiler.tree.types.BLangUserDefinedType;
import org.wso2.ballerinalang.compiler.tree.types.BLangValueType;
import org.wso2.ballerinalang.compiler.util.CompilerContext;
import org.wso2.ballerinalang.compiler.util.CompilerOptions;
import org.wso2.ballerinalang.compiler.util.FieldKind;
import org.wso2.ballerinalang.compiler.util.Names;
import org.wso2.ballerinalang.compiler.util.NumericLiteralSupport;
import org.wso2.ballerinalang.compiler.util.QuoteType;
import org.wso2.ballerinalang.compiler.util.TypeTags;
import org.wso2.ballerinalang.compiler.util.diagnotic.BLangDiagnosticLog;
import org.wso2.ballerinalang.compiler.util.diagnotic.DiagnosticPos;

import java.util.ArrayDeque;
import java.util.ArrayList;
import java.util.Arrays;
import java.util.Collections;
import java.util.Deque;
import java.util.HashSet;
import java.util.Iterator;
import java.util.List;
import java.util.Set;
import java.util.Stack;
import java.util.TreeSet;
import java.util.stream.Collectors;

import static org.wso2.ballerinalang.compiler.util.Constants.WORKER_LAMBDA_VAR_PREFIX;

/**
 * This class builds the package AST of a Ballerina source file.
 *
 * @since 0.94
 */
public class BLangPackageBuilder {

    private CompilationUnitNode compUnit;

    private Stack<BLangNameReference> nameReferenceStack = new Stack<>();

    private Stack<TypeNode> typeNodeStack = new Stack<>();

    private Stack<BlockNode> blockNodeStack = new Stack<>();

    private Stack<BLangVariable> varStack = new Stack<>();

    private Stack<List<BLangVariable>> varListStack = new Stack<>();

    private Stack<List<BLangRecordVariableKeyValue>> recordVarListStack = new Stack<>();

    private Stack<List<BLangRecordVarRefKeyValue>> recordVarRefListStack = new Stack<>();

    private Stack<InvokableNode> invokableNodeStack = new Stack<>();

    private Stack<ExpressionNode> exprNodeStack = new Stack<>();

    private Stack<List<ExpressionNode>> exprNodeListStack = new Stack<>();

    private Stack<Set<Whitespace>> commaWsStack = new Stack<>();

    private Stack<Set<Whitespace>> invocationWsStack = new Stack<>();

    private Stack<BLangRecordLiteral> recordLiteralNodes = new Stack<>();

    private Stack<BLangTableLiteral> tableLiteralNodes = new Stack<>();

    private Stack<BLangWaitForAllExpr> waitCollectionStack = new Stack<>();

    private Stack<BLangTryCatchFinally> tryCatchFinallyNodesStack = new Stack<>();

    private Stack<AnnotationNode> annotationStack = new Stack<>();

    private Stack<MarkdownDocumentationNode> markdownDocumentationStack = new Stack<>();

    private Stack<AnnotationAttachmentNode> annotAttachmentStack = new Stack<>();

    private Stack<IfNode> ifElseStatementStack = new Stack<>();

    private Stack<BLangFromClause> fromClauseNodeStack = new Stack<>();

    private Stack<BLangSelectClause> selectClauseNodeStack = new Stack<>();

    private Stack<BLangWhereClause> whereClauseNodeStack = new Stack<>();

    private Stack<BLangDoClause> doClauseNodeStack = new Stack<>();

    private Stack<TransactionNode> transactionNodeStack = new Stack<>();

    private Stack<ForkJoinNode> forkJoinNodesStack = new Stack<>();

    private Stack<ServiceNode> serviceNodeStack = new Stack<>();

    private Stack<XMLAttributeNode> xmlAttributeNodeStack = new Stack<>();

    private Stack<AttachPoint> attachPointStack = new Stack<>();

    private Set<BLangImportPackage> imports = new HashSet<>();

    private Stack<SimpleVariableNode> restParamStack = new Stack<>();

    private Deque<BLangMatch> matchStmtStack;

    private Stack<Set<Whitespace>> operatorWs = new Stack<>();

    private Stack<Set<Whitespace>> objectFieldBlockWs = new Stack<>();

    private Stack<Set<Whitespace>> finiteTypeWsStack = new Stack<>();

    private Stack<Set<Whitespace>> workerDefinitionWSStack = new Stack<>();

    private Stack<Set<Whitespace>> bindingPatternIdentifierWS = new Stack<>();

    private Stack<Set<Whitespace>> errorMatchPatternWS = new Stack<>();
    private Stack<Set<Whitespace>> simpleMatchPatternWS = new Stack<>();
    private Stack<Set<Whitespace>> recordKeyWS = new Stack<>();
    private Stack<Set<Whitespace>> inferParamListWSStack = new Stack<>();

    private BLangAnonymousModelHelper anonymousModelHelper;
    private CompilerOptions compilerOptions;
    private SymbolTable symTable;
    private BLangDiagnosticLog dlog;

    private static final String IDENTIFIER_LITERAL_PREFIX = "'";

    public BLangPackageBuilder(CompilerContext context, CompilationUnitNode compUnit) {
        this.dlog = BLangDiagnosticLog.getInstance(context);
        this.anonymousModelHelper = BLangAnonymousModelHelper.getInstance(context);
        this.compilerOptions = CompilerOptions.getInstance(context);
        this.symTable = SymbolTable.getInstance(context);
        this.compUnit = compUnit;
    }

    void addAttachPoint(AttachPoint attachPoint, Set<Whitespace> ws) {
        attachPointStack.push(attachPoint);
        this.annotationStack.peek().addWS(ws);
    }

    void addValueType(DiagnosticPos pos, Set<Whitespace> ws, String typeName) {
        BLangValueType typeNode = (BLangValueType) TreeBuilder.createValueTypeNode();
        typeNode.addWS(ws);
        typeNode.pos = pos;
        typeNode.typeKind = (TreeUtils.stringToTypeKind(typeName.replaceAll("\\s+", "")));

        addType(typeNode);
    }

    void addUnionType(DiagnosticPos pos, Set<Whitespace> ws) {
        BLangType rhsTypeNode = (BLangType) this.typeNodeStack.pop();
        BLangType lhsTypeNode = (BLangType) this.typeNodeStack.pop();
        addUnionType(lhsTypeNode, rhsTypeNode, pos, ws);
    }

    void addUnionType(BLangType lhsTypeNode, BLangType rhsTypeNode, DiagnosticPos pos, Set<Whitespace> ws) {
        BLangUnionTypeNode unionTypeNode;
        if (rhsTypeNode.getKind() == NodeKind.UNION_TYPE_NODE) {
            unionTypeNode = (BLangUnionTypeNode) rhsTypeNode;
            unionTypeNode.memberTypeNodes.add(0, lhsTypeNode);
        } else if (lhsTypeNode.getKind() == NodeKind.UNION_TYPE_NODE) {
            unionTypeNode = (BLangUnionTypeNode) lhsTypeNode;
            unionTypeNode.memberTypeNodes.add(rhsTypeNode);
        } else {
            unionTypeNode = (BLangUnionTypeNode) TreeBuilder.createUnionTypeNode();
            unionTypeNode.memberTypeNodes.add(lhsTypeNode);
            unionTypeNode.memberTypeNodes.add(rhsTypeNode);
        }

        unionTypeNode.pos = pos;
        unionTypeNode.addWS(ws);
        this.typeNodeStack.push(unionTypeNode);
    }

    void addTupleType(DiagnosticPos pos, Set<Whitespace> ws, int members, boolean hasRestParam) {
        BLangTupleTypeNode tupleTypeNode = (BLangTupleTypeNode) TreeBuilder.createTupleTypeNode();
        if (hasRestParam) {
            tupleTypeNode.restParamType = (BLangType) this.typeNodeStack.pop();
        }
        for (int i = 0; i < members; i++) {
            final BLangType member = (BLangType) this.typeNodeStack.pop();
            tupleTypeNode.memberTypeNodes.add(0, member);
        }
        tupleTypeNode.pos = pos;
        tupleTypeNode.addWS(ws);
        this.typeNodeStack.push(tupleTypeNode);
    }

    void addRecordType(DiagnosticPos pos, Set<Whitespace> ws, boolean isFieldAnalyseRequired, boolean isAnonymous,
                       boolean hasRestField, boolean isExclusiveTypeDesc) {
        // If there is an explicitly defined rest field, take it.
        BLangType restFieldType = null;
        if (hasRestField) {
            restFieldType = (BLangType) this.typeNodeStack.pop();
        }
        // Create an anonymous record and add it to the list of records in the current package.
        BLangRecordTypeNode recordTypeNode = populateRecordTypeNode(pos, ws, isAnonymous);
        recordTypeNode.isFieldAnalyseRequired = isFieldAnalyseRequired;
        recordTypeNode.sealed = isExclusiveTypeDesc && !hasRestField;
        recordTypeNode.restFieldType = restFieldType;

        if (!isAnonymous) {
            addType(recordTypeNode);
            return;
        }
        BLangTypeDefinition typeDef = (BLangTypeDefinition) TreeBuilder.createTypeDefinition();
        // Generate a name for the anonymous object
        String genName = anonymousModelHelper.getNextAnonymousTypeKey(pos.src.pkgID);
        IdentifierNode anonTypeGenName = createIdentifier(pos, genName, null);
        typeDef.setName(anonTypeGenName);
        typeDef.flagSet.add(Flag.PUBLIC);
        typeDef.flagSet.add(Flag.ANONYMOUS);

        typeDef.typeNode = recordTypeNode;
        typeDef.pos = pos;
        this.compUnit.addTopLevelNode(typeDef);

        addType(createUserDefinedType(pos, ws, (BLangIdentifier) TreeBuilder.createIdentifierNode(), typeDef.name));
    }

    private BLangRecordTypeNode populateRecordTypeNode(DiagnosticPos pos, Set<Whitespace> ws, boolean isAnonymous) {
        BLangRecordTypeNode recordTypeNode = (BLangRecordTypeNode) typeNodeStack.pop();
        recordTypeNode.pos = pos;
        recordTypeNode.addWS(ws);
        recordTypeNode.isAnonymous = isAnonymous;
        this.varListStack.pop().forEach(variableNode -> {
            recordTypeNode.addField((SimpleVariableNode) variableNode);
        });
        return recordTypeNode;
    }

    void addFieldVariable(DiagnosticPos pos, Set<Whitespace> ws, String identifier, DiagnosticPos identifierPos,
                          boolean exprAvailable, int annotCount, boolean isPrivate, boolean isOptional) {
        BLangSimpleVariable field = addSimpleVar(pos, ws, identifier, identifierPos, exprAvailable, annotCount);

        if (!isPrivate) {
            field.flagSet.add(Flag.PUBLIC);
        }

        if (isOptional) {
            field.flagSet.add(Flag.OPTIONAL);
        } else if (!exprAvailable) {
            field.flagSet.add(Flag.REQUIRED);
        }
    }

    void addObjectFieldVariable(DiagnosticPos pos, Set<Whitespace> ws, String identifier, DiagnosticPos identifierPos,
                                boolean exprAvailable, int annotCount, boolean isPrivate, boolean isPublic) {
        BLangSimpleVariable field = addSimpleVar(pos, ws, identifier, identifierPos, exprAvailable, annotCount);

        attachAnnotations(field, annotCount, false);

        if (isPublic) {
            field.flagSet.add(Flag.PUBLIC);
        } else if (isPrivate) {
            field.flagSet.add(Flag.PRIVATE);
        }
    }

    void addArrayType(DiagnosticPos pos, Set<Whitespace> ws, int dimensions, int[] sizes) {
        BLangType eType = (BLangType) this.typeNodeStack.pop();
        BLangArrayType arrayTypeNode = (BLangArrayType) TreeBuilder.createArrayTypeNode();
        arrayTypeNode.addWS(ws);
        arrayTypeNode.pos = pos;
        arrayTypeNode.elemtype = eType;
        arrayTypeNode.dimensions = dimensions;
        arrayTypeNode.sizes = sizes;

        addType(arrayTypeNode);
    }

    void markTypeNodeAsNullable(Set<Whitespace> ws) {
        BLangType typeNode = (BLangType) this.typeNodeStack.pop();
        typeNode.addWS(ws);

        BLangValueType nilTypeNode = (BLangValueType) TreeBuilder.createValueTypeNode();
        nilTypeNode.pos = typeNode.pos;
        nilTypeNode.typeKind = TypeKind.NIL;

        addUnionType(typeNode, nilTypeNode, typeNode.pos, ws);

        ((BLangUnionTypeNode) this.typeNodeStack.peek()).nullable = true;
    }

    void markTypeNodeAsGrouped(Set<Whitespace> ws) {
        BLangType typeNode = (BLangType) this.typeNodeStack.peek();
        typeNode.addWS(ws);
        typeNode.grouped = true;
    }

    void addUserDefineType(Set<Whitespace> ws) {
        BLangNameReference nameReference = nameReferenceStack.pop();
        BLangUserDefinedType userDefinedType = createUserDefinedType(nameReference.pos, ws,
                (BLangIdentifier) nameReference.pkgAlias, (BLangIdentifier) nameReference.name);
        userDefinedType.addWS(nameReference.ws);
        addType(userDefinedType);
    }

    void addBuiltInReferenceType(DiagnosticPos pos, Set<Whitespace> ws, String typeName) {
        BLangBuiltInRefTypeNode refType = (BLangBuiltInRefTypeNode) TreeBuilder.createBuiltInReferenceTypeNode();
        refType.typeKind = TreeUtils.stringToTypeKind(typeName);
        refType.pos = pos;
        refType.addWS(ws);
        addType(refType);
    }

    void addErrorType(DiagnosticPos pos, Set<Whitespace> ws, boolean reasonTypeExists, boolean detailsTypeExists,
                      boolean isAnonymous) {
        BLangErrorType errorType = (BLangErrorType) TreeBuilder.createErrorTypeNode();
        errorType.pos = pos;
        errorType.addWS(ws);
        if (detailsTypeExists) {
            errorType.detailType = (BLangType) this.typeNodeStack.pop();
        }
        if (reasonTypeExists) {
            errorType.reasonType = (BLangType) this.typeNodeStack.pop();
        }

        if (!isAnonymous) {
            addType(errorType);
            return;
        }
        BLangTypeDefinition typeDef = (BLangTypeDefinition) TreeBuilder.createTypeDefinition();
        // Generate a name for the anonymous error
        String genName = anonymousModelHelper.getNextAnonymousTypeKey(pos.src.pkgID);
        IdentifierNode anonTypeGenName = createIdentifier(pos, genName, null);
        typeDef.setName(anonTypeGenName);
        typeDef.flagSet.add(Flag.PUBLIC);
        typeDef.flagSet.add(Flag.ANONYMOUS);

        typeDef.typeNode = errorType;
        typeDef.pos = pos;
        this.compUnit.addTopLevelNode(typeDef);

        addType(createUserDefinedType(pos, ws, (BLangIdentifier) TreeBuilder.createIdentifierNode(), typeDef.name));
    }

    void addConstraintTypeWithTypeName(DiagnosticPos pos, Set<Whitespace> ws, String typeName) {
        Set<Whitespace> refTypeWS = removeNthFromLast(ws, 2);

        BLangBuiltInRefTypeNode refType = (BLangBuiltInRefTypeNode) TreeBuilder.createBuiltInReferenceTypeNode();
        refType.typeKind = TreeUtils.stringToTypeKind(typeName);
        refType.pos = pos;
        refType.addWS(refTypeWS);

        BLangConstrainedType constrainedType = (BLangConstrainedType) TreeBuilder.createConstrainedTypeNode();
        constrainedType.type = refType;
        constrainedType.constraint = (BLangType) this.typeNodeStack.pop();
        constrainedType.pos = pos;
        constrainedType.addWS(ws);

        addType(constrainedType);
    }

    void addFunctionType(DiagnosticPos pos, Set<Whitespace> ws, boolean paramsAvail,
                         boolean restParamAvail, boolean retParamsAvail) {
        BLangFunctionTypeNode functionTypeNode = (BLangFunctionTypeNode) TreeBuilder.createFunctionTypeNode();
        functionTypeNode.pos = pos;
        functionTypeNode.returnsKeywordExists = true;

        if (retParamsAvail) {
            functionTypeNode.addWS(this.varStack.peek().getWS());
            functionTypeNode.returnTypeNode = this.varStack.pop().getTypeNode();
        } else {
            BLangValueType nilTypeNode = (BLangValueType) TreeBuilder.createValueTypeNode();
            nilTypeNode.pos = pos;
            nilTypeNode.typeKind = TypeKind.NIL;
            functionTypeNode.returnTypeNode = nilTypeNode;
        }

        if (paramsAvail) {
            functionTypeNode.addWS(commaWsStack.pop());
            functionTypeNode.params.addAll(this.varListStack.pop());
        }

        if (restParamAvail) {
            functionTypeNode.restParam = (BLangSimpleVariable) this.restParamStack.pop();
        }
        functionTypeNode.flagSet.add(Flag.PUBLIC);

        functionTypeNode.addWS(ws);
        addType(functionTypeNode);
    }

    private void addType(TypeNode typeNode) {
        this.typeNodeStack.push(typeNode);
    }

    void addNameReference(DiagnosticPos currentPos, Set<Whitespace> ws, String pkgName, String name) {
        IdentifierNode pkgNameNode = createIdentifier(currentPos, pkgName, null);
        IdentifierNode nameNode = createIdentifier(currentPos, name, ws);
        nameReferenceStack.push(new BLangNameReference(currentPos, ws, pkgNameNode, nameNode));
    }

    void startVarList() {
        this.varListStack.push(new ArrayList<>());
    }

    void startFunctionDef(int annotCount, boolean isLambda) {
        FunctionNode functionNode = TreeBuilder.createFunctionNode();
        attachAnnotations(functionNode, annotCount, false);
        if (!isLambda) {
            attachMarkdownDocumentations(functionNode);
        }
        this.invokableNodeStack.push(functionNode);
    }

    void startObjectFunctionDef() {
        FunctionNode functionNode = TreeBuilder.createFunctionNode();
        this.invokableNodeStack.push(functionNode);
    }

    void startBlock() {
        this.blockNodeStack.push(TreeBuilder.createBlockNode());
    }

    private BLangIdentifier createIdentifier(DiagnosticPos pos, String value) {
        return createIdentifier(pos, value, null);
    }

    private BLangIdentifier createIdentifier(DiagnosticPos pos, String value, Set<Whitespace> ws) {
        BLangIdentifier node = (BLangIdentifier) TreeBuilder.createIdentifierNode();
        if (value == null) {
            return node;
        }

        if (value.startsWith(IDENTIFIER_LITERAL_PREFIX)) {
            if (!escapeQuotedIdentifier(value).matches("^[0-9a-zA-Z.]*$")) {
                dlog.error(pos, DiagnosticCode.IDENTIFIER_LITERAL_ONLY_SUPPORTS_ALPHANUMERICS);
            }
            String unescapedValue = StringEscapeUtils.unescapeJava(value);
            node.setValue(unescapedValue.substring(1));
            node.originalValue = value;
            node.setLiteral(true);
        } else {
            node.setValue(value);
            node.setLiteral(false);
        }
        node.pos = pos;
        if (ws != null) {
            node.addWS(ws);
        }
        return node;
    }

    BLangSimpleVariable addSimpleVar(DiagnosticPos pos,
                                     Set<Whitespace> ws,
                                     String identifier,
                                     DiagnosticPos identifierPos,
                                     boolean exprAvailable,
                                     int annotCount,
                                     boolean isPublic) {
        BLangSimpleVariable var  = addSimpleVar(pos, ws, identifier, identifierPos, exprAvailable, annotCount);
        if (isPublic) {
            var.flagSet.add(Flag.PUBLIC);
        }
        return var;
    }

    BLangSimpleVariable addSimpleVar(DiagnosticPos pos,
                                     Set<Whitespace> ws,
                                     String identifier,
                                     DiagnosticPos identifierPos,
                                     boolean exprAvailable,
                                     int annotCount) {
        BLangSimpleVariable var = (BLangSimpleVariable) this.generateBasicVarNode(pos, ws, identifier, identifierPos,
                exprAvailable);
        attachAnnotations(var, annotCount, false);
        var.pos = pos;
        if (this.varListStack.empty()) {
            this.varStack.push(var);
        } else {
            this.varListStack.peek().add(var);
        }

        return var;
    }

    BLangVariable addBindingPatternMemberVariable(DiagnosticPos pos,
                                                  Set<Whitespace> ws,
                                                  String identifier,
                                                  DiagnosticPos identifierPos) {
        BLangSimpleVariable memberVar = (BLangSimpleVariable) TreeBuilder.createSimpleVariableNode();
        memberVar.pos = pos;
        IdentifierNode name = this.createIdentifier(identifierPos, identifier, ws);
        ((BLangIdentifier) name).pos = identifierPos;
        memberVar.setName(name);
        memberVar.addWS(ws);
        this.varStack.push(memberVar);
        return memberVar;
    }

    void startErrorBindingNode() {
        BLangErrorVariable errorVariable = (BLangErrorVariable) TreeBuilder.createErrorVariableNode();
        this.varStack.push(errorVariable);
    }

    void endSimpleMatchPattern(Set<Whitespace> ws) {
        this.simpleMatchPatternWS.push(ws);
    }

    void endErrorMatchPattern(Set<Whitespace> ws, boolean isIndirectErrorMatchPatern) {
        if (isIndirectErrorMatchPatern) {
            BLangErrorVariable errorVariable = (BLangErrorVariable) this.varStack.peek();
            BLangUserDefinedType errorType = (BLangUserDefinedType) this.typeNodeStack.pop();
            errorVariable.typeNode = errorType;

            errorVariable.reason = createIgnoreVar();
        }
        this.errorMatchPatternWS.push(ws);
        ((BLangErrorVariable) this.varStack.peek()).isInMatchStmt = true;
    }

    void addErrorVariable(DiagnosticPos pos, Set<Whitespace> ws, String reason, String restIdentifier,
                          boolean reasonVar, boolean constReasonMatchPattern, DiagnosticPos restParamPos) {
        BLangErrorVariable errorVariable = (BLangErrorVariable) varStack.peek();
        errorVariable.pos = pos;
        errorVariable.addWS(ws);

        if (constReasonMatchPattern) {
            BLangLiteral reasonLiteral = (BLangLiteral) TreeBuilder.createLiteralExpression();
            reasonLiteral.setValue(reason.substring(1, reason.length() - 1));
            errorVariable.reasonMatchConst = reasonLiteral;
            errorVariable.reason = (BLangSimpleVariable)
                    generateBasicVarNodeWithoutType(pos, null, "$reason$", pos, false);
        } else {
            errorVariable.reason = (BLangSimpleVariable)
                    generateBasicVarNodeWithoutType(pos, null, reason, pos, false);
        }

        if (this.simpleMatchPatternWS.size() > 0) {
            errorVariable.reason.addWS(this.simpleMatchPatternWS.pop());
        }

        errorVariable.reasonVarPrefixAvailable = reasonVar;
        if (restIdentifier != null) {
            errorVariable.restDetail = (BLangSimpleVariable)
                    generateBasicVarNodeWithoutType(pos, null, restIdentifier, restParamPos, false);
        }
    }

    public void addErrorVariable(DiagnosticPos currentPos, Set<Whitespace> ws, String restIdName,
                                 DiagnosticPos restPos) {
        BLangErrorVariable errorVariable = (BLangErrorVariable) varStack.peek();
        errorVariable.pos = currentPos;
        errorVariable.addWS(ws);

        BLangType typeNode = (BLangType) this.typeNodeStack.pop();
        errorVariable.typeNode = typeNode;

        errorVariable.reason = (BLangSimpleVariable)
                generateBasicVarNodeWithoutType(currentPos, null, "$reason$", currentPos, false);

        if (restIdName != null) {
            errorVariable.restDetail = (BLangSimpleVariable)
                    generateBasicVarNodeWithoutType(currentPos, null, restIdName, restPos, false);
        }
    }

    void addErrorVariableReference(DiagnosticPos pos, Set<Whitespace> ws,
                                   int numNamedArgs,
                                   boolean reasonRefAvailable,
                                   boolean restPatternAvailable,
                                   boolean indirectErrorRefPattern) {
        BLangErrorVarRef errorVarRef = (BLangErrorVarRef) TreeBuilder.createErrorVariableReferenceNode();
        errorVarRef.pos = pos;
        errorVarRef.addWS(ws);

        if (restPatternAvailable) {
            BLangVariableReference restVarRef = (BLangVariableReference) this.exprNodeStack.pop();
            errorVarRef.restVar = restVarRef;
        }

        List<BLangNamedArgsExpression> namedArgs = new ArrayList<>();
        for (int i = 0; i < numNamedArgs; i++) {
            BLangNamedArgsExpression namedArg = (BLangNamedArgsExpression) this.exprNodeStack.pop();
            namedArgs.add(namedArg);
        }

        if (reasonRefAvailable) {
            ExpressionNode reasonRef = this.exprNodeStack.pop();
            errorVarRef.reason = (BLangVariableReference) reasonRef;
        } else if (indirectErrorRefPattern) {
            // Indirect error ref pattern does not allow reason var ref, hence ignore it.
            errorVarRef.reason = createIgnoreVarRef();
            errorVarRef.typeNode = (BLangType) this.typeNodeStack.pop();
        } else {
            errorVarRef.reason = createIgnoreVarRef();
        }
        Collections.reverse(namedArgs);
        errorVarRef.detail.addAll(namedArgs);

        this.exprNodeStack.push(errorVarRef);
    }

    private BLangSimpleVarRef createIgnoreVarRef() {
        BLangSimpleVarRef ignoreVarRef = (BLangSimpleVarRef) TreeBuilder.createSimpleVariableReferenceNode();
        BLangIdentifier ignore = (BLangIdentifier) TreeBuilder.createIdentifierNode();
        ignore.value = Names.IGNORE.value;
        ignoreVarRef.variableName = ignore;
        return ignoreVarRef;
    }

    void addErrorDetailBinding(DiagnosticPos pos, Set<Whitespace> ws, String name, String bindingVarName) {
        BLangIdentifier bLangIdentifier = this.createIdentifier(pos, name, ws);
        bLangIdentifier.pos = pos;
        bLangIdentifier.addWS(ws);
        if (!this.varStack.empty()) {
            if (bindingVarName != null) {
                BLangErrorVariable errorVariable = (BLangErrorVariable) this.varStack.peek();
                BLangErrorVariable.BLangErrorDetailEntry detailEntry =
                        createErrorDetailEntry(pos, bindingVarName, bLangIdentifier);
                errorVariable.detail.add(detailEntry);
            } else if (this.varStack.size() == 1) {
                BLangVariable var = this.varStack.pop();
                BLangErrorVariable errorVariable = new BLangErrorVariable();
                errorVariable.reason = createIgnoreVar();
                errorVariable.typeNode = (BLangType) typeNodeStack.pop();
                errorVariable.detail.add(new BLangErrorVariable.BLangErrorDetailEntry(bLangIdentifier, var));
                varStack.push(errorVariable);

            } else if (this.varStack.size() > 1) {
                BLangVariable var = this.varStack.pop();
                BLangVariable detailVar = this.varStack.peek();
                if (detailVar.getKind() == NodeKind.ERROR_VARIABLE) {
                    BLangErrorVariable errorVariable = (BLangErrorVariable) detailVar;
                    errorVariable.detail.add(new BLangErrorVariable.BLangErrorDetailEntry(bLangIdentifier, var));
                }
            }
        } else {
            BLangErrorVariable errorVariable = new BLangErrorVariable();
            errorVariable.typeNode = (BLangType) typeNodeStack.pop();

            // var stack is empty, on inner binding pattern available here such as NERR(foo={item1, itema2});
            BLangErrorVariable.BLangErrorDetailEntry detailEntry =
                    createErrorDetailEntry(pos, bindingVarName, bLangIdentifier);
            errorVariable.detail.add(detailEntry);
            varStack.push(errorVariable);
        }
    }

    private BLangSimpleVariable createIgnoreVar() {
        BLangSimpleVariable ignoredVar = (BLangSimpleVariable) TreeBuilder.createSimpleVariableNode();
        BLangIdentifier ignore = (BLangIdentifier) TreeBuilder.createIdentifierNode();
        ignore.value = Names.IGNORE.value;
        ignoredVar.name = ignore;
        return ignoredVar;
    }

    private BLangErrorVariable.BLangErrorDetailEntry createErrorDetailEntry(DiagnosticPos pos, String bindingVarName,
                                                                            BLangIdentifier bLangIdentifier) {
        BLangSimpleVariable simpleVariableNode = (BLangSimpleVariable) TreeBuilder.createSimpleVariableNode();
        simpleVariableNode.name = this.createIdentifier(pos, bindingVarName, null);
        simpleVariableNode.name.pos = pos;
        simpleVariableNode.pos = pos;
        if (!this.bindingPatternIdentifierWS.isEmpty()) {
            Set<Whitespace> ws = this.bindingPatternIdentifierWS.pop();
            simpleVariableNode.name.addWS(ws);
            simpleVariableNode.addWS(ws);
        }
        return new BLangErrorVariable.BLangErrorDetailEntry(bLangIdentifier, simpleVariableNode);
    }

    void addTupleVariable(DiagnosticPos pos, Set<Whitespace> ws, int members, boolean restBindingAvailable) {

        BLangTupleVariable tupleVariable = (BLangTupleVariable) TreeBuilder.createTupleVariableNode();
        tupleVariable.pos = pos;
        tupleVariable.addWS(ws);
        if (!this.bindingPatternIdentifierWS.isEmpty()) {
            tupleVariable.addWS(this.bindingPatternIdentifierWS.pop());
        }
        if (restBindingAvailable) {
            tupleVariable.restVariable = this.varStack.pop();
        }
        for (int i = 0; i < members; i++) {
            final BLangVariable member = this.varStack.pop();
            tupleVariable.memberVariables.add(0, member);
        }
        this.varStack.push(tupleVariable);
    }

    void addTupleVariableReference(DiagnosticPos pos, Set<Whitespace> ws, int members, boolean restPatternAvailable) {
        BLangTupleVarRef tupleVarRef = (BLangTupleVarRef) TreeBuilder.createTupleVariableReferenceNode();
        tupleVarRef.pos = pos;
        tupleVarRef.addWS(ws);
        if (restPatternAvailable) {
            tupleVarRef.restParam = this.exprNodeStack.pop();
        }
        for (int i = 0; i < members; i++) {
            final BLangExpression expr = (BLangExpression) this.exprNodeStack.pop();
            tupleVarRef.expressions.add(0, expr);
        }
        this.exprNodeStack.push(tupleVarRef);
    }

    void startRecordVariableList() {
        recordVarListStack.push(new ArrayList<>());
    }

    void startRecordVariableReferenceList() {
        recordVarRefListStack.push(new ArrayList<>());
    }

    void addRecordVariable(DiagnosticPos pos, Set<Whitespace> ws, boolean hasRestBindingPattern) {
        BLangRecordVariable recordVariable = (BLangRecordVariable) TreeBuilder.createRecordVariableNode();
        recordVariable.pos = pos;
        recordVariable.addWS(ws);
        recordVariable.variableList = this.recordVarListStack.pop();

        if (hasRestBindingPattern) {
            recordVariable.restParam = this.varStack.pop();
        }

        this.varStack.push(recordVariable);
    }

    void addRecordVariableReference(DiagnosticPos pos, Set<Whitespace> ws, boolean hasRestBindingPattern) {
        BLangRecordVarRef recordVarRef = (BLangRecordVarRef) TreeBuilder.createRecordVariableReferenceNode();
        recordVarRef.pos = pos;
        recordVarRef.addWS(ws);
        recordVarRef.recordRefFields = this.recordVarRefListStack.pop();

        if (hasRestBindingPattern) {
            recordVarRef.restParam = this.exprNodeStack.pop();
        }

        this.exprNodeStack.push(recordVarRef);
    }

    void addFieldBindingMemberVar(DiagnosticPos pos, Set<Whitespace> ws, String identifier, DiagnosticPos identifierPos,
                                  boolean bindingPattern) {
        BLangRecordVariableKeyValue recordKeyValue = new BLangRecordVariableKeyValue();
        recordKeyValue.key = this.createIdentifier(identifierPos, identifier);
        if (!bindingPattern) {
            addBindingPatternMemberVariable(pos, ws, identifier, identifierPos);
        }
        recordKeyValue.valueBindingPattern = this.varStack.pop();
        recordKeyValue.valueBindingPattern.addWS(ws);
        if (!this.bindingPatternIdentifierWS.isEmpty()) {
            recordKeyValue.valueBindingPattern.addWS(this.bindingPatternIdentifierWS.pop());
        }
        this.recordVarListStack.peek().add(recordKeyValue);
    }

    void addFieldRefBindingMemberVar(DiagnosticPos pos, Set<Whitespace> ws, String identifier,
                                     boolean bindingPattern) {

        BLangExpression expression;
        if (!bindingPattern) {
            addNameReference(pos, ws, null, identifier);
            createSimpleVariableReference(pos, ws);
        }
        expression = (BLangExpression) this.exprNodeStack.pop();

        BLangRecordVarRefKeyValue keyValue = new BLangRecordVarRefKeyValue();
        keyValue.variableName = createIdentifier(pos, identifier);
        keyValue.variableReference = expression;
        keyValue.variableReference.addWS(ws);
        this.recordVarRefListStack.peek().add(keyValue);
    }

    public BLangVariable addVarWithoutType(DiagnosticPos pos,
                                           Set<Whitespace> ws,
                                           String identifier,
                                           DiagnosticPos identifierPos,
                                           boolean exprAvailable,
                                           int annotCount) {
        BLangVariable var = (BLangVariable) this.generateBasicVarNodeWithoutType(pos, ws, identifier, identifierPos,
                exprAvailable);
        attachAnnotations(var, annotCount, false);
        var.pos = pos;
        if (this.varListStack.empty()) {
            this.varStack.push(var);
        } else {
            this.varListStack.peek().add(var);
        }
        return var;
    }


    public void endFormalParameterList(Set<Whitespace> ws) {
        this.commaWsStack.push(ws);
    }

    void addReturnParam(DiagnosticPos pos,
                        Set<Whitespace> ws,
                        int annotCount) {
        BLangSimpleVariable var = (BLangSimpleVariable) this.generateBasicVarNode(pos, ws, null, null, false);
        attachAnnotations(var, annotCount, false);
        var.pos = pos;
        this.varStack.push(var);
    }

    void endFunctionSignature(DiagnosticPos pos,
                              Set<Whitespace> ws,
                              boolean paramsAvail,
                              boolean retParamsAvail,
                              boolean restParamAvail) {
        InvokableNode invNode = this.invokableNodeStack.peek();
        invNode.addWS(ws);
        BLangType returnTypeNode;
        if (retParamsAvail) {
            BLangSimpleVariable varNode = (BLangSimpleVariable) this.varStack.pop();
            returnTypeNode = varNode.getTypeNode();
            // set returns keyword to invocation node.
            invNode.addWS(varNode.getWS());
            varNode.getAnnotationAttachments().forEach(invNode::addReturnTypeAnnotationAttachment);
        } else {
            BLangValueType nillTypeNode = (BLangValueType) TreeBuilder.createValueTypeNode();
            nillTypeNode.pos = pos;
            nillTypeNode.typeKind = TypeKind.NIL;
            returnTypeNode = nillTypeNode;
        }
        invNode.setReturnTypeNode(returnTypeNode);

        if (paramsAvail) {
            List<BLangVariable> varList = this.varListStack.pop();
            for (BLangVariable variableNode : varList) {
                invNode.addParameter((SimpleVariableNode) variableNode);
            }

            if (restParamAvail) {
                invNode.setRestParameter(this.restParamStack.pop());
            }

            invNode.addWS(this.commaWsStack.pop());
        }
    }

    void startLambdaFunctionDef(PackageID pkgID) {
        // Passing zero for annotation count as Lambdas can't have annotations.
        startFunctionDef(0, true);
        BLangFunction lambdaFunction = (BLangFunction) this.invokableNodeStack.peek();
        lambdaFunction.setName(createIdentifier(lambdaFunction.pos,
                anonymousModelHelper.getNextAnonymousFunctionKey(pkgID), null));
        lambdaFunction.addFlag(Flag.LAMBDA);
        lambdaFunction.addFlag(Flag.ANONYMOUS);
    }

    void addLambdaFunctionDef(DiagnosticPos pos, Set<Whitespace> ws) {
        BLangFunction lambdaFunction = (BLangFunction) this.invokableNodeStack.peek();
        lambdaFunction.pos = pos;
        // todo: verify are passing all correct positions and WS
        BLangLambdaFunction lambdaExpr = (BLangLambdaFunction) TreeBuilder.createLambdaFunctionNode();
        lambdaExpr.function = lambdaFunction;
        lambdaExpr.pos = pos;
        addExpressionNode(lambdaExpr);
        // TODO: is null correct here
        endFunctionDefinition(pos, ws, lambdaFunction.getName().value, pos, false, false, false, false, true, true);
    }

    void addArrowFunctionDef(DiagnosticPos pos, Set<Whitespace> ws, PackageID pkgID) {
        BLangArrowFunction arrowFunctionNode = (BLangArrowFunction) TreeBuilder.createArrowFunctionNode();
        arrowFunctionNode.pos = pos;
        arrowFunctionNode.addWS(ws);

        if (!this.inferParamListWSStack.isEmpty()) {
            arrowFunctionNode.addWS(this.inferParamListWSStack.pop());
        }

        arrowFunctionNode.functionName = createIdentifier(pos, anonymousModelHelper.getNextAnonymousFunctionKey(pkgID),
                null);
        varListStack.pop().forEach(var -> arrowFunctionNode.params.add((BLangSimpleVariable) var));
        arrowFunctionNode.expression = (BLangExpression) this.exprNodeStack.pop();
        addExpressionNode(arrowFunctionNode);
    }

    void addWSForInferParamList(Set<Whitespace> ws) {
        this.inferParamListWSStack.push(ws);
    }

    void markLastInvocationAsAsync(DiagnosticPos pos, int numAnnotations) {
        final ExpressionNode expressionNode = this.exprNodeStack.peek();
        if (expressionNode.getKind() == NodeKind.INVOCATION) {
            BLangInvocation invocation = (BLangInvocation) this.exprNodeStack.peek();
            invocation.async = true;
            attachAnnotations(invocation, numAnnotations, false);
        } else {
            dlog.error(pos, DiagnosticCode.START_REQUIRE_INVOCATION);
        }
    }

    void addSimpleVariableDefStatement(DiagnosticPos pos, Set<Whitespace> ws, String identifier,
                                       DiagnosticPos identifierPos, boolean isFinal, boolean isExpressionAvailable,
                                       boolean isDeclaredWithVar) {
        BLangSimpleVariableDef varDefNode = createSimpleVariableDef(pos, ws, identifier, identifierPos, isFinal,
                isExpressionAvailable, isDeclaredWithVar);
        if (!this.bindingPatternIdentifierWS.isEmpty()) {
            varDefNode.addWS(this.bindingPatternIdentifierWS.pop());
        }
        addStmtToCurrentBlock(varDefNode);
    }

    void addBindingPatternNameWhitespace(Set<Whitespace> ws) {
        this.bindingPatternIdentifierWS.push(ws);
    }

    private BLangSimpleVariableDef createSimpleVariableDef(DiagnosticPos pos, Set<Whitespace> ws, String identifier,
                                                           DiagnosticPos identifierPos, boolean isFinal,
                                                           boolean isExpressionAvailable, boolean isDeclaredWithVar) {
        BLangSimpleVariable var = (BLangSimpleVariable) TreeBuilder.createSimpleVariableNode();
        BLangSimpleVariableDef varDefNode = (BLangSimpleVariableDef) TreeBuilder.createSimpleVariableDefinitionNode();
        var.pos = pos;
        var.addWS(ws);
        var.setName(this.createIdentifier(identifierPos, identifier, ws));
        var.name.pos = identifierPos;

        if (isFinal) {
            markVariableAsFinal(var);
        }
        if (isDeclaredWithVar) {
            var.isDeclaredWithVar = true;
        } else {
            var.setTypeNode(this.typeNodeStack.pop());
        }
        if (isExpressionAvailable) {
            var.setInitialExpression(this.exprNodeStack.pop());
        }

        varDefNode.pos = pos;
        varDefNode.setVariable(var);
        varDefNode.addWS(ws);
        return varDefNode;
    }

    void addTupleVariableDefStatement(DiagnosticPos pos, Set<Whitespace> ws, boolean isFinal,
                                      boolean isDeclaredWithVar) {
        BLangTupleVariableDef varDefNode = createTupleVariableDef(pos, ws, isFinal, true, isDeclaredWithVar);
        addStmtToCurrentBlock(varDefNode);
    }

    void addErrorVariableDefStatement(DiagnosticPos pos, Set<Whitespace> ws, boolean isFinal,
                                      boolean isDeclaredWithVar) {
        BLangErrorVariableDef varDefNode = createErrorVariableDef(pos, ws, isFinal, true, isDeclaredWithVar);
        addStmtToCurrentBlock(varDefNode);
    }

    private BLangTupleVariableDef createTupleVariableDef(DiagnosticPos pos, Set<Whitespace> ws, boolean isFinal,
                                                         boolean isExpressionAvailable, boolean isDeclaredWithVar) {
        BLangTupleVariable var = (BLangTupleVariable) this.varStack.pop();
        if (isFinal) {
            markVariableAsFinal(var);
        }
        BLangTupleVariableDef varDefNode = (BLangTupleVariableDef) TreeBuilder.createTupleVariableDefinitionNode();
        if (isExpressionAvailable) {
            var.setInitialExpression(this.exprNodeStack.pop());
        }
        varDefNode.pos = pos;
        varDefNode.setVariable(var);
        varDefNode.addWS(ws);
        var.isDeclaredWithVar = isDeclaredWithVar;
        if (!isDeclaredWithVar) {
            var.setTypeNode(this.typeNodeStack.pop());
        }
        return varDefNode;
    }

    private BLangErrorVariableDef createErrorVariableDef(DiagnosticPos pos, Set<Whitespace> ws, boolean isFinal,
                                                         boolean isExpressionAvailable, boolean isDeclaredWithVar) {
        BLangErrorVariable var = (BLangErrorVariable) this.varStack.pop();
        if (isFinal) {
            markVariableAsFinal(var);
        }
        BLangErrorVariableDef varDefNode = (BLangErrorVariableDef) TreeBuilder.createErrorVariableDefinitionNode();
        if (isExpressionAvailable) {
            var.setInitialExpression(this.exprNodeStack.pop());
        }
        varDefNode.pos = pos;
        varDefNode.setVariable(var);
        varDefNode.addWS(ws);
        var.isDeclaredWithVar = isDeclaredWithVar;
        if (!isDeclaredWithVar) {
            var.setTypeNode(this.typeNodeStack.pop());
        }
        return varDefNode;
    }

    void addRecordVariableDefStatement(DiagnosticPos pos, Set<Whitespace> ws, boolean isFinal,
                                       boolean isDeclaredWithVar) {
        BLangRecordVariableDef varDefNode = createRecordVariableDef(pos, ws, isFinal, true, isDeclaredWithVar);
        addStmtToCurrentBlock(varDefNode);
    }

    private BLangRecordVariableDef createRecordVariableDef(DiagnosticPos pos, Set<Whitespace> ws, boolean isFinal,
                                                           boolean isExpressionAvailable, boolean isDeclaredWithVar) {
        BLangRecordVariableDef varDefNode = (BLangRecordVariableDef) TreeBuilder.createRecordVariableDefinitionNode();
        BLangRecordVariable var = (BLangRecordVariable) this.varStack.pop();
        if (isFinal) {
            markVariableAsFinal(var);
        }
        if (isExpressionAvailable) {
            var.setInitialExpression(this.exprNodeStack.pop());
        }
        varDefNode.pos = pos;
        varDefNode.setVariable(var);
        varDefNode.addWS(ws);
        varDefNode.var = var;
        var.isDeclaredWithVar = isDeclaredWithVar;
        if (!isDeclaredWithVar) {
            var.setTypeNode(this.typeNodeStack.pop());
        }
        return varDefNode;
    }

    void addTypeInitExpression(DiagnosticPos pos, Set<Whitespace> ws, String initName, boolean typeAvailable,
                               boolean exprAvailable) {
        BLangTypeInit initNode = (BLangTypeInit) TreeBuilder.createInitNode();
        initNode.pos = pos;
        initNode.addWS(ws);
        if (typeAvailable) {
            initNode.userDefinedType = (BLangUserDefinedType) typeNodeStack.pop();
        }

        BLangInvocation invocationNode = (BLangInvocation) TreeBuilder.createInvocationNode();
        invocationNode.pos = pos;
        invocationNode.addWS(ws);
        if (exprAvailable) {
            List<ExpressionNode> exprNodes = exprNodeListStack.pop();
            Set<Whitespace> cws = commaWsStack.pop();
            exprNodes.forEach(exprNode -> {
                invocationNode.argExprs.add((BLangExpression) exprNode);
                initNode.argsExpr.add((BLangExpression) exprNode);

            });
            invocationNode.addWS(cws);
            initNode.addWS(cws);
        }

        //TODO check whether pkgName can be be empty
        IdentifierNode pkgNameNode = TreeBuilder.createIdentifierNode();
        IdentifierNode nameNode = createIdentifier(pos, initName, ws);
        BLangNameReference nameReference = new BLangNameReference(pos, ws, pkgNameNode, nameNode);
        invocationNode.name = (BLangIdentifier) nameReference.name;
        invocationNode.addWS(nameReference.ws);
        invocationNode.pkgAlias = (BLangIdentifier) nameReference.pkgAlias;

        initNode.initInvocation = invocationNode;
        this.addExpressionNode(initNode);
    }

    private void markVariableAsFinal(BLangVariable variable) {
        // Set the final flag to the variable.
        variable.flagSet.add(Flag.FINAL);
        switch (variable.getKind()) {
            case TUPLE_VARIABLE:
                // If the variable is a tuple variable, we need to set the final flag to the all member variables.
                BLangTupleVariable tupleVariable = (BLangTupleVariable) variable;
                tupleVariable.memberVariables.forEach(this::markVariableAsFinal);
                if (tupleVariable.restVariable != null) {
                    markVariableAsFinal(tupleVariable.restVariable);
                }
                break;
            case RECORD_VARIABLE:
                // If the variable is a record variable, we need to set the final flag to the all the variables in
                // the record.
                BLangRecordVariable recordVariable = (BLangRecordVariable) variable;
                recordVariable.variableList.stream()
                        .map(BLangRecordVariableKeyValue::getValue)
                        .forEach(this::markVariableAsFinal);
                if (recordVariable.restParam != null) {
                    markVariableAsFinal((BLangVariable) recordVariable.restParam);
                }
                break;
            case ERROR_VARIABLE:
                BLangErrorVariable errorVariable = (BLangErrorVariable) variable;
                markVariableAsFinal(errorVariable.reason);
                errorVariable.detail.forEach(entry -> markVariableAsFinal(entry.valueBindingPattern));
                if (errorVariable.restDetail != null) {
                    markVariableAsFinal(errorVariable.restDetail);
                }
                break;
        }
    }

    private void addStmtToCurrentBlock(StatementNode statement) {
        this.blockNodeStack.peek().addStatement(statement);
    }

    void startTryCatchFinallyStmt() {
        this.tryCatchFinallyNodesStack.push((BLangTryCatchFinally) TreeBuilder.createTryCatchFinallyNode());
        startBlock();
    }

    void addTryClause(DiagnosticPos pos) {
        BLangBlockStmt tryBlock = (BLangBlockStmt) this.blockNodeStack.pop();
        tryBlock.pos = pos;
        tryCatchFinallyNodesStack.peek().tryBody = tryBlock;
    }

    void startCatchClause() {
        startBlock();
    }

    void addCatchClause(DiagnosticPos poc, Set<Whitespace> ws, String paramName) {
        BLangSimpleVariable variableNode = (BLangSimpleVariable) TreeBuilder.createSimpleVariableNode();
        variableNode.typeNode = (BLangType) this.typeNodeStack.pop();
        variableNode.name = createIdentifier(variableNode.typeNode.pos, paramName);
        variableNode.pos = variableNode.typeNode.pos;
        variableNode.addWS(removeNthFromLast(ws, 3));

        BLangCatch catchNode = (BLangCatch) TreeBuilder.createCatchNode();
        catchNode.pos = poc;
        catchNode.addWS(ws);
        catchNode.body = (BLangBlockStmt) this.blockNodeStack.pop();
        catchNode.param = variableNode;
        tryCatchFinallyNodesStack.peek().catchBlocks.add(catchNode);
    }

    void startFinallyBlock() {
        startBlock();
    }

    void addFinallyBlock(DiagnosticPos poc, Set<Whitespace> ws) {
        BLangBlockStmt blockNode = (BLangBlockStmt) this.blockNodeStack.pop();
        BLangTryCatchFinally rootTry = tryCatchFinallyNodesStack.peek();
        rootTry.finallyBody = blockNode;
        rootTry.addWS(ws);
        blockNode.pos = poc;
    }

    void addTryCatchFinallyStmt(DiagnosticPos poc, Set<Whitespace> ws) {
        BLangTryCatchFinally stmtNode = tryCatchFinallyNodesStack.pop();
        stmtNode.pos = poc;
        stmtNode.addWS(ws);
        addStmtToCurrentBlock(stmtNode);
    }

    void addThrowStmt(DiagnosticPos poc, Set<Whitespace> ws) {
        ExpressionNode throwExpr = this.exprNodeStack.pop();
        BLangThrow throwNode = (BLangThrow) TreeBuilder.createThrowNode();
        throwNode.pos = poc;
        throwNode.addWS(ws);
        throwNode.expr = (BLangExpression) throwExpr;
        addStmtToCurrentBlock(throwNode);
    }

    void addPanicStmt(DiagnosticPos poc, Set<Whitespace> ws) {
        ExpressionNode errorExpr = this.exprNodeStack.pop();
        BLangPanic panicNode = (BLangPanic) TreeBuilder.createPanicNode();
        panicNode.pos = poc;
        panicNode.addWS(ws);
        panicNode.expr = (BLangExpression) errorExpr;
        addStmtToCurrentBlock(panicNode);
    }

    private void addExpressionNode(ExpressionNode expressionNode) {
        this.exprNodeStack.push(expressionNode);
    }

    void addLiteralValue(DiagnosticPos pos, Set<Whitespace> ws, int typeTag, Object value) {
        addLiteralValue(pos, ws, typeTag, value, String.valueOf(value));
    }

    void addLiteralValue(DiagnosticPos pos, Set<Whitespace> ws, int typeTag, Object value, String originalValue) {
        BLangLiteral litExpr;
        // If numeric literal create a numeric literal expression; otherwise create a literal expression
        if (typeTag <= TypeTags.DECIMAL) {
            litExpr = (BLangNumericLiteral) TreeBuilder.createNumericLiteralExpression();
        } else {
            litExpr = (BLangLiteral) TreeBuilder.createLiteralExpression();
        }
        litExpr.addWS(ws);
        litExpr.pos = pos;
        litExpr.type = symTable.getTypeFromTag(typeTag);
        litExpr.type.tag = typeTag;
        litExpr.value = value;
        litExpr.originalValue = originalValue;
        addExpressionNode(litExpr);
    }

    void addListConstructorExpression(DiagnosticPos pos, Set<Whitespace> ws, boolean argsAvailable) {
        List<ExpressionNode> argExprList;
        BLangListConstructorExpr listConstructorExpr = (BLangListConstructorExpr)
                TreeBuilder.createListConstructorExpressionNode();
        if (argsAvailable) {
            listConstructorExpr.addWS(commaWsStack.pop());
            argExprList = exprNodeListStack.pop();
        } else {
            argExprList = new ArrayList<>(0);
        }
        listConstructorExpr.exprs = argExprList.stream().map(expr -> (BLangExpression) expr)
                .collect(Collectors.toList());
        listConstructorExpr.pos = pos;
        listConstructorExpr.addWS(ws);
        addExpressionNode(listConstructorExpr);
    }

    void addIdentifierRecordField() {
        recordLiteralNodes.peek().fields.add((BLangRecordLiteral.BLangRecordVarNameField) exprNodeStack.pop());
    }

    void addKeyValueRecordField(Set<Whitespace> ws, boolean computedKey) {
        BLangRecordKeyValueField keyValue = (BLangRecordKeyValueField) TreeBuilder.createRecordKeyValue();
        keyValue.addWS(ws);
        keyValue.valueExpr = (BLangExpression) exprNodeStack.pop();
        keyValue.key = new BLangRecordKey((BLangExpression) exprNodeStack.pop());
        if (!this.recordKeyWS.isEmpty()) {
            keyValue.addWS(this.recordKeyWS.pop());
        }
        keyValue.key.computedKey = computedKey;
        recordLiteralNodes.peek().fields.add(keyValue);
    }

    void addRecordKeyWS(Set<Whitespace> ws) {
        this.recordKeyWS.push(ws);
    }

    void addMapStructLiteral(DiagnosticPos pos, Set<Whitespace> ws) {
        BLangRecordLiteral recordTypeLiteralNode = recordLiteralNodes.pop();
        recordTypeLiteralNode.pos = pos;
        recordTypeLiteralNode.addWS(ws);
        addExpressionNode(recordTypeLiteralNode);
    }

    void startTableLiteral() {
        final BLangTableLiteral tableLiteral = (BLangTableLiteral) TreeBuilder.createTableLiteralNode();
        tableLiteralNodes.push(tableLiteral);
    }

    void endTableColumnDefinition(Set<Whitespace> ws) {
        BLangTableLiteral tableLiteral = this.tableLiteralNodes.peek();
        tableLiteral.addWS(ws);
    }

    void addTableColumn(String columnName, DiagnosticPos pos, Set<Whitespace> ws) {
        BLangTableLiteral.BLangTableColumn tableColumn = new BLangTableLiteral.BLangTableColumn(columnName);
        tableColumn.pos = pos;
        tableColumn.addWS(ws);
        this.tableLiteralNodes.peek().columns.add(tableColumn);
    }

    void markPrimaryKeyColumn(String columnName) {
        BLangTableLiteral tableLiteral = this.tableLiteralNodes.peek();
        BLangTableLiteral.BLangTableColumn column = tableLiteral.getColumn(columnName);
        if (column != null) {
            column.flagSet.add(TableColumnFlag.PRIMARYKEY);
        }
    }

    void endTableDataList(DiagnosticPos pos, Set<Whitespace> ws) {
        BLangRecordLiteral recordLiteral = (BLangRecordLiteral) TreeBuilder.createRecordLiteralNode();
        List<BLangTableLiteral.BLangTableColumn> keyNames = tableLiteralNodes.peek().columns;
        List<ExpressionNode> recordValues = exprNodeListStack.pop();
        int index = 0;
        for (ExpressionNode expr : recordValues) {
            BLangRecordKeyValueField keyValue = (BLangRecordKeyValueField) TreeBuilder.createRecordKeyValue();
            //Value
            keyValue.valueExpr = (BLangExpression) expr;
            //key
            BLangSimpleVarRef keyExpr = (BLangSimpleVarRef) TreeBuilder.createSimpleVariableReferenceNode();
            keyExpr.pos = pos;
            BLangTableLiteral.BLangTableColumn key = keyNames.get(index);
            BLangIdentifier identifierNode = createIdentifier(key.pos, key.columnName);
            keyExpr.variableName = identifierNode;
            keyValue.key = new BLangRecordKey(keyExpr);
            //Key-Value pair
            recordLiteral.fields.add(keyValue);
            ++index;
        }
        recordLiteral.addWS(ws);
        recordLiteral.pos = pos;
        if (commaWsStack.size() > 0) {
            recordLiteral.addWS(commaWsStack.pop());
        }
        this.tableLiteralNodes.peek().tableDataRows.add(recordLiteral);
    }

    void endTableDataArray(Set<Whitespace> ws) {
        BLangTableLiteral tableLiteral = this.tableLiteralNodes.peek();
        tableLiteral.addWS(ws);
    }

    void endTableDataRow(Set<Whitespace> ws) {
        List<ExpressionNode> argExprList = exprNodeListStack.pop();
        BLangTableLiteral tableLiteral = this.tableLiteralNodes.peek();
        tableLiteral.addWS(ws);
        if (commaWsStack.size() > 0) {
            tableLiteral.addWS(commaWsStack.pop());
        }
        tableLiteral.tableDataRows = argExprList.stream().map(expr -> (BLangExpression) expr)
                .collect(Collectors.toList());
    }

    void addTableLiteral(DiagnosticPos pos, Set<Whitespace> ws) {
        final BLangTableLiteral tableLiteral = tableLiteralNodes.pop();
        tableLiteral.addWS(ws);
        tableLiteral.pos = pos;
        addExpressionNode(tableLiteral);
    }

    void startMapStructLiteral() {
        BLangRecordLiteral literalNode = (BLangRecordLiteral) TreeBuilder.createRecordLiteralNode();
        recordLiteralNodes.push(literalNode);
    }

    void startExprNodeList() {
        this.exprNodeListStack.push(new ArrayList<>());
    }

    void endExprNodeList(Set<Whitespace> ws, int exprCount) {
        commaWsStack.push(ws);
        List<ExpressionNode> exprList = exprNodeListStack.peek();
        addExprToExprNodeList(exprList, exprCount);
    }

    private void addExprToExprNodeList(List<ExpressionNode> exprList, int n) {
        for (int i = 0; i < n; i++) {
            if (exprNodeStack.empty()) {
                throw new IllegalStateException("Expression stack cannot be empty in processing an ExpressionList");
            }
            exprList.add(exprNodeStack.pop());
        }
        Collections.reverse(exprList);
    }

    void createSimpleVariableReference(DiagnosticPos pos, Set<Whitespace> ws) {
        createSimpleVariableReference(pos, ws, (BLangSimpleVarRef) TreeBuilder.createSimpleVariableReferenceNode());
    }

    void createBLangRecordVarRefNameField(DiagnosticPos pos, Set<Whitespace> ws) {
        createSimpleVariableReference(pos, ws, (BLangSimpleVarRef) TreeBuilder.createRecordVarRefNameFieldNode());
    }

    private void createSimpleVariableReference(DiagnosticPos pos, Set<Whitespace> ws, BLangSimpleVarRef varRef) {
        BLangNameReference nameReference = nameReferenceStack.pop();
        varRef.pos = pos;
        varRef.addWS(ws);
        varRef.addWS(nameReference.ws);
        varRef.pkgAlias = (BLangIdentifier) nameReference.pkgAlias;
        varRef.variableName = (BLangIdentifier) nameReference.name;
        this.exprNodeStack.push(varRef);
    }

    void createFunctionInvocation(DiagnosticPos pos, Set<Whitespace> ws, boolean argsAvailable) {
        BLangInvocation invocationNode = (BLangInvocation) TreeBuilder.createInvocationNode();
        invocationNode.pos = pos;
        invocationNode.addWS(ws);
        if (argsAvailable) {
            List<ExpressionNode> exprNodes = exprNodeListStack.pop();
            exprNodes.forEach(exprNode -> invocationNode.argExprs.add((BLangExpression) exprNode));
            invocationNode.addWS(commaWsStack.pop());
        }

        BLangNameReference nameReference = nameReferenceStack.pop();
        invocationNode.name = (BLangIdentifier) nameReference.name;
        invocationNode.addWS(this.invocationWsStack.pop());
        invocationNode.addWS(nameReference.ws);
        invocationNode.pkgAlias = (BLangIdentifier) nameReference.pkgAlias;
        addExpressionNode(invocationNode);
    }

    void startInvocationNode(Set<Whitespace> ws) {
        invocationWsStack.push(ws);
    }

    void createInvocationNode(DiagnosticPos pos, Set<Whitespace> ws, String invocation, boolean argsAvailable,
                              DiagnosticPos identifierPos) {
        BLangInvocation invocationNode = (BLangInvocation) TreeBuilder.createInvocationNode();
        invocationNode.pos = pos;
        invocationNode.addWS(ws);
        invocationNode.addWS(invocationWsStack.pop());
        if (argsAvailable) {
            List<ExpressionNode> exprNodes = exprNodeListStack.pop();
            exprNodes.forEach(exprNode -> invocationNode.argExprs.add((BLangExpression) exprNode));
            invocationNode.addWS(commaWsStack.pop());
        }

        invocationNode.expr = (BLangExpression) exprNodeStack.pop();
        invocationNode.name = createIdentifier(identifierPos, invocation, ws);
        invocationNode.pkgAlias = createIdentifier(pos, null);
        addExpressionNode(invocationNode);
    }

    void createWorkerLambdaInvocationNode(DiagnosticPos pos, Set<Whitespace> ws, String invocation) {
        BLangInvocation invocationNode = (BLangInvocation) TreeBuilder.createInvocationNode();
        invocationNode.pos = pos;
        invocationNode.addWS(ws);
        invocationNode.addWS(invocationWsStack.pop());

        invocationNode.name = createIdentifier(pos, invocation, ws);
        invocationNode.pkgAlias = createIdentifier(pos, null);
        addExpressionNode(invocationNode);
    }

    void createActionInvocationNode(DiagnosticPos pos, Set<Whitespace> ws, boolean async, int numAnnotations) {
        BLangInvocation invocationExpr = (BLangInvocation) exprNodeStack.pop();
        invocationExpr.actionInvocation = true;
        invocationExpr.pos = pos;
        invocationExpr.addWS(ws);
        invocationExpr.async = async;

        invocationExpr.expr = (BLangExpression) exprNodeStack.pop();
        attachAnnotations(invocationExpr, numAnnotations, false);
        exprNodeStack.push(invocationExpr);
    }

    void createFieldBasedAccessNode(DiagnosticPos pos, Set<Whitespace> ws, String fieldName, DiagnosticPos fieldNamePos,
                                    FieldKind fieldType, boolean optionalFieldAccess) {
        BLangFieldBasedAccess fieldBasedAccess = (BLangFieldBasedAccess) TreeBuilder.createFieldBasedAccessNode();
        fieldBasedAccess.pos = pos;
        fieldBasedAccess.addWS(ws);
        fieldBasedAccess.field = createIdentifier(fieldNamePos, fieldName, ws);
        fieldBasedAccess.field.pos = fieldNamePos;
        fieldBasedAccess.expr = (BLangVariableReference) exprNodeStack.pop();
        fieldBasedAccess.fieldKind = fieldType;
        fieldBasedAccess.optionalFieldAccess = optionalFieldAccess;
        addExpressionNode(fieldBasedAccess);
    }

    void createIndexBasedAccessNode(DiagnosticPos pos, Set<Whitespace> ws) {
        BLangIndexBasedAccess indexBasedAccess = (BLangIndexBasedAccess) TreeBuilder.createIndexBasedAccessNode();
        indexBasedAccess.pos = pos;
        indexBasedAccess.addWS(ws);
        indexBasedAccess.indexExpr = (BLangExpression) exprNodeStack.pop();
        indexBasedAccess.expr = (BLangVariableReference) exprNodeStack.pop();
        addExpressionNode(indexBasedAccess);
    }

    void createGroupExpression(DiagnosticPos pos, Set<Whitespace> ws) {
        final BLangGroupExpr expr = (BLangGroupExpr) TreeBuilder.createGroupExpressionNode();
        expr.pos = pos;
        expr.addWS(ws);
        expr.expression = (BLangExpression) exprNodeStack.pop();
        addExpressionNode(expr);
    }

    void createBinaryExpr(DiagnosticPos pos, Set<Whitespace> ws, String operator) {
        BLangBinaryExpr binaryExpressionNode = (BLangBinaryExpr) TreeBuilder.createBinaryExpressionNode();
        binaryExpressionNode.pos = pos;
        binaryExpressionNode.addWS(ws);
        binaryExpressionNode.rhsExpr = (BLangExpression) exprNodeStack.pop();
        binaryExpressionNode.lhsExpr = (BLangExpression) exprNodeStack.pop();
        binaryExpressionNode.opKind = OperatorKind.valueFrom(operator);
        addExpressionNode(binaryExpressionNode);
    }

    void createElvisExpr(DiagnosticPos pos, Set<Whitespace> ws) {
        BLangElvisExpr elvisExpr = (BLangElvisExpr) TreeBuilder.createElvisExpressionNode();
        elvisExpr.pos = pos;
        elvisExpr.addWS(ws);
        elvisExpr.rhsExpr = (BLangExpression) exprNodeStack.pop();
        elvisExpr.lhsExpr = (BLangExpression) exprNodeStack.pop();
        addExpressionNode(elvisExpr);
    }

    void createTypeAccessExpr(DiagnosticPos pos, Set<Whitespace> ws) {
        BLangTypedescExpr typeAccessExpr = (BLangTypedescExpr) TreeBuilder.createTypeAccessNode();
        typeAccessExpr.pos = pos;
        typeAccessExpr.addWS(ws);
        typeAccessExpr.typeNode = (BLangType) typeNodeStack.pop();
        addExpressionNode(typeAccessExpr);
    }

    void createTypeConversionExpr(DiagnosticPos pos, Set<Whitespace> ws, int annotationCount,
                                  boolean typeNameAvailable) {
        BLangTypeConversionExpr typeConversionNode = (BLangTypeConversionExpr) TreeBuilder.createTypeConversionNode();
        attachAnnotations(typeConversionNode, annotationCount, false);
        typeConversionNode.pos = pos;
        typeConversionNode.addWS(ws);
        if (typeNameAvailable) {
            typeConversionNode.typeNode = (BLangType) typeNodeStack.pop();
        }
        typeConversionNode.expr = (BLangExpression) exprNodeStack.pop();
        addExpressionNode(typeConversionNode);
    }

    void createUnaryExpr(DiagnosticPos pos, Set<Whitespace> ws, String operator) {
        BLangUnaryExpr unaryExpressionNode = (BLangUnaryExpr) TreeBuilder.createUnaryExpressionNode();
        unaryExpressionNode.pos = pos;
        unaryExpressionNode.addWS(ws);
        unaryExpressionNode.expr = (BLangExpression) exprNodeStack.pop();
        unaryExpressionNode.operator = OperatorKind.valueFrom(operator);
        addExpressionNode(unaryExpressionNode);
    }

    void createTernaryExpr(DiagnosticPos pos, Set<Whitespace> ws) {
        BLangTernaryExpr ternaryExpr = (BLangTernaryExpr) TreeBuilder.createTernaryExpressionNode();
        ternaryExpr.pos = pos;
        ternaryExpr.addWS(ws);
        ternaryExpr.elseExpr = (BLangExpression) exprNodeStack.pop();
        ternaryExpr.thenExpr = (BLangExpression) exprNodeStack.pop();
        ternaryExpr.expr = (BLangExpression) exprNodeStack.pop();
        if (ternaryExpr.expr.getKind() == NodeKind.TERNARY_EXPR) {
            // Re-organizing ternary expression tree if there nested ternary expressions.
            BLangTernaryExpr root = (BLangTernaryExpr) ternaryExpr.expr;
            BLangTernaryExpr parent = root;
            while (parent.elseExpr.getKind() == NodeKind.TERNARY_EXPR) {
                parent = (BLangTernaryExpr) parent.elseExpr;
            }
            ternaryExpr.expr = parent.elseExpr;
            parent.elseExpr = ternaryExpr;
            ternaryExpr = root;
        }
        addExpressionNode(ternaryExpr);
    }

    void createCheckedExpr(DiagnosticPos pos, Set<Whitespace> ws) {
        BLangCheckedExpr checkedExpr = (BLangCheckedExpr) TreeBuilder.createCheckExpressionNode();
        checkedExpr.pos = pos;
        checkedExpr.addWS(ws);
        checkedExpr.expr = (BLangExpression) exprNodeStack.pop();
        addExpressionNode(checkedExpr);
    }

    void createCheckPanickedExpr(DiagnosticPos pos, Set<Whitespace> ws) {
        BLangCheckPanickedExpr checkPanicExpr = (BLangCheckPanickedExpr) TreeBuilder.createCheckPanicExpressionNode();
        checkPanicExpr.pos = pos;
        checkPanicExpr.addWS(ws);
        checkPanicExpr.expr = (BLangExpression) exprNodeStack.pop();
        addExpressionNode(checkPanicExpr);
    }

    void createTrapExpr(DiagnosticPos pos, Set<Whitespace> ws) {
        BLangTrapExpr trapExpr = (BLangTrapExpr) TreeBuilder.createTrapExpressionNode();
        trapExpr.pos = pos;
        trapExpr.addWS(ws);
        trapExpr.expr = (BLangExpression) exprNodeStack.pop();
        addExpressionNode(trapExpr);
    }

    void createQueryExpr(DiagnosticPos pos, Set<Whitespace> ws) {
        BLangQueryExpr queryExpr = (BLangQueryExpr) TreeBuilder.createQueryExpressionNode();
        queryExpr.pos = pos;
        queryExpr.addWS(ws);

        Collections.reverse(fromClauseNodeStack);
        while (fromClauseNodeStack.size() > 0) {
            queryExpr.addFromClauseNode(fromClauseNodeStack.pop());
        }
        queryExpr.setSelectClauseNode(selectClauseNodeStack.pop());
        Collections.reverse(whereClauseNodeStack);
        while (whereClauseNodeStack.size() > 0) {
            queryExpr.addWhereClauseNode(whereClauseNodeStack.pop());
        }
        addExpressionNode(queryExpr);
    }

    void createFromClauseWithSimpleVariableDefStatement(DiagnosticPos pos, Set<Whitespace> ws, String identifier,
                                                        DiagnosticPos identifierPos, boolean isDeclaredWithVar) {
        BLangSimpleVariableDef variableDefinitionNode = createSimpleVariableDef(pos, ws, identifier, identifierPos,
                false, false, isDeclaredWithVar);
        if (!this.bindingPatternIdentifierWS.isEmpty()) {
            variableDefinitionNode.addWS(this.bindingPatternIdentifierWS.pop());
        }

        addFromClause(pos, ws, variableDefinitionNode, isDeclaredWithVar);
    }

    void createFromClauseWithRecordVariableDefStatement(DiagnosticPos pos, Set<Whitespace> ws,
                                                        boolean isDeclaredWithVar) {
        BLangRecordVariableDef variableDefinitionNode = createRecordVariableDef(pos, ws, false, false,
                isDeclaredWithVar);
        if (!this.bindingPatternIdentifierWS.isEmpty()) {
            variableDefinitionNode.addWS(this.bindingPatternIdentifierWS.pop());
        }

        addFromClause(pos, ws, variableDefinitionNode, isDeclaredWithVar);
    }

    void createFromClauseWithErrorVariableDefStatement(DiagnosticPos pos, Set<Whitespace> ws,
                                                       boolean isDeclaredWithVar) {
        BLangErrorVariableDef variableDefinitionNode = createErrorVariableDef(pos, ws, false,
                false, isDeclaredWithVar);
        if (!this.bindingPatternIdentifierWS.isEmpty()) {
            variableDefinitionNode.addWS(this.bindingPatternIdentifierWS.pop());
        }

        addFromClause(pos, ws, variableDefinitionNode, isDeclaredWithVar);
    }

    void createFromClauseWithTupleVariableDefStatement(DiagnosticPos pos, Set<Whitespace> ws,
                                                       boolean isDeclaredWithVar) {
        BLangTupleVariableDef variableDefinitionNode = createTupleVariableDef(pos, ws, false,
                false, isDeclaredWithVar);
        if (!this.bindingPatternIdentifierWS.isEmpty()) {
            variableDefinitionNode.addWS(this.bindingPatternIdentifierWS.pop());
        }

        addFromClause(pos, ws, variableDefinitionNode, isDeclaredWithVar);
    }

    private void addFromClause(DiagnosticPos pos, Set<Whitespace> ws,
                               VariableDefinitionNode variableDefinitionNode, boolean isDeclaredWithVar) {
        BLangFromClause fromClause = (BLangFromClause) TreeBuilder.createFromClauseNode();
        fromClause.addWS(ws);
        fromClause.pos = pos;
        fromClause.setVariableDefinitionNode(variableDefinitionNode);
        fromClause.setCollection(this.exprNodeStack.pop());
        fromClause.isDeclaredWithVar = isDeclaredWithVar;
        fromClauseNodeStack.push(fromClause);
    }

    void createSelectClause(DiagnosticPos pos, Set<Whitespace> ws) {
        BLangSelectClause selectClause = (BLangSelectClause)  TreeBuilder.createSelectClauseNode();
        selectClause.addWS(ws);
        selectClause.pos = pos;
        selectClause.expression = (BLangExpression) this.exprNodeStack.pop();
        selectClauseNodeStack.push(selectClause);
    }

    void createWhereClause(DiagnosticPos pos, Set<Whitespace> ws) {
        BLangWhereClause whereClause = (BLangWhereClause)  TreeBuilder.createWhereClauseNode();
        whereClause.addWS(ws);
        whereClause.pos = pos;
        whereClause.expression = (BLangExpression) this.exprNodeStack.pop();
        whereClauseNodeStack.push(whereClause);
    }

<<<<<<< HEAD
    void startDoActionStatement() {
        startBlock();
    }

    void createDoClause(DiagnosticPos pos, Set<Whitespace> ws) {
        BLangDoClause doClause = (BLangDoClause) TreeBuilder.createDoClauseNode();
        doClause.addWS(ws);
        doClause.pos = pos;
        BlockNode blockNode = blockNodeStack.pop();
        ((BLangBlockStmt) blockNode).pos = pos;
        doClause.setBody(blockNode);
        doClause.addWS(ws);
        doClauseNodeStack.push(doClause);
    }

    void createQueryActionStatement(DiagnosticPos pos, Set<Whitespace> ws) {
        BLangQueryAction queryAction = (BLangQueryAction) TreeBuilder.createQueryActionStatementNode();
        queryAction.pos = pos;
        queryAction.addWS(ws);

        Collections.reverse(fromClauseNodeStack);
        while (fromClauseNodeStack.size() > 0) {
            queryAction.addFromClauseNode(fromClauseNodeStack.pop());
        }

        Collections.reverse(whereClauseNodeStack);
        while (whereClauseNodeStack.size() > 0) {
            queryAction.addWhereClauseNode(whereClauseNodeStack.pop());
        }

        queryAction.setDoClauseNode(doClauseNodeStack.pop());
        addStmtToCurrentBlock(queryAction);
    }

    void endFunctionDef(DiagnosticPos pos, Set<Whitespace> ws, boolean publicFunc, boolean remoteFunc,
                        boolean nativeFunc, boolean privateFunc, boolean bodyExists, boolean isLambda) {
=======
    void endFunctionDefinition(DiagnosticPos pos, Set<Whitespace> ws, String funcName, DiagnosticPos funcNamePos,
                               boolean publicFunc, boolean remoteFunc, boolean nativeFunc, boolean privateFunc,
                               boolean bodyExists, boolean isLambda) {
>>>>>>> 9938fd3e
        BLangFunction function = (BLangFunction) this.invokableNodeStack.pop();
        function.name = this.createIdentifier(funcNamePos, funcName);
        function.pos = pos;
        function.addWS(ws);
        if (!isLambda) {
            function.addWS(invocationWsStack.pop());
        }
        if (publicFunc) {
            function.flagSet.add(Flag.PUBLIC);
        } else if (privateFunc) {
            function.flagSet.add(Flag.PRIVATE);
        }

        if (remoteFunc) {
            function.flagSet.add(Flag.REMOTE);
        }

        if (nativeFunc) {
            function.flagSet.add(Flag.NATIVE);
        }

        if (!bodyExists) {
            function.body = null;
        } else {
            function.body.pos = function.pos;
        }

        this.compUnit.addTopLevelNode(function);
    }

    void startWorker(PackageID pkgID) {
        this.startLambdaFunctionDef(pkgID);
        BLangFunction lambdaFunction = (BLangFunction) this.invokableNodeStack.peek();
        lambdaFunction.addFlag(Flag.WORKER);
        this.startBlock();
    }

    void addWorker(DiagnosticPos pos, Set<Whitespace> ws, String workerName, DiagnosticPos workerNamePos,
                   boolean retParamsAvail, int numAnnotations) {
        // Merge worker definition whitespaces and worker declaration whitespaces.
        if (this.workerDefinitionWSStack.size() > 0 && ws != null) {
            ws.addAll(this.workerDefinitionWSStack.pop());
        }

        endBlockFunctionBody(ws);

        BLangFunction bLangFunction = (BLangFunction) this.invokableNodeStack.peek();
        // change default worker name
        bLangFunction.defaultWorkerName.value = workerName;
        if (workerNamePos != null) {
            bLangFunction.defaultWorkerName.pos = workerNamePos;
        }

        // Attach worker annotation to the function node.
        attachAnnotations(bLangFunction, numAnnotations, true);

        endFunctionSignature(pos, ws, false, retParamsAvail, false);
        addLambdaFunctionDef(pos, ws);
        String workerLambdaName = WORKER_LAMBDA_VAR_PREFIX + workerName;
        addSimpleVariableDefStatement(pos, null, workerLambdaName, null, true, true, true);

        // Check if the worker is in a fork. If so add the lambda function to the worker list in fork, else ignore.
        BLangSimpleVariableDef lamdaWrkr = getLastVarDefStmtFromBlock();
        if (lamdaWrkr != null) {
            lamdaWrkr.isWorker = true;
            if (!this.forkJoinNodesStack.empty()) {
                // TODO: Revisit the fork join worker declaration and decide whether move this to desugar.
                lamdaWrkr.isInFork = true;
                lamdaWrkr.var.flagSet.add(Flag.FORKED);
                this.forkJoinNodesStack.peek().addWorkers(lamdaWrkr);
            }
        }

        DiagnosticPos namePos = workerNamePos != null ? workerNamePos : pos;
        addNameReference(namePos, null, null, workerLambdaName);
        startInvocationNode(null);
        createWorkerLambdaInvocationNode(namePos, null, workerLambdaName);
        markLastInvocationAsAsync(namePos, numAnnotations);
        addWorkerVariableDefStatement(namePos, workerName);
        BLangSimpleVariableDef invocationStmt = getLastVarDefStmtFromBlock();
        if (invocationStmt != null) {
            invocationStmt.isWorker = true;
        }
    }

    private void addWorkerVariableDefStatement(DiagnosticPos pos, String identifier) {
        BLangSimpleVariableDef varDefNode = createSimpleVariableDef(pos, null, identifier, null, true, true, true);
        if (!this.bindingPatternIdentifierWS.isEmpty()) {
            varDefNode.addWS(this.bindingPatternIdentifierWS.pop());
        }
        varDefNode.var.flagSet.add(Flag.WORKER);
        addStmtToCurrentBlock(varDefNode);
    }

    private BLangSimpleVariableDef getLastVarDefStmtFromBlock() {
        BLangSimpleVariableDef variableDef = null;
        if (!this.blockNodeStack.isEmpty()) {
            List<? extends StatementNode> stmtsAdded = this.blockNodeStack.peek().getStatements();
            if (stmtsAdded.get(stmtsAdded.size() - 1) instanceof BLangSimpleVariableDef) {
                variableDef = (BLangSimpleVariableDef) stmtsAdded.get(stmtsAdded.size() - 1);
            }
        }
        return variableDef;
    }

    void attachWorkerWS(Set<Whitespace> ws) {
        this.workerDefinitionWSStack.push(ws);
    }

    void startForkJoinStmt() {
        this.forkJoinNodesStack.push(TreeBuilder.createForkJoinNode());
    }

    void addForkJoinStmt(DiagnosticPos pos, Set<Whitespace> ws) {
        BLangForkJoin forkJoin = (BLangForkJoin) this.forkJoinNodesStack.pop();
        forkJoin.pos = pos;
        forkJoin.addWS(ws);
        this.addStmtToCurrentBlock(forkJoin);
        String nextAnonymousForkKey = anonymousModelHelper.getNextAnonymousForkKey(pos.src.pkgID);
        for (BLangSimpleVariableDef worker : forkJoin.workers) {
            BLangFunction function = ((BLangLambdaFunction) worker.var.expr).function;
            function.flagSet.add(Flag.FORKED);
            function.anonForkName = nextAnonymousForkKey;
        }
    }

    void endBlockFunctionBody(Set<Whitespace> ws) {
        BlockNode block = this.blockNodeStack.pop();
        InvokableNode invokableNode = this.invokableNodeStack.peek();
        invokableNode.addWS(ws);
        invokableNode.setBody(block);
    }

    void endExternalFunctionBody(int annotCount) {
        InvokableNode invokableNode = this.invokableNodeStack.peek();

        if (annotCount == 0 || annotAttachmentStack.empty()) {
            return;
        }

        List<AnnotationAttachmentNode> tempAnnotAttachments = new ArrayList<>(annotCount);
        for (int i = 0; i < annotCount; i++) {
            if (annotAttachmentStack.empty()) {
                break;
            }
            tempAnnotAttachments.add(annotAttachmentStack.pop());
        }
        // reversing the collected annotations to preserve the original order
        Collections.reverse(tempAnnotAttachments);
        tempAnnotAttachments.forEach(invokableNode::addExternalAnnotationAttachment);
    }

    void addImportPackageDeclaration(DiagnosticPos pos,
                                     Set<Whitespace> ws,
                                     String orgName,
                                     List<String> nameComps,
                                     String version,
                                     String alias) {

        BLangImportPackage importDcl = getImportPackage(pos, ws, orgName, nameComps, version, alias);
        this.compUnit.addTopLevelNode(importDcl);
        this.imports.add(importDcl);
    }

    private BLangImportPackage getImportPackage(DiagnosticPos pos, Set<Whitespace> ws, String orgName,
                                                List<String> nameComps, String version, String alias) {
        List<BLangIdentifier> pkgNameComps = new ArrayList<>();
        for (String component : nameComps) {
            pkgNameComps.add(this.createIdentifier(pos, component, null));
        }
        BLangIdentifier versionNode = this.createIdentifier(pos, version);
        BLangIdentifier aliasNode = (alias != null && !alias.isEmpty()) ?
                this.createIdentifier(pos, alias, null) :
                pkgNameComps.get(pkgNameComps.size() - 1);

        BLangImportPackage importDcl = (BLangImportPackage) TreeBuilder.createImportPackageNode();
        importDcl.pos = pos;
        importDcl.addWS(ws);
        importDcl.pkgNameComps = pkgNameComps;
        importDcl.version = versionNode;
        importDcl.orgName = this.createIdentifier(pos, orgName);
        importDcl.alias = aliasNode;
        importDcl.compUnit = this.createIdentifier(pos, this.compUnit.getName());
        return importDcl;
    }

    private VariableNode generateBasicVarNodeWithoutType(DiagnosticPos pos, Set<Whitespace> ws, String identifier,
                                                         DiagnosticPos identifierPos, boolean isExpressionAvailable) {
        BLangSimpleVariable var = (BLangSimpleVariable) TreeBuilder.createSimpleVariableNode();
        var.pos = pos;
        IdentifierNode name = this.createIdentifier(identifierPos, identifier, ws);
        ((BLangIdentifier) name).pos = identifierPos;
        var.setName(name);
        var.addWS(ws);
        if (isExpressionAvailable) {
            var.setInitialExpression(this.exprNodeStack.pop());
        }
        return var;
    }

    private BLangConstant generateConstantNode(DiagnosticPos pos, Set<Whitespace> ws, String identifier,
                                               DiagnosticPos identifierPos, boolean isTypeAvailable) {
        BLangConstant constantNode = (BLangConstant) TreeBuilder.createConstantNode();
        constantNode.pos = pos;
        BLangIdentifier name = createIdentifier(identifierPos, identifier, ws);
        constantNode.setName(name);
        constantNode.addWS(ws);
        if (isTypeAvailable) {
            constantNode.setTypeNode(this.typeNodeStack.pop());
        }
        constantNode.expr = (BLangExpression) this.exprNodeStack.pop();
        return constantNode;
    }

    private VariableNode generateBasicVarNode(DiagnosticPos pos, Set<Whitespace> ws, String identifier,
                                              DiagnosticPos identifierPos, boolean isExpressionAvailable) {
        return generateBasicVarNode(pos, ws, identifier, identifierPos, false, isExpressionAvailable, true);
    }

    private VariableNode generateBasicVarNode(DiagnosticPos pos, Set<Whitespace> ws, String identifier,
                                              DiagnosticPos identifierPos, boolean isDeclaredWithVar,
                                              boolean isExpressionAvailable, boolean isTypeNameProvided) {
        BLangSimpleVariable var = (BLangSimpleVariable) TreeBuilder.createSimpleVariableNode();
        var.pos = pos;
        IdentifierNode name = this.createIdentifier(identifierPos, identifier, ws);
        ((BLangIdentifier) name).pos = identifierPos;
        var.setName(name);
        var.addWS(ws);
        if (isDeclaredWithVar) {
            var.isDeclaredWithVar = true;
        }
        if (isTypeNameProvided) {
            var.setTypeNode(this.typeNodeStack.pop());
        }
        if (isExpressionAvailable) {
            var.setInitialExpression(this.exprNodeStack.pop());
        }
        return var;
    }

    void addConstant(DiagnosticPos pos, Set<Whitespace> ws, String identifier, DiagnosticPos identifierPos,
                     boolean isPublic, boolean isTypeAvailable) {
        identifier = escapeQuotedIdentifier(identifier);
        BLangConstant constantNode = (BLangConstant) this.generateConstantNode(pos, ws, identifier, identifierPos,
                isTypeAvailable);
        attachAnnotations(constantNode);
        constantNode.flagSet.add(Flag.CONSTANT);
        if (isPublic) {
            constantNode.flagSet.add(Flag.PUBLIC);
        }
        attachMarkdownDocumentations(constantNode);
        this.compUnit.addTopLevelNode(constantNode);

        // Check whether the value is a literal. If it is not a literal, it is an invalid case. So we don't need to
        // consider it.
        NodeKind nodeKind = constantNode.expr.getKind();
        if (nodeKind == NodeKind.LITERAL || nodeKind == NodeKind.NUMERIC_LITERAL) {
            // Note - If the RHS is a literal, we need to create an anonymous type definition which can later be used
            // in type definitions.

            // Create a new literal.
            BLangLiteral literal = nodeKind == NodeKind.LITERAL ?
                    (BLangLiteral) TreeBuilder.createLiteralExpression() :
                    (BLangLiteral) TreeBuilder.createNumericLiteralExpression();
            literal.setValue(((BLangLiteral) constantNode.expr).value);
            literal.type = constantNode.expr.type;
            literal.isConstant = true;

            // Create a new finite type node.
            BLangFiniteTypeNode finiteTypeNode = (BLangFiniteTypeNode) TreeBuilder.createFiniteTypeNode();
            finiteTypeNode.valueSpace.add(literal);

            // Create a new anonymous type definition.
            BLangTypeDefinition typeDef = (BLangTypeDefinition) TreeBuilder.createTypeDefinition();
            String genName = anonymousModelHelper.getNextAnonymousTypeKey(pos.src.pkgID);
            IdentifierNode anonTypeGenName = createIdentifier(identifierPos, genName);
            typeDef.setName(anonTypeGenName);
            typeDef.flagSet.add(Flag.PUBLIC);
            typeDef.flagSet.add(Flag.ANONYMOUS);
            typeDef.typeNode = finiteTypeNode;
            typeDef.pos = pos;

            // We add this type definition to the `associatedTypeDefinition` field of the constant node. Then when we
            // visit the constant node, we visit this type definition as well. By doing this, we don't need to change
            // any of the type def visiting logic in symbol enter.
            constantNode.associatedTypeDefinition = typeDef;
        }
    }

    // If this is a quoted identifier then unescape it and remove the quote prefix.
    // Else return original.
    static String escapeQuotedIdentifier(String identifier) {
        if (identifier.startsWith(IDENTIFIER_LITERAL_PREFIX)) {
            identifier = StringEscapeUtils.unescapeJava(identifier).substring(1);
        }
        return identifier;
    }

    void addGlobalVariable(DiagnosticPos pos, Set<Whitespace> ws, String identifier, DiagnosticPos identifierPos,
                           boolean isPublic, boolean isFinal, boolean isDeclaredWithVar, boolean isExpressionAvailable,
                           boolean isListenerVar, boolean isTypeNameProvided) {
        BLangVariable var = (BLangVariable) this.generateBasicVarNode(pos, ws, identifier, identifierPos,
                isDeclaredWithVar, isExpressionAvailable, isTypeNameProvided);

        if (isPublic) {
            var.flagSet.add(Flag.PUBLIC);
        }
        if (isFinal) {
            var.flagSet.add(Flag.FINAL);
        }
        if (isListenerVar) {
            var.flagSet.add(Flag.LISTENER);
            if (!isTypeNameProvided) {
                var.isDeclaredWithVar = true;
            }
        }

        attachAnnotations(var);
        attachMarkdownDocumentations(var);

        this.compUnit.addTopLevelNode(var);
    }

    void startRecordType() {
        BLangRecordTypeNode recordTypeNode = (BLangRecordTypeNode) TreeBuilder.createRecordTypeNode();
        typeNodeStack.push(recordTypeNode);
        startVarList();
    }

    void startObjectType() {
        BLangObjectTypeNode objectTypeNode = (BLangObjectTypeNode) TreeBuilder.createObjectTypeNode();
        typeNodeStack.push(objectTypeNode);
        startVarList();
        startFieldBlockList();
    }

    void addObjectType(DiagnosticPos pos, Set<Whitespace> ws, boolean isFieldAnalyseRequired, boolean isAnonymous,
                       boolean isAbstract, boolean isClient, boolean isService) {
        BLangObjectTypeNode objectTypeNode = populateObjectTypeNode(pos, ws, isAnonymous);
        objectTypeNode.addWS(this.objectFieldBlockWs.pop());
        objectTypeNode.isFieldAnalyseRequired = isFieldAnalyseRequired;

        if (isAbstract) {
            objectTypeNode.flagSet.add(Flag.ABSTRACT);
        }

        if (isClient) {
            objectTypeNode.flagSet.add(Flag.CLIENT);
        }

        if (isService) {
            objectTypeNode.flagSet.add(Flag.SERVICE);
        }

        if (!isAnonymous) {
            addType(objectTypeNode);
            return;
        }
        BLangTypeDefinition typeDef = (BLangTypeDefinition) TreeBuilder.createTypeDefinition();
        // Generate a name for the anonymous object
        String genName = anonymousModelHelper.getNextAnonymousTypeKey(pos.src.pkgID);
        IdentifierNode anonTypeGenName = createIdentifier(pos, genName);
        typeDef.setName(anonTypeGenName);
        typeDef.flagSet.add(Flag.PUBLIC);
        typeDef.flagSet.add(Flag.ANONYMOUS);

        typeDef.typeNode = objectTypeNode;
        typeDef.pos = pos;
        this.compUnit.addTopLevelNode(typeDef);

        addType(createUserDefinedType(pos, ws, (BLangIdentifier) TreeBuilder.createIdentifierNode(), typeDef.name));
    }

    private BLangObjectTypeNode populateObjectTypeNode(DiagnosticPos pos, Set<Whitespace> ws, boolean isAnonymous) {
        BLangObjectTypeNode objectTypeNode = (BLangObjectTypeNode) typeNodeStack.pop();
        objectTypeNode.pos = pos;
        objectTypeNode.addWS(ws);
        objectTypeNode.isAnonymous = isAnonymous;
        this.varListStack.pop().forEach(variableNode -> {
            objectTypeNode.addField((SimpleVariableNode) variableNode);
        });
        return objectTypeNode;
    }

    void startFieldBlockList() {
        this.objectFieldBlockWs.push(new TreeSet<>());
    }

    void endFiniteType(Set<Whitespace> ws) {
        finiteTypeWsStack.push(ws);
    }

    void endTypeDefinition(DiagnosticPos pos, Set<Whitespace> ws, String identifier, DiagnosticPos identifierPos,
                           boolean publicType) {
        BLangTypeDefinition typeDefinition = (BLangTypeDefinition) TreeBuilder.createTypeDefinition();
        BLangIdentifier identifierNode = this.createIdentifier(identifierPos, identifier, ws);
        identifierNode.pos = identifierPos;
        typeDefinition.setName(identifierNode);

        if (publicType) {
            typeDefinition.flagSet.add(Flag.PUBLIC);
        }

        BLangUnionTypeNode members = (BLangUnionTypeNode) TreeBuilder.createUnionTypeNode();

        while (!typeNodeStack.isEmpty()) {
            BLangType memberType = (BLangType) typeNodeStack.pop();
            if (memberType.getKind() == NodeKind.UNION_TYPE_NODE) {
                members.memberTypeNodes.addAll(((BLangUnionTypeNode) memberType).memberTypeNodes);
                members.addWS(memberType.getWS());
            } else {
                members.memberTypeNodes.add(memberType);
            }
        }

        if (!exprNodeStack.isEmpty()) {
            BLangFiniteTypeNode finiteTypeNode = (BLangFiniteTypeNode) TreeBuilder.createFiniteTypeNode();
            finiteTypeNode.addWS(finiteTypeWsStack.pop());
            while (!exprNodeStack.isEmpty()) {
                ExpressionNode expressionNode = exprNodeStack.pop();
                NodeKind exprKind = expressionNode.getKind();
                if (exprKind == NodeKind.LITERAL || exprKind == NodeKind.NUMERIC_LITERAL) {
                    BLangLiteral literal = (BLangLiteral) expressionNode;
                    String strVal = String.valueOf(literal.value);
                    if (literal.type.tag == TypeTags.FLOAT || literal.type.tag == TypeTags.DECIMAL) {
                        literal.value = NumericLiteralSupport.stripDiscriminator(strVal);
                    }
                }
                finiteTypeNode.valueSpace.add((BLangExpression) expressionNode);
            }

            // Reverse the collection so that they would appear in the correct order.
            Collections.reverse(finiteTypeNode.valueSpace);

            if (!members.memberTypeNodes.isEmpty()) {
                BLangTypeDefinition typeDef = (BLangTypeDefinition) TreeBuilder.createTypeDefinition();
                // Generate a name for the anonymous object
                String genName = anonymousModelHelper.getNextAnonymousTypeKey(pos.src.pkgID);
                IdentifierNode anonTypeGenName = createIdentifier(identifierPos, genName);
                typeDef.setName(anonTypeGenName);
                typeDef.flagSet.add(Flag.PUBLIC);
                typeDef.flagSet.add(Flag.ANONYMOUS);

                typeDef.typeNode = finiteTypeNode;
                typeDef.pos = pos;
                this.compUnit.addTopLevelNode(typeDef);

                members.memberTypeNodes.add(createUserDefinedType(pos, ws,
                        (BLangIdentifier) TreeBuilder.createIdentifierNode(), typeDef.name));
            } else {
                members.memberTypeNodes.add(finiteTypeNode);
            }
        }

        if (members.memberTypeNodes.isEmpty()) {
            typeDefinition.typeNode = null;
        } else if (members.memberTypeNodes.size() == 1) {
            BLangType[] memberArray = new BLangType[1];
            members.memberTypeNodes.toArray(memberArray);
            typeDefinition.typeNode = memberArray[0];
        } else {
            typeDefinition.typeNode = members;
        }

        if (finiteTypeWsStack.size() > 0) {
            typeDefinition.addWS(finiteTypeWsStack.pop());
        }

        typeDefinition.pos = pos;
        typeDefinition.addWS(ws);
        Collections.reverse(markdownDocumentationStack);
        attachMarkdownDocumentations(typeDefinition);
        attachAnnotations(typeDefinition);
        this.compUnit.addTopLevelNode(typeDefinition);
    }

    void endObjectAttachedFunctionDef(DiagnosticPos pos, Set<Whitespace> ws, String funcName, DiagnosticPos funcNamePos,
                                      boolean publicFunc, boolean privateFunc, boolean remoteFunc, boolean resourceFunc,
                                      boolean nativeFunc, boolean bodyExists, boolean markdownDocPresent,
                                      int annCount) {
        BLangFunction function = (BLangFunction) this.invokableNodeStack.pop();
        function.name = this.createIdentifier(funcNamePos, funcName);
        function.pos = pos;
        function.addWS(ws);
        function.addWS(this.invocationWsStack.pop());

        function.flagSet.add(Flag.ATTACHED);

        if (publicFunc) {
            function.flagSet.add(Flag.PUBLIC);
        } else if (privateFunc) {
            function.flagSet.add(Flag.PRIVATE);
        }
        if (remoteFunc) {
            function.flagSet.add(Flag.REMOTE);
        }
        if (resourceFunc) {
            function.flagSet.add(Flag.RESOURCE);
        }
        if (nativeFunc) {
            function.flagSet.add(Flag.NATIVE);
        }

        if (!bodyExists) {
            function.body = null;
            if (!nativeFunc) {
                function.flagSet.add(Flag.INTERFACE);
                function.interfaceFunction = true;
            }
        } else {
            function.body.pos = pos;
        }

        function.attachedFunction = true;

        attachAnnotations(function, annCount, false);
        if (markdownDocPresent) {
            attachMarkdownDocumentations(function);
        }

        BLangObjectTypeNode objectNode = (BLangObjectTypeNode) this.typeNodeStack.peek();
        if (Names.USER_DEFINED_INIT_SUFFIX.value.equals(function.name.value)) {
            function.objInitFunction = true;
            if (objectNode.initFunction == null) {
                objectNode.initFunction = function;
                return;
            }
        }

        objectNode.addFunction(function);
    }

    void startAnnotationDef(DiagnosticPos pos) {
        BLangAnnotation annotNode = (BLangAnnotation) TreeBuilder.createAnnotationNode();
        annotNode.pos = pos;
        attachAnnotations(annotNode);
        attachMarkdownDocumentations(annotNode);
        this.annotationStack.add(annotNode);
    }

    void endAnnotationDef(Set<Whitespace> ws, String identifier, DiagnosticPos identifierPos, boolean publicAnnotation,
                          boolean isTypeAttached, boolean isConst) {
        BLangAnnotation annotationNode = (BLangAnnotation) this.annotationStack.pop();
        annotationNode.addWS(ws);
        BLangIdentifier identifierNode = this.createIdentifier(identifierPos, identifier, ws);
        identifierNode.pos = identifierPos;
        annotationNode.setName(identifierNode);

        if (publicAnnotation) {
            annotationNode.flagSet.add(Flag.PUBLIC);
        }

        if (isConst) {
            annotationNode.flagSet.add(Flag.CONSTANT);
        }

        while (!attachPointStack.empty()) {
            annotationNode.addAttachPoint(attachPointStack.pop());
        }

        if (isTypeAttached) {
            annotationNode.typeNode = (BLangType) this.typeNodeStack.pop();
        }

        this.compUnit.addTopLevelNode(annotationNode);
    }

    void startMarkdownDocumentationString(DiagnosticPos currentPos) {
        BLangMarkdownDocumentation markdownDocumentationNode =
                (BLangMarkdownDocumentation) TreeBuilder.createMarkdownDocumentationNode();
        markdownDocumentationNode.pos = currentPos;
        markdownDocumentationStack.push(markdownDocumentationNode);
    }

    void endMarkdownDocumentationString(Set<Whitespace> ws) {
        MarkdownDocumentationNode markdownDocumentationNode = markdownDocumentationStack.peek();
        markdownDocumentationNode.addWS(ws);
    }

    void endMarkDownDocumentLine(Set<Whitespace> ws) {
        MarkdownDocumentationNode markdownDocumentationNode = markdownDocumentationStack.peek();
        markdownDocumentationNode.addWS(ws);
    }

    void endMarkdownDocumentationText(DiagnosticPos pos, Set<Whitespace> ws, String text) {
        MarkdownDocumentationNode markdownDocumentationNode = markdownDocumentationStack.peek();
        BLangMarkdownDocumentationLine documentationDescription =
                (BLangMarkdownDocumentationLine) TreeBuilder.createMarkdownDocumentationTextNode();
        documentationDescription.text = text;
        documentationDescription.pos = pos;
        documentationDescription.addWS(ws);
        markdownDocumentationNode.addDocumentationLine(documentationDescription);
    }

    void endParameterDocumentationLine(Set<Whitespace> ws) {
        MarkdownDocumentationNode markdownDocumentationNode = markdownDocumentationStack.peek();
        markdownDocumentationNode.addWS(ws);
    }

    void endDocumentationReference(DiagnosticPos pos, String referenceType, String identifier) {
        MarkdownDocumentationNode markdownDocumentationNode = markdownDocumentationStack.peek();
        // Processing the reference name because its of the pattern "service   `". Trim the spaces and trailing "`".
        String processedReferenceType = referenceType.substring(0, (referenceType.length() - 1)).trim().toUpperCase();
        BLangMarkdownReferenceDocumentation referenceDocumentation = createReferenceDocumentation(pos,
                DocumentationReferenceType.valueOf(processedReferenceType), identifier);
        markdownDocumentationNode.addReference(referenceDocumentation);
    }

    // Store single backticked content in Documentation Node.
    void endSingleBacktickedBlock(DiagnosticPos pos, String identifier) {
        MarkdownDocumentationNode markdownDocumentationNode = markdownDocumentationStack.peek();
        BLangMarkdownReferenceDocumentation referenceDocumentation =
                createReferenceDocumentation(pos, DocumentationReferenceType.BACKTICK_CONTENT, identifier);
        markdownDocumentationNode.addReference(referenceDocumentation);
    }

    void endParameterDocumentation(DiagnosticPos pos, Set<Whitespace> ws, String parameterName, String description) {
        MarkdownDocumentationNode markdownDocumentationNode = markdownDocumentationStack.peek();
        BLangMarkdownParameterDocumentation parameterDocumentationNode =
                (BLangMarkdownParameterDocumentation) TreeBuilder.createMarkdownParameterDocumentationNode();
        parameterDocumentationNode.parameterName = createIdentifier(pos, parameterName, ws);
        parameterDocumentationNode.pos = pos;
        parameterDocumentationNode.addWS(ws);
        parameterDocumentationNode.addParameterDocumentationLine(description);
        markdownDocumentationNode.addParameter(parameterDocumentationNode);
    }

    void endParameterDocumentationDescription(Set<Whitespace> ws, String description) {
        MarkdownDocumentationNode markdownDocumentationNode = markdownDocumentationStack.peek();
        BLangMarkdownParameterDocumentation parameterDocumentation =
                markdownDocumentationNode.getParameters().getLast();
        parameterDocumentation.addWS(ws);
        parameterDocumentation.addParameterDocumentationLine(description);
    }

    void endReturnParameterDocumentation(DiagnosticPos pos, Set<Whitespace> ws, String description) {
        MarkdownDocumentationNode markdownDocumentationNode = markdownDocumentationStack.peek();
        BLangMarkdownReturnParameterDocumentation returnParameterDocumentation =
                (BLangMarkdownReturnParameterDocumentation) TreeBuilder
                        .createMarkdownReturnParameterDocumentationNode();
        returnParameterDocumentation.pos = pos;
        returnParameterDocumentation.addWS(ws);
        returnParameterDocumentation.addReturnParameterDocumentationLine(description);
        markdownDocumentationNode.setReturnParameter(returnParameterDocumentation);
    }

    void endReturnParameterDocumentationDescription(Set<Whitespace> ws, String description) {
        MarkdownDocumentationNode markdownDocumentationNode = markdownDocumentationStack.peek();
        BLangMarkdownReturnParameterDocumentation returnParameter = markdownDocumentationNode.getReturnParameter();
        returnParameter.addWS(ws);
        returnParameter.addReturnParameterDocumentationLine(description);
    }

    void startAnnotationAttachment(DiagnosticPos currentPos) {
        BLangAnnotationAttachment annotAttachmentNode =
                (BLangAnnotationAttachment) TreeBuilder.createAnnotAttachmentNode();
        annotAttachmentNode.pos = currentPos;
        annotAttachmentStack.push(annotAttachmentNode);
    }

    void setAnnotationAttachmentName(Set<Whitespace> ws, boolean hasExpr, DiagnosticPos currentPos,
                                     boolean popAnnAttachment) {
        BLangNameReference nameReference = nameReferenceStack.pop();
        BLangAnnotationAttachment bLangAnnotationAttachment = (BLangAnnotationAttachment) annotAttachmentStack.peek();
        bLangAnnotationAttachment.pos = currentPos;
        bLangAnnotationAttachment.addWS(nameReference.ws);
        bLangAnnotationAttachment.addWS(ws);
        bLangAnnotationAttachment.setAnnotationName(nameReference.name);
        bLangAnnotationAttachment.setPackageAlias(nameReference.pkgAlias);
        if (hasExpr) {
            bLangAnnotationAttachment.setExpression(exprNodeStack.pop());
        }
        if (popAnnAttachment) {
            annotAttachmentStack.pop();
        }
    }

    private void attachAnnotations(AnnotatableNode annotatableNode) {
        annotAttachmentStack.forEach(annotatableNode::addAnnotationAttachment);
        annotAttachmentStack.clear();
    }

    private void attachMarkdownDocumentations(DocumentableNode documentableNode) {
        if (!markdownDocumentationStack.empty()) {
            documentableNode.setMarkdownDocumentationAttachment(markdownDocumentationStack.pop());
        }
    }

    private void attachAnnotations(AnnotatableNode annotatableNode, int count, boolean peek) {
        if (count == 0 || annotAttachmentStack.empty()) {
            return;
        }

        List<AnnotationAttachmentNode> tempAnnotAttachments = new ArrayList<>(count);
        for (int i = 0; i < count; i++) {
            if (annotAttachmentStack.empty()) {
                break;
            }

            if (peek) {
                tempAnnotAttachments.add(annotAttachmentStack.peek());
            } else {
                tempAnnotAttachments.add(annotAttachmentStack.pop());
            }
        }
        // reversing the collected annotations to preserve the original order
        Collections.reverse(tempAnnotAttachments);
        tempAnnotAttachments.forEach(annotatableNode::addAnnotationAttachment);
    }

    void addAssignmentStatement(DiagnosticPos pos, Set<Whitespace> ws) {
        ExpressionNode rExprNode = exprNodeStack.pop();
        ExpressionNode lExprNode = exprNodeStack.pop();
        BLangAssignment assignmentNode = (BLangAssignment) TreeBuilder.createAssignmentNode();
        validateLvexpr(lExprNode, DiagnosticCode.INVALID_INVOCATION_LVALUE_ASSIGNMENT);
        assignmentNode.setExpression(rExprNode);
        assignmentNode.pos = pos;
        assignmentNode.addWS(ws);
        assignmentNode.varRef = ((BLangVariableReference) lExprNode);
        addStmtToCurrentBlock(assignmentNode);
    }

    private void validateLvexpr(ExpressionNode lExprNode, DiagnosticCode errorCode) {
        if (lExprNode.getKind() == NodeKind.INVOCATION) {
            dlog.error(((BLangInvocation) lExprNode).pos, errorCode);
        }
        if (lExprNode.getKind() == NodeKind.FIELD_BASED_ACCESS_EXPR
                || lExprNode.getKind() == NodeKind.INDEX_BASED_ACCESS_EXPR) {
            validateLvexpr(((BLangAccessExpression) lExprNode).expr, errorCode);
        }
    }

    private BLangMarkdownReferenceDocumentation createReferenceDocumentation(DiagnosticPos pos,
                                                                              DocumentationReferenceType type,
                                                                              String identifier) {
        BLangMarkdownReferenceDocumentation referenceDocumentation =
                (BLangMarkdownReferenceDocumentation) TreeBuilder.createMarkdownReferenceDocumentationNode();
        referenceDocumentation.type = type;
        referenceDocumentation.pos = pos;
        referenceDocumentation.referenceName = identifier;

        return referenceDocumentation;
    }

    void addTupleDestructuringStatement(DiagnosticPos pos, Set<Whitespace> ws) {
        BLangTupleDestructure stmt = (BLangTupleDestructure) TreeBuilder.createTupleDestructureStatementNode();
        stmt.pos = pos;
        stmt.addWS(ws);
        stmt.expr = (BLangExpression) exprNodeStack.pop();
        stmt.varRef = (BLangTupleVarRef) exprNodeStack.pop();
        stmt.addWS(stmt.varRef.getWS());
        addStmtToCurrentBlock(stmt);
    }

    void addRecordDestructuringStatement(DiagnosticPos pos, Set<Whitespace> ws) {

        BLangRecordDestructure stmt = (BLangRecordDestructure) TreeBuilder.createRecordDestructureStatementNode();
        stmt.pos = pos;
        stmt.addWS(ws);
        stmt.expr = (BLangExpression) exprNodeStack.pop();
        stmt.varRef = (BLangRecordVarRef) exprNodeStack.pop();
        addStmtToCurrentBlock(stmt);
    }

    void addErrorDestructuringStatement(DiagnosticPos pos, Set<Whitespace> ws) {
        BLangErrorDestructure stmt = (BLangErrorDestructure) TreeBuilder.createErrorDestructureStatementNode();
        stmt.pos = pos;
        stmt.addWS(ws);
        stmt.expr = (BLangExpression) exprNodeStack.pop();
        stmt.varRef = (BLangErrorVarRef) exprNodeStack.pop();
        addStmtToCurrentBlock(stmt);
    }

    void startForeachStatement() {
        startBlock();
    }

    void addCompoundAssignmentStatement(DiagnosticPos pos, Set<Whitespace> ws, String operator) {
        BLangCompoundAssignment assignmentNode =
                (BLangCompoundAssignment) TreeBuilder.createCompoundAssignmentNode();
        assignmentNode.setExpression(exprNodeStack.pop());

        assignmentNode.setVariable((BLangVariableReference) exprNodeStack.pop());
        assignmentNode.pos = pos;
        assignmentNode.addWS(ws);
        assignmentNode.addWS(this.operatorWs.pop());
        assignmentNode.opKind = OperatorKind.valueFrom(operator);
        addStmtToCurrentBlock(assignmentNode);
    }

    void addCompoundOperator(Set<Whitespace> ws) {
        this.operatorWs.push(ws);
    }

    void addForeachStatementWithSimpleVariableDefStatement(DiagnosticPos pos, Set<Whitespace> ws, String identifier,
                                                           DiagnosticPos identifierPos, boolean isDeclaredWithVar) {
        BLangSimpleVariableDef variableDefinitionNode = createSimpleVariableDef(pos, ws, identifier, identifierPos,
                false, false, isDeclaredWithVar);
        if (!this.bindingPatternIdentifierWS.isEmpty()) {
            variableDefinitionNode.addWS(this.bindingPatternIdentifierWS.pop());
        }
        addForeachStatement(pos, ws, variableDefinitionNode, isDeclaredWithVar);
    }

    void addForeachStatementWithRecordVariableDefStatement(DiagnosticPos pos, Set<Whitespace> ws,
                                                           boolean isDeclaredWithVar) {
        BLangRecordVariableDef variableDefinitionNode = createRecordVariableDef(pos, ws, false, false,
                isDeclaredWithVar);
        addForeachStatement(pos, ws, variableDefinitionNode, isDeclaredWithVar);
    }

    void addForeachStatementWithTupleVariableDefStatement(DiagnosticPos pos, Set<Whitespace> ws,
                                                          boolean isDeclaredWithVar) {
        BLangTupleVariableDef variableDefinitionNode = createTupleVariableDef(pos, ws, false, false, isDeclaredWithVar);
        addForeachStatement(pos, ws, variableDefinitionNode, isDeclaredWithVar);
    }

    void addForeachStatementWithErrorVariableDefStatement(DiagnosticPos pos, Set<Whitespace> ws,
                                                          boolean isDeclaredWithVar) {
        BLangErrorVariableDef variableDefinitionNode = createErrorVariableDef(pos, ws, false, false, isDeclaredWithVar);
        addForeachStatement(pos, ws, variableDefinitionNode, isDeclaredWithVar);
    }

    private void addForeachStatement(DiagnosticPos pos, Set<Whitespace> ws,
                                     VariableDefinitionNode variableDefinitionNode, boolean isDeclaredWithVar) {
        BLangForeach foreach = (BLangForeach) TreeBuilder.createForeachNode();
        foreach.addWS(ws);
        foreach.pos = pos;
        foreach.setVariableDefinitionNode(variableDefinitionNode);
        foreach.setCollection(this.exprNodeStack.pop());
        foreach.isDeclaredWithVar = isDeclaredWithVar;

        BLangBlockStmt foreachBlock = (BLangBlockStmt) this.blockNodeStack.pop();
        foreachBlock.pos = pos;
        foreach.setBody(foreachBlock);
        addStmtToCurrentBlock(foreach);
    }

    void startWhileStmt() {
        startBlock();
    }

    void addWhileStmt(DiagnosticPos pos, Set<Whitespace> ws) {
        BLangWhile whileNode = (BLangWhile) TreeBuilder.createWhileNode();
        whileNode.setCondition(exprNodeStack.pop());
        whileNode.pos = pos;
        whileNode.addWS(ws);
        BLangBlockStmt whileBlock = (BLangBlockStmt) this.blockNodeStack.pop();
        whileBlock.pos = pos;
        whileNode.setBody(whileBlock);
        addStmtToCurrentBlock(whileNode);
    }

    void startLockStmt() {
        startBlock();
    }

    void addLockStmt(DiagnosticPos pos, Set<Whitespace> ws) {
        BLangLock lockNode = (BLangLock) TreeBuilder.createLockNode();
        lockNode.pos = pos;
        lockNode.addWS(ws);
        BLangBlockStmt lockBlock = (BLangBlockStmt) this.blockNodeStack.pop();
        lockBlock.pos = pos;
        lockNode.setBody(lockBlock);
        addStmtToCurrentBlock(lockNode);
    }

    public void addContinueStatement(DiagnosticPos pos, Set<Whitespace> ws) {
        BLangContinue nextNode = (BLangContinue) TreeBuilder.createContinueNode();
        nextNode.pos = pos;
        nextNode.addWS(ws);
        addStmtToCurrentBlock(nextNode);
    }

    void addBreakStatement(DiagnosticPos pos, Set<Whitespace> ws) {
        BLangBreak breakNode = (BLangBreak) TreeBuilder.createBreakNode();
        breakNode.pos = pos;
        breakNode.addWS(ws);
        addStmtToCurrentBlock(breakNode);
    }

    void addReturnStatement(DiagnosticPos pos, Set<Whitespace> ws, boolean exprAvailable) {
        BLangReturn retStmt = (BLangReturn) TreeBuilder.createReturnNode();
        retStmt.pos = pos;
        retStmt.addWS(ws);
        if (exprAvailable) {
            retStmt.expr = (BLangExpression) this.exprNodeStack.pop();
        } else {
            BLangLiteral nilLiteral = (BLangLiteral) TreeBuilder.createLiteralExpression();
            nilLiteral.pos = pos;
            nilLiteral.value = Names.NIL_VALUE;
            nilLiteral.type = symTable.nilType;
            retStmt.expr = nilLiteral;
        }
        addStmtToCurrentBlock(retStmt);
    }

    void startTransactionStmt() {
        transactionNodeStack.push(TreeBuilder.createTransactionNode());
        startBlock();
    }

    void addTransactionBlock(DiagnosticPos pos, Set<Whitespace> ws) {
        TransactionNode transactionNode = transactionNodeStack.peek();
        BLangBlockStmt transactionBlock = (BLangBlockStmt) this.blockNodeStack.pop();
        transactionBlock.pos = pos;
        transactionNode.addWS(ws);
        transactionNode.setTransactionBody(transactionBlock);
    }

    void endTransactionPropertyInitStatementList(Set<Whitespace> ws) {
        TransactionNode transactionNode = transactionNodeStack.peek();
        transactionNode.addWS(ws);
    }

    void startOnretryBlock() {
        startBlock();
    }

    void addOnretryBlock(DiagnosticPos pos, Set<Whitespace> ws) {
        TransactionNode transactionNode = transactionNodeStack.peek();
        BLangBlockStmt onretryBlock = (BLangBlockStmt) this.blockNodeStack.pop();
        onretryBlock.pos = pos;
        transactionNode.addWS(ws);
        transactionNode.setOnRetryBody(onretryBlock);
    }

    public void startCommittedBlock() {
        startBlock();
    }

    public void endCommittedBlock(DiagnosticPos currentPos, Set<Whitespace> ws) {
        TransactionNode transactionNode = transactionNodeStack.peek();
        BLangBlockStmt committedBlock = (BLangBlockStmt) this.blockNodeStack.pop();
        committedBlock.pos = currentPos;
        transactionNode.addWS(ws);
        transactionNode.setCommittedBody(committedBlock);
    }

    public void startAbortedBlock() {
        startBlock();
    }

    public void endAbortedBlock(DiagnosticPos currentPos, Set<Whitespace> ws) {
        TransactionNode transactionNode = transactionNodeStack.peek();
        BLangBlockStmt abortedBlock = (BLangBlockStmt) this.blockNodeStack.pop();
        abortedBlock.pos = currentPos;
        transactionNode.addWS(ws);
        transactionNode.setAbortedBody(abortedBlock);
    }

    void endTransactionStmt(DiagnosticPos pos, Set<Whitespace> ws) {
        BLangTransaction transaction = (BLangTransaction) transactionNodeStack.pop();
        transaction.pos = pos;
        transaction.addWS(ws);
        addStmtToCurrentBlock(transaction);

        // TODO This is a temporary workaround to flag coordinator service start
        boolean transactionsModuleAlreadyImported = this.imports.stream()
                .anyMatch(importPackage -> importPackage.orgName.value.equals(Names.BALLERINA_ORG.value)
                        && importPackage.pkgNameComps.get(0).value.equals(Names.TRANSACTION_PACKAGE.value));

        if (!transactionsModuleAlreadyImported) {
            List<String> nameComps = getPackageNameComps(Names.TRANSACTION_PACKAGE.value);
            addImportPackageDeclaration(pos, null, Names.TRANSACTION_ORG.value, nameComps, Names.EMPTY.value,
                    Names.DOT.value + Names.TRANSACTION_PACKAGE.value);
        }
    }

    void addAbortStatement(DiagnosticPos pos, Set<Whitespace> ws) {
        BLangAbort abortNode = (BLangAbort) TreeBuilder.createAbortNode();
        abortNode.pos = pos;
        abortNode.addWS(ws);
        addStmtToCurrentBlock(abortNode);
    }

    void addRetryStatement(DiagnosticPos pos, Set<Whitespace> ws) {
        BLangRetry retryNode = (BLangRetry) TreeBuilder.createRetryNode();
        retryNode.pos = pos;
        retryNode.addWS(ws);
        addStmtToCurrentBlock(retryNode);
    }

    void addRetryCountExpression(Set<Whitespace> ws) {
        BLangTransaction transaction = (BLangTransaction) transactionNodeStack.peek();
        transaction.addWS(ws);
        transaction.retryCount = (BLangExpression) exprNodeStack.pop();
    }

    void startIfElseNode(DiagnosticPos pos) {
        BLangIf ifNode = (BLangIf) TreeBuilder.createIfElseStatementNode();
        ifNode.pos = pos;
        ifElseStatementStack.push(ifNode);
        startBlock();
    }

    void addIfBlock(DiagnosticPos pos, Set<Whitespace> ws) {
        IfNode ifNode = ifElseStatementStack.peek();
        ((BLangIf) ifNode).pos = pos;
        ifNode.addWS(ws);
        ifNode.setCondition(exprNodeStack.pop());
        BlockNode blockNode = blockNodeStack.pop();
        ((BLangBlockStmt) blockNode).pos = pos;
        ifNode.setBody(blockNode);
    }

    void addElseIfBlock(DiagnosticPos pos, Set<Whitespace> ws) {
        IfNode elseIfNode = ifElseStatementStack.pop();
        ((BLangIf) elseIfNode).pos = pos;
        elseIfNode.setCondition(exprNodeStack.pop());
        BlockNode blockNode = blockNodeStack.pop();
        ((BLangBlockStmt) blockNode).pos = pos;
        elseIfNode.setBody(blockNode);
        elseIfNode.addWS(ws);

        IfNode parentIfNode = ifElseStatementStack.peek();
        while (parentIfNode.getElseStatement() != null) {
            parentIfNode = (IfNode) parentIfNode.getElseStatement();
        }
        parentIfNode.setElseStatement(elseIfNode);
    }

    void addElseBlock(DiagnosticPos pos, Set<Whitespace> ws) {
        IfNode ifNode = ifElseStatementStack.peek();
        while (ifNode.getElseStatement() != null) {
            ifNode = (IfNode) ifNode.getElseStatement();
        }
        BlockNode elseBlock = blockNodeStack.pop();
        elseBlock.addWS(ws);
        ((BLangBlockStmt) elseBlock).pos = pos;
        ifNode.setElseStatement(elseBlock);
    }

    void endIfElseNode(Set<Whitespace> ws) {
        IfNode ifNode = ifElseStatementStack.pop();
        ifNode.addWS(ws);
        addStmtToCurrentBlock(ifNode);
    }

    void createMatchNode(DiagnosticPos pos) {
        if (this.matchStmtStack == null) {
            this.matchStmtStack = new ArrayDeque<>();
        }

        BLangMatch matchStmt = (BLangMatch) TreeBuilder.createMatchStatement();
        matchStmt.pos = pos;

        this.matchStmtStack.addFirst(matchStmt);
    }

    void completeMatchNode(DiagnosticPos pos, Set<Whitespace> ws) {
        BLangMatch matchStmt = this.matchStmtStack.removeFirst();
        matchStmt.pos = pos;
        matchStmt.addWS(ws);
        matchStmt.expr = (BLangExpression) this.exprNodeStack.pop();
        addStmtToCurrentBlock(matchStmt);
    }

    void startMatchStmtPattern() {
        startBlock();
    }

    void addMatchStmtStaticBindingPattern(DiagnosticPos pos, Set<Whitespace> ws) {
        BLangMatchStaticBindingPatternClause patternClause =
                (BLangMatchStaticBindingPatternClause) TreeBuilder.createMatchStatementStaticBindingPattern();
        patternClause.pos = pos;
        patternClause.addWS(ws);

        patternClause.literal = (BLangExpression) this.exprNodeStack.pop();
        patternClause.body = (BLangBlockStmt) blockNodeStack.pop();
        patternClause.body.pos = pos;
        this.matchStmtStack.peekFirst().patternClauses.add(patternClause);
    }

    void addMatchStmtStructuredBindingPattern(DiagnosticPos pos, Set<Whitespace> ws, boolean isTypeGuardPresent) {
        BLangMatchStructuredBindingPatternClause patternClause =
                (BLangMatchStructuredBindingPatternClause) TreeBuilder.createMatchStatementStructuredBindingPattern();
        patternClause.pos = pos;
        patternClause.addWS(ws);
        if (!this.bindingPatternIdentifierWS.isEmpty()) {
            patternClause.addWS(this.bindingPatternIdentifierWS.pop());
        }

        patternClause.bindingPatternVariable = this.varStack.pop();
        if (this.errorMatchPatternWS.size() > 0) {
            patternClause.bindingPatternVariable.addWS(this.errorMatchPatternWS.pop());
        }
        patternClause.body = (BLangBlockStmt) blockNodeStack.pop();
        patternClause.body.pos = pos;

        if (isTypeGuardPresent) {
            patternClause.typeGuardExpr = (BLangExpression) exprNodeStack.pop();
        }
        this.matchStmtStack.peekFirst().patternClauses.add(patternClause);
    }

    void addWorkerSendStmt(DiagnosticPos pos, Set<Whitespace> ws, String workerName, boolean hasKey) {
        BLangWorkerSend workerSendNode = (BLangWorkerSend) TreeBuilder.createWorkerSendNode();
        workerSendNode.setWorkerName(this.createIdentifier(pos, workerName, ws));
        workerSendNode.expr = (BLangExpression) exprNodeStack.pop();
        workerSendNode.pos = pos;
        workerSendNode.addWS(ws);
        //added to use for channels as well
        if (hasKey) {
            workerSendNode.keyExpr = workerSendNode.expr;
            workerSendNode.expr = (BLangExpression) exprNodeStack.pop();
            workerSendNode.isChannel = true;
        }
        addStmtToCurrentBlock(workerSendNode);
    }

    void addWorkerReceiveExpr(DiagnosticPos pos, Set<Whitespace> ws, String workerName, boolean hasKey) {
        BLangWorkerReceive workerReceiveExpr = (BLangWorkerReceive) TreeBuilder.createWorkerReceiveNode();
        workerReceiveExpr.setWorkerName(this.createIdentifier(pos, workerName, ws));
        workerReceiveExpr.pos = pos;
        workerReceiveExpr.addWS(ws);
        //if there are two expressions, this is a channel receive and the top expression is the key
        if (hasKey) {
            workerReceiveExpr.keyExpr = (BLangExpression) exprNodeStack.pop();
            workerReceiveExpr.isChannel = true;
        }
        addExpressionNode(workerReceiveExpr);
    }

    void addWorkerFlushExpr(DiagnosticPos pos, Set<Whitespace> ws, String workerName) {
        BLangWorkerFlushExpr workerFlushExpr = TreeBuilder.createWorkerFlushExpressionNode();
        if (workerName != null) {
            workerFlushExpr.workerIdentifier = createIdentifier(pos, workerName, ws);
        }
        workerFlushExpr.pos = pos;
        workerFlushExpr.addWS(ws);
        addExpressionNode(workerFlushExpr);
    }

    void addWorkerSendSyncExpr(DiagnosticPos pos, Set<Whitespace> ws, String workerName) {
        BLangWorkerSyncSendExpr workerSendExpr = TreeBuilder.createWorkerSendSyncExprNode();
        workerSendExpr.setWorkerName(this.createIdentifier(pos, workerName, ws));
        workerSendExpr.expr = (BLangExpression) exprNodeStack.pop();
        workerSendExpr.pos = pos;
        workerSendExpr.addWS(ws);
        addExpressionNode(workerSendExpr);
    }

    void addExpressionStmt(DiagnosticPos pos, Set<Whitespace> ws) {
        BLangExpressionStmt exprStmt = (BLangExpressionStmt) TreeBuilder.createExpressionStatementNode();
        exprStmt.pos = pos;
        exprStmt.addWS(ws);
        exprStmt.expr = (BLangExpression) exprNodeStack.pop();
        addStmtToCurrentBlock(exprStmt);
    }

    void startServiceDef(DiagnosticPos pos) {
        BLangService serviceNode = (BLangService) TreeBuilder.createServiceNode();
        serviceNode.pos = pos;
        attachMarkdownDocumentations(serviceNode);
        serviceNodeStack.push(serviceNode);
    }

    void endServiceDef(DiagnosticPos pos, Set<Whitespace> ws, String serviceName, DiagnosticPos identifierPos,
                       boolean isAnonServiceValue) {
        endServiceDef(pos, ws, serviceName, identifierPos, isAnonServiceValue, this.annotAttachmentStack.size());
    }

    void endServiceDef(DiagnosticPos pos, Set<Whitespace> ws, String serviceName, DiagnosticPos identifierPos,
                       boolean isAnonServiceValue, int annotCount) {
        // Any Service can be represented in two major components.
        //  1) A anonymous type node (Object)
        //  2) Variable assignment with "serviceName".
        //      This is a global variable if the service is defined in module level.
        //      Otherwise (isAnonServiceValue = true) it is a local variable definition, which is written by user.
        BLangService serviceNode = (BLangService) serviceNodeStack.pop();
        attachAnnotations(serviceNode, annotCount, false);
        serviceNode.pos = pos;
        serviceNode.addWS(ws);
        serviceNode.isAnonymousServiceValue = isAnonServiceValue;
        if (serviceName == null) {
            serviceName = this.anonymousModelHelper.getNextAnonymousServiceVarKey(pos.src.pkgID);
            identifierPos = pos;
        }
        String serviceTypeName = this.anonymousModelHelper.getNextAnonymousServiceTypeKey(pos.src.pkgID, serviceName);
        BLangIdentifier serviceVar = createIdentifier(identifierPos, serviceName, ws);
        serviceVar.pos = identifierPos;
        serviceNode.setName(serviceVar);
        if (!isAnonServiceValue) {
            this.exprNodeListStack.pop().forEach(expr -> serviceNode.attachedExprs.add((BLangExpression) expr));
            if (this.commaWsStack.size() > 0) {
                serviceNode.addWS(this.commaWsStack.pop());
            }
        }
        // We add all service nodes to top level, only for future reference.
        this.compUnit.addTopLevelNode(serviceNode);

        // 1) Define type nodeDefinition for service type.
        BLangTypeDefinition typeDef = (BLangTypeDefinition) TreeBuilder.createTypeDefinition();
        BLangIdentifier serviceTypeID = createIdentifier(identifierPos, serviceTypeName, ws);
        serviceTypeID.pos = pos;
        typeDef.setName(serviceTypeID);
        typeDef.flagSet.add(Flag.SERVICE);
        typeDef.typeNode = (BLangType) this.typeNodeStack.pop();
        typeDef.pos = pos;
        serviceNode.serviceTypeDefinition = typeDef;
        this.compUnit.addTopLevelNode(typeDef);

        // 2) Create service constructor.
        final BLangServiceConstructorExpr serviceConstNode = (BLangServiceConstructorExpr) TreeBuilder
                .createServiceConstructorNode();
        serviceConstNode.serviceNode = serviceNode;
        serviceConstNode.pos = pos;
        serviceConstNode.addWS(ws);
        addExpressionNode(serviceConstNode);

        // Crate Global variable for service.
        if (!isAnonServiceValue) {
            BLangSimpleVariable var = (BLangSimpleVariable) generateBasicVarNodeWithoutType(identifierPos,
                    Collections.emptySet(),
                    serviceName, identifierPos,
                    true);
            var.flagSet.add(Flag.FINAL);
            var.flagSet.add(Flag.SERVICE);
            var.typeNode = createUserDefinedType(pos, ws, (BLangIdentifier) TreeBuilder.createIdentifierNode(),
                    typeDef.name);
            serviceNode.variableNode = var;
            this.compUnit.addTopLevelNode(var);
        }
    }

    void createXMLQName(DiagnosticPos pos, Set<Whitespace> ws, String localname, String prefix) {
        BLangXMLQName qname = (BLangXMLQName) TreeBuilder.createXMLQNameNode();
        qname.localname = createIdentifier(pos, localname, ws);
        qname.prefix = createIdentifier(pos, prefix, ws);
        qname.pos = pos;
        qname.addWS(ws);
        addExpressionNode(qname);
    }

    void createXMLAttribute(DiagnosticPos pos, Set<Whitespace> ws) {
        BLangXMLAttribute xmlAttribute = (BLangXMLAttribute) TreeBuilder.createXMLAttributeNode();
        xmlAttribute.value = (BLangXMLQuotedString) exprNodeStack.pop();
        xmlAttribute.name = (BLangExpression) exprNodeStack.pop();
        xmlAttribute.pos = pos;
        xmlAttribute.addWS(ws);
        xmlAttributeNodeStack.push(xmlAttribute);
    }

    void attachXmlLiteralWS(Set<Whitespace> ws) {
        this.exprNodeStack.peek().addWS(ws);
    }

    void startXMLElement(DiagnosticPos pos, Set<Whitespace> ws, boolean isRoot) {
        BLangXMLElementLiteral xmlElement = (BLangXMLElementLiteral) TreeBuilder.createXMLElementLiteralNode();
        BLangExpression startTag = (BLangExpression) exprNodeStack.pop();
        xmlElement.addWS(ws);
        xmlElement.startTagName = startTag;
        xmlElement.pos = pos;
        xmlElement.isRoot = isRoot;
        xmlAttributeNodeStack.forEach(xmlElement::addAttribute);
        xmlAttributeNodeStack.clear();
        addExpressionNode(xmlElement);
    }

    void endXMLElement(Set<Whitespace> ws) {
        BLangExpression endTag = (BLangExpression) exprNodeStack.pop();
        BLangXMLElementLiteral xmlElement = (BLangXMLElementLiteral) exprNodeStack.peek();
        xmlElement.addWS(ws);
        xmlElement.endTagName = endTag;
    }

    void createXMLQuotedLiteral(DiagnosticPos pos,
                                Set<Whitespace> ws,
                                Stack<String> precedingTextFragments,
                                String endingText,
                                QuoteType quoteType) {
        List<BLangExpression> templateExprs =
                getExpressionsInTemplate(pos, ws, precedingTextFragments, endingText);
        BLangXMLQuotedString quotedString = (BLangXMLQuotedString) TreeBuilder.createXMLQuotedStringNode();
        quotedString.pos = pos;
        quotedString.quoteType = quoteType;
        quotedString.textFragments = templateExprs;
        addExpressionNode(quotedString);
    }

    void addChildToXMLElement(Set<Whitespace> ws) {
        XMLLiteralNode child = (XMLLiteralNode) exprNodeStack.pop();
        child.addWS(ws);
        BLangXMLElementLiteral parentXMLExpr = (BLangXMLElementLiteral) exprNodeStack.peek();
        parentXMLExpr.addChild(child);
    }

    void createXMLTextLiteral(DiagnosticPos pos,
                              Set<Whitespace> ws,
                              Stack<String> precedingTextFragments,
                              String endingText) {
        BLangXMLTextLiteral xmlTextLiteral = (BLangXMLTextLiteral) TreeBuilder.createXMLTextLiteralNode();
        xmlTextLiteral.textFragments =
                getExpressionsInTemplate(pos, ws, precedingTextFragments, endingText);
        xmlTextLiteral.pos = pos;
        addExpressionNode(xmlTextLiteral);
    }

    void addXMLTextToElement(DiagnosticPos pos,
                             Set<Whitespace> ws,
                             Stack<String> precedingTextFragments,
                             String endingText) {

        List<BLangExpression> templateExprs =
                getExpressionsInTemplate(pos, ws, precedingTextFragments, endingText);
        BLangXMLElementLiteral parentElement = (BLangXMLElementLiteral) exprNodeStack.peek();
        templateExprs.forEach(parentElement::addChild);
    }

    void createXMLCommentLiteral(DiagnosticPos pos,
                                 Set<Whitespace> ws,
                                 Stack<String> precedingTextFragments,
                                 String endingText) {

        BLangXMLCommentLiteral xmlCommentLiteral = (BLangXMLCommentLiteral) TreeBuilder.createXMLCommentLiteralNode();
        xmlCommentLiteral.textFragments =
                getExpressionsInTemplate(pos, null, precedingTextFragments, endingText);
        xmlCommentLiteral.pos = pos;
        xmlCommentLiteral.addWS(ws);
        addExpressionNode(xmlCommentLiteral);
    }

    void createXMLPILiteral(DiagnosticPos pos,
                            Set<Whitespace> ws,
                            String targetQName,
                            Stack<String> precedingTextFragments,
                            String endingText) {
        List<BLangExpression> dataExprs =
                getExpressionsInTemplate(pos, ws, precedingTextFragments, endingText);
        addLiteralValue(pos, ws, TypeTags.STRING, targetQName);

        BLangXMLProcInsLiteral xmlProcInsLiteral =
                (BLangXMLProcInsLiteral) TreeBuilder.createXMLProcessingIntsructionLiteralNode();
        xmlProcInsLiteral.pos = pos;
        xmlProcInsLiteral.dataFragments = dataExprs;
        xmlProcInsLiteral.target = (BLangLiteral) exprNodeStack.pop();
        addExpressionNode(xmlProcInsLiteral);
    }

    void addXMLNSDeclaration(DiagnosticPos pos,
                             Set<Whitespace> ws,
                             String namespaceUri,
                             String prefix,
                             DiagnosticPos prefixPos,
                             boolean isTopLevel) {
        BLangXMLNS xmlns = (BLangXMLNS) TreeBuilder.createXMLNSNode();
        BLangIdentifier prefixIdentifer = createIdentifier(prefixPos, prefix, ws);

        addLiteralValue(pos, removeNthFromStart(ws, 1), TypeTags.STRING, namespaceUri);
        xmlns.namespaceURI = (BLangLiteral) exprNodeStack.pop();
        xmlns.prefix = prefixIdentifer;
        xmlns.pos = pos;
        xmlns.addWS(ws);

        if (isTopLevel) {
            this.compUnit.addTopLevelNode(xmlns);
            return;
        }

        BLangXMLNSStatement xmlnsStmt = (BLangXMLNSStatement) TreeBuilder.createXMLNSDeclrStatementNode();
        xmlnsStmt.xmlnsDecl = xmlns;
        xmlnsStmt.pos = pos;
        addStmtToCurrentBlock(xmlnsStmt);
    }

    void createStringTemplateLiteral(DiagnosticPos pos, Set<Whitespace> ws, Stack<String> precedingTextFragments,
                                     String endingText) {
        BLangStringTemplateLiteral stringTemplateLiteral =
                (BLangStringTemplateLiteral) TreeBuilder.createStringTemplateLiteralNode();
        stringTemplateLiteral.exprs =
                getExpressionsInTemplate(pos, null, precedingTextFragments, endingText);
        stringTemplateLiteral.addWS(ws);
        stringTemplateLiteral.pos = pos;
        addExpressionNode(stringTemplateLiteral);
    }

    void createXmlAttributesRefExpr(DiagnosticPos pos, Set<Whitespace> ws, boolean singleAttribute) {
        BLangXMLAttributeAccess xmlAttributeAccess =
                (BLangXMLAttributeAccess) TreeBuilder.createXMLAttributeAccessNode();
        xmlAttributeAccess.pos = pos;
        xmlAttributeAccess.addWS(ws);
        if (singleAttribute) {
            xmlAttributeAccess.indexExpr = (BLangExpression) exprNodeStack.pop();
        }
        xmlAttributeAccess.expr = (BLangVariableReference) exprNodeStack.pop();
        addExpressionNode(xmlAttributeAccess);
    }

    void addIntRangeExpression(DiagnosticPos pos,
                               Set<Whitespace> ws,
                               boolean includeStart,
                               boolean includeEnd,
                               boolean noUpperBound) {
        BLangIntRangeExpression intRangeExpr = (BLangIntRangeExpression) TreeBuilder.createIntRangeExpression();
        intRangeExpr.pos = pos;
        intRangeExpr.addWS(ws);
        if (!noUpperBound) {
            intRangeExpr.endExpr = (BLangExpression) this.exprNodeStack.pop();
        }
        intRangeExpr.startExpr = (BLangExpression) this.exprNodeStack.pop();
        intRangeExpr.includeStart = includeStart;
        intRangeExpr.includeEnd = includeEnd;
        exprNodeStack.push(intRangeExpr);
    }

    void addNamedArgument(DiagnosticPos pos, Set<Whitespace> ws, String name) {
        BLangNamedArgsExpression namedArg = (BLangNamedArgsExpression) TreeBuilder.createNamedArgNode();
        namedArg.pos = pos;
        namedArg.addWS(ws);
        namedArg.name = this.createIdentifier(pos, name, ws);
        namedArg.expr = (BLangExpression) this.exprNodeStack.pop();
        addExpressionNode(namedArg);
    }

    void addRestArgument(DiagnosticPos pos, Set<Whitespace> ws) {
        BLangRestArgsExpression varArgs = (BLangRestArgsExpression) TreeBuilder.createVarArgsNode();
        varArgs.pos = pos;
        varArgs.addWS(ws);
        varArgs.expr = (BLangExpression) this.exprNodeStack.pop();
        addExpressionNode(varArgs);
    }

    void addDefaultableParam(DiagnosticPos pos, Set<Whitespace> ws) {
        List<BLangVariable> params = this.varListStack.peek();
        BLangSimpleVariable var = (BLangSimpleVariable) params.get(params.size() - 1);
        var.expr = (BLangExpression) this.exprNodeStack.pop();
        var.pos.eCol = var.expr.pos.eCol;
        var.pos.eLine = var.expr.pos.eLine;
        var.addWS(ws);
    }

    void addRestParam(DiagnosticPos pos, Set<Whitespace> ws, String identifier, DiagnosticPos identifierPos,
                      int annotCount) {
        BLangSimpleVariable restParam = (BLangSimpleVariable) this.generateBasicVarNode(pos, ws, identifier,
                identifierPos, false);
        attachAnnotations(restParam, annotCount, false);
        restParam.pos = pos;

        BLangArrayType typeNode = (BLangArrayType) TreeBuilder.createArrayTypeNode();
        typeNode.elemtype = restParam.typeNode;
        typeNode.dimensions = 1;
        restParam.typeNode = typeNode;
        this.restParamStack.push(restParam);
    }

    // Private methods

    private List<BLangExpression> getExpressionsInTemplate(DiagnosticPos pos,
                                                           Set<Whitespace> ws,
                                                           Stack<String> precedingTextFragments,
                                                           String endingText) {
        List<BLangExpression> expressions = new ArrayList<>();
        String originalValue = endingText;
        endingText = endingText == null ? "" : StringEscapeUtils.unescapeJava(endingText);
        addLiteralValue(pos, ws, TypeTags.STRING, endingText, originalValue);
        expressions.add((BLangExpression) exprNodeStack.pop());

        while (!precedingTextFragments.empty()) {
            expressions.add((BLangExpression) exprNodeStack.pop());
            String textFragment = precedingTextFragments.pop();
            originalValue = textFragment;
            textFragment = textFragment == null ? "" : StringEscapeUtils.unescapeJava(textFragment);
            addLiteralValue(pos, ws, TypeTags.STRING, textFragment, originalValue);
            expressions.add((BLangExpression) exprNodeStack.pop());
        }

        Collections.reverse(expressions);
        return expressions;
    }

    void endCompilationUnit(Set<Whitespace> ws) {
        compUnit.addWS(ws);
    }

    void endCallableParamList(Set<Whitespace> ws) {
        this.invokableNodeStack.peek().addWS(ws);
    }

    void endFuncTypeParamList(Set<Whitespace> ws) {
        this.commaWsStack.push(ws);
    }

    private Set<Whitespace> removeNthFromLast(Set<Whitespace> ws, int n) {
        if (ws == null) {
            return null;
        }
        return removeNth(((TreeSet<Whitespace>) ws).descendingIterator(), n);
    }

    private Set<Whitespace> removeNthFromStart(Set<Whitespace> ws, int n) {
        if (ws == null) {
            return null;
        }
        return removeNth(ws.iterator(), n);
    }

    private Set<Whitespace> removeNth(Iterator<Whitespace> iterator, int n) {
        int i = 0;
        while (iterator.hasNext()) {
            Whitespace next = iterator.next();
            if (i++ == n) {
                Set<Whitespace> varWS = new TreeSet<>();
                varWS.add(next);
                iterator.remove();
                return varWS;
            }
        }
        return null;
    }

    private BLangUserDefinedType createUserDefinedType(DiagnosticPos pos,
                                                       Set<Whitespace> ws,
                                                       BLangIdentifier pkgAlias,
                                                       BLangIdentifier name) {
        BLangUserDefinedType userDefinedType = (BLangUserDefinedType) TreeBuilder.createUserDefinedTypeNode();
        userDefinedType.pos = pos;
        userDefinedType.addWS(ws);
        userDefinedType.pkgAlias = pkgAlias;
        userDefinedType.typeName = name;
        return userDefinedType;
    }

    private List<String> getPackageNameComps(String sourcePkg) {
        String[] pkgParts = sourcePkg.split("\\.|\\\\|\\/");
        return Arrays.asList(pkgParts);
    }

    public void addTypeReference(DiagnosticPos currentPos, Set<Whitespace> ws) {
        TypeNode typeRef = typeNodeStack.pop();
        typeRef.addWS(ws);
        BLangStructureTypeNode structureTypeNode = (BLangStructureTypeNode) typeNodeStack.peek();
        structureTypeNode.addTypeReference(typeRef);
    }

    public void createTypeTestExpression(DiagnosticPos pos, Set<Whitespace> ws) {
        BLangTypeTestExpr typeTestExpr = (BLangTypeTestExpr) TreeBuilder.createTypeTestExpressionNode();
        typeTestExpr.expr = (BLangExpression) this.exprNodeStack.pop();
        typeTestExpr.typeNode = (BLangType) this.typeNodeStack.pop();
        typeTestExpr.pos = pos;
        typeTestExpr.addWS(ws);
        addExpressionNode(typeTestExpr);
    }

    void createAnnotAccessNode(DiagnosticPos pos, Set<Whitespace> ws) {
        BLangAnnotAccessExpr annotAccessExpr = (BLangAnnotAccessExpr) TreeBuilder.createAnnotAccessExpressionNode();
        annotAccessExpr.pos = pos;
        annotAccessExpr.addWS(ws);
        annotAccessExpr.expr = (BLangVariableReference) exprNodeStack.pop();
        BLangNameReference nameReference = nameReferenceStack.pop();
        annotAccessExpr.pkgAlias = (BLangIdentifier) nameReference.pkgAlias;
        annotAccessExpr.annotationName = (BLangIdentifier) nameReference.name;
        annotAccessExpr.addWS(nameReference.ws);
        addExpressionNode(annotAccessExpr);
    }

    void handleWait(DiagnosticPos currentPos, Set<Whitespace> ws) {
        BLangWaitExpr waitExpr = TreeBuilder.createWaitExpressionNode();
        waitExpr.exprList = Collections.singletonList((BLangExpression) this.exprNodeStack.pop());
        waitExpr.pos = currentPos;
        waitExpr.addWS(ws);
        addExpressionNode(waitExpr);
    }

    void startWaitForAll() {
        BLangWaitForAllExpr bLangWaitForAll = TreeBuilder.createWaitForAllExpressionNode();
        waitCollectionStack.push(bLangWaitForAll);
    }


    void handleWaitForAll(DiagnosticPos pos, Set<Whitespace> ws) {
        BLangWaitForAllExpr waitForAllExpr = waitCollectionStack.pop();
        waitForAllExpr.pos = pos;
        waitForAllExpr.addWS(ws);
        addExpressionNode(waitForAllExpr);
    }

    void addKeyValueToWaitForAll(DiagnosticPos pos, Set<Whitespace> ws, String identifier, boolean containsExpr) {
        BLangWaitForAllExpr.BLangWaitKeyValue keyValue = TreeBuilder.createWaitKeyValueNode();
        keyValue.addWS(ws);
        keyValue.pos = pos;
        // Add the key as an identifier
        BLangIdentifier key = createIdentifier(pos, identifier, ws);
        key.setLiteral(false);
        keyValue.key = key;
        // Add the value. If it is a Identifier:expr pair then add the value by popping the expr from the expression
        // stack else the value is not assigned.
        if (containsExpr) {
            keyValue.valueExpr = (BLangExpression) exprNodeStack.pop();
        } else {
            BLangSimpleVarRef varRef = (BLangSimpleVarRef) TreeBuilder.createSimpleVariableReferenceNode();
            varRef.pos = pos;
            varRef.variableName = key;
            varRef.addWS(ws);
            varRef.pkgAlias = (BLangIdentifier) TreeBuilder.createIdentifierNode();
            keyValue.keyExpr = varRef;
        }
        waitCollectionStack.peek().keyValuePairs.add(keyValue);
    }
}<|MERGE_RESOLUTION|>--- conflicted
+++ resolved
@@ -70,6 +70,7 @@
 import org.wso2.ballerinalang.compiler.tree.BLangTypeDefinition;
 import org.wso2.ballerinalang.compiler.tree.BLangVariable;
 import org.wso2.ballerinalang.compiler.tree.BLangXMLNS;
+import org.wso2.ballerinalang.compiler.tree.clauses.BLangDoClause;
 import org.wso2.ballerinalang.compiler.tree.clauses.BLangDoClause;
 import org.wso2.ballerinalang.compiler.tree.clauses.BLangFromClause;
 import org.wso2.ballerinalang.compiler.tree.clauses.BLangSelectClause;
@@ -1777,7 +1778,6 @@
         whereClauseNodeStack.push(whereClause);
     }
 
-<<<<<<< HEAD
     void startDoActionStatement() {
         startBlock();
     }
@@ -1812,13 +1812,9 @@
         addStmtToCurrentBlock(queryAction);
     }
 
-    void endFunctionDef(DiagnosticPos pos, Set<Whitespace> ws, boolean publicFunc, boolean remoteFunc,
-                        boolean nativeFunc, boolean privateFunc, boolean bodyExists, boolean isLambda) {
-=======
     void endFunctionDefinition(DiagnosticPos pos, Set<Whitespace> ws, String funcName, DiagnosticPos funcNamePos,
                                boolean publicFunc, boolean remoteFunc, boolean nativeFunc, boolean privateFunc,
                                boolean bodyExists, boolean isLambda) {
->>>>>>> 9938fd3e
         BLangFunction function = (BLangFunction) this.invokableNodeStack.pop();
         function.name = this.createIdentifier(funcNamePos, funcName);
         function.pos = pos;
