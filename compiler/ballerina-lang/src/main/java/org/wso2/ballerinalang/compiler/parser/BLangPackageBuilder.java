--- conflicted
+++ resolved
@@ -541,10 +541,6 @@
         this.addExpressionNode(connectorInitNode);
     }
 
-    public boolean isInsideDefinition() {
-        return !this.blockNodeStack.empty();
-    }
-
     private void addStmtToCurrentBlock(StatementNode statement) {
         this.blockNodeStack.peek().addStatement(statement);
     }
@@ -1164,17 +1160,10 @@
         }
         while (!attachmentPointStack.empty()) {
             annotationNode.attachmentPoints.add(attachmentPointStack.pop());
-<<<<<<< HEAD
         }
         if (isTypeAttached) {
             annotationNode.typeNode = (BLangType) this.typeNodeStack.pop();
         }
-=======
-        }
-        if (isTypeAttached) {
-            annotationNode.typeNode = (BLangType) this.typeNodeStack.pop();
-        }
->>>>>>> 8c435e8e
 
         this.compUnit.addTopLevelNode(annotationNode);
     }
@@ -1541,10 +1530,7 @@
         final BLangNameReference epName = nameReferenceStack.pop();
         serviceNode.setEndpointType(createUserDefinedType(pos, epName.ws, (BLangIdentifier) epName.pkgAlias,
                 (BLangIdentifier) epName.name));
-<<<<<<< HEAD
-=======
         serviceNode.endpoints = endEndpointDecarationScope();
->>>>>>> 8c435e8e
         serviceNode.pos = pos;
         serviceNode.addWS(ws);
         this.compUnit.addTopLevelNode(serviceNode);
