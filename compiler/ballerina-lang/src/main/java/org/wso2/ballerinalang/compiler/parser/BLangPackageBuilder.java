--- conflicted
+++ resolved
@@ -1457,7 +1457,8 @@
             objectNode.functions.forEach(f -> f.setReceiver(createVariableNode(pos, ws, objectType)));
 
             this.compUnit.addTopLevelNode(objectNode);
-<<<<<<< HEAD
+        } else if (!this.recordStack.isEmpty()) {
+            endRecordDef(pos, ws, identifier, publicStruct);
         } else {
             BLangTypeDefinition typeDefinition = (BLangTypeDefinition) TreeBuilder.createTypeDefinition();
             typeDefinition.setName(this.createIdentifier(identifier));
@@ -1489,10 +1490,6 @@
             typeDefinition.pos = pos;
             typeDefinition.addWS(ws);
             this.compUnit.addTopLevelNode(typeDefinition);
-=======
-        } else if (!this.recordStack.isEmpty()) {
-            endRecordDef(pos, ws, identifier, publicStruct);
->>>>>>> 79141a18
         }
     }
 
@@ -3216,7 +3213,7 @@
         pattern.expr = (BLangExpression) this.exprNodeStack.pop();
         pattern.pos = pos;
         pattern.addWS(ws);
-        
+
         identifier = identifier == null ? Names.IGNORE.value : identifier;
         BLangVariable var = (BLangVariable) TreeBuilder.createVariableNode();
         var.pos = pos;
