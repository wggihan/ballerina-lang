--- conflicted
+++ resolved
@@ -1833,67 +1833,6 @@
         this.compUnit.addTopLevelNode(typeDefinition);
     }
 
-<<<<<<< HEAD
-=======
-    void endObjectInitParamList(Set<Whitespace> ws, boolean paramsAvail, boolean restParamAvail) {
-        InvokableNode invNode = this.invokableNodeStack.peek();
-        invNode.addWS(ws);
-
-        if (paramsAvail) {
-            this.varListStack.pop().forEach(variableNode -> {
-                invNode.addParameter((SimpleVariableNode) variableNode);
-            });
-
-            this.defaultableParamsList.forEach(variableDef -> {
-                BLangSimpleVariableDef varDef = (BLangSimpleVariableDef) variableDef;
-                invNode.addDefaultableParameter(varDef);
-            });
-            this.defaultableParamsList = new ArrayList<>();
-
-            if (restParamAvail) {
-                invNode.setRestParameter(this.restParamStack.pop());
-            }
-        }
-    }
-
-    void endObjectInitFunctionDef(DiagnosticPos pos, Set<Whitespace> ws, String identifier, boolean publicFunc,
-                                  boolean bodyExists, boolean markdownDocPresent, boolean deprecatedDocPresent,
-                                  int annCount) {
-        BLangFunction function = (BLangFunction) this.invokableNodeStack.pop();
-        function.setName(this.createIdentifier(identifier));
-        function.pos = pos;
-        function.addWS(ws);
-
-        if (publicFunc) {
-            function.flagSet.add(Flag.PUBLIC);
-        }
-
-        if (!bodyExists) {
-            function.body = null;
-        }
-
-        attachAnnotations(function, annCount);
-        if (markdownDocPresent) {
-            attachMarkdownDocumentations(function);
-        }
-        if (deprecatedDocPresent) {
-            attachDeprecatedNode(function);
-        }
-
-        if (!function.deprecatedAttachments.isEmpty()) {
-            function.flagSet.add(Flag.DEPRECATED);
-        }
-
-        BLangValueType nillTypeNode = (BLangValueType) TreeBuilder.createValueTypeNode();
-        nillTypeNode.pos = pos;
-        nillTypeNode.typeKind = TypeKind.NIL;
-        function.returnTypeNode = nillTypeNode;
-
-        function.objInitFunction = true;
-        ((BLangObjectTypeNode) this.typeNodeStack.peek()).initFunction = function;
-    }
-
->>>>>>> 4b24b0ad
     void endObjectAttachedFunctionDef(DiagnosticPos pos, Set<Whitespace> ws, boolean publicFunc, boolean privateFunc,
             boolean remoteFunc, boolean resourceFunc, boolean nativeFunc, boolean bodyExists,
             boolean markdownDocPresent, boolean deprecatedDocPresent, int annCount) {
@@ -2569,77 +2508,8 @@
         serviceNode.addWS(ws);
         this.compUnit.addTopLevelNode(serviceNode);
 
-<<<<<<< HEAD
-    void startResourceDef() {
-        ResourceNode resourceNode = TreeBuilder.createResourceNode();
-        invokableNodeStack.push(resourceNode);
-        startEndpointDeclarationScope(((BLangResource) resourceNode).endpoints);
-    }
-
-    void endResourceDef(DiagnosticPos pos, Set<Whitespace> ws, String resourceName, boolean markdownDocPresent,
-                        boolean isDeprecated, boolean hasParameters, boolean hasRetParameter) {
-        BLangResource resourceNode = (BLangResource) invokableNodeStack.pop();
-        endEndpointDeclarationScope();
-        resourceNode.pos = pos;
-        resourceNode.addWS(ws);
-        BLangIdentifier name = (BLangIdentifier) createIdentifier(resourceName);
-        name.pos = pos;
-        resourceNode.setName(name);
-        if (markdownDocPresent) {
-            attachMarkdownDocumentations(resourceNode);
-        }
-        if (isDeprecated) {
-            attachDeprecatedNode(resourceNode);
-        }
-        if (hasParameters) {
-            BLangSimpleVariable firstParam = (BLangSimpleVariable) varListStack.peek().get(0);
-            if (firstParam.name.value.startsWith("$") && varListStack.peek().size() > 1) {
-                // This is an endpoint variable
-                Set<Whitespace> wsBeforeComma = removeNthFromLast(firstParam.getWS(), 0);
-                resourceNode.addWS(wsBeforeComma);
-            }
-            varListStack.pop().forEach(variableNode -> {
-                resourceNode.addParameter((SimpleVariableNode) variableNode);
-            });
-        }
-
-        // Set the return type node
-        BLangType returnTypeNode;
-        if (hasRetParameter) {
-            BLangVariable varNode = this.varStack.pop();
-            returnTypeNode = varNode.getTypeNode();
-            // set returns keyword to invocation node.
-            resourceNode.addWS(varNode.getWS());
-            varNode.getAnnotationAttachments().forEach(resourceNode::addReturnTypeAnnotationAttachment);
-        } else {
-            BLangValueType nillTypeNode = (BLangValueType) TreeBuilder.createValueTypeNode();
-            nillTypeNode.pos = pos;
-            nillTypeNode.typeKind = TypeKind.NIL;
-            returnTypeNode = nillTypeNode;
-        }
-        resourceNode.setReturnTypeNode(returnTypeNode);
-        serviceNodeStack.peek().addResource(resourceNode);
-    }
-
-    void addResourceAnnotation(int annotCount) {
-        BLangResource resourceNode = (BLangResource) invokableNodeStack.peek();
-        attachAnnotations(resourceNode, annotCount);
-    }
-
-    void addEndpointVariable(DiagnosticPos pos, Set<Whitespace> ws, String endpointName) {
-        BLangSimpleVariable var = (BLangSimpleVariable) TreeBuilder.createSimpleVariableNode();
-        var.pos = pos;
-        // endpointName has to be redefine at semantic analyze phase. So appending $ to make it work.
-        IdentifierNode name = this.createIdentifier("$" + endpointName);
-        var.setName(name);
-        var.addWS(ws);
-        // Type will be calculated at SymEnter phase.
-        if (varListStack.empty()) {
-            varListStack.push(new ArrayList<>());
-=======
         if (!isAnonServiceValue) {
             return;
->>>>>>> 4b24b0ad
         }
         final BLangServiceConstructorExpr serviceConstNode = (BLangServiceConstructorExpr) TreeBuilder
                 .createServiceConstructorNode();
