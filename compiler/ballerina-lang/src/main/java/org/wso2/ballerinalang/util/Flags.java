--- conflicted
+++ resolved
@@ -26,30 +26,7 @@
  * @since 0.94
  */
 public class Flags {
-
     public static final int PUBLIC = 1;
-<<<<<<< HEAD
-    public static final int NATIVE = 1 << 1;
-    public static final int FINAL = 1 << 2;
-    public static final int ATTACHED = 1 << 3;
-    public static final int DEPRECATED = 1 << 4;
-    public static final int READONLY = 1 << 5;
-    public static final int FUNCTION_FINAL = 1 << 6;
-    public static final int INTERFACE = 1 << 7;
-    public static final int DEFAULTABLE_CHECKED = 1 << 8;
-    public static final int DEFAULTABLE = 1 << 9;
-    public static final int RECORD = 1 << 10;
-    public static final int PRIVATE = 1 << 11;
-    public static final int COMPENSATE = 1 << 12;
-    public static final int ABSTRACT = 1 << 13;
-    public static final int OPTIONAL = 1 << 14;
-    public static final int TESTABLE = 1 << 15;
-    public static final int REMOTE = 1 << 16;
-    public static final int CLIENT = 1 << 17;
-    public static final int RESOURCE = 1 << 18;
-    public static final int SERVICE = 1 << 19;
-    public static final int LISTENER = 1 << 20;
-=======
     public static final int NATIVE = PUBLIC << 1;
     public static final int FINAL = NATIVE << 1;
     public static final int ATTACHED = FINAL << 1;
@@ -65,7 +42,11 @@
     public static final int OPTIONAL = ABSTRACT << 1;
     public static final int TESTABLE = OPTIONAL << 1;
     public static final int CONSTANT = TESTABLE << 1;
->>>>>>> 023f6aa0
+    public static final int REMOTE = CONSTANT << 1;
+    public static final int CLIENT = REMOTE << 1;
+    public static final int RESOURCE = CLIENT << 1;
+    public static final int SERVICE = RESOURCE << 1;
+    public static final int LISTENER = SERVICE << 1;
 
     public static int asMask(Set<Flag> flagSet) {
         int mask = 0;
@@ -119,7 +100,6 @@
                 case TESTABLE:
                     mask |= TESTABLE;
                     break;
-<<<<<<< HEAD
                 case CLIENT:
                     mask |= CLIENT;
                     break;
@@ -131,10 +111,9 @@
                     break;
                 case LISTENER:
                     mask |= LISTENER;
-=======
+                    break;
                 case CONSTANT:
                     mask |= CONSTANT;
->>>>>>> 023f6aa0
                     break;
             }
         }
@@ -191,7 +170,6 @@
                 case OPTIONAL:
                     flagVal = OPTIONAL;
                     break;
-<<<<<<< HEAD
                 case CLIENT:
                     flagVal = CLIENT;
                     break;
@@ -203,10 +181,9 @@
                     break;
                 case LISTENER:
                     flagVal = LISTENER;
-=======
+                    break;
                 case CONSTANT:
                     flagVal = CONSTANT;
->>>>>>> 023f6aa0
                     break;
                 default:
                     continue;
