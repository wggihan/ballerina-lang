/*
 *  Copyright (c) 2017, WSO2 Inc. (http://www.wso2.org) All Rights Reserved.
 *
 *  WSO2 Inc. licenses this file to you under the Apache License,
 *  Version 2.0 (the "License"); you may not use this file except
 *  in compliance with the License.
 *  You may obtain a copy of the License at
 *
 *    http://www.apache.org/licenses/LICENSE-2.0
 *
 *  Unless required by applicable law or agreed to in writing,
 *  software distributed under the License is distributed on an
 *  "AS IS" BASIS, WITHOUT WARRANTIES OR CONDITIONS OF ANY
 *  KIND, either express or implied.  See the License for the
 *  specific language governing permissions and limitations
 *  under the License.
 */
package org.wso2.ballerinalang.compiler.codegen;

import org.ballerinalang.compiler.BLangCompilerException;
import org.ballerinalang.compiler.CompilerPhase;
import org.ballerinalang.model.Name;
import org.ballerinalang.model.TreeBuilder;
import org.ballerinalang.model.elements.MarkdownDocAttachment;
import org.ballerinalang.model.elements.PackageID;
import org.ballerinalang.model.symbols.SymbolKind;
import org.ballerinalang.model.tree.NodeKind;
import org.ballerinalang.model.tree.OperatorKind;
import org.ballerinalang.model.types.TypeKind;
import org.ballerinalang.util.FunctionFlags;
import org.ballerinalang.util.Transactions;
import org.wso2.ballerinalang.compiler.PackageCache;
import org.wso2.ballerinalang.compiler.semantics.model.SymbolEnv;
import org.wso2.ballerinalang.compiler.semantics.model.SymbolTable;
import org.wso2.ballerinalang.compiler.semantics.model.symbols.BAnnotationSymbol;
import org.wso2.ballerinalang.compiler.semantics.model.symbols.BAttachedFunction;
import org.wso2.ballerinalang.compiler.semantics.model.symbols.BConstantSymbol;
import org.wso2.ballerinalang.compiler.semantics.model.symbols.BInvokableSymbol;
import org.wso2.ballerinalang.compiler.semantics.model.symbols.BObjectTypeSymbol;
import org.wso2.ballerinalang.compiler.semantics.model.symbols.BPackageSymbol;
import org.wso2.ballerinalang.compiler.semantics.model.symbols.BRecordTypeSymbol;
import org.wso2.ballerinalang.compiler.semantics.model.symbols.BSymbol;
import org.wso2.ballerinalang.compiler.semantics.model.symbols.BTypeSymbol;
import org.wso2.ballerinalang.compiler.semantics.model.symbols.BVarSymbol;
import org.wso2.ballerinalang.compiler.semantics.model.symbols.BXMLNSSymbol;
import org.wso2.ballerinalang.compiler.semantics.model.symbols.SymTag;
import org.wso2.ballerinalang.compiler.semantics.model.symbols.Symbols;
import org.wso2.ballerinalang.compiler.semantics.model.symbols.TaintRecord;
import org.wso2.ballerinalang.compiler.semantics.model.types.BArrayType;
import org.wso2.ballerinalang.compiler.semantics.model.types.BInvokableType;
import org.wso2.ballerinalang.compiler.semantics.model.types.BMapType;
import org.wso2.ballerinalang.compiler.semantics.model.types.BObjectType;
import org.wso2.ballerinalang.compiler.semantics.model.types.BRecordType;
import org.wso2.ballerinalang.compiler.semantics.model.types.BType;
import org.wso2.ballerinalang.compiler.tree.BLangAction;
import org.wso2.ballerinalang.compiler.tree.BLangAnnotation;
import org.wso2.ballerinalang.compiler.tree.BLangAnnotationAttachment;
import org.wso2.ballerinalang.compiler.tree.BLangEndpoint;
import org.wso2.ballerinalang.compiler.tree.BLangFunction;
import org.wso2.ballerinalang.compiler.tree.BLangIdentifier;
import org.wso2.ballerinalang.compiler.tree.BLangInvokableNode;
import org.wso2.ballerinalang.compiler.tree.BLangNode;
import org.wso2.ballerinalang.compiler.tree.BLangNodeVisitor;
import org.wso2.ballerinalang.compiler.tree.BLangPackage;
import org.wso2.ballerinalang.compiler.tree.BLangResource;
import org.wso2.ballerinalang.compiler.tree.BLangService;
import org.wso2.ballerinalang.compiler.tree.BLangSimpleVariable;
import org.wso2.ballerinalang.compiler.tree.BLangTypeDefinition;
import org.wso2.ballerinalang.compiler.tree.BLangVariable;
import org.wso2.ballerinalang.compiler.tree.BLangWorker;
import org.wso2.ballerinalang.compiler.tree.BLangXMLNS;
import org.wso2.ballerinalang.compiler.tree.BLangXMLNS.BLangLocalXMLNS;
import org.wso2.ballerinalang.compiler.tree.BLangXMLNS.BLangPackageXMLNS;
import org.wso2.ballerinalang.compiler.tree.expressions.BLangArrayLiteral;
import org.wso2.ballerinalang.compiler.tree.expressions.BLangArrayLiteral.BLangJSONArrayLiteral;
import org.wso2.ballerinalang.compiler.tree.expressions.BLangAwaitExpr;
import org.wso2.ballerinalang.compiler.tree.expressions.BLangBinaryExpr;
import org.wso2.ballerinalang.compiler.tree.expressions.BLangBracedOrTupleExpr;
import org.wso2.ballerinalang.compiler.tree.expressions.BLangConstant;
import org.wso2.ballerinalang.compiler.tree.expressions.BLangErrorConstructorExpr;
import org.wso2.ballerinalang.compiler.tree.expressions.BLangExpression;
import org.wso2.ballerinalang.compiler.tree.expressions.BLangFieldBasedAccess.BLangStructFunctionVarRef;
import org.wso2.ballerinalang.compiler.tree.expressions.BLangIndexBasedAccess.BLangArrayAccessExpr;
import org.wso2.ballerinalang.compiler.tree.expressions.BLangIndexBasedAccess.BLangJSONAccessExpr;
import org.wso2.ballerinalang.compiler.tree.expressions.BLangIndexBasedAccess.BLangMapAccessExpr;
import org.wso2.ballerinalang.compiler.tree.expressions.BLangIndexBasedAccess.BLangStructFieldAccessExpr;
import org.wso2.ballerinalang.compiler.tree.expressions.BLangIndexBasedAccess.BLangTupleAccessExpr;
import org.wso2.ballerinalang.compiler.tree.expressions.BLangIndexBasedAccess.BLangXMLAccessExpr;
import org.wso2.ballerinalang.compiler.tree.expressions.BLangIntRangeExpression;
import org.wso2.ballerinalang.compiler.tree.expressions.BLangInvocation;
import org.wso2.ballerinalang.compiler.tree.expressions.BLangInvocation.BFunctionPointerInvocation;
import org.wso2.ballerinalang.compiler.tree.expressions.BLangInvocation.BLangActionInvocation;
import org.wso2.ballerinalang.compiler.tree.expressions.BLangInvocation.BLangAttachedFunctionInvocation;
import org.wso2.ballerinalang.compiler.tree.expressions.BLangInvocation.BLangBuiltInMethodInvocation;
import org.wso2.ballerinalang.compiler.tree.expressions.BLangIsAssignableExpr;
import org.wso2.ballerinalang.compiler.tree.expressions.BLangIsLikeExpr;
import org.wso2.ballerinalang.compiler.tree.expressions.BLangLambdaFunction;
import org.wso2.ballerinalang.compiler.tree.expressions.BLangLiteral;
import org.wso2.ballerinalang.compiler.tree.expressions.BLangRecordLiteral;
import org.wso2.ballerinalang.compiler.tree.expressions.BLangRecordLiteral.BLangJSONLiteral;
import org.wso2.ballerinalang.compiler.tree.expressions.BLangRecordLiteral.BLangMapLiteral;
import org.wso2.ballerinalang.compiler.tree.expressions.BLangRecordLiteral.BLangRecordKey;
import org.wso2.ballerinalang.compiler.tree.expressions.BLangRecordLiteral.BLangRecordKeyValue;
import org.wso2.ballerinalang.compiler.tree.expressions.BLangRecordLiteral.BLangStreamLiteral;
import org.wso2.ballerinalang.compiler.tree.expressions.BLangRecordLiteral.BLangStructLiteral;
import org.wso2.ballerinalang.compiler.tree.expressions.BLangSimpleVarRef;
import org.wso2.ballerinalang.compiler.tree.expressions.BLangSimpleVarRef.BLangFieldVarRef;
import org.wso2.ballerinalang.compiler.tree.expressions.BLangSimpleVarRef.BLangFunctionVarRef;
import org.wso2.ballerinalang.compiler.tree.expressions.BLangSimpleVarRef.BLangLocalVarRef;
import org.wso2.ballerinalang.compiler.tree.expressions.BLangSimpleVarRef.BLangPackageVarRef;
import org.wso2.ballerinalang.compiler.tree.expressions.BLangSimpleVarRef.BLangTypeLoad;
import org.wso2.ballerinalang.compiler.tree.expressions.BLangStatementExpression;
import org.wso2.ballerinalang.compiler.tree.expressions.BLangStringTemplateLiteral;
import org.wso2.ballerinalang.compiler.tree.expressions.BLangTableLiteral;
import org.wso2.ballerinalang.compiler.tree.expressions.BLangTernaryExpr;
import org.wso2.ballerinalang.compiler.tree.expressions.BLangTrapExpr;
import org.wso2.ballerinalang.compiler.tree.expressions.BLangTypeConversionExpr;
import org.wso2.ballerinalang.compiler.tree.expressions.BLangTypeInit;
import org.wso2.ballerinalang.compiler.tree.expressions.BLangTypeTestExpr;
import org.wso2.ballerinalang.compiler.tree.expressions.BLangTypedescExpr;
import org.wso2.ballerinalang.compiler.tree.expressions.BLangUnaryExpr;
import org.wso2.ballerinalang.compiler.tree.expressions.BLangVariableReference;
import org.wso2.ballerinalang.compiler.tree.expressions.BLangXMLAttribute;
import org.wso2.ballerinalang.compiler.tree.expressions.BLangXMLAttributeAccess;
import org.wso2.ballerinalang.compiler.tree.expressions.BLangXMLCommentLiteral;
import org.wso2.ballerinalang.compiler.tree.expressions.BLangXMLElementLiteral;
import org.wso2.ballerinalang.compiler.tree.expressions.BLangXMLProcInsLiteral;
import org.wso2.ballerinalang.compiler.tree.expressions.BLangXMLQName;
import org.wso2.ballerinalang.compiler.tree.expressions.BLangXMLQuotedString;
import org.wso2.ballerinalang.compiler.tree.expressions.BLangXMLSequenceLiteral;
import org.wso2.ballerinalang.compiler.tree.expressions.BLangXMLTextLiteral;
import org.wso2.ballerinalang.compiler.tree.statements.BLangAbort;
import org.wso2.ballerinalang.compiler.tree.statements.BLangAssignment;
import org.wso2.ballerinalang.compiler.tree.statements.BLangBlockStmt;
import org.wso2.ballerinalang.compiler.tree.statements.BLangBreak;
import org.wso2.ballerinalang.compiler.tree.statements.BLangCatch;
import org.wso2.ballerinalang.compiler.tree.statements.BLangCompensate;
import org.wso2.ballerinalang.compiler.tree.statements.BLangContinue;
import org.wso2.ballerinalang.compiler.tree.statements.BLangDone;
import org.wso2.ballerinalang.compiler.tree.statements.BLangExpressionStmt;
import org.wso2.ballerinalang.compiler.tree.statements.BLangForeach;
import org.wso2.ballerinalang.compiler.tree.statements.BLangForever;
import org.wso2.ballerinalang.compiler.tree.statements.BLangForkJoin;
import org.wso2.ballerinalang.compiler.tree.statements.BLangIf;
import org.wso2.ballerinalang.compiler.tree.statements.BLangLock;
import org.wso2.ballerinalang.compiler.tree.statements.BLangMatch;
import org.wso2.ballerinalang.compiler.tree.statements.BLangPanic;
import org.wso2.ballerinalang.compiler.tree.statements.BLangRetry;
import org.wso2.ballerinalang.compiler.tree.statements.BLangReturn;
import org.wso2.ballerinalang.compiler.tree.statements.BLangScope;
import org.wso2.ballerinalang.compiler.tree.statements.BLangSimpleVariableDef;
import org.wso2.ballerinalang.compiler.tree.statements.BLangStatement;
import org.wso2.ballerinalang.compiler.tree.statements.BLangTransaction;
import org.wso2.ballerinalang.compiler.tree.statements.BLangTryCatchFinally;
import org.wso2.ballerinalang.compiler.tree.statements.BLangWhile;
import org.wso2.ballerinalang.compiler.tree.statements.BLangWorkerReceive;
import org.wso2.ballerinalang.compiler.tree.statements.BLangWorkerSend;
import org.wso2.ballerinalang.compiler.tree.statements.BLangXMLNSStatement;
import org.wso2.ballerinalang.compiler.tree.types.BLangFiniteTypeNode;
import org.wso2.ballerinalang.compiler.tree.types.BLangObjectTypeNode;
import org.wso2.ballerinalang.compiler.tree.types.BLangRecordTypeNode;
import org.wso2.ballerinalang.compiler.util.BArrayState;
import org.wso2.ballerinalang.compiler.util.CompilerContext;
import org.wso2.ballerinalang.compiler.util.CompilerUtils;
import org.wso2.ballerinalang.compiler.util.FieldKind;
import org.wso2.ballerinalang.compiler.util.Names;
import org.wso2.ballerinalang.compiler.util.TypeTags;
import org.wso2.ballerinalang.compiler.util.diagnotic.DiagnosticPos;
import org.wso2.ballerinalang.programfile.AnnotationInfo;
import org.wso2.ballerinalang.programfile.CallableUnitInfo;
import org.wso2.ballerinalang.programfile.CompiledBinaryFile;
import org.wso2.ballerinalang.programfile.CompiledBinaryFile.PackageFile;
import org.wso2.ballerinalang.programfile.CompiledBinaryFile.ProgramFile;
import org.wso2.ballerinalang.programfile.ConstantInfo;
import org.wso2.ballerinalang.programfile.DefaultValue;
import org.wso2.ballerinalang.programfile.ErrorTableEntry;
import org.wso2.ballerinalang.programfile.FiniteTypeInfo;
import org.wso2.ballerinalang.programfile.ForkjoinInfo;
import org.wso2.ballerinalang.programfile.FunctionInfo;
import org.wso2.ballerinalang.programfile.ImportPackageInfo;
import org.wso2.ballerinalang.programfile.Instruction;
import org.wso2.ballerinalang.programfile.Instruction.Operand;
import org.wso2.ballerinalang.programfile.Instruction.RegIndex;
import org.wso2.ballerinalang.programfile.InstructionCodes;
import org.wso2.ballerinalang.programfile.InstructionFactory;
import org.wso2.ballerinalang.programfile.LabelTypeInfo;
import org.wso2.ballerinalang.programfile.LineNumberInfo;
import org.wso2.ballerinalang.programfile.LocalVariableInfo;
import org.wso2.ballerinalang.programfile.ObjectTypeInfo;
import org.wso2.ballerinalang.programfile.PackageInfo;
import org.wso2.ballerinalang.programfile.PackageInfoWriter;
import org.wso2.ballerinalang.programfile.PackageVarInfo;
import org.wso2.ballerinalang.programfile.RecordTypeInfo;
import org.wso2.ballerinalang.programfile.ResourceInfo;
import org.wso2.ballerinalang.programfile.ServiceInfo;
import org.wso2.ballerinalang.programfile.StructFieldInfo;
import org.wso2.ballerinalang.programfile.TypeDefInfo;
import org.wso2.ballerinalang.programfile.ValueSpaceItemInfo;
import org.wso2.ballerinalang.programfile.WorkerDataChannelInfo;
import org.wso2.ballerinalang.programfile.WorkerInfo;
import org.wso2.ballerinalang.programfile.attributes.AttributeInfo;
import org.wso2.ballerinalang.programfile.attributes.AttributeInfoPool;
import org.wso2.ballerinalang.programfile.attributes.CodeAttributeInfo;
import org.wso2.ballerinalang.programfile.attributes.DefaultValueAttributeInfo;
import org.wso2.ballerinalang.programfile.attributes.DocumentationAttributeInfo;
import org.wso2.ballerinalang.programfile.attributes.DocumentationAttributeInfo.ParameterDocumentInfo;
import org.wso2.ballerinalang.programfile.attributes.ErrorTableAttributeInfo;
import org.wso2.ballerinalang.programfile.attributes.LineNumberTableAttributeInfo;
import org.wso2.ballerinalang.programfile.attributes.LocalVariableAttributeInfo;
import org.wso2.ballerinalang.programfile.attributes.ParamDefaultValueAttributeInfo;
import org.wso2.ballerinalang.programfile.attributes.ParameterAttributeInfo;
import org.wso2.ballerinalang.programfile.attributes.TaintTableAttributeInfo;
import org.wso2.ballerinalang.programfile.attributes.VarTypeCountAttributeInfo;
import org.wso2.ballerinalang.programfile.cpentries.BlobCPEntry;
import org.wso2.ballerinalang.programfile.cpentries.ByteCPEntry;
import org.wso2.ballerinalang.programfile.cpentries.ConstantPool;
import org.wso2.ballerinalang.programfile.cpentries.FloatCPEntry;
import org.wso2.ballerinalang.programfile.cpentries.ForkJoinCPEntry;
import org.wso2.ballerinalang.programfile.cpentries.FunctionRefCPEntry;
import org.wso2.ballerinalang.programfile.cpentries.IntegerCPEntry;
import org.wso2.ballerinalang.programfile.cpentries.PackageRefCPEntry;
import org.wso2.ballerinalang.programfile.cpentries.StringCPEntry;
import org.wso2.ballerinalang.programfile.cpentries.StructureRefCPEntry;
import org.wso2.ballerinalang.programfile.cpentries.TypeRefCPEntry;
import org.wso2.ballerinalang.programfile.cpentries.UTF8CPEntry;
import org.wso2.ballerinalang.programfile.cpentries.WorkerDataChannelRefCPEntry;
import org.wso2.ballerinalang.util.Flags;

import java.io.IOException;
import java.util.ArrayList;
import java.util.Arrays;
import java.util.HashMap;
import java.util.List;
import java.util.Map;
import java.util.Map.Entry;
import java.util.Optional;
import java.util.Stack;
import java.util.stream.Collectors;

import javax.xml.XMLConstants;

import static org.wso2.ballerinalang.compiler.codegen.CodeGenerator.VariableIndex.Kind.FIELD;
import static org.wso2.ballerinalang.compiler.codegen.CodeGenerator.VariableIndex.Kind.LOCAL;
import static org.wso2.ballerinalang.compiler.codegen.CodeGenerator.VariableIndex.Kind.PACKAGE;
import static org.wso2.ballerinalang.compiler.codegen.CodeGenerator.VariableIndex.Kind.REG;
import static org.wso2.ballerinalang.programfile.ProgramFileConstants.BOOL_OFFSET;
import static org.wso2.ballerinalang.programfile.ProgramFileConstants.BYTE_NEGATIVE_OFFSET;
import static org.wso2.ballerinalang.programfile.ProgramFileConstants.FLOAT_OFFSET;
import static org.wso2.ballerinalang.programfile.ProgramFileConstants.INT_OFFSET;
import static org.wso2.ballerinalang.programfile.ProgramFileConstants.REF_OFFSET;
import static org.wso2.ballerinalang.programfile.ProgramFileConstants.STRING_OFFSET;

/**
 * Generates Ballerina bytecode by visiting the AST.
 *
 * @since 0.94
 */
public class CodeGenerator extends BLangNodeVisitor {

    private static final CompilerContext.Key<CodeGenerator> CODE_GENERATOR_KEY =
            new CompilerContext.Key<>();
    /**
     * This structure holds current package-level variable indexes.
     */
    private VariableIndex pvIndexes = new VariableIndex(PACKAGE);

    /**
     * This structure holds current local variable indexes.
     */
    private VariableIndex lvIndexes = new VariableIndex(LOCAL);

    /**
     * This structure holds current field indexes.
     */
    private VariableIndex fieldIndexes = new VariableIndex(FIELD);

    /**
     * This structure holds current register indexes.
     */
    private VariableIndex regIndexes = new VariableIndex(REG);

    /**
     * This structure holds the maximum register count per type.
     * This structure is updated for every statement.
     */
    private VariableIndex maxRegIndexes = new VariableIndex(REG);

    private List<RegIndex> regIndexList = new ArrayList<>();

    /**
     * This structure holds child scopes of a given scope.
     */
    private Map<String, Stack<String>> childScopesMap = new HashMap<>();

    private SymbolEnv env;
    // TODO Remove this dependency from the code generator
    private final SymbolTable symTable;
    private final PackageCache packageCache;

    private PackageInfo currentPkgInfo;
    private PackageID currentPkgID;
    private int currentPackageRefCPIndex;

    private LineNumberTableAttributeInfo lineNoAttrInfo;
    private CallableUnitInfo currentCallableUnitInfo;
    private LocalVariableAttributeInfo localVarAttrInfo;
    private WorkerInfo currentWorkerInfo;
    private ServiceInfo currentServiceInfo;

    // Required variables to generate code for assignment statements
    private boolean varAssignment = false;

    // Disable register index reset behaviour.
    // By default register indexes get reset for every statement.
    // We need to disable this behaviour for desugared expressions.
    private boolean regIndexResetDisabled = false;

    private int transactionIndex = 0;

    private Stack<Instruction> loopResetInstructionStack = new Stack<>();
    private Stack<Instruction> loopExitInstructionStack = new Stack<>();
    private Stack<Instruction> abortInstructions = new Stack<>();
    private Stack<Instruction> failInstructions = new Stack<>();
    private Stack<Integer> tryCatchErrorRangeFromIPStack = new Stack<>();
    private Stack<Integer> tryCatchErrorRangeToIPStack = new Stack<>();
    private Stack<RegIndex> abortedFromStatus = new Stack<>();

    private int workerChannelCount = 0;
    private int forkJoinCount = 0;

    public static CodeGenerator getInstance(CompilerContext context) {
        CodeGenerator codeGenerator = context.get(CODE_GENERATOR_KEY);
        if (codeGenerator == null) {
            codeGenerator = new CodeGenerator(context);
        }

        return codeGenerator;
    }

    public CodeGenerator(CompilerContext context) {
        context.put(CODE_GENERATOR_KEY, this);
        this.symTable = SymbolTable.getInstance(context);
        this.packageCache = PackageCache.getInstance(context);
    }

    public ProgramFile generateBALX(BLangPackage pkgNode) {
        ProgramFile programFile = new ProgramFile();

        // Add all the packages to the program file structure.
        addPackageInfo(pkgNode.symbol, programFile);
        programFile.entryPkgCPIndex = addPackageRefCPEntry(programFile, pkgNode.symbol.pkgID);
        // TODO Remove the following line..
        setEntryPoints(programFile, pkgNode);
        return programFile;
    }

    public BLangPackage generateBALO(BLangPackage pkgNode) {
        // Reset package level variable indexes.
        this.pvIndexes = new VariableIndex(VariableIndex.Kind.PACKAGE);
        // Generate code for the given package.
        this.currentPkgInfo = new PackageInfo();
        // Add current package info to currentPackageInfo object
        addPkgDetailsToPkgInfoObj(pkgNode);
        generatePkgNode(pkgNode);

        // Generate program file for the Testable package
        pkgNode.getTestablePkgs().forEach(testablePkgNode -> {
            // Generate code for the given package.
            generatePkgNode(testablePkgNode);
            this.currentPkgInfo = null;
        });
        this.currentPkgInfo = null;
        return pkgNode;
    }

    private void generatePkgNode(BLangPackage pkgNode) {
        genNode(pkgNode, this.symTable.pkgEnvMap.get(pkgNode.symbol));
        // Add global variable indexes to the ProgramFile
        prepareIndexes(this.pvIndexes);
        // Create Global variable attribute info
        addVarCountAttrInfo(this.currentPkgInfo, this.currentPkgInfo, pvIndexes);
        pkgNode.symbol.packageFile = new PackageFile(getPackageBinaryContent(pkgNode));
        setEntryPoints(pkgNode.symbol.packageFile, pkgNode);
    }

    private void setEntryPoints(CompiledBinaryFile compiledBinaryFile, BLangPackage pkgNode) {
        BLangFunction mainFunc = getMainFunction(pkgNode);
        if (mainFunc != null) {
            compiledBinaryFile.setMainEPAvailable(true);
            pkgNode.symbol.entryPointExists = true;
        }

        if (pkgNode.services.size() != 0) {
            compiledBinaryFile.setServiceEPAvailable(true);
            pkgNode.symbol.entryPointExists = true;
        }
    }

    private BLangFunction getMainFunction(BLangPackage pkgNode) {
        for (BLangFunction funcNode : pkgNode.functions) {
            if (CompilerUtils.isMainFunction(funcNode)) {
                return funcNode;
            }
        }
        return null;
    }

    public void visit(BLangPackage pkgNode) {
        if (pkgNode.completedPhases.contains(CompilerPhase.CODE_GEN)) {
            return;
        }
        // Visit imports
        visitImports(pkgNode);
        // Visit top level constructs
        visitTopLevelNodes(pkgNode);
        // Visit the builtin functions
        visitBuiltinFunctions(pkgNode, pkgNode.initFunction);
        visitBuiltinFunctions(pkgNode, pkgNode.startFunction);
        visitBuiltinFunctions(pkgNode, pkgNode.stopFunction);

        // We don't need to visit constants since we don't do any code generation for constants.
        pkgNode.topLevelNodes.stream()
                .filter(pkgLevelNode -> pkgLevelNode.getKind() != NodeKind.CONSTANT)
                .filter(pkgLevelNode -> pkgLevelNode.getKind() != NodeKind.VARIABLE &&
                        pkgLevelNode.getKind() != NodeKind.XMLNS)
                .forEach(pkgLevelNode -> genNode((BLangNode) pkgLevelNode, this.env));
        // Add function symbol for all functions
        pkgNode.functions.forEach(funcNode -> {
            funcNode.symbol = funcNode.originalFuncSymbol;
        });
        currentPkgInfo.addAttributeInfo(AttributeInfo.Kind.LINE_NUMBER_TABLE_ATTRIBUTE, lineNoAttrInfo);
        currentPackageRefCPIndex = -1;
        currentPkgID = null;
        pkgNode.completedPhases.add(CompilerPhase.CODE_GEN);
    }

    /**
     * Add current package info.
     *
     * @param pkgNode package node
     */
    private void addPkgDetailsToPkgInfoObj(BLangPackage pkgNode) {
        // Add the current package to the program file
        BPackageSymbol pkgSymbol = pkgNode.symbol;
        currentPkgID = pkgSymbol.pkgID;
        currentPkgInfo.orgNameCPIndex = addUTF8CPEntry(currentPkgInfo, currentPkgID.orgName.value);
        currentPkgInfo.nameCPIndex = addUTF8CPEntry(currentPkgInfo, currentPkgID.name.value);
        currentPkgInfo.versionCPIndex = addUTF8CPEntry(currentPkgInfo, currentPkgID.version.value);

        // Insert the package reference to the constant pool of the current package
        currentPackageRefCPIndex = addPackageRefCPEntry(currentPkgInfo, currentPkgID);

        // This attribute keep track of line numbers
        int lineNoAttrNameIndex = addUTF8CPEntry(currentPkgInfo,
                                                 AttributeInfo.Kind.LINE_NUMBER_TABLE_ATTRIBUTE.value());
        lineNoAttrInfo = new LineNumberTableAttributeInfo(lineNoAttrNameIndex);

        // This attribute keep package-level variable information
        int pkgVarAttrNameIndex = addUTF8CPEntry(currentPkgInfo, AttributeInfo.Kind.LOCAL_VARIABLES_ATTRIBUTE
                .value());
        currentPkgInfo.addAttributeInfo(AttributeInfo.Kind.LOCAL_VARIABLES_ATTRIBUTE,
                                        new LocalVariableAttributeInfo(pkgVarAttrNameIndex));
    }

    /**
     * Visit imports.
     *
     * @param pkgNode package node
     */
    private void visitImports(BLangPackage pkgNode) {
        pkgNode.imports.forEach(impPkgNode -> {
            int impPkgOrgNameCPIndex = addUTF8CPEntry(this.currentPkgInfo, impPkgNode.symbol.pkgID.orgName.value);
            int impPkgNameCPIndex = addUTF8CPEntry(this.currentPkgInfo, impPkgNode.symbol.pkgID.name.value);
            int impPkgVersionCPIndex = addUTF8CPEntry(this.currentPkgInfo, impPkgNode.symbol.pkgID.version.value);
            ImportPackageInfo importPkgInfo =
                    new ImportPackageInfo(impPkgOrgNameCPIndex, impPkgNameCPIndex, impPkgVersionCPIndex);
            this.currentPkgInfo.importPkgInfoSet.add(importPkgInfo);
        });
    }

    /**
     * Visit top level constructs.
     *
     * @param pkgNode package node
     */
    private void visitTopLevelNodes(BLangPackage pkgNode) {
        pkgNode.constants.forEach(this::createConstantInfo);
        pkgNode.globalVars.forEach(this::createPackageVarInfo);
        pkgNode.typeDefinitions.forEach(this::createTypeDefinitionInfoEntry);
        pkgNode.annotations.forEach(this::createAnnotationInfoEntry);
        pkgNode.functions.forEach(this::createFunctionInfoEntry);
        pkgNode.services.forEach(this::createServiceInfoEntry);
        pkgNode.functions.forEach(this::createFunctionInfoEntry);
    }

    private void visitBuiltinFunctions(BLangPackage pkgNode, BLangFunction function) {
        if (Symbols.isFlagOn(pkgNode.symbol.flags, Flags.TESTABLE)) {
            String funcName = function.getName().value;
            String builtinFuncName = funcName.substring(funcName.indexOf("<") + 1, funcName.indexOf(">"));
            String modifiedFuncName = funcName.replace(builtinFuncName, "test" + builtinFuncName);
            function.name.setValue(modifiedFuncName);
            function.originalFuncSymbol.name.value = modifiedFuncName;
            function.symbol.name.value = modifiedFuncName;
        }
        createFunctionInfoEntry(function);
        genNode(function, this.env);
    }

    public void visit(BLangService serviceNode) {
        BLangFunction initFunction = (BLangFunction) serviceNode.getInitFunction();
        visit(initFunction);

        currentServiceInfo = currentPkgInfo.getServiceInfo(serviceNode.getName().getValue());

        SymbolEnv serviceEnv = SymbolEnv.createServiceEnv(serviceNode, serviceNode.symbol.scope, this.env);
        serviceNode.resources.forEach(resource -> genNode(resource, serviceEnv));
    }

    public void visit(BLangResource resourceNode) {
        SymbolEnv resourceEnv = SymbolEnv
                .createResourceActionSymbolEnv(resourceNode, resourceNode.symbol.scope, this.env);
        currentCallableUnitInfo = currentServiceInfo.resourceInfoMap.get(resourceNode.name.getValue());
        visitInvokableNode(resourceNode, currentCallableUnitInfo, resourceEnv);
    }

    public void visit(BLangFunction funcNode) {
        SymbolEnv funcEnv = SymbolEnv.createFunctionEnv(funcNode, funcNode.symbol.scope, this.env);
        currentCallableUnitInfo = currentPkgInfo.functionInfoMap.get(funcNode.symbol.name.value);
        visitInvokableNode(funcNode, currentCallableUnitInfo, funcEnv);
    }

    public void visit(BLangBlockStmt blockNode) {
        SymbolEnv blockEnv = SymbolEnv.createBlockEnv(blockNode, this.env);

        for (BLangStatement stmt : blockNode.stmts) {
            if (stmt.getKind() != NodeKind.TRY && stmt.getKind() != NodeKind.CATCH
                    && stmt.getKind() != NodeKind.IF) {
                addLineNumberInfo(stmt.pos);
            }

            genNode(stmt, blockEnv);
            if (regIndexResetDisabled) {
                // This block node is possibly be part of a desugered expression
                continue;
            }

            // Update the maxRegIndexes structure
            setMaxRegIndexes(regIndexes, maxRegIndexes);

            // Reset the regIndexes structure for every statement
            regIndexes = new VariableIndex(REG);
        }
    }

    public void visit(BLangSimpleVariable varNode) {
        BVarSymbol varSymbol = varNode.symbol;
        int ownerSymTag = env.scope.owner.tag;
        if ((ownerSymTag & SymTag.INVOKABLE) == SymTag.INVOKABLE) {
            varSymbol.varIndex = getLVIndex(varSymbol.type.tag);
            LocalVariableInfo localVarInfo = getLocalVarAttributeInfo(varSymbol);
            setVariableScopeStart(localVarInfo, varNode);
            setVariableScopeEnd(localVarInfo, varNode);
            localVarAttrInfo.localVars.add(localVarInfo);
        } else {
            // TODO Support other variable nodes
            throw new IllegalStateException("");
        }

        BLangExpression rhsExpr = varNode.expr;
        if (rhsExpr != null) {
            rhsExpr.regIndex = varSymbol.varIndex;
            genNode(rhsExpr, this.env);
        }
    }

    // Statements

    public void visit(BLangSimpleVariableDef varDefNode) {
        genNode(varDefNode.var, this.env);
    }

    @Override
    public void visit(BLangMatch matchStmt) {
        // TODO
    }

    public void visit(BLangReturn returnNode) {
        if (returnNode.expr.type != symTable.nilType) {
            BLangExpression expr = returnNode.expr;
            this.genNode(expr, this.env);
            emit(this.typeTagToInstr(expr.type.tag), getOperand(0), expr.regIndex);
        }
        generateFinallyInstructions(returnNode);
        emit(InstructionCodes.RET);
    }

    private int typeTagToInstr(int typeTag) {
        switch (typeTag) {
            case TypeTags.INT:
                return InstructionCodes.IRET;
            case TypeTags.BYTE:
                return InstructionCodes.BRET;
            case TypeTags.FLOAT:
                return InstructionCodes.FRET;
            case TypeTags.DECIMAL:
                return InstructionCodes.DRET;
            case TypeTags.STRING:
                return InstructionCodes.SRET;
            case TypeTags.BOOLEAN:
                return InstructionCodes.BRET;
            default:
                return InstructionCodes.RRET;
        }
    }


    // Expressions

    @Override
    public void visit(BLangLiteral literalExpr) {
        int opcode;
        Operand regIndex = calcAndGetExprRegIndex(literalExpr);
        int typeTag = literalExpr.type.tag;

        switch (typeTag) {
            case TypeTags.INT:
                long longVal = (Long) literalExpr.value;
                if (longVal >= 0 && longVal <= 5) {
                    opcode = InstructionCodes.ICONST_0 + (int) longVal;
                    emit(opcode, regIndex);
                } else {
                    int intCPEntryIndex = currentPkgInfo.addCPEntry(new IntegerCPEntry(longVal));
                    emit(InstructionCodes.ICONST, getOperand(intCPEntryIndex), regIndex);
                }
                break;

            case TypeTags.BYTE:
                byte byteVal = (Byte) literalExpr.value;
                int byteCPEntryIndex = currentPkgInfo.addCPEntry(new ByteCPEntry(byteVal));
                emit(InstructionCodes.BICONST, getOperand(byteCPEntryIndex), regIndex);
                break;

            case TypeTags.FLOAT:
                double doubleVal = literalExpr.value instanceof String ?
                        Double.parseDouble((String) literalExpr.value) :
                        (Double) literalExpr.value;
                if (doubleVal == 0 || doubleVal == 1 || doubleVal == 2 ||
                        doubleVal == 3 || doubleVal == 4 || doubleVal == 5) {
                    opcode = InstructionCodes.FCONST_0 + (int) doubleVal;
                    emit(opcode, regIndex);
                } else {
                    int floatCPEntryIndex = currentPkgInfo.addCPEntry(new FloatCPEntry(doubleVal));
                    emit(InstructionCodes.FCONST, getOperand(floatCPEntryIndex), regIndex);
                }
                break;

            case TypeTags.DECIMAL:
                String decimalVal = (String) literalExpr.value;
                int decimalEntryIndex = currentPkgInfo.addCPEntry(new UTF8CPEntry(decimalVal));
                emit(InstructionCodes.DCONST, getOperand(decimalEntryIndex), regIndex);
                break;

            case TypeTags.STRING:
                String strValue = (String) literalExpr.value;
                StringCPEntry stringCPEntry = new StringCPEntry(addUTF8CPEntry(currentPkgInfo, strValue), strValue);
                int strCPIndex = currentPkgInfo.addCPEntry(stringCPEntry);
                emit(InstructionCodes.SCONST, getOperand(strCPIndex), regIndex);
                break;

            case TypeTags.BOOLEAN:
                boolean booleanVal = (Boolean) literalExpr.value;
                if (!booleanVal) {
                    opcode = InstructionCodes.BCONST_0;
                } else {
                    opcode = InstructionCodes.BCONST_1;
                }
                emit(opcode, regIndex);
                break;

            case TypeTags.ARRAY:
                if (TypeTags.BYTE == ((BArrayType) literalExpr.type).eType.tag) {
                    BlobCPEntry blobCPEntry = new BlobCPEntry((byte[]) literalExpr.value);
                    int blobCPIndex = currentPkgInfo.addCPEntry(blobCPEntry);
                    emit(InstructionCodes.BACONST, getOperand(blobCPIndex), regIndex);
                }
                break;

            case TypeTags.NIL:
                emit(InstructionCodes.RCONST_NULL, regIndex);
        }
    }

    @Override
    public void visit(BLangArrayLiteral arrayLiteral) {
        BType etype;
        if (arrayLiteral.type.tag == TypeTags.ANY) {
            etype = arrayLiteral.type;
        } else {
            etype = ((BArrayType) arrayLiteral.type).eType;
        }

        // Emit create array instruction
        int opcode = getOpcodeForArrayOperations(etype.tag, InstructionCodes.INEWARRAY);
        Operand arrayVarRegIndex = calcAndGetExprRegIndex(arrayLiteral);
        Operand typeCPIndex = getTypeCPIndex(arrayLiteral.type);

        long size = arrayLiteral.type.tag == TypeTags.ARRAY &&
                ((BArrayType) arrayLiteral.type).state != BArrayState.UNSEALED ?
                (long) ((BArrayType) arrayLiteral.type).size : -1L;
        BLangLiteral arraySizeLiteral = generateIntegerLiteralNode(arrayLiteral, size);

        emit(opcode, arrayVarRegIndex, typeCPIndex, arraySizeLiteral.regIndex);

        // Emit instructions populate initial array values;
        for (int i = 0; i < arrayLiteral.exprs.size(); i++) {
            BLangExpression argExpr = arrayLiteral.exprs.get(i);
            genNode(argExpr, this.env);

            BLangLiteral indexLiteral = new BLangLiteral();
            indexLiteral.pos = arrayLiteral.pos;
            indexLiteral.value = (long) i;
            indexLiteral.type = symTable.intType;
            genNode(indexLiteral, this.env);

            opcode = getOpcodeForArrayOperations(argExpr.type.tag, InstructionCodes.IASTORE);
            emit(opcode, arrayVarRegIndex, indexLiteral.regIndex, argExpr.regIndex);
        }
    }

    @Override
    public void visit(BLangJSONArrayLiteral arrayLiteral) {
        // Emit create array instruction
        int opcode = getOpcodeForArrayOperations(arrayLiteral.type.tag, InstructionCodes.INEWARRAY);
        Operand arrayVarRegIndex = calcAndGetExprRegIndex(arrayLiteral);
        Operand typeCPIndex = getTypeCPIndex(arrayLiteral.type);

        long size = arrayLiteral.type.tag == TypeTags.ARRAY &&
                ((BArrayType) arrayLiteral.type).state != BArrayState.UNSEALED ?
                (long) ((BArrayType) arrayLiteral.type).size : -1L;
        BLangLiteral arraySizeLiteral = generateIntegerLiteralNode(arrayLiteral, size);

        emit(opcode, arrayVarRegIndex, typeCPIndex, arraySizeLiteral.regIndex);

        for (int i = 0; i < arrayLiteral.exprs.size(); i++) {
            BLangExpression argExpr = arrayLiteral.exprs.get(i);
            genNode(argExpr, this.env);

            BLangLiteral indexLiteral = new BLangLiteral();
            indexLiteral.pos = arrayLiteral.pos;
            indexLiteral.value = (long) i;
            indexLiteral.type = symTable.intType;
            genNode(indexLiteral, this.env);
            emit(InstructionCodes.JSONASTORE, arrayLiteral.regIndex, indexLiteral.regIndex, argExpr.regIndex);
        }
    }

    @Override
    public void visit(BLangJSONLiteral jsonLiteral) {
        jsonLiteral.regIndex = calcAndGetExprRegIndex(jsonLiteral);
        Operand typeCPIndex = getTypeCPIndex(jsonLiteral.type);
        emit(InstructionCodes.NEWMAP, jsonLiteral.regIndex, typeCPIndex);

        for (BLangRecordKeyValue keyValue : jsonLiteral.keyValuePairs) {
            BLangExpression keyExpr = keyValue.key.expr;
            genNode(keyExpr, this.env);

            BLangExpression valueExpr = keyValue.valueExpr;
            genNode(valueExpr, this.env);

            emit(InstructionCodes.JSONSTORE, jsonLiteral.regIndex, keyExpr.regIndex, valueExpr.regIndex);
        }
    }

    @Override
    public void visit(BLangMapLiteral mapLiteral) {
        Operand mapVarRegIndex = calcAndGetExprRegIndex(mapLiteral);
        Operand typeCPIndex = getTypeCPIndex(mapLiteral.type);
        emit(InstructionCodes.NEWMAP, mapVarRegIndex, typeCPIndex);

        // Handle Map init stuff
        for (BLangRecordKeyValue keyValue : mapLiteral.keyValuePairs) {
            BLangExpression keyExpr = keyValue.key.expr;
            genNode(keyExpr, this.env);

            BLangExpression valueExpr = keyValue.valueExpr;
            genNode(valueExpr, this.env);

            BMapType mapType = (BMapType) mapLiteral.type;

            int opcode = getValueToRefTypeCastOpcode(mapType.constraint.tag);
            if (opcode == InstructionCodes.NOP) {
                emit(InstructionCodes.MAPSTORE, mapVarRegIndex, keyExpr.regIndex, valueExpr.regIndex);
            } else {
                RegIndex refRegMapValue = getRegIndex(TypeTags.ANY);
                emit(opcode, valueExpr.regIndex, refRegMapValue);
                emit(InstructionCodes.MAPSTORE, mapVarRegIndex, keyExpr.regIndex, refRegMapValue);
            }
        }
    }

    @Override
    public void visit(BLangStructLiteral structLiteral) {
        BRecordTypeSymbol structSymbol = (BRecordTypeSymbol) structLiteral.type.tsymbol;
        int pkgCPIndex = addPackageRefCPEntry(currentPkgInfo, structSymbol.pkgID);
        int structNameCPIndex = addUTF8CPEntry(currentPkgInfo, structSymbol.name.value);
        StructureRefCPEntry structureRefCPEntry = new StructureRefCPEntry(pkgCPIndex, structNameCPIndex);
        Operand structCPIndex = getOperand(currentPkgInfo.addCPEntry(structureRefCPEntry));

        // Emit an instruction to create a new record.
        RegIndex structRegIndex = calcAndGetExprRegIndex(structLiteral);
        emit(InstructionCodes.NEWSTRUCT, structCPIndex, structRegIndex);

        // Invoke the struct default values init function here.
        if (structSymbol.defaultsValuesInitFunc != null) {
            int funcRefCPIndex = getFuncRefCPIndex(structSymbol.defaultsValuesInitFunc.symbol);
            // call funcRefCPIndex 1 structRegIndex 0
            Operand[] operands = new Operand[6];
            operands[0] = getOperand(funcRefCPIndex);
            operands[1] = getOperand(false);
            operands[2] = getOperand(1);
            operands[3] = structRegIndex;
            // Earlier, init function did not return any value. But now all functions should return a value. So we add
            // new two operands to indicate the return value of the init function. The first one is the number of
            // return values and the second one is the type of the return value.
            operands[4] = getOperand(1);
            operands[5] = getRegIndex(TypeTags.NIL);
            emit(InstructionCodes.CALL, operands);
        }

        // Invoke the struct initializer here.
        if (structLiteral.initializer != null) {
            int funcRefCPIndex = getFuncRefCPIndex(structLiteral.initializer.symbol);
            // call funcRefCPIndex 1 structRegIndex 0
            Operand[] operands = new Operand[6];
            operands[0] = getOperand(funcRefCPIndex);
            operands[1] = getOperand(false);
            operands[2] = getOperand(1);
            operands[3] = structRegIndex;
            operands[4] = getOperand(1);
            operands[5] = getRegIndex(TypeTags.NIL);
            emit(InstructionCodes.CALL, operands);
        }

        // Generate code the struct literal.
        for (BLangRecordKeyValue keyValue : structLiteral.keyValuePairs) {
            BLangRecordKey key = keyValue.key;
            genNode(key.expr, this.env);

            genNode(keyValue.valueExpr, this.env);
            storeStructField(keyValue.valueExpr, structRegIndex, key.expr.regIndex);
        }
    }

    @Override
    public void visit(BLangTableLiteral tableLiteral) {
        tableLiteral.regIndex = calcAndGetExprRegIndex(tableLiteral);
        Operand typeCPIndex = getTypeCPIndex(tableLiteral.type);
        ArrayList<BLangExpression> dataRows = new ArrayList<>();
        for (int i = 0; i < tableLiteral.tableDataRows.size(); i++) {
            BLangExpression dataRowExpr = tableLiteral.tableDataRows.get(i);
            genNode(dataRowExpr, this.env);
            dataRows.add(dataRowExpr);
        }
        BLangArrayLiteral arrayLiteral = (BLangArrayLiteral) TreeBuilder.createArrayLiteralNode();
        arrayLiteral.exprs = dataRows;
        arrayLiteral.type = new BArrayType(symTable.anyType);
        genNode(arrayLiteral, this.env);
        genNode(tableLiteral.indexColumnsArrayLiteral, this.env);
        genNode(tableLiteral.keyColumnsArrayLiteral, this.env);
        emit(InstructionCodes.NEWTABLE, tableLiteral.regIndex, typeCPIndex,
                tableLiteral.indexColumnsArrayLiteral.regIndex, tableLiteral.keyColumnsArrayLiteral.regIndex,
                arrayLiteral.regIndex);
    }

    @Override
    public void visit(BLangStreamLiteral streamLiteral) {
        streamLiteral.regIndex = calcAndGetExprRegIndex(streamLiteral);
        Operand typeCPIndex = getTypeCPIndex(streamLiteral.type);
        StringCPEntry nameCPEntry = new StringCPEntry(addUTF8CPEntry(currentPkgInfo, streamLiteral.name.value),
                streamLiteral.name.value);
        Operand nameCPIndex = getOperand(currentPkgInfo.addCPEntry(nameCPEntry));
        emit(InstructionCodes.NEWSTREAM, streamLiteral.regIndex, typeCPIndex, nameCPIndex);
    }

    @Override
    public void visit(BLangLocalVarRef localVarRef) {
        if (localVarRef.regIndex != null && (localVarRef.regIndex.isLHSIndex || localVarRef.regIndex.isVarIndex)) {
            emit(getOpcode(localVarRef.type.tag, InstructionCodes.IMOVE),
                    localVarRef.varSymbol.varIndex, localVarRef.regIndex);
            return;
        }

        localVarRef.regIndex = localVarRef.varSymbol.varIndex;
    }

    @Override
    public void visit(BLangFieldVarRef fieldVarRef) {
        final int except = 0; // signals not to throw an exception in case the field could not be found
        String fieldName = fieldVarRef.varSymbol.name.value;
        RegIndex fieldNameRegIndex = createStringLiteral(fieldName, null, env);

        // This is a connector field.
        // the connector reference must be stored in the current reference register index.
        Operand varRegIndex = getOperand(0);
        if (varAssignment) {
            storeStructField(fieldVarRef, varRegIndex, fieldNameRegIndex);
            return;
        }

        loadStructField(fieldVarRef, varRegIndex, fieldNameRegIndex, except);
    }

    @Override
    public void visit(BLangPackageVarRef packageVarRef) {
        BPackageSymbol pkgSymbol;
        BSymbol ownerSymbol = packageVarRef.symbol.owner;
        if (ownerSymbol.tag == SymTag.SERVICE) {
            pkgSymbol = (BPackageSymbol) ownerSymbol.owner;
        } else {
            pkgSymbol = (BPackageSymbol) ownerSymbol;
        }

        Operand gvIndex = packageVarRef.varSymbol.varIndex;
        int pkgRefCPIndex = addPackageRefCPEntry(currentPkgInfo, pkgSymbol.pkgID);
        if (varAssignment) {
            int opcode = getOpcode(packageVarRef.type.tag, InstructionCodes.IGSTORE);
            emit(opcode, getOperand(pkgRefCPIndex), packageVarRef.regIndex, gvIndex);
        } else {
            int opcode = getOpcode(packageVarRef.type.tag, InstructionCodes.IGLOAD);
            packageVarRef.regIndex = calcAndGetExprRegIndex(packageVarRef);
            emit(opcode, getOperand(pkgRefCPIndex), gvIndex, packageVarRef.regIndex);
        }
    }

    @Override
    public void visit(BLangFunctionVarRef functionVarRef) {
        visitFunctionPointerLoad(functionVarRef, (BInvokableSymbol) functionVarRef.symbol);
    }

    @Override
    public void visit(BLangTypeLoad typeLoad) {
        Operand typeCPIndex = getTypeCPIndex(typeLoad.symbol.type);
        emit(InstructionCodes.TYPELOAD, typeCPIndex, calcAndGetExprRegIndex(typeLoad));
    }

    @Override
    public void visit(BLangStructFieldAccessExpr fieldAccessExpr) {
        boolean variableStore = this.varAssignment;
        this.varAssignment = false;

        genNode(fieldAccessExpr.expr, this.env);
        Operand varRefRegIndex = fieldAccessExpr.expr.regIndex;

        genNode(fieldAccessExpr.indexExpr, this.env);
        Operand keyRegIndex = fieldAccessExpr.indexExpr.regIndex;

        if (variableStore) {
            storeStructField(fieldAccessExpr, varRefRegIndex, keyRegIndex);
        } else {
            loadStructField(fieldAccessExpr, varRefRegIndex, keyRegIndex, fieldAccessExpr.except ? 1 : 0);
        }

        this.varAssignment = variableStore;
    }

    @Override
    public void visit(BLangStructFunctionVarRef functionVarRef) {
        visitFunctionPointerLoad(functionVarRef, (BInvokableSymbol) functionVarRef.symbol);
    }

    @Override
    public void visit(BLangMapAccessExpr mapKeyAccessExpr) {
        boolean variableStore = this.varAssignment;
        this.varAssignment = false;

        genNode(mapKeyAccessExpr.expr, this.env);
        Operand varRefRegIndex = mapKeyAccessExpr.expr.regIndex;

        genNode(mapKeyAccessExpr.indexExpr, this.env);
        Operand keyRegIndex = mapKeyAccessExpr.indexExpr.regIndex;

        BMapType mapType = (BMapType) mapKeyAccessExpr.expr.type;
        if (variableStore) {
            int opcode = getValueToRefTypeCastOpcode(mapType.constraint.tag);
            if (opcode == InstructionCodes.NOP || !mapKeyAccessExpr.except) {
                emit(InstructionCodes.MAPSTORE, varRefRegIndex, keyRegIndex, mapKeyAccessExpr.regIndex);
            } else {
                RegIndex refRegMapValue = getRegIndex(TypeTags.ANY);
                emit(opcode, mapKeyAccessExpr.regIndex, refRegMapValue);
                emit(InstructionCodes.MAPSTORE, varRefRegIndex, keyRegIndex, refRegMapValue);
            }
        } else {
            IntegerCPEntry exceptCPEntry = new IntegerCPEntry(mapKeyAccessExpr.except ? 1 : 0);
            Operand except = getOperand(currentPkgInfo.addCPEntry(exceptCPEntry));
            int opcode = getRefToValueTypeCastOpcode(mapType.constraint.tag);
            if (opcode == InstructionCodes.NOP || !mapKeyAccessExpr.except) {
                emit(InstructionCodes.MAPLOAD, varRefRegIndex, keyRegIndex, calcAndGetExprRegIndex(mapKeyAccessExpr),
                        except);
            } else {
                RegIndex refRegMapValue = getRegIndex(TypeTags.ANY);
                emit(InstructionCodes.MAPLOAD, varRefRegIndex, keyRegIndex, refRegMapValue, except);
                emit(opcode, refRegMapValue, calcAndGetExprRegIndex(mapKeyAccessExpr));
            }
        }

        this.varAssignment = variableStore;
    }

    @Override
    public void visit(BLangTupleAccessExpr tupleIndexAccessExpr) {
        boolean variableStore = this.varAssignment;
        this.varAssignment = false;

        genNode(tupleIndexAccessExpr.expr, this.env);
        Operand varRefRegIndex = tupleIndexAccessExpr.expr.regIndex;

        genNode(tupleIndexAccessExpr.indexExpr, this.env);
        Operand indexRegIndex = tupleIndexAccessExpr.indexExpr.regIndex;

        if (variableStore) {
            int opcode = getValueToRefTypeCastOpcode(tupleIndexAccessExpr.type.tag);
            if (opcode == InstructionCodes.NOP) {
                emit(InstructionCodes.RASTORE, varRefRegIndex, indexRegIndex, tupleIndexAccessExpr.regIndex);
            } else {
                RegIndex refRegTupleValue = getRegIndex(TypeTags.ANY);
                emit(opcode, tupleIndexAccessExpr.regIndex, refRegTupleValue);
                emit(InstructionCodes.RASTORE, varRefRegIndex, indexRegIndex, refRegTupleValue);
            }
        } else {
            int opcode = getRefToValueTypeCastOpcode(tupleIndexAccessExpr.type.tag);
            if (opcode == InstructionCodes.NOP) {
                emit(InstructionCodes.RALOAD,
                        varRefRegIndex, indexRegIndex, calcAndGetExprRegIndex(tupleIndexAccessExpr));
            } else {
                RegIndex refRegTupleValue = getRegIndex(TypeTags.ANY);
                emit(InstructionCodes.RALOAD, varRefRegIndex, indexRegIndex, refRegTupleValue);
                emit(opcode, refRegTupleValue, calcAndGetExprRegIndex(tupleIndexAccessExpr));
            }
        }

        this.varAssignment = variableStore;
    }

    @Override
    public void visit(BLangJSONAccessExpr jsonAccessExpr) {
        boolean variableStore = this.varAssignment;
        this.varAssignment = false;

        genNode(jsonAccessExpr.expr, this.env);
        Operand varRefRegIndex = jsonAccessExpr.expr.regIndex;

        genNode(jsonAccessExpr.indexExpr, this.env);
        Operand keyRegIndex = jsonAccessExpr.indexExpr.regIndex;

        if (jsonAccessExpr.indexExpr.type.tag == TypeTags.INT) {
            if (variableStore) {
                emit(InstructionCodes.JSONASTORE, varRefRegIndex, keyRegIndex, jsonAccessExpr.regIndex);
            } else {
                emit(InstructionCodes.JSONALOAD, varRefRegIndex, keyRegIndex, calcAndGetExprRegIndex(jsonAccessExpr));
            }
        } else {
            if (variableStore) {
                emit(InstructionCodes.JSONSTORE, varRefRegIndex, keyRegIndex, jsonAccessExpr.regIndex);
            } else {
                emit(InstructionCodes.JSONLOAD, varRefRegIndex, keyRegIndex, calcAndGetExprRegIndex(jsonAccessExpr));
            }
        }

        this.varAssignment = variableStore;
    }

    @Override
    public void visit(BLangXMLAccessExpr xmlIndexAccessExpr) {
        boolean variableStore = this.varAssignment;
        this.varAssignment = false;

        genNode(xmlIndexAccessExpr.expr, this.env);
        RegIndex varRefRegIndex = xmlIndexAccessExpr.expr.regIndex;

        genNode(xmlIndexAccessExpr.indexExpr, this.env);
        RegIndex indexRegIndex = xmlIndexAccessExpr.indexExpr.regIndex;

        RegIndex elementRegIndex = calcAndGetExprRegIndex(xmlIndexAccessExpr);
        if (xmlIndexAccessExpr.fieldType == FieldKind.ALL) {
            emit(InstructionCodes.XMLLOADALL, varRefRegIndex, elementRegIndex);
        } else if (xmlIndexAccessExpr.indexExpr.type.tag == TypeTags.STRING) {
            emit(InstructionCodes.XMLLOAD, varRefRegIndex, indexRegIndex, elementRegIndex);
        } else {
            emit(InstructionCodes.XMLSEQLOAD, varRefRegIndex, indexRegIndex, elementRegIndex);
        }

        this.varAssignment = variableStore;
    }

    @Override
    public void visit(BLangArrayAccessExpr arrayIndexAccessExpr) {
        boolean variableStore = this.varAssignment;
        this.varAssignment = false;

        genNode(arrayIndexAccessExpr.expr, this.env);
        Operand varRefRegIndex = arrayIndexAccessExpr.expr.regIndex;

        genNode(arrayIndexAccessExpr.indexExpr, this.env);
        Operand indexRegIndex = arrayIndexAccessExpr.indexExpr.regIndex;

        BArrayType arrayType = (BArrayType) arrayIndexAccessExpr.expr.type;
        if (variableStore) {
            int opcode = getOpcodeForArrayOperations(arrayType.eType.tag, InstructionCodes.IASTORE);
            emit(opcode, varRefRegIndex, indexRegIndex, arrayIndexAccessExpr.regIndex);
        } else {
            int opcode = getOpcodeForArrayOperations(arrayType.eType.tag, InstructionCodes.IALOAD);
            emit(opcode, varRefRegIndex, indexRegIndex, calcAndGetExprRegIndex(arrayIndexAccessExpr));
        }

        this.varAssignment = variableStore;
    }

    @Override
    public void visit(BLangBinaryExpr binaryExpr) {
        if (OperatorKind.AND.equals(binaryExpr.opKind)) {
            visitAndExpression(binaryExpr);
        } else if (OperatorKind.OR.equals(binaryExpr.opKind)) {
            visitOrExpression(binaryExpr);
        } else if (binaryExpr.opSymbol.opcode == InstructionCodes.REQ_NULL ||
                binaryExpr.opSymbol.opcode == InstructionCodes.RNE_NULL) {
            BLangExpression expr = (binaryExpr.lhsExpr.type.tag == TypeTags.NIL) ?
                    binaryExpr.rhsExpr : binaryExpr.lhsExpr;
            genNode(expr, this.env);
            emit(binaryExpr.opSymbol.opcode, expr.regIndex, calcAndGetExprRegIndex(binaryExpr));
        } else {
            genNode(binaryExpr.lhsExpr, this.env);
            genNode(binaryExpr.rhsExpr, this.env);
            RegIndex regIndex = calcAndGetExprRegIndex(binaryExpr);
            int opCode = binaryExpr.opSymbol.opcode;
            if (opCode == InstructionCodes.INT_RANGE) {
                if (binaryExpr.parent instanceof BLangForeach) {
                    // Avoid creating an array if the range is only used in a foreach statement
                    emit(InstructionCodes.NEW_INT_RANGE, binaryExpr.lhsExpr.regIndex, binaryExpr.rhsExpr.regIndex,
                            regIndex);
                } else {
                    emit(opCode, binaryExpr.lhsExpr.regIndex, binaryExpr.rhsExpr.regIndex, regIndex);
                }
            } else {
                emit(opCode, binaryExpr.lhsExpr.regIndex, binaryExpr.rhsExpr.regIndex, regIndex);
            }
        }
    }

    @Override
    public void visit(BLangIsAssignableExpr assignableExpr) {
        genNode(assignableExpr.lhsExpr, this.env);
        RegIndex regIndex = calcAndGetExprRegIndex(assignableExpr);
        Operand typeCPIndex = getTypeCPIndex(assignableExpr.targetType);
        emit(assignableExpr.opSymbol.opcode, assignableExpr.lhsExpr.regIndex, typeCPIndex, regIndex);
    }

    @Override
    public void visit(BLangErrorConstructorExpr errExpr) {
        genNode(errExpr.reasonExpr, env);
        genNode(errExpr.detailsExpr, env);
        RegIndex regIndex = calcAndGetExprRegIndex(errExpr);
        emit(InstructionCodes.ERROR, getTypeCPIndex(errExpr.type), errExpr.reasonExpr.regIndex,
                errExpr.detailsExpr.regIndex, regIndex);
    }

    @Override
    public void visit(BLangBracedOrTupleExpr bracedOrTupleExpr) {
        // Emit create array instruction
        RegIndex exprRegIndex = calcAndGetExprRegIndex(bracedOrTupleExpr);
        Operand typeCPIndex = getTypeCPIndex(bracedOrTupleExpr.type);
        BLangLiteral sizeLiteral = generateIntegerLiteralNode(bracedOrTupleExpr, bracedOrTupleExpr.expressions.size());

        emit(InstructionCodes.RNEWARRAY, exprRegIndex, typeCPIndex, sizeLiteral.regIndex);

        // Emit instructions populate initial array values;
        for (int i = 0; i < bracedOrTupleExpr.expressions.size(); i++) {
            BLangExpression argExpr = bracedOrTupleExpr.expressions.get(i);
            genNode(argExpr, this.env);

            BLangLiteral indexLiteral = new BLangLiteral();
            indexLiteral.pos = argExpr.pos;
            indexLiteral.value = (long) i;
            indexLiteral.type = symTable.intType;
            genNode(indexLiteral, this.env);
            emit(InstructionCodes.RASTORE, exprRegIndex, indexLiteral.regIndex, argExpr.regIndex);
        }
    }

    private void visitAndExpression(BLangBinaryExpr binaryExpr) {
        // Code address to jump if at least one of the expressions get evaluated to false.
        // short-circuit evaluation
        Operand falseJumpAddr = getOperand(-1);

        // Generate code for the left hand side
        genNode(binaryExpr.lhsExpr, this.env);
        emit(InstructionCodes.BR_FALSE, binaryExpr.lhsExpr.regIndex, falseJumpAddr);

        // Generate code for the right hand side
        genNode(binaryExpr.rhsExpr, this.env);
        emit(InstructionCodes.BR_FALSE, binaryExpr.rhsExpr.regIndex, falseJumpAddr);

        // If both l and r conditions are true, then load 'true'
        calcAndGetExprRegIndex(binaryExpr);
        emit(InstructionCodes.BCONST_1, binaryExpr.regIndex);

        Operand gotoAddr = getOperand(-1);
        emit(InstructionCodes.GOTO, gotoAddr);

        falseJumpAddr.value = nextIP();

        // Load 'false' if the both conditions are false;
        emit(InstructionCodes.BCONST_0, binaryExpr.regIndex);
        gotoAddr.value = nextIP();
    }

    private void visitOrExpression(BLangBinaryExpr binaryExpr) {
        // short-circuit evaluation
        // Code address to jump if the lhs expression gets evaluated to 'true'.
        Operand lExprTrueJumpAddr = getOperand(-1);

        // Code address to jump if the rhs expression gets evaluated to 'false'.
        Operand rExprFalseJumpAddr = getOperand(-1);

        // Generate code for the left hand side
        genNode(binaryExpr.lhsExpr, this.env);
        emit(InstructionCodes.BR_TRUE, binaryExpr.lhsExpr.regIndex, lExprTrueJumpAddr);

        // Generate code for the right hand side
        genNode(binaryExpr.rhsExpr, this.env);
        emit(InstructionCodes.BR_FALSE, binaryExpr.rhsExpr.regIndex, rExprFalseJumpAddr);

        lExprTrueJumpAddr.value = nextIP();
        RegIndex exprRegIndex = calcAndGetExprRegIndex(binaryExpr);
        emit(InstructionCodes.BCONST_1, exprRegIndex);

        Operand gotoAddr = getOperand(-1);
        emit(InstructionCodes.GOTO, gotoAddr);
        rExprFalseJumpAddr.value = nextIP();

        // Load 'false' if the both conditions are false;
        emit(InstructionCodes.BCONST_0, exprRegIndex);
        gotoAddr.value = nextIP();
    }

    public void visit(BLangInvocation iExpr) {
        if (iExpr.expr != null) {
            return;
        }

        Operand[] operands = getFuncOperands(iExpr);
        emit(InstructionCodes.CALL, operands);
    }

    public void visit(BLangActionInvocation aIExpr) {
    }

    @Override
    public void visit(BLangBuiltInMethodInvocation iExpr) {
        genNode(iExpr.expr, this.env);
        RegIndex regIndex = calcAndGetExprRegIndex(iExpr);
        switch (iExpr.builtInMethod) {
            case REASON:
                emit(InstructionCodes.REASON, iExpr.expr.regIndex, regIndex);
                break;
            case DETAIL:
                emit(InstructionCodes.DETAIL, iExpr.expr.regIndex, regIndex);
                break;
            case LENGTH:
                Operand typeCPIndex = getTypeCPIndex(iExpr.expr.type);
                emit(InstructionCodes.LENGTHOF, iExpr.expr.regIndex, typeCPIndex, regIndex);
                break;
            case FREEZE:
                emit(InstructionCodes.FREEZE, iExpr.expr.regIndex, regIndex);
                break;
            case IS_FROZEN:
                emit(InstructionCodes.IS_FROZEN, iExpr.expr.regIndex, regIndex);
                break;
            case CLONE:
                emit(InstructionCodes.CLONE, iExpr.expr.regIndex, regIndex);
                break;
            case STAMP:
                genNode(iExpr.requiredArgs.get(0), this.env);
                emit(InstructionCodes.STAMP, iExpr.requiredArgs.get(0).regIndex, getTypeCPIndex(iExpr.type), regIndex);
                break;
        }
    }

    public void visit(BLangTypeInit cIExpr) {
        BSymbol structSymbol = cIExpr.type.tsymbol;
        int pkgCPIndex = addPackageRefCPEntry(currentPkgInfo, structSymbol.pkgID);
        int structNameCPIndex = addUTF8CPEntry(currentPkgInfo, structSymbol.name.value);
        StructureRefCPEntry structureRefCPEntry = new StructureRefCPEntry(pkgCPIndex, structNameCPIndex);
        Operand structCPIndex = getOperand(currentPkgInfo.addCPEntry(structureRefCPEntry));

        //Emit an instruction to create a new struct.
        RegIndex structRegIndex = calcAndGetExprRegIndex(cIExpr);
        emit(InstructionCodes.NEWSTRUCT, structCPIndex, structRegIndex);

        // Invoke the struct initializer here.
        Operand[] operands = getFuncOperands(cIExpr.objectInitInvocation);

        Operand[] callOperands = new Operand[operands.length + 1];
        callOperands[0] = operands[0];
        callOperands[1] = operands[1];
        callOperands[2] = getOperand(operands[2].value + 1);
        callOperands[3] = structRegIndex;

        System.arraycopy(operands, 3, callOperands, 4, operands.length - 3);
        emit(InstructionCodes.CALL, callOperands);
    }

    public void visit(BLangAttachedFunctionInvocation iExpr) {
        Operand[] operands = getFuncOperands(iExpr);
        if (iExpr.expr.type.tag == TypeTags.OBJECT) {
            Operand[] vCallOperands = new Operand[operands.length + 1];
            vCallOperands[0] = iExpr.expr.regIndex;
            System.arraycopy(operands, 0, vCallOperands, 1, operands.length);
            emit(InstructionCodes.VCALL, vCallOperands);
        } else {
            emit(InstructionCodes.CALL, operands);
        }
    }

    public void visit(BFunctionPointerInvocation iExpr) {
        Operand[] operands = getFuncOperands(iExpr, -1);
        genNode(iExpr.expr, env);
        operands[0] = iExpr.expr.regIndex;
        emit(InstructionCodes.FPCALL, operands);
    }

    public void visit(BLangTypeConversionExpr convExpr) {
        int opcode = convExpr.conversionSymbol.opcode;

        // Figure out the reg index of the result value
        BType castExprType = convExpr.type;
        RegIndex convExprRegIndex = calcAndGetExprRegIndex(convExpr.regIndex, castExprType.tag);
        convExpr.regIndex = convExprRegIndex;
        if (opcode == InstructionCodes.NOP) {
            convExpr.expr.regIndex = createLHSRegIndex(convExprRegIndex);
            genNode(convExpr.expr, this.env);
            return;
        }

        genNode(convExpr.expr, this.env);
        if (opcode == InstructionCodes.MAP2T ||
                opcode == InstructionCodes.JSON2T ||
                opcode == InstructionCodes.ANY2T ||
                opcode == InstructionCodes.ANY2C ||
                opcode == InstructionCodes.ANY2E ||
                opcode == InstructionCodes.T2JSON ||
                opcode == InstructionCodes.MAP2JSON ||
                opcode == InstructionCodes.JSON2MAP ||
                opcode == InstructionCodes.JSON2ARRAY ||
                opcode == InstructionCodes.O2JSON ||
                opcode == InstructionCodes.CHECKCAST) {
            Operand typeCPIndex = getTypeCPIndex(convExpr.targetType);
            emit(opcode, convExpr.expr.regIndex, typeCPIndex, convExprRegIndex);
        } else {
            emit(opcode, convExpr.expr.regIndex, convExprRegIndex);
        }
    }

    public void visit(BLangRecordLiteral recordLiteral) {
        /* ignore */
    }

    public void visit(BLangTernaryExpr ternaryExpr) {
        // Determine the reg index of the ternary expression and this reg index will be used by both then and else
        // expressions to store their result
        RegIndex ternaryExprRegIndex = calcAndGetExprRegIndex(ternaryExpr);

        // Generate code for the condition
        this.genNode(ternaryExpr.expr, this.env);
        Operand ifFalseJumpAddr = getOperand(-1);
        this.emit(InstructionCodes.BR_FALSE, ternaryExpr.expr.regIndex, ifFalseJumpAddr);

        // Generate code for the then expression
        ternaryExpr.thenExpr.regIndex = createLHSRegIndex(ternaryExprRegIndex);
        this.genNode(ternaryExpr.thenExpr, this.env);
        Operand endJumpAddr = getOperand(-1);
        this.emit(InstructionCodes.GOTO, endJumpAddr);
        ifFalseJumpAddr.value = nextIP();

        // Generate code for the then expression
        ternaryExpr.elseExpr.regIndex = createLHSRegIndex(ternaryExprRegIndex);
        this.genNode(ternaryExpr.elseExpr, this.env);
        endJumpAddr.value = nextIP();
    }

    public void visit(BLangAwaitExpr awaitExpr) {
        Operand valueRegIndex;
        if (awaitExpr.type != null) {
            valueRegIndex = calcAndGetExprRegIndex(awaitExpr);
        } else {
            valueRegIndex = this.getOperand(-1);
        }
        genNode(awaitExpr.expr, this.env);
        Operand futureRegIndex = awaitExpr.expr.regIndex;
        this.emit(InstructionCodes.AWAIT, futureRegIndex, valueRegIndex);
    }

    @Override
    public void visit(BLangTrapExpr trapExpr) {
        ErrorTableAttributeInfo errorTable = getErrorTable(currentPkgInfo);

        int fromIP = nextIP();
        genNode(trapExpr.expr, env);
        RegIndex regIndex = calcAndGetExprRegIndex(trapExpr);
        emit(InstructionCodes.RMOVE, trapExpr.expr.regIndex, regIndex);
        int toIP = nextIP();
        errorTable.addErrorTableEntry(new ErrorTableEntry(fromIP, toIP, toIP, regIndex));
    }

    public void visit(BLangTypedescExpr accessExpr) {
        Operand typeCPIndex = getTypeCPIndex(accessExpr.resolvedType);
        emit(InstructionCodes.TYPELOAD, typeCPIndex, calcAndGetExprRegIndex(accessExpr));
    }

    public void visit(BLangUnaryExpr unaryExpr) {
        RegIndex exprIndex = calcAndGetExprRegIndex(unaryExpr);

        if (OperatorKind.ADD.equals(unaryExpr.operator) || OperatorKind.UNTAINT.equals(unaryExpr.operator)) {
            unaryExpr.expr.regIndex = createLHSRegIndex(unaryExpr.regIndex);
            genNode(unaryExpr.expr, this.env);
            return;
        }

        int opcode;
        genNode(unaryExpr.expr, this.env);
        if (OperatorKind.LENGTHOF.equals(unaryExpr.operator)) {
            Operand typeCPIndex = getTypeCPIndex(unaryExpr.expr.type);
            opcode = unaryExpr.opSymbol.opcode;
            emit(opcode, unaryExpr.expr.regIndex, typeCPIndex, exprIndex);
        } else {
            opcode = unaryExpr.opSymbol.opcode;
            emit(opcode, unaryExpr.expr.regIndex, exprIndex);
        }
    }

    public void visit(BLangLambdaFunction bLangLambdaFunction) {
        visitFunctionPointerLoad(bLangLambdaFunction, ((BLangFunction) bLangLambdaFunction.getFunctionNode()).symbol);
    }

    public void visit(BLangStatementExpression bLangStatementExpression) {
        bLangStatementExpression.regIndex = calcAndGetExprRegIndex(bLangStatementExpression);

        boolean prevRegIndexResetDisabledState = this.regIndexResetDisabled;
        this.regIndexResetDisabled = true;
        genNode(bLangStatementExpression.stmt, this.env);
        this.regIndexResetDisabled = prevRegIndexResetDisabledState;

        genNode(bLangStatementExpression.expr, this.env);
        emit(getOpcode(bLangStatementExpression.expr.type.tag, InstructionCodes.IMOVE),
                bLangStatementExpression.expr.regIndex, bLangStatementExpression.regIndex);
    }

    public void visit(BLangScope scopeNode) {
        // add the child nodes to the map
        childScopesMap.put(scopeNode.name.getValue(), scopeNode.childScopes);
        visit(scopeNode.scopeBody);

        // generating scope end instruction
        int pkgRefCPIndex = addPackageRefCPEntry(currentPkgInfo, currentPkgID);
        int funcNameCPIndex = addUTF8CPEntry(currentPkgInfo, Names.GEN_VAR_PREFIX + scopeNode.name.getValue());
        FunctionRefCPEntry funcRefCPEntry = new FunctionRefCPEntry(pkgRefCPIndex, funcNameCPIndex);
        int funcRefCPIndex = currentPkgInfo.addCPEntry(funcRefCPEntry);
        int i = 0;
        //functionRefCP, scopenameUTF8CP, nChild, children
        Operand[] operands = new Operand[3 + scopeNode.childScopes.size()];
        operands[i++] = getOperand(funcRefCPIndex);
        int scopeNameCPIndex = addUTF8CPEntry(currentPkgInfo, scopeNode.getScopeName().getValue());
        operands[i++] = getOperand(scopeNameCPIndex);

        operands[i++] = getOperand(scopeNode.childScopes.size());

        for (String child : scopeNode.childScopes) {
            int childScopeNameIndex = addUTF8CPEntry(currentPkgInfo, child);
            operands[i++] = getOperand(childScopeNameIndex);
        }

        Operand typeCPIndex = getTypeCPIndex(scopeNode.compensationFunction.function.symbol.type);
        RegIndex nextIndex = calcAndGetExprRegIndex(scopeNode.compensationFunction);
        Operand[] closureOperands = calcClosureOperands(scopeNode.compensationFunction.function, funcRefCPIndex,
                nextIndex, typeCPIndex);

        Operand[] finalOperands = new Operand[operands.length + closureOperands.length];
        System.arraycopy(operands, 0, finalOperands, 0, operands.length);
        System.arraycopy(closureOperands, 0, finalOperands, operands.length, closureOperands.length);

        emit(InstructionCodes.SCOPE_END, finalOperands);
    }

    public void visit(BLangCompensate compensate) {
        Operand jumpAddr = getOperand(nextIP());
        //Add child function refs
        Stack<String> children = childScopesMap.get(compensate.scopeName.getValue());

        int i = 0;
        // Operands: scopeName, child count, children, NIL return.
        Operand[] operands = new Operand[3 + children.size()];

        int scopeNameCPIndex = addUTF8CPEntry(currentPkgInfo, compensate.invocation.name.value);
        operands[i++] = getOperand(scopeNameCPIndex);

        operands[i++] = getOperand(children.size());
        while (children != null && !children.isEmpty()) {
            String childName = children.pop();
            int childNameCP = currentPkgInfo.addCPEntry(new UTF8CPEntry(childName));
            operands[i++] = getOperand(childNameCP);
        }
        // Compensation block is modeled as an anonymous function, which require a return reg.
        operands[i++] = getRegIndex(TypeTags.NIL);

        emit(InstructionCodes.COMPENSATE, operands);
        emit(InstructionCodes.LOOP_COMPENSATE, jumpAddr);
    }

    // private methods

    private <T extends BLangNode, U extends SymbolEnv> T genNode(T t, U u) {
        SymbolEnv prevEnv = this.env;
        this.env = u;
        t.accept(this);
        this.env = prevEnv;
        return t;
    }

    private String generateSig(BType[] types) {
        StringBuilder builder = new StringBuilder();
        Arrays.stream(types).forEach(e -> builder.append(e.getDesc()));
        return builder.toString();
    }

    private String generateFunctionSig(BType[] paramTypes, BType retType) {
        return "(" + generateSig(paramTypes) + ")(" + retType.getDesc() + ")";
    }

    private String generateFunctionSig(BType[] paramTypes) {
        return "(" + generateSig(paramTypes) + ")()";
    }

    private BLangLiteral generateIntegerLiteralNode(BLangNode node, long integer) {
        BLangLiteral literal = new BLangLiteral();
        literal.pos = node.pos;
        literal.value = integer;
        literal.type = symTable.intType;
        genNode(literal, this.env);
        return literal;
    }

    private int getNextIndex(int typeTag, VariableIndex indexes) {
        int index;
        switch (typeTag) {
            case TypeTags.INT:
                index = ++indexes.tInt;
                break;
            case TypeTags.BYTE:
                index = ++indexes.tBoolean;
                break;
            case TypeTags.FLOAT:
                index = ++indexes.tFloat;
                break;
            case TypeTags.STRING:
                index = ++indexes.tString;
                break;
            case TypeTags.BOOLEAN:
                index = ++indexes.tBoolean;
                break;
            default:
                index = ++indexes.tRef;
                break;
        }

        return index;
    }

    private int getOpcode(int typeTag, int baseOpcode) {
        int opcode;
        switch (typeTag) {
            case TypeTags.INT:
                opcode = baseOpcode;
                break;
            case TypeTags.FLOAT:
                opcode = baseOpcode + FLOAT_OFFSET;
                break;
            case TypeTags.STRING:
                opcode = baseOpcode + STRING_OFFSET;
                break;
            case TypeTags.BYTE:
            case TypeTags.BOOLEAN:
                opcode = baseOpcode + BOOL_OFFSET;
                break;
            default:
                opcode = baseOpcode + REF_OFFSET;
                break;
        }

        return opcode;
    }

    /**
     * This is a separate method that calculates opcode values for array related operations such as INEWARRAY, IALOAD,
     * IALOAD. A separate methods is added to adhere to the same pattern of using INT as a base opcode and to support
     * byte array related operations.
     */
    private int getOpcodeForArrayOperations(int typeTag, int baseOpcode) {
        int opcode;
        switch (typeTag) {
            case TypeTags.BYTE:
                opcode = baseOpcode - BYTE_NEGATIVE_OFFSET;
                break;
            case TypeTags.INT:
                opcode = baseOpcode;
                break;
            case TypeTags.FLOAT:
                opcode = baseOpcode + FLOAT_OFFSET;
                break;
            case TypeTags.STRING:
                opcode = baseOpcode + STRING_OFFSET;
                break;
            case TypeTags.BOOLEAN:
                opcode = baseOpcode + BOOL_OFFSET;
                break;
            default:
                opcode = baseOpcode + REF_OFFSET;
                break;
        }

        return opcode;
    }

    private Operand getOperand(int value) {
        return new Operand(value);
    }

    private Operand getOperand(boolean value) {
        return new Operand(value ? 1 : 0);
    }

    private RegIndex getLVIndex(int typeTag) {
        return getRegIndexInternal(typeTag, LOCAL);
    }

    private RegIndex getPVIndex(int typeTag) {
        return getRegIndexInternal(typeTag, PACKAGE);
    }

    private RegIndex getFieldIndex(int typeTag) {
        return getRegIndexInternal(typeTag, FIELD);
    }

    private RegIndex getRegIndex(int typeTag) {
        RegIndex regIndex = getRegIndexInternal(typeTag, REG);
        addToRegIndexList(regIndex);
        return regIndex;
    }

    private RegIndex getRegIndexInternal(int typeTag, VariableIndex.Kind varIndexKind) {
        int index;
        switch (varIndexKind) {
            case REG:
                return new RegIndex(getNextIndex(typeTag, regIndexes), typeTag);
            case PACKAGE:
                index = getNextIndex(typeTag, pvIndexes);
                break;
            case FIELD:
                index = getNextIndex(typeTag, fieldIndexes);
                break;
            default:
                index = getNextIndex(typeTag, lvIndexes);
                break;
        }

        RegIndex regIndex = new RegIndex(index, typeTag);
        regIndex.isVarIndex = true;
        return regIndex;
    }

    private RegIndex calcAndGetExprRegIndex(BLangExpression expr) {
        expr.regIndex = calcAndGetExprRegIndex(expr.regIndex, expr.type.tag);
        return expr.regIndex;
    }

    private RegIndex calcAndGetExprRegIndex(RegIndex regIndex, int typeTag) {
        if (regIndex != null && (regIndex.isVarIndex || regIndex.isLHSIndex)) {
            return regIndex;
        }

        return getRegIndex(typeTag);
    }

    private RegIndex createLHSRegIndex(RegIndex regIndex) {
        if (regIndex.isVarIndex || regIndex.isLHSIndex) {
            return regIndex;
        }

        RegIndex lhsRegIndex = new RegIndex(regIndex.value, regIndex.typeTag, true);
        addToRegIndexList(lhsRegIndex);
        return lhsRegIndex;
    }

    private void addToRegIndexList(RegIndex regIndex) {
        if (regIndex.isVarIndex) {
            throw new IllegalStateException("");
        }
        regIndexList.add(regIndex);
    }

    private LocalVariableInfo getLocalVarAttributeInfo(BVarSymbol varSymbol) {
        int varNameCPIndex = addUTF8CPEntry(currentPkgInfo, varSymbol.name.value);
        int varIndex = varSymbol.varIndex.value;
        int sigCPIndex = addUTF8CPEntry(currentPkgInfo, varSymbol.type.getDesc());
        return new LocalVariableInfo(varNameCPIndex, sigCPIndex, varIndex);
    }

    private void visitInvokableNode(BLangInvokableNode invokableNode,
                                    CallableUnitInfo callableUnitInfo,
                                    SymbolEnv invokableSymbolEnv) {
        int localVarAttrNameIndex = addUTF8CPEntry(currentPkgInfo,
                AttributeInfo.Kind.LOCAL_VARIABLES_ATTRIBUTE.value());
        LocalVariableAttributeInfo localVarAttributeInfo = new LocalVariableAttributeInfo(localVarAttrNameIndex);

        // TODO Read annotations attached to this callableUnit

        // Add local variable indexes to the parameters and return parameters
        visitInvokableNodeParams(invokableNode.symbol, callableUnitInfo, localVarAttributeInfo);

        if (invokableNode.pos != null) {
            localVarAttributeInfo.localVars.forEach(param -> {
                param.scopeStartLineNumber = invokableNode.pos.sLine;
                param.scopeEndLineNumber = invokableNode.pos.eLine;
            });
        }

        if (Symbols.isNative(invokableNode.symbol)) {
            this.processWorker(callableUnitInfo.defaultWorkerInfo, null,
                    localVarAttributeInfo, invokableSymbolEnv, null);
        } else {
            // Clone lvIndex structure here. This structure contain local variable indexes of the input and
            // out parameters and they are common for all the workers.
            VariableIndex lvIndexCopy = this.copyVarIndex(lvIndexes);
            this.processWorker(callableUnitInfo.defaultWorkerInfo, invokableNode.body,
                    localVarAttributeInfo, invokableSymbolEnv, lvIndexCopy);
            for (BLangWorker worker : invokableNode.getWorkers()) {
                this.processWorker(callableUnitInfo.getWorkerInfo(worker.name.value),
                        worker.body, localVarAttributeInfo, invokableSymbolEnv, this.copyVarIndex(lvIndexCopy));
            }
        }

        if (invokableNode.symbol.taintTable != null) {
            int taintTableAttributeNameIndex = addUTF8CPEntry(currentPkgInfo, AttributeInfo.Kind.TAINT_TABLE.value());
            TaintTableAttributeInfo taintTableAttributeInfo = new TaintTableAttributeInfo(taintTableAttributeNameIndex);
            visitTaintTable(invokableNode.symbol.taintTable, taintTableAttributeInfo);
            callableUnitInfo.addAttributeInfo(AttributeInfo.Kind.TAINT_TABLE, taintTableAttributeInfo);
        }
    }

    private void visitTaintTable(Map<Integer, TaintRecord> taintTable,
                                 TaintTableAttributeInfo taintTableAttributeInfo) {
        int rowCount = 0;
        for (Integer paramIndex : taintTable.keySet()) {
            TaintRecord taintRecord = taintTable.get(paramIndex);
            boolean added = addTaintTableEntry(taintTableAttributeInfo, paramIndex, taintRecord);
            if (added) {
                // Number of columns required is: One column per parameter and one column for return tainted status.
                taintTableAttributeInfo.columnCount = taintRecord.parameterTaintedStatusList.size() + 1;
                rowCount++;
            }
        }
        taintTableAttributeInfo.rowCount = rowCount;
    }

    private boolean addTaintTableEntry(TaintTableAttributeInfo taintTableAttributeInfo, int index,
                                       TaintRecord taintRecord) {
        // Add to attribute info only if the current record has tainted status of return, but not taint errors.
        // It is not useful to preserve the propagated taint errors, since user will not be able to correct the compiled
        // code and will not need to know internals of the already compiled code.
        if (taintRecord.taintError == null || taintRecord.taintError.isEmpty()) {
            List<Boolean> storedTaintTableValue = new ArrayList<>();
            storedTaintTableValue.add(taintRecord.returnTaintedStatus);
            storedTaintTableValue.addAll(taintRecord.parameterTaintedStatusList);
            taintTableAttributeInfo.taintTable.put(index, storedTaintTableValue);
            return true;
        }
        return false;
    }

    private void processWorker(WorkerInfo workerInfo, BLangBlockStmt body,
                               LocalVariableAttributeInfo localVarAttributeInfo, SymbolEnv invokableSymbolEnv,
                               VariableIndex lvIndexCopy) {
        workerInfo.codeAttributeInfo.attributeNameIndex = this.addUTF8CPEntry(
                this.currentPkgInfo, AttributeInfo.Kind.CODE_ATTRIBUTE.value());
        workerInfo.addAttributeInfo(AttributeInfo.Kind.LOCAL_VARIABLES_ATTRIBUTE, localVarAttributeInfo);
        if (body != null) {
            localVarAttrInfo = new LocalVariableAttributeInfo(localVarAttributeInfo.attributeNameIndex);
            localVarAttrInfo.localVars = new ArrayList<>(localVarAttributeInfo.localVars);
            workerInfo.addAttributeInfo(AttributeInfo.Kind.LOCAL_VARIABLES_ATTRIBUTE, localVarAttrInfo);
            workerInfo.codeAttributeInfo.codeAddrs = nextIP();
            this.lvIndexes = lvIndexCopy;
            this.currentWorkerInfo = workerInfo;
            this.emitTransactionBeginIfApplicable(body);
            this.genNode(body, invokableSymbolEnv);
        }
        this.endWorkerInfoUnit(workerInfo.codeAttributeInfo);
        this.emit(InstructionCodes.HALT);
    }

    private void emitTransactionBeginIfApplicable(BLangBlockStmt body) {
        BLangNode parent = body.parent;
        if (parent instanceof BLangFunction) {
            BLangFunction function = (BLangFunction) parent;
            List<BLangAnnotationAttachment> participantAnnotation = function.annAttachments.stream()
                    .filter(a -> Transactions.isTransactionsAnnotation(a.pkgAlias.value, a.annotationName.value))
                    .collect(Collectors.toList());
            if (participantAnnotation.isEmpty()) {
                return;
            }
            BLangAnnotationAttachment annotation = participantAnnotation.get(0);
            Operand abortedFuncRegIndex = new RegIndex(-1, TypeTags.INVOKABLE);
            Operand committedFuncRegIndex = new RegIndex(-1, TypeTags.INVOKABLE);

            for (BLangRecordKeyValue keyValuePair : ((BLangRecordLiteral) annotation.expr).getKeyValuePairs()) {
                if (((BLangLiteral) keyValuePair.getKey()).value.equals(Transactions.TRX_ONABORT_FUNC)) {
                    abortedFuncRegIndex.value = getFuncRefCPIndex(
                            (BInvokableSymbol) ((BLangSimpleVarRef) keyValuePair.getValue()).symbol);
                }
                if (((BLangLiteral) keyValuePair.getKey()).value.equals(Transactions.TRX_ONCOMMIT_FUNC)) {
                    committedFuncRegIndex.value = getFuncRefCPIndex(
                            (BInvokableSymbol) ((BLangSimpleVarRef) keyValuePair.getValue()).symbol);
                }
            }
            // Participate in transaction.
            Operand transactionIndexOperand = getOperand(-1);
            Operand transactionType = getOperand(Transactions.TransactionType.PARTICIPANT.value);
            RegIndex retryCountRegIndex = getRegIndex(TypeTags.INT);
            this.emit(InstructionCodes.TR_BEGIN, transactionType, transactionIndexOperand, retryCountRegIndex,
                    committedFuncRegIndex, abortedFuncRegIndex);
        }
    }

    private void visitInvokableNodeParams(BInvokableSymbol invokableSymbol, CallableUnitInfo callableUnitInfo,
                                          LocalVariableAttributeInfo localVarAttrInfo) {

        // Visit the the receiver if this is an attached function
        if (invokableSymbol.receiverSymbol != null) {
            visitVarSymbol(invokableSymbol.receiverSymbol, lvIndexes, localVarAttrInfo);
        }

        // TODO Read param and return param annotations
        invokableSymbol.params.forEach(param -> visitVarSymbol(param, lvIndexes, localVarAttrInfo));
        invokableSymbol.defaultableParams.forEach(param -> visitVarSymbol(param, lvIndexes, localVarAttrInfo));
        if (invokableSymbol.restParam != null) {
            visitVarSymbol(invokableSymbol.restParam, lvIndexes, localVarAttrInfo);
        }

        callableUnitInfo.addAttributeInfo(AttributeInfo.Kind.LOCAL_VARIABLES_ATTRIBUTE, localVarAttrInfo);
    }

    private void visitVarSymbol(BVarSymbol varSymbol, VariableIndex variableIndex,
                                LocalVariableAttributeInfo localVarAttrInfo) {
        varSymbol.varIndex = getRegIndexInternal(varSymbol.type.tag, variableIndex.kind);
        LocalVariableInfo localVarInfo = getLocalVarAttributeInfo(varSymbol);
        localVarAttrInfo.localVars.add(localVarInfo);
    }

    private VariableIndex copyVarIndex(VariableIndex that) {
        VariableIndex vIndexes = new VariableIndex(that.kind);
        vIndexes.tInt = that.tInt;
        vIndexes.tFloat = that.tFloat;
        vIndexes.tString = that.tString;
        vIndexes.tBoolean = that.tBoolean;
        vIndexes.tRef = that.tRef;
        return vIndexes;
    }

    private int nextIP() {
        return currentPkgInfo.instructionList.size();
    }

    private void endWorkerInfoUnit(CodeAttributeInfo codeAttributeInfo) {
        codeAttributeInfo.maxLongLocalVars = lvIndexes.tInt + 1;
        codeAttributeInfo.maxDoubleLocalVars = lvIndexes.tFloat + 1;
        codeAttributeInfo.maxStringLocalVars = lvIndexes.tString + 1;
        codeAttributeInfo.maxIntLocalVars = lvIndexes.tBoolean + 1;
        codeAttributeInfo.maxRefLocalVars = lvIndexes.tRef + 1;

        codeAttributeInfo.maxLongRegs = codeAttributeInfo.maxLongLocalVars + maxRegIndexes.tInt + 1;
        codeAttributeInfo.maxDoubleRegs = codeAttributeInfo.maxDoubleLocalVars + maxRegIndexes.tFloat + 1;
        codeAttributeInfo.maxStringRegs = codeAttributeInfo.maxStringLocalVars + maxRegIndexes.tString + 1;
        codeAttributeInfo.maxIntRegs = codeAttributeInfo.maxIntLocalVars + maxRegIndexes.tBoolean + 1;
        codeAttributeInfo.maxRefRegs = codeAttributeInfo.maxRefLocalVars + maxRegIndexes.tRef + 1;

        // Update register indexes.
        for (RegIndex regIndex : regIndexList) {
            switch (regIndex.typeTag) {
                case TypeTags.INT:
                    regIndex.value = regIndex.value + codeAttributeInfo.maxLongLocalVars;
                    break;
                case TypeTags.BYTE:
                    regIndex.value = regIndex.value + codeAttributeInfo.maxIntLocalVars;
                    break;
                case TypeTags.FLOAT:
                    regIndex.value = regIndex.value + codeAttributeInfo.maxDoubleLocalVars;
                    break;
                case TypeTags.STRING:
                    regIndex.value = regIndex.value + codeAttributeInfo.maxStringLocalVars;
                    break;
                case TypeTags.BOOLEAN:
                    regIndex.value = regIndex.value + codeAttributeInfo.maxIntLocalVars;
                    break;
                default:
                    regIndex.value = regIndex.value + codeAttributeInfo.maxRefLocalVars;
                    break;
            }
        }

        regIndexList = new ArrayList<>();
        lvIndexes = new VariableIndex(LOCAL);
        regIndexes = new VariableIndex(REG);
        maxRegIndexes = new VariableIndex(REG);
    }

    private void setMaxRegIndexes(VariableIndex current, VariableIndex max) {
        max.tInt = (max.tInt > current.tInt) ? max.tInt : current.tInt;
        max.tFloat = (max.tFloat > current.tFloat) ? max.tFloat : current.tFloat;
        max.tString = (max.tString > current.tString) ? max.tString : current.tString;
        max.tBoolean = (max.tBoolean > current.tBoolean) ? max.tBoolean : current.tBoolean;
        max.tRef = (max.tRef > current.tRef) ? max.tRef : current.tRef;
    }

    private void prepareIndexes(VariableIndex indexes) {
        indexes.tInt++;
        indexes.tFloat++;
        indexes.tString++;
        indexes.tBoolean++;
        indexes.tRef++;
    }

    private int emit(int opcode) {
        currentPkgInfo.instructionList.add(InstructionFactory.get(opcode));
        return currentPkgInfo.instructionList.size();
    }

    private int emit(int opcode, Operand... operands) {
        currentPkgInfo.instructionList.add(InstructionFactory.get(opcode, operands));
        return currentPkgInfo.instructionList.size();
    }

    private int emit(Instruction instr) {
        currentPkgInfo.instructionList.add(instr);
        return currentPkgInfo.instructionList.size();
    }

    private void addVarCountAttrInfo(ConstantPool constantPool,
                                     AttributeInfoPool attributeInfoPool,
                                     VariableIndex fieldCount) {
        int attrNameCPIndex = addUTF8CPEntry(constantPool,
                AttributeInfo.Kind.VARIABLE_TYPE_COUNT_ATTRIBUTE.value());
        VarTypeCountAttributeInfo varCountAttribInfo = new VarTypeCountAttributeInfo(attrNameCPIndex);
        varCountAttribInfo.setMaxLongVars(fieldCount.tInt);
        varCountAttribInfo.setMaxDoubleVars(fieldCount.tFloat);
        varCountAttribInfo.setMaxStringVars(fieldCount.tString);
        varCountAttribInfo.setMaxIntVars(fieldCount.tBoolean);
        varCountAttribInfo.setMaxRefVars(fieldCount.tRef);
        attributeInfoPool.addAttributeInfo(AttributeInfo.Kind.VARIABLE_TYPE_COUNT_ATTRIBUTE, varCountAttribInfo);
    }

    private Operand[] getFuncOperands(BLangInvocation iExpr) {
        int funcRefCPIndex = getFuncRefCPIndex((BInvokableSymbol) iExpr.symbol);
        return getFuncOperands(iExpr, funcRefCPIndex);
    }

    private int getFuncRefCPIndex(BInvokableSymbol invokableSymbol) {
        int pkgRefCPIndex = addPackageRefCPEntry(currentPkgInfo, invokableSymbol.pkgID);
        int funcNameCPIndex = addUTF8CPEntry(currentPkgInfo, invokableSymbol.name.value);
        FunctionRefCPEntry funcRefCPEntry = new FunctionRefCPEntry(pkgRefCPIndex, funcNameCPIndex);
        return currentPkgInfo.addCPEntry(funcRefCPEntry);
    }

    private Operand[] getFuncOperands(BLangInvocation iExpr, int funcRefCPIndex) {
        // call funcRefCPIndex, nArgRegs, argRegs[nArgRegs], nRetRegs, retRegs[nRetRegs]
        int i = 0;
        int nArgRegs = iExpr.requiredArgs.size() + iExpr.namedArgs.size() + iExpr.restArgs.size();
        int nRetRegs = 1; // TODO Improve balx format and VM side
        int flags = FunctionFlags.NOTHING;
        Operand[] operands = new Operand[nArgRegs + nRetRegs + 4];
        operands[i++] = getOperand(funcRefCPIndex);
        if (iExpr.async) {
            flags = FunctionFlags.markAsync(flags);
        }
        if (iExpr.actionInvocation) {
            flags = FunctionFlags.markObserved(flags);
        }
        operands[i++] = getOperand(flags);
        operands[i++] = getOperand(nArgRegs);

        // Write required arguments
        for (BLangExpression argExpr : iExpr.requiredArgs) {
            operands[i++] = genNode(argExpr, this.env).regIndex;
        }

        // Write named arguments
        i = generateNamedArgs(iExpr, operands, i);

        // Write rest arguments
        for (BLangExpression argExpr : iExpr.restArgs) {
            operands[i++] = genNode(argExpr, this.env).regIndex;
        }

        // Calculate registers to store return values
        operands[i++] = getOperand(nRetRegs);

        iExpr.regIndex = calcAndGetExprRegIndex(iExpr.regIndex, iExpr.type.tag);
        operands[i] = iExpr.regIndex;
        return operands;
    }

    private int generateNamedArgs(BLangInvocation iExpr, Operand[] operands, int currentIndex) {
        if (iExpr.namedArgs.isEmpty()) {
            return currentIndex;
        }

        if (iExpr.symbol.kind != SymbolKind.FUNCTION) {
            throw new IllegalStateException("Unsupported callable unit");
        }

        for (BLangExpression argExpr : iExpr.namedArgs) {
            operands[currentIndex++] = genNode(argExpr, this.env).regIndex;
        }

        return currentIndex;
    }

    private void addVariableCountAttributeInfo(ConstantPool constantPool,
                                               AttributeInfoPool attributeInfoPool,
                                               int[] fieldCount) {
        UTF8CPEntry attribNameCPEntry = new UTF8CPEntry(AttributeInfo.Kind.VARIABLE_TYPE_COUNT_ATTRIBUTE.toString());
        int attribNameCPIndex = constantPool.addCPEntry(attribNameCPEntry);
        VarTypeCountAttributeInfo varCountAttribInfo = new VarTypeCountAttributeInfo(attribNameCPIndex);
        varCountAttribInfo.setMaxLongVars(fieldCount[INT_OFFSET]);
        varCountAttribInfo.setMaxDoubleVars(fieldCount[FLOAT_OFFSET]);
        varCountAttribInfo.setMaxStringVars(fieldCount[STRING_OFFSET]);
        varCountAttribInfo.setMaxIntVars(fieldCount[BOOL_OFFSET]);
        varCountAttribInfo.setMaxRefVars(fieldCount[REF_OFFSET]);
        attributeInfoPool.addAttributeInfo(AttributeInfo.Kind.VARIABLE_TYPE_COUNT_ATTRIBUTE, varCountAttribInfo);
    }

    private DefaultValue getDefaultValue(Object value) {
        BType type;
        if (value == null) {
            type = symTable.nilType;
        } else if (value instanceof Long) {
            type = symTable.intType;
        } else if (value instanceof Double) {
            type = symTable.floatType;
        } else if (value instanceof String) {
            type = symTable.stringType;
        } else if (value instanceof Boolean) {
            type = symTable.booleanType;
        } else {
            throw new IllegalStateException();
        }

        return getDefaultValue(value, type);
    }

    private DefaultValue getDefaultValue(Object value, BType typeOfValue) {
        int typeDescCPIndex = addUTF8CPEntry(currentPkgInfo, typeOfValue.getDesc());
        DefaultValue defaultValue = new DefaultValue(typeDescCPIndex, typeOfValue.getDesc());
        switch (typeOfValue.tag) {
            case TypeTags.INT:
                defaultValue.intValue = (Long) value;
                defaultValue.valueCPIndex = currentPkgInfo.addCPEntry(new IntegerCPEntry(defaultValue.intValue));
                break;
            case TypeTags.BYTE:
                defaultValue.byteValue = (Byte) value;
                defaultValue.valueCPIndex = currentPkgInfo.addCPEntry(new ByteCPEntry(defaultValue.byteValue));
                break;
            case TypeTags.FLOAT:
                defaultValue.floatValue = (Double) value;
                defaultValue.valueCPIndex = currentPkgInfo.addCPEntry(new FloatCPEntry(defaultValue.floatValue));
                break;
            case TypeTags.STRING:
                defaultValue.stringValue = (String) value;
                defaultValue.valueCPIndex = currentPkgInfo.addCPEntry(new UTF8CPEntry(defaultValue.stringValue));
                break;
            case TypeTags.BOOLEAN:
                defaultValue.booleanValue = (Boolean) value;
                break;
            case TypeTags.DECIMAL:
                defaultValue.decimalValue = (String) value;
                defaultValue.valueCPIndex = currentPkgInfo.addCPEntry(new UTF8CPEntry(defaultValue.decimalValue));
                break;
            case TypeTags.NIL:
                break;
            default:
                defaultValue = null;
        }

        return defaultValue;
    }

    private DefaultValue getDefaultValue(BLangLiteral literalExpr) {
        return getDefaultValue(literalExpr.value, literalExpr.type);
    }

    private DefaultValueAttributeInfo getDefaultValueAttributeInfo(BLangLiteral literalExpr) {
        DefaultValue defaultValue = getDefaultValue(literalExpr);
        UTF8CPEntry defaultValueAttribUTF8CPEntry =
                new UTF8CPEntry(AttributeInfo.Kind.DEFAULT_VALUE_ATTRIBUTE.toString());
        int defaultValueAttribNameIndex = currentPkgInfo.addCPEntry(defaultValueAttribUTF8CPEntry);

        return new DefaultValueAttributeInfo(defaultValueAttribNameIndex, defaultValue);
    }


    // Create info entries

    private void createConstantInfo(BLangConstant constant) {
        BConstantSymbol constantSymbol = constant.symbol;
        int constantNameCPIndex = addUTF8CPEntry(currentPkgInfo, constantSymbol.name.value);
        int finiteTypeSigCPIndex = addUTF8CPEntry(currentPkgInfo, constantSymbol.type.getDesc());
        int valueTypeSigCPIndex = addUTF8CPEntry(currentPkgInfo, constantSymbol.literalValueType.getDesc());

        ConstantInfo constantInfo = new ConstantInfo(constantNameCPIndex, finiteTypeSigCPIndex, valueTypeSigCPIndex,
                constantSymbol.flags);
        currentPkgInfo.constantInfoMap.put(constantSymbol.name.value, constantInfo);

        BLangLiteral literal = new BLangLiteral();
        literal.pos = constant.pos;
        literal.value = ((BLangLiteral) constant.value).value;
        literal.type = ((BLangLiteral) constant.value).type;
        literal.typeTag = ((BLangLiteral) constant.value).typeTag;

        DefaultValueAttributeInfo value = getDefaultValueAttributeInfo(literal);
        constantInfo.addAttributeInfo(AttributeInfo.Kind.DEFAULT_VALUE_ATTRIBUTE, value);

        // Add documentation attributes.
        addDocAttachmentAttrInfo(constant.symbol.markdownDocumentation, constantInfo);
    }

    private void createPackageVarInfo(BLangSimpleVariable varNode) {
        BVarSymbol varSymbol = varNode.symbol;
        varSymbol.varIndex = getPVIndex(varSymbol.type.tag);

        int varNameCPIndex = addUTF8CPEntry(currentPkgInfo, varSymbol.name.value);
        int typeSigCPIndex = addUTF8CPEntry(currentPkgInfo, varSymbol.type.getDesc());
        PackageVarInfo pkgVarInfo = new PackageVarInfo(varNameCPIndex, typeSigCPIndex, varSymbol.flags,
                varSymbol.varIndex.value);
        currentPkgInfo.pkgVarInfoMap.put(varSymbol.name.value, pkgVarInfo);

        LocalVariableInfo localVarInfo = getLocalVarAttributeInfo(varSymbol);
        LocalVariableAttributeInfo pkgVarAttrInfo = (LocalVariableAttributeInfo)
                currentPkgInfo.getAttributeInfo(AttributeInfo.Kind.LOCAL_VARIABLES_ATTRIBUTE);
        pkgVarAttrInfo.localVars.add(localVarInfo);

        // TODO Populate annotation attribute

        // Add documentation attributes
        addDocAttachmentAttrInfo(varNode.symbol.markdownDocumentation, pkgVarInfo);
    }

    public void visit(BLangTypeDefinition typeDefinition) {
        //TODO
    }

    private void createAnnotationInfoEntry(BLangAnnotation annotation) {
        int nameCPIndex = addUTF8CPEntry(currentPkgInfo, annotation.name.value);
        int typeSigCPIndex = -1;
        if (annotation.typeNode != null) {
            typeSigCPIndex = addUTF8CPEntry(currentPkgInfo, annotation.typeNode.type.getDesc());
        }

        AnnotationInfo annotationInfo = new AnnotationInfo(nameCPIndex, typeSigCPIndex,
                annotation.symbol.flags, ((BAnnotationSymbol) annotation.symbol).attachPoints);
        currentPkgInfo.annotationInfoMap.put(annotation.name.value, annotationInfo);
    }

    private void createTypeDefinitionInfoEntry(BLangTypeDefinition typeDefinition) {
        BTypeSymbol typeDefSymbol = typeDefinition.symbol;
        int typeDefNameCPIndex = addUTF8CPEntry(currentPkgInfo, typeDefSymbol.name.value);
        TypeDefInfo typeDefInfo = new TypeDefInfo(currentPackageRefCPIndex,
                typeDefNameCPIndex, typeDefSymbol.flags);
        typeDefInfo.isLabel = typeDefinition.symbol.isLabel;

        typeDefInfo.typeTag = typeDefSymbol.type.tag;

        if (typeDefinition.symbol.isLabel) {
            createLabelTypeTypeDef(typeDefinition, typeDefInfo);
            // Add documentation attributes
            addDocAttachmentAttrInfo(typeDefinition.symbol.markdownDocumentation, typeDefInfo);

            currentPkgInfo.addTypeDefInfo(typeDefSymbol.name.value, typeDefInfo);
            return;
        }

        switch (typeDefinition.symbol.tag) {
            case SymTag.OBJECT:
                createObjectTypeTypeDef(typeDefinition, typeDefInfo, typeDefSymbol);
                break;
            case SymTag.RECORD:
                createRecordTypeTypeDef(typeDefinition, typeDefInfo, typeDefSymbol);
                break;
            case SymTag.FINITE_TYPE:
                createFiniteTypeTypeDef(typeDefinition, typeDefInfo);
                break;
            default:
                createLabelTypeTypeDef(typeDefinition, typeDefInfo);
                break;
        }
        // Add documentation attributes
        addDocAttachmentAttrInfo(typeDefinition.symbol.markdownDocumentation, typeDefInfo);

        currentPkgInfo.addTypeDefInfo(typeDefSymbol.name.value, typeDefInfo);
    }

    private void createObjectTypeTypeDef(BLangTypeDefinition typeDefinition,
                                         TypeDefInfo typeDefInfo, BTypeSymbol typeDefSymbol) {
        ObjectTypeInfo objInfo = new ObjectTypeInfo();
        BObjectTypeSymbol objectSymbol = (BObjectTypeSymbol) typeDefSymbol;
        // Add Struct name as an UTFCPEntry to the constant pool
        objInfo.objectType = (BObjectType) objectSymbol.type;

        BLangObjectTypeNode objectTypeNode = (BLangObjectTypeNode) typeDefinition.typeNode;

        List<BLangSimpleVariable> objFields = objectTypeNode.fields;
        for (BLangSimpleVariable objField : objFields) {
            // Create StructFieldInfo Entry
            int fieldNameCPIndex = addUTF8CPEntry(currentPkgInfo, objField.name.value);
            int sigCPIndex = addUTF8CPEntry(currentPkgInfo, objField.type.getDesc());

            objField.symbol.varIndex = getFieldIndex(objField.symbol.type.tag);
            StructFieldInfo objFieldInfo = new StructFieldInfo(fieldNameCPIndex,
                    sigCPIndex, objField.symbol.flags, objField.symbol.varIndex.value);
            objFieldInfo.fieldType = objField.type;

            // Populate default values
            if (objField.expr != null && (objField.expr.getKind() == NodeKind.LITERAL &&
                    objField.expr.type.getKind() != TypeKind.ARRAY)) {
                DefaultValueAttributeInfo defaultVal = getDefaultValueAttributeInfo((BLangLiteral) objField.expr);
                objFieldInfo.addAttributeInfo(AttributeInfo.Kind.DEFAULT_VALUE_ATTRIBUTE, defaultVal);
            }

            objInfo.fieldInfoEntries.add(objFieldInfo);

            // Add documentation attributes
            addDocAttachmentAttrInfo(objField.symbol.markdownDocumentation, objFieldInfo);
        }

        // Create variable count attribute info
        prepareIndexes(fieldIndexes);
        int[] fieldCount = new int[]{fieldIndexes.tInt, fieldIndexes.tFloat, fieldIndexes.tString,
                fieldIndexes.tBoolean, fieldIndexes.tRef};
        addVariableCountAttributeInfo(currentPkgInfo, objInfo, fieldCount);
        fieldIndexes = new VariableIndex(FIELD);

        for (BAttachedFunction attachedFunc : objectSymbol.referencedFunctions) {
            createAttachedFunctionInfo(attachedFunc.funcName, attachedFunc.symbol, objectSymbol);
        }

        //TODO decide what happens to documentations for interface functions and their implementations.

        typeDefInfo.typeInfo = objInfo;
    }

    private void createAttachedFunctionInfo(Name funcName, BInvokableSymbol funcSymbol,
                                            BObjectTypeSymbol objectSymbol) {
        // Add function name as an UTFCPEntry to the constant pool
        int funcNameCPIndex = this.addUTF8CPEntry(currentPkgInfo, funcName.getValue());

        FunctionInfo funcInfo = new FunctionInfo(currentPackageRefCPIndex, funcNameCPIndex);
        BInvokableType funcType = (BInvokableType) funcSymbol.type;
        funcInfo.paramTypes = funcType.paramTypes.toArray(new BType[0]);
        populateInvokableSignature(funcType, funcInfo);

        funcInfo.flags = funcSymbol.flags;
        funcInfo.attachedToTypeCPIndex = getTypeCPIndex(objectSymbol.type).value;

        // Add local var attributes. This will not be added automatically since this attached
        // function doesn't have a body, and wont get visited in the normal flow.
        int localVarAttNameIndex = addUTF8CPEntry(currentPkgInfo, AttributeInfo.Kind.LOCAL_VARIABLES_ATTRIBUTE.value());
        LocalVariableAttributeInfo localVarAttributeInfo = new LocalVariableAttributeInfo(localVarAttNameIndex);
        visitInvokableNodeParams(funcSymbol, funcInfo, localVarAttributeInfo);

        // Add parameter default value info
        addParameterAttributeInfo(funcSymbol, funcInfo);

        // Add documentation attributes
        addDocAttachmentAttrInfo(funcSymbol.markdownDocumentation, funcInfo);

        this.currentPkgInfo.functionInfoMap.put(funcSymbol.name.value, funcInfo);
    }

    private void createRecordTypeTypeDef(BLangTypeDefinition typeDefinition,
                                         TypeDefInfo typeDefInfo, BTypeSymbol typeDefSymbol) {
        RecordTypeInfo recordInfo = new RecordTypeInfo();
        BRecordTypeSymbol recordSymbol = (BRecordTypeSymbol) typeDefSymbol;
        // Add Struct name as an UTFCPEntry to the constant pool
        recordInfo.recordType = (BRecordType) recordSymbol.type;

        if (!recordInfo.recordType.sealed) {
            recordInfo.restFieldTypeSigCPIndex = addUTF8CPEntry(currentPkgInfo,
                    recordInfo.recordType.restFieldType.getDesc());
        }

        BLangRecordTypeNode recordTypeNode = (BLangRecordTypeNode) typeDefinition.typeNode;

        List<BLangSimpleVariable> recordFields = recordTypeNode.fields;
        for (BLangSimpleVariable recordField : recordFields) {
            // Create StructFieldInfo Entry
            int fieldNameCPIndex = addUTF8CPEntry(currentPkgInfo, recordField.name.value);
            int sigCPIndex = addUTF8CPEntry(currentPkgInfo, recordField.type.getDesc());

            recordField.symbol.varIndex = getFieldIndex(recordField.symbol.type.tag);
            StructFieldInfo recordFieldInfo = new StructFieldInfo(fieldNameCPIndex,
                    sigCPIndex, recordField.symbol.flags, recordField.symbol.varIndex.value);
            recordFieldInfo.fieldType = recordField.type;

            // Populate default values
            if (recordField.expr != null && (recordField.expr.getKind() == NodeKind.LITERAL &&
                    recordField.expr.type.getKind() != TypeKind.ARRAY)) {
                DefaultValueAttributeInfo defaultVal
                        = getDefaultValueAttributeInfo((BLangLiteral) recordField.expr);
                recordFieldInfo.addAttributeInfo(AttributeInfo.Kind.DEFAULT_VALUE_ATTRIBUTE, defaultVal);
            }

            recordInfo.fieldInfoEntries.add(recordFieldInfo);

            // Add documentation attributes
            addDocAttachmentAttrInfo(recordField.symbol.markdownDocumentation, recordFieldInfo);
        }

        // Create variable count attribute info
        prepareIndexes(fieldIndexes);
        int[] fieldCount = new int[]{fieldIndexes.tInt, fieldIndexes.tFloat, fieldIndexes.tString,
                fieldIndexes.tBoolean, fieldIndexes.tRef};
        addVariableCountAttributeInfo(currentPkgInfo, recordInfo, fieldCount);
        fieldIndexes = new VariableIndex(FIELD);
        typeDefInfo.typeInfo = recordInfo;
    }

    private void createFiniteTypeTypeDef(BLangTypeDefinition typeDefinition,
                                         TypeDefInfo typeDefInfo) {
        BLangFiniteTypeNode typeNode = (BLangFiniteTypeNode) typeDefinition.typeNode;
        FiniteTypeInfo typeInfo = new FiniteTypeInfo();

        for (BLangExpression literal : typeNode.valueSpace) {
            typeInfo.valueSpaceItemInfos.add(new ValueSpaceItemInfo(getDefaultValue((BLangLiteral) literal)));
        }

        typeDefInfo.typeInfo = typeInfo;
    }

    private void createLabelTypeTypeDef(BLangTypeDefinition typeDefinition,
                                        TypeDefInfo typeDefInfo) {
        int sigCPIndex = addUTF8CPEntry(currentPkgInfo, typeDefinition.typeNode.type.getDesc());
        typeDefInfo.typeInfo = new LabelTypeInfo(sigCPIndex);
    }

    /**
     * Creates a {@code FunctionInfo} from the given function node in AST.
     *
     * @param funcNode function node in AST
     */
    private void createFunctionInfoEntry(BLangFunction funcNode) {
        BInvokableSymbol funcSymbol = funcNode.symbol;
        BInvokableType funcType = (BInvokableType) funcSymbol.type;

        // Add function name as an UTFCPEntry to the constant pool
        int funcNameCPIndex = this.addUTF8CPEntry(currentPkgInfo, funcNode.name.value);

        FunctionInfo funcInfo = new FunctionInfo(currentPackageRefCPIndex, funcNameCPIndex);
        funcInfo.paramTypes = funcType.paramTypes.toArray(new BType[0]);
        populateInvokableSignature(funcType, funcInfo);

        funcInfo.flags = funcSymbol.flags;
        if (funcNode.receiver != null) {
            funcInfo.attachedToTypeCPIndex = getTypeCPIndex(funcNode.receiver.type).value;
        }

        this.addWorkerInfoEntries(funcInfo, funcNode.getWorkers());

        // Add parameter default value info
        addParameterAttributeInfo(funcSymbol, funcInfo);

        // Add documentation attributes
        addDocAttachmentAttrInfo(funcNode.symbol.markdownDocumentation, funcInfo);

        this.currentPkgInfo.functionInfoMap.put(funcSymbol.name.value, funcInfo);
    }

    private void populateInvokableSignature(BInvokableType bInvokableType, CallableUnitInfo callableUnitInfo) {
        callableUnitInfo.retParamTypes = new BType[1];
        callableUnitInfo.retParamTypes[0] = bInvokableType.retType;
        callableUnitInfo.signatureCPIndex = addUTF8CPEntry(this.currentPkgInfo,
                generateFunctionSig(callableUnitInfo.paramTypes, bInvokableType.retType));
    }

    private void addWorkerInfoEntries(CallableUnitInfo callableUnitInfo, List<BLangWorker> workers) {
        UTF8CPEntry workerNameCPEntry = new UTF8CPEntry("default");
        int workerNameCPIndex = this.currentPkgInfo.addCPEntry(workerNameCPEntry);
        WorkerInfo defaultWorkerInfo = new WorkerInfo(workerNameCPIndex, "default");
        callableUnitInfo.defaultWorkerInfo = defaultWorkerInfo;
        for (BLangWorker worker : workers) {
            workerNameCPEntry = new UTF8CPEntry(worker.name.value);
            workerNameCPIndex = currentPkgInfo.addCPEntry(workerNameCPEntry);
            WorkerInfo workerInfo = new WorkerInfo(workerNameCPIndex, worker.getName().value);
            callableUnitInfo.addWorkerInfo(worker.getName().value, workerInfo);
        }
    }

    @Override
    public void visit(BLangEndpoint endpointNode) {
    }

    private void createServiceInfoEntry(BLangService serviceNode) {
        // Add service name as an UTFCPEntry to the constant pool
        int serviceNameCPIndex = addUTF8CPEntry(currentPkgInfo, serviceNode.name.value);
        //Create service info
        if (serviceNode.endpointType != null) {
            String endPointQName = serviceNode.endpointType.tsymbol.toString();
            //TODO: bvmAlias needed?
            int epNameCPIndex = addUTF8CPEntry(currentPkgInfo, endPointQName);
            ServiceInfo serviceInfo = new ServiceInfo(currentPackageRefCPIndex, serviceNameCPIndex,
                    serviceNode.symbol.flags, epNameCPIndex);
            // Add service level variables
            int localVarAttNameIndex = addUTF8CPEntry(currentPkgInfo,
                    AttributeInfo.Kind.LOCAL_VARIABLES_ATTRIBUTE.value());
            LocalVariableAttributeInfo localVarAttributeInfo = new LocalVariableAttributeInfo(localVarAttNameIndex);
            serviceNode.vars.forEach(var -> visitVarSymbol(var.var.symbol, pvIndexes, localVarAttributeInfo));
            serviceInfo.addAttributeInfo(AttributeInfo.Kind.LOCAL_VARIABLES_ATTRIBUTE, localVarAttributeInfo);
            // Create the init function info
            BLangFunction serviceInitFunction = (BLangFunction) serviceNode.getInitFunction();
            createFunctionInfoEntry(serviceInitFunction);
            serviceInfo.initFuncInfo = currentPkgInfo.functionInfoMap.get(serviceInitFunction.name.toString());
            currentPkgInfo.addServiceInfo(serviceNode.name.value, serviceInfo);
            // Create resource info entries for all resources
            serviceNode.resources.forEach(res -> createResourceInfoEntry(res, serviceInfo));

            // Add documentation attributes
            addDocAttachmentAttrInfo(serviceNode.symbol.markdownDocumentation, serviceInfo);
        }
    }

    private void createResourceInfoEntry(BLangResource resourceNode, ServiceInfo serviceInfo) {
        BInvokableType resourceType = (BInvokableType) resourceNode.symbol.type;
        // Add resource name as an UTFCPEntry to the constant pool
        int serviceNameCPIndex = addUTF8CPEntry(currentPkgInfo, resourceNode.name.value);
        ResourceInfo resourceInfo = new ResourceInfo(currentPackageRefCPIndex, serviceNameCPIndex);
        resourceInfo.paramTypes = resourceType.paramTypes.toArray(new BType[0]);
        setParameterNames(resourceNode, resourceInfo);
        resourceInfo.retParamTypes = new BType[1];
        resourceInfo.retParamTypes[0] = resourceNode.symbol.retType;
        resourceInfo.signatureCPIndex = addUTF8CPEntry(currentPkgInfo,
                generateFunctionSig(resourceInfo.paramTypes, resourceNode.symbol.retType));
        // Add worker info
        int workerNameCPIndex = addUTF8CPEntry(currentPkgInfo, "default");
        resourceInfo.defaultWorkerInfo = new WorkerInfo(workerNameCPIndex, "default");
        resourceNode.workers.forEach(worker -> addWorkerInfoEntry(worker, resourceInfo));
        // Add resource info to the service info
        serviceInfo.resourceInfoMap.put(resourceNode.name.getValue(), resourceInfo);

        // Add documentation attributes
        addDocAttachmentAttrInfo(resourceNode.symbol.markdownDocumentation, resourceInfo);
    }

    private void addWorkerInfoEntry(BLangWorker worker, CallableUnitInfo callableUnitInfo) {
        int workerNameCPIndex = addUTF8CPEntry(currentPkgInfo, worker.name.value);
        WorkerInfo workerInfo = new WorkerInfo(workerNameCPIndex, worker.name.value);
        callableUnitInfo.addWorkerInfo(worker.name.value, workerInfo);
    }

    private ErrorTableAttributeInfo getErrorTable(PackageInfo packageInfo) {
        ErrorTableAttributeInfo errorTable =
                (ErrorTableAttributeInfo) packageInfo.getAttributeInfo(AttributeInfo.Kind.ERROR_TABLE);
        if (errorTable == null) {
            UTF8CPEntry attribNameCPEntry = new UTF8CPEntry(AttributeInfo.Kind.ERROR_TABLE.toString());
            int attribNameCPIndex = packageInfo.addCPEntry(attribNameCPEntry);
            errorTable = new ErrorTableAttributeInfo(attribNameCPIndex);
            packageInfo.addAttributeInfo(AttributeInfo.Kind.ERROR_TABLE, errorTable);
        }
        return errorTable;
    }

    private void addLineNumberInfo(DiagnosticPos pos) {
        LineNumberInfo lineNumInfo = createLineNumberInfo(pos, currentPkgInfo, currentPkgInfo.instructionList.size());
        lineNoAttrInfo.addLineNumberInfo(lineNumInfo);
    }

    private LineNumberInfo createLineNumberInfo(DiagnosticPos pos, PackageInfo packageInfo, int ip) {
        UTF8CPEntry fileNameUTF8CPEntry = new UTF8CPEntry(pos.src.cUnitName);
        int fileNameCPEntryIndex = packageInfo.addCPEntry(fileNameUTF8CPEntry);
        LineNumberInfo lineNumberInfo = new LineNumberInfo(pos.sLine, fileNameCPEntryIndex, pos.src.cUnitName, ip);
        lineNumberInfo.setPackageInfo(packageInfo);
        lineNumberInfo.setIp(ip);
        return lineNumberInfo;
    }

    private void setParameterNames(BLangResource resourceNode, ResourceInfo resourceInfo) {
        int paramCount = resourceNode.requiredParams.size();
        resourceInfo.paramNameCPIndexes = new int[paramCount];
        for (int i = 0; i < paramCount; i++) {
            BLangSimpleVariable paramVar = resourceNode.requiredParams.get(i);
            String paramName = null;
            boolean isAnnotated = false;
            for (BLangAnnotationAttachment annotationAttachment : paramVar.annAttachments) {
                String attachmentName = annotationAttachment.getAnnotationName().getValue();
                if ("PathParam".equalsIgnoreCase(attachmentName) || "QueryParam".equalsIgnoreCase(attachmentName)) {
                    //TODO:
                    //paramName = annotationAttachment.getAttributeNameValuePairs().get("value")
                    // .getLiteralValue().stringValue();
                    isAnnotated = true;
                    break;
                }
            }
            if (!isAnnotated) {
                paramName = paramVar.name.getValue();
            }
            int paramNameCPIndex = addUTF8CPEntry(currentPkgInfo, paramName);
            resourceInfo.paramNameCPIndexes[i] = paramNameCPIndex;
        }
    }

    private WorkerDataChannelInfo getWorkerDataChannelInfo(CallableUnitInfo callableUnit,
                                                           String source, String target) {
        WorkerDataChannelInfo workerDataChannelInfo = callableUnit.getWorkerDataChannelInfo(
                WorkerDataChannelInfo.generateChannelName(source, target));
        if (workerDataChannelInfo == null) {
            UTF8CPEntry sourceCPEntry = new UTF8CPEntry(source);
            int sourceCPIndex = this.currentPkgInfo.addCPEntry(sourceCPEntry);
            UTF8CPEntry targetCPEntry = new UTF8CPEntry(target);
            int targetCPIndex = this.currentPkgInfo.addCPEntry(targetCPEntry);
            workerDataChannelInfo = new WorkerDataChannelInfo(sourceCPIndex, source, targetCPIndex, target);
            workerDataChannelInfo.setUniqueName(workerDataChannelInfo.getChannelName() + this.workerChannelCount);
            String uniqueName = workerDataChannelInfo.getUniqueName();
            UTF8CPEntry uniqueNameCPEntry = new UTF8CPEntry(uniqueName);
            int uniqueNameCPIndex = this.currentPkgInfo.addCPEntry(uniqueNameCPEntry);
            workerDataChannelInfo.setUniqueNameCPIndex(uniqueNameCPIndex);
            callableUnit.addWorkerDataChannelInfo(workerDataChannelInfo);
            this.workerChannelCount++;
        }
        return workerDataChannelInfo;
    }

    // Constant pool related utility classes

    private int addUTF8CPEntry(ConstantPool pool, String value) {
        UTF8CPEntry pkgPathCPEntry = new UTF8CPEntry(value);
        return pool.addCPEntry(pkgPathCPEntry);
    }

    private int addPackageRefCPEntry(ConstantPool pool, PackageID pkgID) {
        int nameCPIndex = addUTF8CPEntry(pool, pkgID.toString());
        int versionCPIndex = addUTF8CPEntry(pool, pkgID.version.value);
        PackageRefCPEntry packageRefCPEntry = new PackageRefCPEntry(nameCPIndex, versionCPIndex);
        return pool.addCPEntry(packageRefCPEntry);
    }

    /**
     * Holds the variable index per type.
     *
     * @since 0.94
     */
    static class VariableIndex {
        public enum Kind {
            LOCAL,
            FIELD,
            PACKAGE,
            REG
        }

        int tInt = -1;
        int tFloat = -1;
        int tString = -1;
        int tBoolean = -1;
        int tRef = -1;
        Kind kind;

        VariableIndex(Kind kind) {
            this.kind = kind;
        }

        public int[] toArray() {
            int[] result = new int[5];
            result[0] = this.tInt;
            result[1] = this.tFloat;
            result[2] = this.tString;
            result[3] = this.tBoolean;
            result[4] = this.tRef;
            return result;
        }

    }

    public void visit(BLangWorker workerNode) {
        this.genNode(workerNode.body, this.env);
    }

    /* visit the workers within fork-join block */
    private void processJoinWorkers(BLangForkJoin forkJoin, ForkjoinInfo forkjoinInfo,
                                    SymbolEnv forkJoinEnv) {
        UTF8CPEntry codeUTF8CPEntry = new UTF8CPEntry(AttributeInfo.Kind.CODE_ATTRIBUTE.toString());
        int codeAttribNameIndex = this.currentPkgInfo.addCPEntry(codeUTF8CPEntry);
        for (BLangWorker worker : forkJoin.workers) {
            VariableIndex lvIndexesCopy = copyVarIndex(this.lvIndexes);
            this.regIndexes = new VariableIndex(REG);
            VariableIndex regIndexesCopy = this.regIndexes;
            this.regIndexes = new VariableIndex(REG);
            VariableIndex maxRegIndexesCopy = this.maxRegIndexes;
            this.maxRegIndexes = new VariableIndex(REG);
            List<RegIndex> regIndexListCopy = this.regIndexList;
            this.regIndexList = new ArrayList<>();

            WorkerInfo workerInfo = forkjoinInfo.getWorkerInfo(worker.name.value);
            workerInfo.codeAttributeInfo.attributeNameIndex = codeAttribNameIndex;
            workerInfo.codeAttributeInfo.codeAddrs = this.nextIP();
            this.currentWorkerInfo = workerInfo;
            this.genNode(worker.body, forkJoinEnv);
            this.endWorkerInfoUnit(workerInfo.codeAttributeInfo);
            this.emit(InstructionCodes.HALT);

            this.lvIndexes = lvIndexesCopy;
            this.regIndexes = regIndexesCopy;
            this.maxRegIndexes = maxRegIndexesCopy;
            this.regIndexList = regIndexListCopy;
        }
    }

    private void populateForkJoinWorkerInfo(BLangForkJoin forkJoin, ForkjoinInfo forkjoinInfo) {
        for (BLangWorker worker : forkJoin.workers) {
            UTF8CPEntry workerNameCPEntry = new UTF8CPEntry(worker.name.value);
            int workerNameCPIndex = this.currentPkgInfo.addCPEntry(workerNameCPEntry);
            WorkerInfo workerInfo = new WorkerInfo(workerNameCPIndex, worker.name.value);
            forkjoinInfo.addWorkerInfo(worker.name.value, workerInfo);
        }
    }

    /* generate code for Join block */
    private void processJoinBlock(BLangForkJoin forkJoin, ForkjoinInfo forkjoinInfo, SymbolEnv forkJoinEnv,
                                  RegIndex joinVarRegIndex, Operand joinBlockAddr) {
        UTF8CPEntry joinType = new UTF8CPEntry(forkJoin.joinType.name());
        int joinTypeCPIndex = this.currentPkgInfo.addCPEntry(joinType);
        forkjoinInfo.setJoinType(forkJoin.joinType.name());
        forkjoinInfo.setJoinTypeCPIndex(joinTypeCPIndex);
        joinBlockAddr.value = nextIP();

        if (forkJoin.joinResultVar != null) {
            visitForkJoinParameterDefs(forkJoin.joinResultVar, forkJoinEnv);
            joinVarRegIndex.value = forkJoin.joinResultVar.symbol.varIndex.value;
        }

        if (forkJoin.joinedBody != null) {
            this.genNode(forkJoin.joinedBody, forkJoinEnv);
        }
    }

    /* generate code for timeout block */
    private void processTimeoutBlock(BLangForkJoin forkJoin, SymbolEnv forkJoinEnv,
                                     RegIndex timeoutVarRegIndex, Operand timeoutBlockAddr) {
        /* emit a GOTO instruction to jump out of the timeout block */
        Operand gotoAddr = getOperand(-1);
        this.emit(InstructionCodes.GOTO, gotoAddr);
        timeoutBlockAddr.value = nextIP();

        if (forkJoin.timeoutVariable != null) {
            visitForkJoinParameterDefs(forkJoin.timeoutVariable, forkJoinEnv);
            timeoutVarRegIndex.value = forkJoin.timeoutVariable.symbol.varIndex.value;
        }

        if (forkJoin.timeoutBody != null) {
            this.genNode(forkJoin.timeoutBody, forkJoinEnv);
        }
        gotoAddr.value = nextIP();
    }

    public void visit(BLangForkJoin forkJoin) {
        SymbolEnv forkJoinEnv = SymbolEnv.createForkJoinSymbolEnv(forkJoin, this.env);
        ForkjoinInfo forkjoinInfo = new ForkjoinInfo(this.lvIndexes.toArray());
        this.populateForkJoinWorkerInfo(forkJoin, forkjoinInfo);
        int forkJoinInfoIndex = this.forkJoinCount++;
        /* was I already inside a fork/join */
        if (this.env.forkJoin != null) {
            this.currentWorkerInfo.addForkJoinInfo(forkjoinInfo);
        } else {
            this.currentCallableUnitInfo.defaultWorkerInfo.addForkJoinInfo(forkjoinInfo);
        }
        ForkJoinCPEntry forkJoinCPEntry = new ForkJoinCPEntry(forkJoinInfoIndex);
        Operand forkJoinCPIndex = getOperand(this.currentPkgInfo.addCPEntry(forkJoinCPEntry));
        forkjoinInfo.setIndexCPIndex(forkJoinCPIndex.value);

        RegIndex timeoutRegIndex = new RegIndex(-1, TypeTags.INT);
        addToRegIndexList(timeoutRegIndex);

        if (forkJoin.timeoutExpression != null) {
            forkjoinInfo.setTimeoutAvailable(true);
            this.genNode(forkJoin.timeoutExpression, forkJoinEnv);
            timeoutRegIndex.value = forkJoin.timeoutExpression.regIndex.value;
        }

        // FORKJOIN forkJoinCPIndex timeoutRegIndex joinVarRegIndex joinBlockAddr timeoutVarRegIndex timeoutBlockAddr
        RegIndex joinVarRegIndex = new RegIndex(-1, TypeTags.MAP);
        Operand joinBlockAddr = getOperand(-1);
        RegIndex timeoutVarRegIndex = new RegIndex(-1, TypeTags.MAP);
        Operand timeoutBlockAddr = getOperand(-1);
        this.emit(InstructionCodes.FORKJOIN, forkJoinCPIndex, timeoutRegIndex,
                joinVarRegIndex, joinBlockAddr, timeoutVarRegIndex, timeoutBlockAddr);

        VariableIndex lvIndexesCopy = copyVarIndex(this.lvIndexes);
        VariableIndex regIndexesCopy = this.regIndexes;
        VariableIndex maxRegIndexesCopy = this.maxRegIndexes;
        List<RegIndex> regIndexListCopy = this.regIndexList;

        this.processJoinWorkers(forkJoin, forkjoinInfo, forkJoinEnv);

        this.lvIndexes = lvIndexesCopy;
        this.regIndexes = regIndexesCopy;
        this.maxRegIndexes = maxRegIndexesCopy;
        this.regIndexList = regIndexListCopy;

        int i = 0;
        int[] joinWrkrNameCPIndexes = new int[forkJoin.joinedWorkers.size()];
        String[] joinWrkrNames = new String[joinWrkrNameCPIndexes.length];
        for (BLangIdentifier workerName : forkJoin.joinedWorkers) {
            UTF8CPEntry workerNameCPEntry = new UTF8CPEntry(workerName.value);
            int workerNameCPIndex = this.currentPkgInfo.addCPEntry(workerNameCPEntry);
            joinWrkrNameCPIndexes[i] = workerNameCPIndex;
            joinWrkrNames[i] = workerName.value;
            i++;
        }
        forkjoinInfo.setJoinWrkrNameIndexes(joinWrkrNameCPIndexes);
        forkjoinInfo.setJoinWorkerNames(joinWrkrNames);
        forkjoinInfo.setWorkerCount(forkJoin.joinedWorkerCount);
        this.processJoinBlock(forkJoin, forkjoinInfo, forkJoinEnv, joinVarRegIndex, joinBlockAddr);
        this.processTimeoutBlock(forkJoin, forkJoinEnv, timeoutVarRegIndex, timeoutBlockAddr);
    }

    private void visitForkJoinParameterDefs(BLangSimpleVariable parameterDef, SymbolEnv forkJoinEnv) {
        LocalVariableAttributeInfo localVariableAttributeInfo = new LocalVariableAttributeInfo(1);
        parameterDef.symbol.varIndex = getLVIndex(parameterDef.type.tag);
        this.genNode(parameterDef, forkJoinEnv);
        LocalVariableInfo localVariableDetails = this.getLocalVarAttributeInfo(parameterDef.symbol);
        localVariableAttributeInfo.localVars.add(localVariableDetails);
    }

    public void visit(BLangWorkerSend workerSendStmt) {
        if (workerSendStmt.isChannel) {
            visitChannelSend(workerSendStmt);
            return;
        }
        WorkerDataChannelInfo workerDataChannelInfo = this.getWorkerDataChannelInfo(this.currentCallableUnitInfo,
                this.currentWorkerInfo.getWorkerName(), workerSendStmt.workerIdentifier.value);
        WorkerDataChannelRefCPEntry wrkrInvRefCPEntry = new WorkerDataChannelRefCPEntry(workerDataChannelInfo
                .getUniqueNameCPIndex(), workerDataChannelInfo.getUniqueName());
        wrkrInvRefCPEntry.setWorkerDataChannelInfo(workerDataChannelInfo);
        Operand wrkrInvRefCPIndex = getOperand(currentPkgInfo.addCPEntry(wrkrInvRefCPEntry));
        if (workerSendStmt.isForkJoinSend) {
            this.currentWorkerInfo.setWrkrDtChnlRefCPIndex(wrkrInvRefCPIndex.value);
            this.currentWorkerInfo.setWorkerDataChannelInfoForForkJoin(workerDataChannelInfo);
        }
        workerDataChannelInfo.setDataChannelRefIndex(wrkrInvRefCPIndex.value);

        genNode(workerSendStmt.expr, this.env);
        RegIndex argReg = workerSendStmt.expr.regIndex;
        BType bType = workerSendStmt.expr.type;
        UTF8CPEntry sigCPEntry = new UTF8CPEntry(this.generateSig(new BType[]{bType}));
        Operand sigCPIndex = getOperand(this.currentPkgInfo.addCPEntry(sigCPEntry));

        // WRKSEND wrkrInvRefCPIndex typesCPIndex regIndex
        Operand[] wrkSendArgRegs = new Operand[3];
        wrkSendArgRegs[0] = wrkrInvRefCPIndex;
        wrkSendArgRegs[1] = sigCPIndex;
        wrkSendArgRegs[2] = argReg;
        this.emit(InstructionCodes.WRKSEND, wrkSendArgRegs);
    }

    public void visit(BLangWorkerReceive workerReceiveStmt) {
        if (workerReceiveStmt.isChannel) {
            visitChannelReceive(workerReceiveStmt);
            return;
        }
        WorkerDataChannelInfo workerDataChannelInfo = this.getWorkerDataChannelInfo(this.currentCallableUnitInfo,
                workerReceiveStmt.workerIdentifier.value, this.currentWorkerInfo.getWorkerName());
        WorkerDataChannelRefCPEntry wrkrChnlRefCPEntry = new WorkerDataChannelRefCPEntry(workerDataChannelInfo
                .getUniqueNameCPIndex(), workerDataChannelInfo.getUniqueName());
        wrkrChnlRefCPEntry.setWorkerDataChannelInfo(workerDataChannelInfo);
        Operand wrkrRplyRefCPIndex = getOperand(currentPkgInfo.addCPEntry(wrkrChnlRefCPEntry));
        workerDataChannelInfo.setDataChannelRefIndex(wrkrRplyRefCPIndex.value);

        BLangExpression lExpr = workerReceiveStmt.expr;
        RegIndex regIndex;
        BType bType;
        if (lExpr.getKind() == NodeKind.SIMPLE_VARIABLE_REF && lExpr instanceof BLangLocalVarRef) {
            lExpr.regIndex = ((BLangLocalVarRef) lExpr).varSymbol.varIndex;
            regIndex = lExpr.regIndex;
        } else {
            lExpr.regIndex = getRegIndex(lExpr.type.tag);
            lExpr.regIndex.isLHSIndex = true;
            regIndex = lExpr.regIndex;
        }
        bType = lExpr.type;

        UTF8CPEntry sigCPEntry = new UTF8CPEntry(this.generateSig(new BType[]{bType}));
        Operand sigCPIndex = getOperand(currentPkgInfo.addCPEntry(sigCPEntry));

        // WRKRECEIVE wrkrRplyRefCPIndex typesCPIndex regIndex
        Operand[] wrkReceiveArgRegs = new Operand[3];
        wrkReceiveArgRegs[0] = wrkrRplyRefCPIndex;
        wrkReceiveArgRegs[1] = sigCPIndex;
        wrkReceiveArgRegs[2] = regIndex;
        emit(InstructionCodes.WRKRECEIVE, wrkReceiveArgRegs);

        if (!(lExpr.getKind() == NodeKind.SIMPLE_VARIABLE_REF &&
                lExpr instanceof BLangLocalVarRef)) {
            this.varAssignment = true;
            this.genNode(lExpr, this.env);
            this.varAssignment = false;
        }
    }

    public void visit(BLangAction actionNode) {
    }

    public void visit(BLangForever foreverStatement) {
        /* ignore */
    }

    public void visit(BLangSimpleVarRef varRefExpr) {
        /* ignore */
    }

    public void visit(BLangIdentifier identifierNode) {
        /* ignore */
    }

    public void visit(BLangAnnotation annotationNode) {
        /* ignore */
    }

    public void visit(BLangAnnotationAttachment annAttachmentNode) {
        /* ignore */
    }

    public void visit(BLangAssignment assignNode) {
        BLangExpression lhrExpr = assignNode.varRef;
        if (assignNode.declaredWithVar) {
            BLangVariableReference varRef = (BLangVariableReference) lhrExpr;
            visitVarSymbol((BVarSymbol) varRef.symbol, lvIndexes, localVarAttrInfo);
        }

        BLangExpression rhsExpr = assignNode.expr;
        if (lhrExpr.type.tag != TypeTags.NONE && lhrExpr.getKind() == NodeKind.SIMPLE_VARIABLE_REF &&
                lhrExpr instanceof BLangLocalVarRef) {
            lhrExpr.regIndex = ((BVarSymbol) ((BLangVariableReference) lhrExpr).symbol).varIndex;
            rhsExpr.regIndex = lhrExpr.regIndex;
        }

        genNode(rhsExpr, this.env);
        if (lhrExpr.type.tag == TypeTags.NONE ||
                (lhrExpr.getKind() == NodeKind.SIMPLE_VARIABLE_REF &&
                        lhrExpr instanceof BLangLocalVarRef)) {
            return;
        }

        varAssignment = true;
        lhrExpr.regIndex = rhsExpr.regIndex;
        genNode(lhrExpr, this.env);
        varAssignment = false;
    }

    public void visit(BLangContinue continueNode) {
        generateFinallyInstructions(continueNode, NodeKind.WHILE, NodeKind.FOREACH);
        this.emit(this.loopResetInstructionStack.peek());
    }

    public void visit(BLangBreak breakNode) {
        generateFinallyInstructions(breakNode, NodeKind.WHILE, NodeKind.FOREACH);
        this.emit(this.loopExitInstructionStack.peek());
    }

    public void visit(BLangPanic panicNode) {
        genNode(panicNode.expr, env);
        emit(InstructionFactory.get(InstructionCodes.PANIC, panicNode.expr.regIndex));
    }

    public void visit(BLangIf ifNode) {
        addLineNumberInfo(ifNode.pos);

        // Generate code for the if condition evaluation
        genNode(ifNode.expr, this.env);
        Operand ifCondJumpAddr = getOperand(-1);
        emit(InstructionCodes.BR_FALSE, ifNode.expr.regIndex, ifCondJumpAddr);

        // Generate code for the then body
        genNode(ifNode.body, this.env);
        Operand endJumpAddr = getOperand(-1);
        emit(InstructionCodes.GOTO, endJumpAddr);
        ifCondJumpAddr.value = nextIP();

        // Visit else statement if any
        if (ifNode.elseStmt != null) {
            genNode(ifNode.elseStmt, this.env);
        }
        endJumpAddr.value = nextIP();
    }

    public void visit(BLangForeach foreach) {
        // Calculate temporary scope variables for iteration.
        Operand iteratorVar = getLVIndex(TypeTags.ITERATOR);
        Operand conditionVar = getLVIndex(TypeTags.BOOLEAN);

        // Create new Iterator for given collection.
        this.genNode(foreach.collection, env);
        this.emit(InstructionCodes.ITR_NEW, foreach.collection.regIndex, iteratorVar);

        Operand foreachStartAddress = new Operand(nextIP());
        Operand foreachEndAddress = new Operand(-1);
        Instruction gotoStartInstruction = InstructionFactory.get(InstructionCodes.GOTO, foreachStartAddress);
        Instruction gotoEndInstruction = InstructionFactory.get(InstructionCodes.GOTO, foreachEndAddress);

        // Checks given iterator has a next value.
        this.emit(InstructionCodes.ITR_HAS_NEXT, iteratorVar, conditionVar);
        this.emit(InstructionCodes.BR_FALSE, conditionVar, foreachEndAddress);

        // assign variables.
        generateForeachVarAssignment(foreach, iteratorVar);

        this.loopResetInstructionStack.push(gotoStartInstruction);
        this.loopExitInstructionStack.push(gotoEndInstruction);
        this.genNode(foreach.body, env);                        // generate foreach body.
        this.loopResetInstructionStack.pop();
        this.loopExitInstructionStack.pop();

        this.emit(gotoStartInstruction);  // move to next iteration.
        foreachEndAddress.value = this.nextIP();
    }

    public void visit(BLangWhile whileNode) {
        Instruction gotoTopJumpInstr = InstructionFactory.get(InstructionCodes.GOTO, getOperand(this.nextIP()));
        this.genNode(whileNode.expr, this.env);

        Operand exitLoopJumpAddr = getOperand(-1);
        Instruction exitLoopJumpInstr = InstructionFactory.get(InstructionCodes.GOTO, exitLoopJumpAddr);
        emit(InstructionCodes.BR_FALSE, whileNode.expr.regIndex, exitLoopJumpAddr);

        this.loopResetInstructionStack.push(gotoTopJumpInstr);
        this.loopExitInstructionStack.push(exitLoopJumpInstr);
        this.genNode(whileNode.body, this.env);
        this.loopResetInstructionStack.pop();
        this.loopExitInstructionStack.pop();
        this.emit(gotoTopJumpInstr);

        exitLoopJumpAddr.value = nextIP();
    }

    public void visit(BLangLock lockNode) {
        if (lockNode.lockVariables.isEmpty()) {
            this.genNode(lockNode.body, this.env);
            return;
        }
        Operand gotoLockEndAddr = getOperand(-1);
        Instruction instructGotoLockEnd = InstructionFactory.get(InstructionCodes.GOTO, gotoLockEndAddr);
        Operand[] operands = getOperands(lockNode);
        ErrorTableAttributeInfo errorTable = getErrorTable(currentPkgInfo);

        int fromIP = nextIP();
        emit((InstructionCodes.LOCK), operands);

        this.genNode(lockNode.body, this.env);
        int toIP = nextIP() - 1;

        emit((InstructionCodes.UNLOCK), operands);
        emit(instructGotoLockEnd);

        ErrorTableEntry errorTableEntry = new ErrorTableEntry(fromIP, toIP, nextIP(), null);
        errorTable.addErrorTableEntry(errorTableEntry);

        emit((InstructionCodes.UNLOCK), operands);
        emit(InstructionFactory.get(InstructionCodes.PANIC, getOperand(-1)));
        gotoLockEndAddr.value = nextIP();
    }

    private Operand[] getOperands(BLangLock lockNode) {
        Operand[] operands = new Operand[(lockNode.lockVariables.size() * 3) + 1];
        int i = 0;
        operands[i++] = new Operand(lockNode.lockVariables.size());
        for (BVarSymbol varSymbol : lockNode.lockVariables) {
            BPackageSymbol pkgSymbol;
            BSymbol ownerSymbol = varSymbol.owner;
            if (ownerSymbol.tag == SymTag.SERVICE) {
                pkgSymbol = (BPackageSymbol) ownerSymbol.owner;
            } else {
                pkgSymbol = (BPackageSymbol) ownerSymbol;
            }
            int pkgRefCPIndex = addPackageRefCPEntry(currentPkgInfo, pkgSymbol.pkgID);

            int typeSigCPIndex = addUTF8CPEntry(currentPkgInfo, varSymbol.getType().getDesc());
            TypeRefCPEntry typeRefCPEntry = new TypeRefCPEntry(typeSigCPIndex);
            operands[i++] = getOperand(currentPkgInfo.addCPEntry(typeRefCPEntry));
            operands[i++] = getOperand(pkgRefCPIndex);
            operands[i++] = varSymbol.varIndex;
        }
        return operands;
    }

    public void visit(BLangTransaction transactionNode) {
        ++transactionIndex;
        Operand transactionIndexOperand = getOperand(transactionIndex);
        Operand retryCountRegIndex = new RegIndex(-1, TypeTags.INT);
        if (transactionNode.retryCount != null) {
            this.genNode(transactionNode.retryCount, this.env);
            retryCountRegIndex = transactionNode.retryCount.regIndex;
        }

        Operand committedFuncRegIndex = new RegIndex(-1, TypeTags.INVOKABLE);
        if (transactionNode.onCommitFunction != null) {
            committedFuncRegIndex.value = getFuncRefCPIndex(
                    (BInvokableSymbol) ((BLangFunctionVarRef) transactionNode.onCommitFunction).symbol);
        }

        Operand abortedFuncRegIndex = new RegIndex(-1, TypeTags.INVOKABLE);
        if (transactionNode.onAbortFunction != null) {
            abortedFuncRegIndex.value = getFuncRefCPIndex(
                    (BInvokableSymbol) ((BLangFunctionVarRef) transactionNode.onAbortFunction).symbol);
        }

<<<<<<< HEAD
        ErrorTableAttributeInfo errorTable = createErrorTableIfAbsent(currentPkgInfo);
=======
        ErrorTableAttributeInfo errorTable = getErrorTable(currentPkgInfo);
        Operand transStmtEndAddr = getOperand(-1);
>>>>>>> 4671e06e
        Operand transStmtAbortEndAddr = getOperand(-1);
        Operand transStmtFailEndAddr = getOperand(-1);
        Instruction gotoAbortTransBlockEnd = InstructionFactory.get(InstructionCodes.GOTO, transStmtAbortEndAddr);
        Instruction gotoFailTransBlockEnd = InstructionFactory.get(InstructionCodes.GOTO, transStmtFailEndAddr);

        RegIndex trEndStatusReg = getRegIndex(TypeTags.BOOLEAN);
        abortedFromStatus.push(trEndStatusReg);
        abortInstructions.push(gotoAbortTransBlockEnd);
        failInstructions.push(gotoFailTransBlockEnd);

        // Start transaction.
        Operand transactionType = getOperand(Transactions.TransactionType.INITIATOR.value);
        this.emit(InstructionCodes.TR_BEGIN, transactionType, transactionIndexOperand, retryCountRegIndex,
                committedFuncRegIndex, abortedFuncRegIndex);
        Operand retryInstructionAddress = getOperand(nextIP());

        // Retry transaction.
        Operand txConclusionEndAddr = getOperand(-1);
        this.emit(InstructionCodes.TR_RETRY, transactionIndexOperand, transStmtAbortEndAddr, txConclusionEndAddr,
                trEndStatusReg);

        // Process transaction statements.
        this.genNode(transactionNode.transactionBody, this.env);

        // End the transaction.
        int transBlockEndAddr = nextIP();
        this.emit(InstructionCodes.TR_END, transactionIndexOperand, getOperand(Transactions.TransactionStatus.BLOCK_END.value()),
                trEndStatusReg);
        // If transaction in failed state, goto retry.
        this.emit(InstructionCodes.BR_TRUE, trEndStatusReg, transStmtFailEndAddr);

        abortInstructions.pop();
        abortedFromStatus.pop();
        failInstructions.pop();


        // committed body
//        Operand endOfTxHandlingAddress = getOperand(-1);
//        emit(InstructionCodes.BR_FALSE, coordinatorStatusReg, endOfTxHandlingAddress);
        if (!transactionNode.committedBodyList.isEmpty()) {
            this.genNode(transactionNode.committedBodyList.get(0), this.env);
        }
//        endOfTxHandlingAddress.value = nextIP();

        emit(InstructionCodes.GOTO, txConclusionEndAddr);

        // CodeGen for error handling.
        transStmtFailEndAddr.value = nextIP();
        emit(InstructionCodes.TR_END, transactionIndexOperand, getOperand(Transactions.TransactionStatus.FAILED.value()),
                trEndStatusReg);
        // If retry possible run on-retry block, otherwise goto retry instruction.
        emit(InstructionCodes.BR_FALSE, trEndStatusReg, retryInstructionAddress);
        if (transactionNode.onRetryBody != null) {
            this.genNode(transactionNode.onRetryBody, this.env);

        }
        emit(InstructionCodes.GOTO, retryInstructionAddress);

<<<<<<< HEAD
        // Steal error handling within transaction block to tx error handling section.
        ErrorTableEntry errorTableEntry = new ErrorTableEntry(retryInstructionAddress.value, transBlockEndAddr,
                transBlockEndAddr, 0, -1);
=======
        emit(InstructionCodes.PANIC, getOperand(-1));
        ErrorTableEntry errorTableEntry = new ErrorTableEntry(transBlockStartAddr.value, transBlockEndAddr,
                errorTargetIP, null);
>>>>>>> 4671e06e
        errorTable.addErrorTableEntry(errorTableEntry);

        // Aborted block.
        transStmtAbortEndAddr.value = nextIP();
        emit(InstructionCodes.TR_END, transactionIndexOperand, getOperand(Transactions.TransactionStatus.ABORTED.value()),
                trEndStatusReg);
        if (!transactionNode.abortedBodyList.isEmpty()) {
            this.genNode(transactionNode.abortedBodyList.get(0), this.env);
        }

        // Conclude transaction handling.
        int transactionEndIp = nextIP();
        txConclusionEndAddr.value = transactionEndIp;
        emit(InstructionCodes.TR_END, transactionIndexOperand, getOperand(Transactions.TransactionStatus.END.value()),
                trEndStatusReg);

        // Rethrow captured exceptions, if available
        Operand oneAfterRethrowInstructionAddress = getOperand(-1);
        emit(InstructionCodes.BR_FALSE, trEndStatusReg, oneAfterRethrowInstructionAddress);
        emit(InstructionCodes.THROW, getOperand(-1));
        oneAfterRethrowInstructionAddress.value = nextIP();
    }

    public void visit(BLangAbort abortNode) {
        generateFinallyInstructions(abortNode, NodeKind.TRANSACTION);
        RegIndex index = abortedFromStatus.peek();
        // Set aborted reason reg to false.
        this.emit(InstructionCodes.BNE, index, index, index);
        this.emit(abortInstructions.peek());
    }

    public void visit(BLangDone doneNode) {
        generateFinallyInstructions(doneNode, NodeKind.DONE);
        this.emit(InstructionCodes.HALT);
    }

    public void visit(BLangRetry retryNode) {
        generateFinallyInstructions(retryNode, NodeKind.TRANSACTION);
        this.emit(failInstructions.peek());
    }

    @Override
    public void visit(BLangXMLNSStatement xmlnsStmtNode) {
        xmlnsStmtNode.xmlnsDecl.accept(this);
    }

    @Override
    public void visit(BLangXMLNS xmlnsNode) {
    }

    @Override
    public void visit(BLangLocalXMLNS xmlnsNode) {
        RegIndex lvIndex = getLVIndex(TypeTags.STRING);
        BLangExpression nsURIExpr = xmlnsNode.namespaceURI;
        nsURIExpr.regIndex = createLHSRegIndex(lvIndex);
        genNode(nsURIExpr, env);

        BXMLNSSymbol nsSymbol = (BXMLNSSymbol) xmlnsNode.symbol;
        nsSymbol.nsURIIndex = lvIndex;
    }

    @Override
    public void visit(BLangPackageXMLNS xmlnsNode) {
        BLangExpression nsURIExpr = xmlnsNode.namespaceURI;
        Operand pvIndex = getPVIndex(TypeTags.STRING);
        BXMLNSSymbol nsSymbol = (BXMLNSSymbol) xmlnsNode.symbol;
        genNode(nsURIExpr, env);
        nsSymbol.nsURIIndex = pvIndex;

        int pkgIndex = addPackageRefCPEntry(this.currentPkgInfo, this.currentPkgID);
        emit(InstructionCodes.SGSTORE, getOperand(pkgIndex), nsURIExpr.regIndex, pvIndex);
    }

    @Override
    public void visit(BLangXMLQName xmlQName) {
        // If the QName is use outside of XML, treat it as string.
        if (!xmlQName.isUsedInXML) {
            xmlQName.regIndex = calcAndGetExprRegIndex(xmlQName);
            String qName = xmlQName.namespaceURI == null ? xmlQName.localname.value
                    : ("{" + xmlQName.namespaceURI + "}" + xmlQName.localname);
            xmlQName.regIndex = createStringLiteral(qName, xmlQName.regIndex, env);
            return;
        }

        // Else, treat it as QName
        RegIndex nsURIIndex = getNamespaceURIIndex(xmlQName.nsSymbol, env);
        RegIndex localnameIndex = createStringLiteral(xmlQName.localname.value, null, env);
        RegIndex prefixIndex = createStringLiteral(xmlQName.prefix.value, null, env);
        xmlQName.regIndex = calcAndGetExprRegIndex(xmlQName.regIndex, TypeTags.XML);
        emit(InstructionCodes.NEWQNAME, localnameIndex, nsURIIndex, prefixIndex, xmlQName.regIndex);
    }

    @Override
    public void visit(BLangXMLAttribute xmlAttribute) {
        SymbolEnv xmlAttributeEnv = SymbolEnv.getXMLAttributeEnv(xmlAttribute, env);
        BLangExpression attrNameExpr = xmlAttribute.name;
        attrNameExpr.regIndex = calcAndGetExprRegIndex(attrNameExpr);
        genNode(attrNameExpr, xmlAttributeEnv);
        RegIndex attrQNameRegIndex = attrNameExpr.regIndex;

        // If the attribute name is a string representation of qname
        if (attrNameExpr.getKind() != NodeKind.XML_QNAME) {
            RegIndex localNameRegIndex = getRegIndex(TypeTags.STRING);
            RegIndex uriRegIndex = getRegIndex(TypeTags.STRING);
            emit(InstructionCodes.S2QNAME, attrQNameRegIndex, localNameRegIndex, uriRegIndex);

            attrQNameRegIndex = getRegIndex(TypeTags.XML);
            generateURILookupInstructions(((BLangXMLElementLiteral) env.node).namespacesInScope, localNameRegIndex,
                    uriRegIndex, attrQNameRegIndex, xmlAttribute.pos, xmlAttributeEnv);
            attrNameExpr.regIndex = attrQNameRegIndex;
        }

        BLangExpression attrValueExpr = xmlAttribute.value;
        genNode(attrValueExpr, env);

        if (xmlAttribute.isNamespaceDeclr) {
            ((BXMLNSSymbol) xmlAttribute.symbol).nsURIIndex = attrValueExpr.regIndex;
        }
    }

    @Override
    public void visit(BLangXMLElementLiteral xmlElementLiteral) {
        SymbolEnv xmlElementEnv = SymbolEnv.getXMLElementEnv(xmlElementLiteral, env);
        xmlElementLiteral.regIndex = calcAndGetExprRegIndex(xmlElementLiteral);

        // Visit in-line namespace declarations. These needs to be visited first before visiting the 
        // attributes, start and end tag names of the element.
        xmlElementLiteral.inlineNamespaces.forEach(xmlns -> {
            genNode(xmlns, xmlElementEnv);
        });

        // Create start tag name
        BLangExpression startTagName = (BLangExpression) xmlElementLiteral.getStartTagName();
        RegIndex startTagNameRegIndex = visitXMLTagName(startTagName, xmlElementEnv, xmlElementLiteral);

        // Create end tag name. If there is no endtag name (empty XML tag), 
        // then consider start tag name as the end tag name too.
        BLangExpression endTagName = (BLangExpression) xmlElementLiteral.getEndTagName();
        RegIndex endTagNameRegIndex = endTagName == null ? startTagNameRegIndex
                : visitXMLTagName(endTagName, xmlElementEnv, xmlElementLiteral);

        // Create an XML with the given QName
        RegIndex defaultNsURIIndex = getNamespaceURIIndex(xmlElementLiteral.defaultNsSymbol, xmlElementEnv);
        emit(InstructionCodes.NEWXMLELEMENT, xmlElementLiteral.regIndex, startTagNameRegIndex, endTagNameRegIndex,
                defaultNsURIIndex);

        // Add namespaces decelerations visible to this element.
        xmlElementLiteral.namespacesInScope.forEach((name, symbol) -> {
            BLangXMLQName nsQName = new BLangXMLQName(name.getValue(), XMLConstants.XMLNS_ATTRIBUTE);
            genNode(nsQName, xmlElementEnv);
            RegIndex uriIndex = getNamespaceURIIndex(symbol, xmlElementEnv);
            emit(InstructionCodes.XMLATTRSTORE, xmlElementLiteral.regIndex, nsQName.regIndex, uriIndex);
        });

        // Add attributes
        xmlElementLiteral.attributes.forEach(attribute -> {
            genNode(attribute, xmlElementEnv);
            emit(InstructionCodes.XMLATTRSTORE, xmlElementLiteral.regIndex, attribute.name.regIndex,
                    attribute.value.regIndex);
        });

        // Add children
        xmlElementLiteral.modifiedChildren.forEach(child -> {
            genNode(child, xmlElementEnv);
            emit(InstructionCodes.XMLSEQSTORE, xmlElementLiteral.regIndex, child.regIndex);
        });
    }

    @Override
    public void visit(BLangXMLTextLiteral xmlTextLiteral) {
        if (xmlTextLiteral.type == null) {
            xmlTextLiteral.regIndex = calcAndGetExprRegIndex(xmlTextLiteral.regIndex, TypeTags.XML);
        } else {
            xmlTextLiteral.regIndex = calcAndGetExprRegIndex(xmlTextLiteral);
        }
        genNode(xmlTextLiteral.concatExpr, env);
        emit(InstructionCodes.NEWXMLTEXT, xmlTextLiteral.regIndex, xmlTextLiteral.concatExpr.regIndex);
    }

    @Override
    public void visit(BLangXMLCommentLiteral xmlCommentLiteral) {
        xmlCommentLiteral.regIndex = calcAndGetExprRegIndex(xmlCommentLiteral);
        genNode(xmlCommentLiteral.concatExpr, env);
        emit(InstructionCodes.NEWXMLCOMMENT, xmlCommentLiteral.regIndex, xmlCommentLiteral.concatExpr.regIndex);
    }

    @Override
    public void visit(BLangXMLProcInsLiteral xmlProcInsLiteral) {
        xmlProcInsLiteral.regIndex = calcAndGetExprRegIndex(xmlProcInsLiteral);
        genNode(xmlProcInsLiteral.dataConcatExpr, env);
        genNode(xmlProcInsLiteral.target, env);
        emit(InstructionCodes.NEWXMLPI, xmlProcInsLiteral.regIndex, xmlProcInsLiteral.target.regIndex,
                xmlProcInsLiteral.dataConcatExpr.regIndex);
    }

    @Override
    public void visit(BLangXMLQuotedString xmlQuotedString) {
        xmlQuotedString.concatExpr.regIndex = calcAndGetExprRegIndex(xmlQuotedString);
        genNode(xmlQuotedString.concatExpr, env);
        xmlQuotedString.regIndex = xmlQuotedString.concatExpr.regIndex;
    }

    @Override
    public void visit(BLangXMLSequenceLiteral xmlSeqLiteral) {
        xmlSeqLiteral.regIndex = calcAndGetExprRegIndex(xmlSeqLiteral);
        // It is assumed that the sequence is always empty.
        emit(InstructionCodes.NEWXMLSEQ, xmlSeqLiteral.regIndex);
    }

    @Override
    public void visit(BLangStringTemplateLiteral stringTemplateLiteral) {
        stringTemplateLiteral.concatExpr.regIndex = calcAndGetExprRegIndex(stringTemplateLiteral);
        genNode(stringTemplateLiteral.concatExpr, env);
        stringTemplateLiteral.regIndex = stringTemplateLiteral.concatExpr.regIndex;
    }

    @Override
    public void visit(BLangXMLAttributeAccess xmlAttributeAccessExpr) {
        boolean variableStore = this.varAssignment;
        this.varAssignment = false;

        genNode(xmlAttributeAccessExpr.expr, this.env);
        RegIndex varRefRegIndex = xmlAttributeAccessExpr.expr.regIndex;

        if (xmlAttributeAccessExpr.indexExpr == null) {
            RegIndex xmlValueRegIndex = calcAndGetExprRegIndex(xmlAttributeAccessExpr);
            emit(InstructionCodes.XML2XMLATTRS, varRefRegIndex, xmlValueRegIndex);
            return;
        }

        BLangExpression indexExpr = xmlAttributeAccessExpr.indexExpr;
        genNode(xmlAttributeAccessExpr.indexExpr, this.env);
        RegIndex qnameRegIndex = xmlAttributeAccessExpr.indexExpr.regIndex;

        // If this is a string representation of qname
        if (indexExpr.getKind() != NodeKind.XML_QNAME) {
            RegIndex localNameRegIndex = getRegIndex(TypeTags.STRING);
            RegIndex uriRegIndex = getRegIndex(TypeTags.STRING);
            emit(InstructionCodes.S2QNAME, qnameRegIndex, localNameRegIndex, uriRegIndex);

            qnameRegIndex = getRegIndex(TypeTags.XML);
            generateURILookupInstructions(xmlAttributeAccessExpr.namespaces, localNameRegIndex,
                    uriRegIndex, qnameRegIndex, indexExpr.pos, env);
        }

        if (variableStore) {
            emit(InstructionCodes.XMLATTRSTORE, varRefRegIndex, qnameRegIndex, xmlAttributeAccessExpr.regIndex);
        } else {
            RegIndex xmlValueRegIndex = calcAndGetExprRegIndex(xmlAttributeAccessExpr);
            emit(InstructionCodes.XMLATTRLOAD, varRefRegIndex, qnameRegIndex, xmlValueRegIndex);
        }
    }

    public void visit(BLangTryCatchFinally tryNode) {
        int toIPPlaceHolder = -1;
        Operand gotoTryCatchEndAddr = getOperand(-1);
        Instruction instructGotoTryCatchEnd = InstructionFactory.get(InstructionCodes.GOTO, gotoTryCatchEndAddr);
        List<int[]> unhandledErrorRangeList = new ArrayList<>();
        ErrorTableAttributeInfo errorTable = getErrorTable(currentPkgInfo);

        int fromIP = nextIP();
        tryCatchErrorRangeToIPStack.push(toIPPlaceHolder);
        // Handle try block.
        genNode(tryNode.tryBody, env);

        // Pop out the final additional IP pushed on to the stack, if pushed when generating finally instrructions due
        // to a return statement being present in the try block
        if (!tryCatchErrorRangeFromIPStack.empty()) {
            tryCatchErrorRangeFromIPStack.pop();
        }

        while (!tryCatchErrorRangeFromIPStack.empty() && !tryCatchErrorRangeToIPStack.empty()
                && tryCatchErrorRangeToIPStack.peek() != toIPPlaceHolder) {
            unhandledErrorRangeList.add(new int[]{tryCatchErrorRangeFromIPStack.pop(),
                    tryCatchErrorRangeToIPStack.pop()});
        }

        int toIP = tryCatchErrorRangeToIPStack.pop();
        toIP = (toIP == toIPPlaceHolder) ? (nextIP() - 1) : toIP;

        unhandledErrorRangeList.add(new int[]{fromIP, toIP});

        // Append finally block instructions.
        if (tryNode.finallyBody != null) {
            genNode(tryNode.finallyBody, env);
        }
        emit(instructGotoTryCatchEnd);

        // Handle catch blocks.
        // Temporary error range list for new error ranges identified in catch blocks
        List<int[]> unhandledCatchErrorRangeList = new ArrayList<>();
        for (BLangCatch bLangCatch : tryNode.getCatchBlocks()) {
            addLineNumberInfo(bLangCatch.pos);
            int targetIP = nextIP();
            tryCatchErrorRangeToIPStack.push(toIPPlaceHolder);
            genNode(bLangCatch, env);

            if (!tryCatchErrorRangeFromIPStack.empty()) {
                tryCatchErrorRangeFromIPStack.pop();
            }

            while (tryCatchErrorRangeFromIPStack.size() > 1 && !tryCatchErrorRangeToIPStack.empty()
                    && tryCatchErrorRangeToIPStack.peek() != toIPPlaceHolder) {
                unhandledCatchErrorRangeList.add(new int[]{tryCatchErrorRangeFromIPStack.pop(),
                        tryCatchErrorRangeToIPStack.pop()});
            }
            int catchToIP = tryCatchErrorRangeToIPStack.pop();
            catchToIP = (catchToIP == toIPPlaceHolder) ? (nextIP() - 1) : catchToIP;
            unhandledCatchErrorRangeList.add(new int[]{targetIP, catchToIP});

            // Append finally block instructions.
            if (tryNode.finallyBody != null) {
                genNode(tryNode.finallyBody, env);
            }

            emit(instructGotoTryCatchEnd);
            // Create Error table entry for this catch block
            BTypeSymbol structSymbol = bLangCatch.param.symbol.type.tsymbol;
            BPackageSymbol packageSymbol = (BPackageSymbol) bLangCatch.param.symbol.type.tsymbol.owner;
            int pkgCPIndex = addPackageRefCPEntry(currentPkgInfo, packageSymbol.pkgID);
            int structNameCPIndex = addUTF8CPEntry(currentPkgInfo, structSymbol.name.value);
            StructureRefCPEntry structureRefCPEntry = new StructureRefCPEntry(pkgCPIndex, structNameCPIndex);
            int structCPEntryIndex = currentPkgInfo.addCPEntry(structureRefCPEntry);

            for (int[] range : unhandledErrorRangeList) {
                ErrorTableEntry errorTableEntry = new ErrorTableEntry(range[0], range[1], targetIP, null);
                errorTable.addErrorTableEntry(errorTableEntry);
            }
        }

        if (tryNode.finallyBody != null) {
            unhandledErrorRangeList.addAll(unhandledCatchErrorRangeList);

            // Create Error table entry for unhandled errors in try and catch(s) blocks
            for (int[] range : unhandledErrorRangeList) {
                ErrorTableEntry errorTableEntry = new ErrorTableEntry(range[0], range[1], nextIP(), null);
                errorTable.addErrorTableEntry(errorTableEntry);
            }
            // Append finally block instruction.
            genNode(tryNode.finallyBody, env);
            emit(InstructionFactory.get(InstructionCodes.PANIC, getOperand(-1)));
        }
        gotoTryCatchEndAddr.value = nextIP();
    }

    public void visit(BLangExpressionStmt exprStmtNode) {
        genNode(exprStmtNode.expr, this.env);
    }

    @Override
    public void visit(BLangIntRangeExpression rangeExpr) {
        BLangExpression startExpr = rangeExpr.startExpr;
        BLangExpression endExpr = rangeExpr.endExpr;

        genNode(startExpr, env);
        genNode(endExpr, env);
        rangeExpr.regIndex = calcAndGetExprRegIndex(rangeExpr);

        emit(InstructionCodes.NEW_INT_RANGE, startExpr.regIndex, endExpr.regIndex, rangeExpr.regIndex);
    }

    @Override
    public void visit(BLangTypeTestExpr typeTestExpr) {
        genNode(typeTestExpr.expr, env);
        Operand typeCPIndex = getTypeCPIndex(typeTestExpr.typeNode.type);
        emit(InstructionCodes.TYPE_TEST, typeTestExpr.expr.regIndex, typeCPIndex,
                calcAndGetExprRegIndex(typeTestExpr));
    }

    @Override
    public void visit(BLangIsLikeExpr isLikeExpr) {
        genNode(isLikeExpr.expr, env);
        Operand typeCPIndex = getTypeCPIndex(isLikeExpr.typeNode.type);
        emit(InstructionCodes.IS_LIKE, isLikeExpr.expr.regIndex, typeCPIndex,
                calcAndGetExprRegIndex(isLikeExpr));
    }

    // private helper methods of visitors.

    private void visitChannelSend(BLangWorkerSend channelSend) {
        //CHNSEND hasKey, keyIndex, keyTypeCPIndex  channelName, dataIndex, dataTypeCPIndex
        int i = 0;
        Operand[] argRegs;
        if (channelSend.keyExpr != null) {
            genNode(channelSend.keyExpr, this.env);
            argRegs = new Operand[6];
            argRegs[i++] = getOperand(true);

            RegIndex keyReg = channelSend.keyExpr.regIndex;
            BType keyType = channelSend.keyExpr.type;
            UTF8CPEntry keyCPEntry = new UTF8CPEntry(this.generateSig(new BType[] { keyType }));
            Operand keyCPIndex = getOperand(this.currentPkgInfo.addCPEntry(keyCPEntry));
            argRegs[i++] = keyReg;
            argRegs[i++] = keyCPIndex;
        } else {
            argRegs = new Operand[4];
            argRegs[i++] = getOperand(false);
        }
        int channelName = addUTF8CPEntry(currentPkgInfo, channelSend.env.enclPkg.symbol.name + "."
                + channelSend.getWorkerName().getValue());
        argRegs[i++] = getOperand(channelName);

        genNode(channelSend.expr, this.env);
        RegIndex dataReg = channelSend.expr.regIndex;
        BType dataType = channelSend.expr.type;
        UTF8CPEntry dataCPEntry = new UTF8CPEntry(this.generateSig(new BType[] { dataType }));
        Operand dataCPIndex = getOperand(this.currentPkgInfo.addCPEntry(dataCPEntry));
        argRegs[i++] = dataReg;
        argRegs[i] = dataCPIndex;

        emit(InstructionCodes.CHNSEND, argRegs);
    }

    private void visitChannelReceive(BLangWorkerReceive channelReceive) {
        // CHNRECEIVE hasKey, (keyTypeCPIndex, keyRegIndex), channelName, receiverTypeCPIndex, receiverRegIndex
        Operand[] chnReceiveArgRegs;
        int i = 0;
        if (channelReceive.keyExpr != null) {
            genNode(channelReceive.keyExpr, this.env);
            chnReceiveArgRegs = new Operand[6];
            chnReceiveArgRegs[i++] = getOperand(true);
            RegIndex keyReg = channelReceive.keyExpr.regIndex;
            BType keyType = channelReceive.keyExpr.type;
            UTF8CPEntry keyCPEntry = new UTF8CPEntry(this.generateSig(new BType[] { keyType }));
            Operand keyCPIndex = getOperand(this.currentPkgInfo.addCPEntry(keyCPEntry));
            chnReceiveArgRegs[i++] = keyCPIndex;
            chnReceiveArgRegs[i++] = keyReg;
        } else {
            chnReceiveArgRegs = new Operand[4];
            chnReceiveArgRegs[i++] = getOperand(false);
        }

        int chnName = addUTF8CPEntry(currentPkgInfo, channelReceive.env.enclPkg.symbol.name + "."
                + channelReceive.getWorkerName().getValue());
        chnReceiveArgRegs[i++] = getOperand(chnName);

        BLangExpression receiverExpr = channelReceive.expr;
        RegIndex regIndex;
        BType bType;
        if (receiverExpr.getKind() == NodeKind.SIMPLE_VARIABLE_REF && receiverExpr instanceof BLangLocalVarRef) {
            receiverExpr.regIndex = ((BLangLocalVarRef) receiverExpr).varSymbol.varIndex;
            regIndex = receiverExpr.regIndex;
        } else {
            receiverExpr.regIndex = getRegIndex(receiverExpr.type.tag);
            receiverExpr.regIndex.isLHSIndex = true;
            regIndex = receiverExpr.regIndex;
        }

        bType = receiverExpr.type;
        UTF8CPEntry sigCPEntry = new UTF8CPEntry(this.generateSig(new BType[] { bType }));
        Operand sigCPIndex = getOperand(currentPkgInfo.addCPEntry(sigCPEntry));
        chnReceiveArgRegs[i++] = sigCPIndex;
        chnReceiveArgRegs[i] = regIndex;

        emit(InstructionCodes.CHNRECEIVE, chnReceiveArgRegs);
    }

    private void generateForeachVarAssignment(BLangForeach foreach, Operand iteratorIndex) {
        List<BLangVariableReference> variables = foreach.varRefs.stream()
                .map(expr -> (BLangVariableReference) expr)
                .collect(Collectors.toList());
        // create Local variable Info entries.
        variables.stream()
                .filter(v -> v.type.tag != TypeTags.NONE)   // Ignoring ignored ("_") variables.
                .forEach(varRef -> visitVarSymbol((BVarSymbol) varRef.symbol, lvIndexes, localVarAttrInfo));
        List<Operand> nextOperands = new ArrayList<>();
        nextOperands.add(iteratorIndex);
        nextOperands.add(new Operand(variables.size()));
        foreach.varTypes.forEach(v -> nextOperands.add(new Operand(v.tag)));
        nextOperands.add(new Operand(variables.size()));
        for (int i = 0; i < variables.size(); i++) {
            BLangVariableReference varRef = variables.get(i);
            nextOperands.add(Optional.ofNullable(((BVarSymbol) varRef.symbol).varIndex)
                    .orElse(getRegIndex(foreach.varTypes.get(i).tag)));
        }
        this.emit(InstructionCodes.ITR_NEXT, nextOperands.toArray(new Operand[0]));
    }

    private void visitFunctionPointerLoad(BLangExpression fpExpr, BInvokableSymbol funcSymbol) {
        int pkgRefCPIndex = addPackageRefCPEntry(currentPkgInfo, funcSymbol.pkgID);
        int funcNameCPIndex = addUTF8CPEntry(currentPkgInfo, funcSymbol.name.value);
        FunctionRefCPEntry funcRefCPEntry = new FunctionRefCPEntry(pkgRefCPIndex, funcNameCPIndex);
        Operand typeCPIndex = getTypeCPIndex(funcSymbol.type);

        int funcRefCPIndex = currentPkgInfo.addCPEntry(funcRefCPEntry);
        RegIndex nextIndex = calcAndGetExprRegIndex(fpExpr);
        Operand[] operands;
        if (NodeKind.FIELD_BASED_ACCESS_EXPR == fpExpr.getKind()) {
            operands = calcObjectAttachedFPOperands((BLangStructFunctionVarRef) fpExpr, typeCPIndex, funcRefCPIndex,
                    nextIndex);
            //Separating this with a instruction code, so that at runtime, actual function can be loaded
            emit(InstructionCodes.VFPLOAD, operands);
            return;
        }
        if (NodeKind.LAMBDA == fpExpr.getKind()) {
            operands = calcClosureOperands(((BLangLambdaFunction) fpExpr).function, funcRefCPIndex, nextIndex,
                    typeCPIndex);
        } else {
            operands = new Operand[4];
            operands[0] = getOperand(funcRefCPIndex);
            operands[1] = nextIndex;
            operands[2] = typeCPIndex;
            operands[3] = new Operand(0);
        }
        emit(InstructionCodes.FPLOAD, operands);
    }

    /**
     * This is a helper method which calculate the required additional indexes needed for object attached function
     * invoked as a function pointer scenario.
     */
    private Operand[] calcObjectAttachedFPOperands(BLangStructFunctionVarRef fpExpr, Operand typeCPIndex,
                                                   int funcRefCPIndex, RegIndex nextIndex) {
        Operand[] operands = new Operand[6];
        operands[0] = getOperand(funcRefCPIndex);
        operands[1] = nextIndex;
        operands[2] = typeCPIndex;
        operands[3] = getOperand(2);
        operands[4] = getOperand(((BVarSymbol) ((BLangVariableReference) fpExpr.expr).symbol).type.tag);
        operands[5] = getOperand(((BVarSymbol) ((BLangVariableReference) fpExpr.expr).symbol).varIndex.value);
        return operands;
    }

    /**
     * This is a helper method which calculate the required additional indexes needed for closure scenarios.
     * If there are no closure variables found, then this method will just add 0 as the termination index
     * which is used at runtime.
     */
    private Operand[] calcClosureOperands(BLangFunction function, int funcRefCPIndex, RegIndex nextIndex,
                                          Operand typeCPIndex) {
        List<Operand> closureOperandList = new ArrayList<>();


        for (BVarSymbol symbol : function.symbol.params) {
            if (!symbol.closure || function.requiredParams.stream().anyMatch(var -> var.symbol.equals(symbol))) {
                continue;
            }
            Operand type = new Operand(symbol.type.tag);
            Operand index = new Operand(symbol.varIndex.value);
            closureOperandList.add(type);
            closureOperandList.add(index);
        }
        Operand[] operands;
        if (!closureOperandList.isEmpty()) {
            Operand[] closureIndexes = closureOperandList.toArray(new Operand[]{});
            operands = new Operand[4 + closureIndexes.length];
            operands[0] = getOperand(funcRefCPIndex);
            operands[1] = nextIndex;
            operands[2] = typeCPIndex;
            operands[3] = getOperand(closureIndexes.length);
            System.arraycopy(closureIndexes, 0, operands, 4, closureIndexes.length);
        } else {
            operands = new Operand[4];
            operands[0] = getOperand(funcRefCPIndex);
            operands[1] = nextIndex;
            operands[2] = typeCPIndex;
            operands[3] = getOperand(0);
        }
        return operands;
    }

    private void generateFinallyInstructions(BLangStatement statement) {
        generateFinallyInstructions(statement, new NodeKind[0]);
    }

    private void generateFinallyInstructions(BLangStatement statement, NodeKind... expectedParentKinds) {
        int returnInFinallyToIPPlaceHolder = -2;
        BLangStatement current = statement;
        boolean hasReturn = false;
        while (current != null && current.statementLink.parent != null) {
            BLangStatement parent = current.statementLink.parent.statement;
            for (NodeKind expected : expectedParentKinds) {
                if (expected == parent.getKind()) {
                    return;
                }
            }

            if (current.getKind() == NodeKind.RETURN) {
                hasReturn = true;
            }

            if (NodeKind.TRY == parent.getKind()) {
                boolean returnInFinally = false;
                if (hasReturn) {
                    //if generateFinallyInstructions is called due to a return statement being present in a try,
                    // catch block, maintain the current IP (before code generation for the finally block)
                    // to use as the toIP of the error table entry
                    if (!tryCatchErrorRangeToIPStack.isEmpty()) {
                        if (tryCatchErrorRangeToIPStack.peek() != returnInFinallyToIPPlaceHolder) {
                            tryCatchErrorRangeToIPStack.push(nextIP() - 1);
                        } else {
                            returnInFinally = true;
                        }
                    } else {
                        tryCatchErrorRangeToIPStack.push(nextIP() - 1);
                    }
                }

                BLangTryCatchFinally tryCatchFinally = (BLangTryCatchFinally) parent;
                if (tryCatchFinally.finallyBody != null && current != tryCatchFinally.finallyBody) {
                    tryCatchErrorRangeToIPStack.push(returnInFinallyToIPPlaceHolder);
                    genNode(tryCatchFinally.finallyBody, env);
                    tryCatchErrorRangeToIPStack.pop();
                }

                if (!returnInFinally) {
                    tryCatchErrorRangeFromIPStack.push(nextIP() + 1);
                }
            } else if (NodeKind.LOCK == parent.getKind()) {
                BLangLock lockNode = (BLangLock) parent;
                if (!lockNode.lockVariables.isEmpty()) {
                    Operand[] operands = getOperands(lockNode);
                    emit((InstructionCodes.UNLOCK), operands);
                }
            }
            current = parent;
        }
    }

    private RegIndex getNamespaceURIIndex(BXMLNSSymbol namespaceSymbol, SymbolEnv env) {
        if (namespaceSymbol == null && env.node.getKind() == NodeKind.XML_ATTRIBUTE) {
            return createStringLiteral(XMLConstants.NULL_NS_URI, null, env);
        }

        if (namespaceSymbol == null) {
            return createStringLiteral(null, null, env);
        }

        // If the namespace is defined within a callable unit or service, get the URI index in the 
        // local var registry. Otherwise get the URI index in the global var registry.
        if ((namespaceSymbol.owner.tag & SymTag.INVOKABLE) == SymTag.INVOKABLE ||
                (namespaceSymbol.owner.tag & SymTag.SERVICE) == SymTag.SERVICE) {
            return (RegIndex) namespaceSymbol.nsURIIndex;
        }

        int pkgIndex = addPackageRefCPEntry(this.currentPkgInfo, namespaceSymbol.owner.pkgID);
        RegIndex index = getRegIndex(TypeTags.STRING);
        emit(InstructionCodes.SGLOAD, getOperand(pkgIndex), namespaceSymbol.nsURIIndex, index);
        return index;
    }

    private void generateURILookupInstructions(Map<Name, BXMLNSSymbol> namespaces, RegIndex localNameRegIndex,
                                               RegIndex uriRegIndex, RegIndex targetQNameRegIndex, DiagnosticPos pos,
                                               SymbolEnv symbolEnv) {
        if (namespaces.isEmpty()) {
            createQNameWithoutPrefix(localNameRegIndex, uriRegIndex, targetQNameRegIndex);
            return;
        }

        Stack<Operand> endJumpInstrStack = new Stack<>();
        String prefix;

        for (Entry<Name, BXMLNSSymbol> keyValues : namespaces.entrySet()) {
            prefix = keyValues.getKey().getValue();

            // skip the default namespace
            if (prefix.equals(XMLConstants.DEFAULT_NS_PREFIX)) {
                continue;
            }

            // Below section creates the condition to compare the namespace URIs

            // store the comparing uri as string
            BXMLNSSymbol nsSymbol = keyValues.getValue();

            int opcode = getOpcode(TypeTags.STRING, InstructionCodes.IEQ);
            RegIndex conditionExprIndex = getRegIndex(TypeTags.BOOLEAN);
            emit(opcode, uriRegIndex, getNamespaceURIIndex(nsSymbol, symbolEnv), conditionExprIndex);

            Operand ifCondJumpAddr = getOperand(-1);
            emit(InstructionCodes.BR_FALSE, conditionExprIndex, ifCondJumpAddr);

            // Below section creates instructions to be executed, if the above condition succeeds (then body)

            // create the prefix literal
            RegIndex prefixIndex = createStringLiteral(prefix, null, env);

            // create a qname
            emit(InstructionCodes.NEWQNAME, localNameRegIndex, uriRegIndex, prefixIndex, targetQNameRegIndex);

            Operand endJumpAddr = getOperand(-1);
            emit(InstructionCodes.GOTO, endJumpAddr);
            endJumpInstrStack.add(endJumpAddr);

            ifCondJumpAddr.value = nextIP();
        }

        // else part. create a qname with empty prefix
        createQNameWithoutPrefix(localNameRegIndex, uriRegIndex, targetQNameRegIndex);

        while (!endJumpInstrStack.isEmpty()) {
            endJumpInstrStack.pop().value = nextIP();
        }
    }

    private void createQNameWithoutPrefix(RegIndex localNameRegIndex, RegIndex uriRegIndex,
                                          RegIndex targetQNameRegIndex) {
        RegIndex prefixIndex = createStringLiteral(null, null, env);
        emit(InstructionCodes.NEWQNAME, localNameRegIndex, uriRegIndex, prefixIndex, targetQNameRegIndex);
    }

    /**
     * Creates a string literal expression, generate the code and returns the registry index.
     *
     * @param value    String value to generate the string literal
     * @param regIndex String literal expression's reg index
     * @param env      Environment
     * @return String registry index of the generated string
     */
    private RegIndex createStringLiteral(String value, RegIndex regIndex, SymbolEnv env) {
        // TODO: remove RegIndex arg
        BLangLiteral prefixLiteral = (BLangLiteral) TreeBuilder.createLiteralExpression();
        prefixLiteral.value = value;
        prefixLiteral.typeTag = TypeTags.STRING;
        prefixLiteral.type = symTable.stringType;
        prefixLiteral.regIndex = regIndex;
        genNode(prefixLiteral, env);
        return prefixLiteral.regIndex;
    }

    /**
     * Visit XML tag name and return the index of the tag name in the reference registry.
     *
     * @param tagName           Tag name expression
     * @param xmlElementEnv     Environment of the XML element of the tag
     * @param xmlElementLiteral XML element literal to which the tag name belongs to
     * @return Index of the tag name, in the reference registry
     */
    private RegIndex visitXMLTagName(BLangExpression tagName, SymbolEnv xmlElementEnv,
                                     BLangXMLElementLiteral xmlElementLiteral) {
        genNode(tagName, xmlElementEnv);
        RegIndex startTagNameRegIndex = tagName.regIndex;

        // If this is a string representation of element name, generate the namespace lookup instructions
        if (tagName.getKind() != NodeKind.XML_QNAME) {
            RegIndex localNameRegIndex = getRegIndex(TypeTags.STRING);
            RegIndex uriRegIndex = getRegIndex(TypeTags.STRING);
            emit(InstructionCodes.S2QNAME, startTagNameRegIndex, localNameRegIndex, uriRegIndex);

            startTagNameRegIndex = getRegIndex(TypeTags.XML);
            generateURILookupInstructions(xmlElementLiteral.namespacesInScope, localNameRegIndex, uriRegIndex,
                    startTagNameRegIndex, xmlElementLiteral.pos, xmlElementEnv);
            tagName.regIndex = startTagNameRegIndex;
        }

        return startTagNameRegIndex;
    }

    /**
     * Get the constant pool entry index of a given type.
     *
     * @param type Type to get the constant pool entry index
     * @return constant pool entry index of the type
     */
    private Operand getTypeCPIndex(BType type) {
        int typeSigCPIndex = addUTF8CPEntry(currentPkgInfo, type.getDesc());
        TypeRefCPEntry typeRefCPEntry = new TypeRefCPEntry(typeSigCPIndex);
        return getOperand(currentPkgInfo.addCPEntry(typeRefCPEntry));
    }

    private void addDocAttachmentAttrInfo(MarkdownDocAttachment docAttachment, AttributeInfoPool attrInfoPool) {
        if (docAttachment == null) {
            return;
        }
        int docAttrIndex = addUTF8CPEntry(currentPkgInfo, AttributeInfo.Kind.DOCUMENT_ATTACHMENT_ATTRIBUTE.value());
        int descCPIndex = addUTF8CPEntry(currentPkgInfo, docAttachment.description);
        DocumentationAttributeInfo docAttributeInfo = new DocumentationAttributeInfo(docAttrIndex, descCPIndex);

        for (MarkdownDocAttachment.Parameter docAttribute : docAttachment.parameters) {
            int nameCPIndex = addUTF8CPEntry(currentPkgInfo, docAttribute.name);
            int descriptionCPIndex = addUTF8CPEntry(currentPkgInfo, docAttribute.description);
            ParameterDocumentInfo paramDocInfo = new ParameterDocumentInfo(nameCPIndex, descriptionCPIndex);
            docAttributeInfo.paramDocInfoList.add(paramDocInfo);
        }

        if (docAttachment.returnValueDescription != null) {
            docAttributeInfo.returnParameterDescriptionCPIndex = addUTF8CPEntry(currentPkgInfo,
                    docAttachment.returnValueDescription);
        }

        attrInfoPool.addAttributeInfo(AttributeInfo.Kind.DOCUMENT_ATTACHMENT_ATTRIBUTE, docAttributeInfo);
    }

    private void addParameterAttributeInfo(BInvokableSymbol funcSymbol, CallableUnitInfo callableUnitInfo) {
        // Add required params, defaultable params and rest params counts
        int paramAttrIndex =
                addUTF8CPEntry(currentPkgInfo, AttributeInfo.Kind.PARAMETERS_ATTRIBUTE.value());
        ParameterAttributeInfo paramAttrInfo =
                new ParameterAttributeInfo(paramAttrIndex);
        paramAttrInfo.requiredParamsCount = funcSymbol.params.size();
        paramAttrInfo.defaultableParamsCount = funcSymbol.defaultableParams.size();
        paramAttrInfo.restParamCount = funcSymbol.restParam != null ? 1 : 0;
        callableUnitInfo.addAttributeInfo(AttributeInfo.Kind.PARAMETERS_ATTRIBUTE, paramAttrInfo);

        // Add parameter default values
        addParameterDefaultValues(funcSymbol, callableUnitInfo);
    }

    private void addParameterDefaultValues(BInvokableSymbol funcSymbol, CallableUnitInfo callableUnitInfo) {
        int paramDefaultsAttrNameIndex =
                addUTF8CPEntry(currentPkgInfo, AttributeInfo.Kind.PARAMETER_DEFAULTS_ATTRIBUTE.value());
        ParamDefaultValueAttributeInfo paramDefaulValAttrInfo =
                new ParamDefaultValueAttributeInfo(paramDefaultsAttrNameIndex);

        // Only named parameters can have default values.
        for (BVarSymbol param : funcSymbol.defaultableParams) {
            DefaultValue defaultVal = getDefaultValue(param.defaultValue);
            paramDefaulValAttrInfo.addParamDefaultValueInfo(defaultVal);
        }

        callableUnitInfo.addAttributeInfo(AttributeInfo.Kind.PARAMETER_DEFAULTS_ATTRIBUTE, paramDefaulValAttrInfo);
    }

    private int getValueToRefTypeCastOpcode(int typeTag) {
        int opcode;
        switch (typeTag) {
            case TypeTags.INT:
                opcode = InstructionCodes.I2ANY;
                break;
            case TypeTags.BYTE:
                opcode = InstructionCodes.BI2ANY;
                break;
            case TypeTags.FLOAT:
                opcode = InstructionCodes.F2ANY;
                break;
            case TypeTags.STRING:
                opcode = InstructionCodes.S2ANY;
                break;
            case TypeTags.BOOLEAN:
                opcode = InstructionCodes.B2ANY;
                break;
            default:
                opcode = InstructionCodes.NOP;
                break;
        }
        return opcode;
    }

    private int getRefToValueTypeCastOpcode(int typeTag) {
        int opcode;
        switch (typeTag) {
            case TypeTags.INT:
                opcode = InstructionCodes.ANY2I;
                break;
            case TypeTags.BYTE:
                opcode = InstructionCodes.ANY2BI;
                break;
            case TypeTags.FLOAT:
                opcode = InstructionCodes.ANY2F;
                break;
            case TypeTags.DECIMAL:
                opcode = InstructionCodes.ANY2D;
                break;
            case TypeTags.STRING:
                opcode = InstructionCodes.ANY2S;
                break;
            case TypeTags.BOOLEAN:
                opcode = InstructionCodes.ANY2B;
                break;
            default:
                opcode = InstructionCodes.NOP;
                break;
        }
        return opcode;
    }

    private void addPackageInfo(BPackageSymbol packageSymbol, ProgramFile programFile) {
        BLangPackage pkgNode = this.packageCache.get(packageSymbol.pkgID);
        if (pkgNode == null) {
            // This is a package loaded from a BALO
            packageSymbol.imports.forEach(importPkdSymbol -> addPackageInfo(importPkdSymbol, programFile));
            if (!programFile.packageFileMap.containsKey(packageSymbol.pkgID.toString())
                    && !packageSymbol.pkgID.orgName.equals(Names.BUILTIN_ORG)) {
                programFile.packageFileMap.put(packageSymbol.pkgID.toString(), packageSymbol.packageFile);
            }
            return;
        }

        pkgNode.imports.forEach(importPkdNode -> addPackageInfo(importPkdNode.symbol, programFile));
        if (!programFile.packageFileMap.containsKey(packageSymbol.pkgID.toString())
                && !packageSymbol.pkgID.orgName.equals(Names.BUILTIN_ORG)) {
            programFile.packageFileMap.put(packageSymbol.pkgID.toString(), packageSymbol.packageFile);
        }
    }

    private byte[] getPackageBinaryContent(BLangPackage pkgNode) {
        try {
            return PackageInfoWriter.getPackageBinary(this.currentPkgInfo);
        } catch (IOException e) {
            // This code will not be executed under normal condition
            throw new BLangCompilerException("failed to generate bytecode for module '" +
                    pkgNode.packageID + "': " + e.getMessage(), e);
        }
    }

    private void storeStructField(BLangExpression fieldAccessExpr, Operand varRefRegIndex, Operand keyRegIndex) {
        int opcode;
        opcode = getValueToRefTypeCastOpcode(fieldAccessExpr.type.tag);
        if (opcode == InstructionCodes.NOP) {
            // If the field is ref type, then struct field store will pick the value from ref reg.
            emit(InstructionCodes.MAPSTORE, varRefRegIndex, keyRegIndex, fieldAccessExpr.regIndex);
        } else {
            // Cast the value to ref type and put it in ref reg.
            // Then struct field store will take the value from ref reg.
            RegIndex valueRegIndex = getRegIndex(TypeTags.ANY);
            emit(opcode, fieldAccessExpr.regIndex, valueRegIndex);
            emit(InstructionCodes.MAPSTORE, varRefRegIndex, keyRegIndex, valueRegIndex);
        }
    }

    private void loadStructField(BLangExpression fieldAccessExpr, Operand varRefRegIndex, Operand keyRegIndex,
                                 int except) {
        IntegerCPEntry exceptCPEntry = new IntegerCPEntry(except);
        Operand exceptOp = getOperand(currentPkgInfo.addCPEntry(exceptCPEntry));
        int opcode = getRefToValueTypeCastOpcode(fieldAccessExpr.type.tag);
        if (opcode == InstructionCodes.NOP) {
            emit(InstructionCodes.MAPLOAD, varRefRegIndex, keyRegIndex, calcAndGetExprRegIndex(fieldAccessExpr),
                    exceptOp);
        } else {
            // Get the value from struct, and put it in ref reg. Then cast the ref value to the value type
            RegIndex targetRegIndex = getRegIndex(TypeTags.ANY);
            emit(InstructionCodes.MAPLOAD, varRefRegIndex, keyRegIndex, targetRegIndex, exceptOp);
            emit(opcode, targetRegIndex, calcAndGetExprRegIndex(fieldAccessExpr));
        }
    }

    private void setVariableScopeStart(LocalVariableInfo localVarInfo, BLangVariable varNode) {
        if (varNode.pos != null) {
            localVarInfo.scopeStartLineNumber = varNode.pos.sLine;
        }
    }

    private void setVariableScopeEnd(LocalVariableInfo localVarInfo, BLangVariable varNode) {
        if ((varNode.parent == null) && (varNode.pos != null)) {
            localVarInfo.scopeEndLineNumber = varNode.pos.eLine;
            return;
        }
        BLangNode parentNode = varNode;
        while ((parentNode.parent != null)) {
            parentNode = parentNode.parent;
            if ((parentNode.getKind().equals(NodeKind.BLOCK)) && (parentNode.parent != null) &&
                    (parentNode.parent.pos != null)) {
                localVarInfo.scopeEndLineNumber = parentNode.parent.pos.eLine;
                break;
            }
        }
    }
}<|MERGE_RESOLUTION|>--- conflicted
+++ resolved
@@ -3023,12 +3023,7 @@
                     (BInvokableSymbol) ((BLangFunctionVarRef) transactionNode.onAbortFunction).symbol);
         }
 
-<<<<<<< HEAD
-        ErrorTableAttributeInfo errorTable = createErrorTableIfAbsent(currentPkgInfo);
-=======
         ErrorTableAttributeInfo errorTable = getErrorTable(currentPkgInfo);
-        Operand transStmtEndAddr = getOperand(-1);
->>>>>>> 4671e06e
         Operand transStmtAbortEndAddr = getOperand(-1);
         Operand transStmtFailEndAddr = getOperand(-1);
         Instruction gotoAbortTransBlockEnd = InstructionFactory.get(InstructionCodes.GOTO, transStmtAbortEndAddr);
@@ -3087,15 +3082,9 @@
         }
         emit(InstructionCodes.GOTO, retryInstructionAddress);
 
-<<<<<<< HEAD
         // Steal error handling within transaction block to tx error handling section.
         ErrorTableEntry errorTableEntry = new ErrorTableEntry(retryInstructionAddress.value, transBlockEndAddr,
-                transBlockEndAddr, 0, -1);
-=======
-        emit(InstructionCodes.PANIC, getOperand(-1));
-        ErrorTableEntry errorTableEntry = new ErrorTableEntry(transBlockStartAddr.value, transBlockEndAddr,
-                errorTargetIP, null);
->>>>>>> 4671e06e
+                transBlockEndAddr, null);
         errorTable.addErrorTableEntry(errorTableEntry);
 
         // Aborted block.
@@ -3115,7 +3104,7 @@
         // Rethrow captured exceptions, if available
         Operand oneAfterRethrowInstructionAddress = getOperand(-1);
         emit(InstructionCodes.BR_FALSE, trEndStatusReg, oneAfterRethrowInstructionAddress);
-        emit(InstructionCodes.THROW, getOperand(-1));
+        emit(InstructionCodes.PANIC, getOperand(-1));
         oneAfterRethrowInstructionAddress.value = nextIP();
     }
 
