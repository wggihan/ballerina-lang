--- conflicted
+++ resolved
@@ -1314,13 +1314,8 @@
             return "I";
         } else if (bType.tag == TypeTags.FLOAT) {
             return "D";
-<<<<<<< HEAD
-        } else if (bType.tag == TypeTags.STRING) {
+        } else if (TypeTags.isStringTypeTag(bType.tag)) {
             return String.format("L%s;", isBString ? B_STRING_VALUE : STRING_VALUE);
-=======
-        } else if (TypeTags.isStringTypeTag(bType.tag)) {
-            return String.format("L%s;", useBString ? B_STRING_VALUE : STRING_VALUE);
->>>>>>> fc9b680e
         } else if (bType.tag == TypeTags.BOOLEAN) {
             return "Z";
         } else if (bType.tag == TypeTags.NIL) {
