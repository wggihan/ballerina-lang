--- conflicted
+++ resolved
@@ -164,7 +164,6 @@
 import org.wso2.ballerinalang.compiler.tree.types.BLangValueType;
 import org.wso2.ballerinalang.compiler.util.CompilerContext;
 import org.wso2.ballerinalang.compiler.util.CompilerUtils;
-import org.wso2.ballerinalang.compiler.util.Constants;
 import org.wso2.ballerinalang.compiler.util.Name;
 import org.wso2.ballerinalang.compiler.util.Names;
 import org.wso2.ballerinalang.compiler.util.TypeTags;
@@ -948,15 +947,9 @@
                     }
                 });
             }
-<<<<<<< HEAD
             getCurrentAnalysisState().taintedStatus = exprTaintedStatus;
         } else if (invocationExpr.builtinMethodInvocation && (invocationExpr.builtInMethod != BLangBuiltInMethod.CALL
                 || invocationExpr.symbol.name.value.startsWith(WORKER_LAMBDA_VAR_PREFIX))) {
-=======
-            this.taintedStatus = exprTaintedStatus;
-        } else if (invocationExpr.builtinMethodInvocation && (invocationExpr.builtInMethod != BLangBuiltInMethod.CALL
-                || invocationExpr.symbol.name.value.startsWith(Constants.WORKER_LAMBDA_VAR_PREFIX))) {
->>>>>>> 352523e0
             //TODO: Remove "WORKER_LAMBDA_VAR_PREFIX" check after worker interaction analysis is in place.
             analyzeBuiltInMethodInvocation(invocationExpr);
         } else {
@@ -1264,7 +1257,6 @@
 
     @Override
     public void visit(BLangLambdaFunction bLangLambdaFunction) {
-<<<<<<< HEAD
         if (bLangLambdaFunction.function.flagSet.contains(Flag.WORKER)) {
             workerAnalysis = true;
             bLangLambdaFunction.function.accept(this);
@@ -1273,9 +1265,6 @@
             bLangLambdaFunction.function.accept(this);
         }
         getCurrentAnalysisState().taintedStatus = TaintedStatus.UNTAINTED;
-=======
-        this.taintedStatus = TaintedStatus.UNTAINTED;
->>>>>>> 352523e0
     }
 
     @Override
@@ -1344,7 +1333,6 @@
         TaintedStatus detailsTaintedStatus = TaintedStatus.UNTAINTED;
         if (errorConstructorExpr.reasonExpr != null) {
             errorConstructorExpr.reasonExpr.accept(this);
-<<<<<<< HEAD
             reasonTaintedStatus = getCurrentAnalysisState().taintedStatus;
         }
         if (errorConstructorExpr.detailsExpr != null) {
@@ -1352,15 +1340,6 @@
             detailsTaintedStatus = getCurrentAnalysisState().taintedStatus;
         }
         getCurrentAnalysisState().taintedStatus = getCombinedTaintedStatus(reasonTaintedStatus, detailsTaintedStatus);
-=======
-            reasonTaintedStatus = this.taintedStatus;
-        }
-        if (errorConstructorExpr.detailsExpr != null) {
-            errorConstructorExpr.detailsExpr.accept(this);
-            detailsTaintedStatus = this.taintedStatus;
-        }
-        this.taintedStatus = getCombinedTaintedStatus(reasonTaintedStatus, detailsTaintedStatus);
->>>>>>> 352523e0
     }
 
     @Override
