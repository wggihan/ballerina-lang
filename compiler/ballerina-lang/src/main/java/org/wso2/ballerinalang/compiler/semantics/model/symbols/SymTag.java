--- conflicted
+++ resolved
@@ -31,10 +31,6 @@
     public static final int SERVICE = 1 << 5 | TYPE | VARIABLE | VARIABLE_NAME;
     public static final int INVOKABLE = 1 << 6;
     public static final int FUNCTION = 1 << 7 | INVOKABLE | VARIABLE;
-<<<<<<< HEAD
-    public static final int RESOURCE = 1 << 9 | INVOKABLE;
-=======
->>>>>>> ac06ab92
     public static final int WORKER = 1 << 10 | INVOKABLE;
     public static final int ANNOTATION = 1 << 11;
     public static final int LISTENER = 1 << 12;
