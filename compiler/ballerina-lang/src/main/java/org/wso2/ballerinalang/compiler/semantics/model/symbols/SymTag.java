--- conflicted
+++ resolved
@@ -35,23 +35,6 @@
     public static final int ACTION = 1 << 9 | INVOKABLE;
     public static final int RESOURCE = 1 << 10 | INVOKABLE;
     public static final int WORKER = 1 << 11 | INVOKABLE;
-<<<<<<< HEAD
-    public static final int TRANSFORMER = 1 << 12 | INVOKABLE;
-    public static final int ANNOTATION = 1 << 13;
-    public static final int ANNOTATION_ATTRIBUTE = 1 << 14;
-    public static final int IMPORT = 1 << 15;
-    public static final int PACKAGE = 1 << 16 | IMPORT;
-    public static final int XMLNS = 1 << 17 | IMPORT;
-    public static final int ERROR = 1 << 18;
-    public static final int ENDPOINT = 1 << 19 | VARIABLE;
-    public static final int OBJECT = 1 << 20 | TYPE | VARIABLE_NAME | STRUCT;
-    public static final int RECORD = 1 << 21 | TYPE | VARIABLE_NAME | STRUCT;
-    public static final int TYPE_DEF = 1 << 22 | TYPE | VARIABLE_NAME;
-    public static final int FINITE_TYPE = 1 << 23 | TYPE | VARIABLE_NAME;
-    public static final int UNION_TYPE = 1 << 24 | TYPE | VARIABLE_NAME;
-    public static final int TUPLE_TYPE = 1 << 25 | TYPE | VARIABLE_NAME;
-    public static final int ARRAY_TYPE = 1 << 26 | TYPE | VARIABLE_NAME;
-=======
     public static final int ANNOTATION = 1 << 12;
     public static final int ANNOTATION_ATTRIBUTE = 1 << 13;
     public static final int IMPORT = 1 << 14;
@@ -65,6 +48,5 @@
     public static final int FINITE_TYPE = 1 << 22 | TYPE | VARIABLE_NAME;
     public static final int UNION_TYPE = 1 << 23 | TYPE | VARIABLE_NAME;
     public static final int TUPLE_TYPE = 1 << 24 | TYPE | VARIABLE_NAME;
->>>>>>> f5ab851f
-
+    public static final int ARRAY_TYPE = 1 << 26 | TYPE | VARIABLE_NAME;
 }