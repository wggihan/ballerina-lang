--- conflicted
+++ resolved
@@ -293,18 +293,13 @@
 
         buf.writeByte(birAnnotation.visibility.value());
 
-<<<<<<< HEAD
         buf.writeInt(birAnnotation.attachPoints.size());
         for (AttachPoint attachPoint : birAnnotation.attachPoints) {
             buf.writeInt(addStringCPEntry(attachPoint.point.getValue()));
             buf.writeBoolean(attachPoint.source);
         }
 
-        typeWriter.visitType(birAnnotation.annotationType);
-=======
-        buf.writeInt(birAnnotation.attachPoints);
         writeType(buf, birAnnotation.annotationType);
->>>>>>> 2bd60000
     }
 
     private void writeConstants(ByteBuf buf, List<BIRNode.BIRConstant> birConstList) {
