/*
 *  Copyright (c) 2018, WSO2 Inc. (http://www.wso2.org) All Rights Reserved.
 *
 *  WSO2 Inc. licenses this file to you under the Apache License,
 *  Version 2.0 (the "License"); you may not use this file except
 *  in compliance with the License.
 *  You may obtain a copy of the License at
 *
 *    http://www.apache.org/licenses/LICENSE-2.0
 *
 *  Unless required by applicable law or agreed to in writing,
 *  software distributed under the License is distributed on an
 *  "AS IS" BASIS, WITHOUT WARRANTIES OR CONDITIONS OF ANY
 *  KIND, either express or implied.  See the License for the
 *  specific language governing permissions and limitations
 *  under the License.
 */
package org.wso2.ballerinalang.compiler.bir.writer;

import io.netty.buffer.ByteBuf;
import io.netty.buffer.Unpooled;
import org.ballerinalang.compiler.BLangCompilerException;
import org.wso2.ballerinalang.compiler.bir.model.BIRNode;
import org.wso2.ballerinalang.compiler.bir.model.BIRNode.BIRGlobalVariableDcl;
import org.wso2.ballerinalang.compiler.bir.model.BIRNode.BIRTypeDefinition;
import org.wso2.ballerinalang.compiler.bir.writer.CPEntry.PackageCPEntry;
import org.wso2.ballerinalang.compiler.bir.writer.CPEntry.StringCPEntry;
import org.wso2.ballerinalang.compiler.util.TypeTags;

import java.io.ByteArrayOutputStream;
import java.io.DataOutputStream;
import java.io.IOException;
import java.util.List;
import java.util.stream.Collectors;

/**
 * Serialize BIR into a binary format.
 *
 * @since 0.980.0
 */
public class BIRBinaryWriter {

    private final ConstantPool cp = new ConstantPool();
    private final BIRNode.BIRPackage birPackage;

    public BIRBinaryWriter(BIRNode.BIRPackage birPackage) {
        this.birPackage = birPackage;
    }

    public byte[] serialize() {
        ByteBuf birbuf = Unpooled.buffer();
        BIRTypeWriter typeWriter = new BIRTypeWriter(birbuf, cp);
        BIRInstructionWriter insWriter = new BIRInstructionWriter(birbuf, typeWriter, cp);


        // Write the package details in the form of constant pool entry
        int orgCPIndex = addStringCPEntry(birPackage.org.value);
        int nameCPIndex = addStringCPEntry(birPackage.name.value);
        int versionCPIndex = addStringCPEntry(birPackage.version.value);
        int pkgIndex = cp.addCPEntry(new PackageCPEntry(orgCPIndex, nameCPIndex, versionCPIndex));
        birbuf.writeInt(pkgIndex);

        //Write import module declarations
        writeImportModuleDecls(birbuf, birPackage.importModules);
        // Write type defs
        writeTypeDefs(birbuf, typeWriter, insWriter, birPackage.typeDefs);
        // Write global vars
        writeGlobalVars(birbuf, typeWriter, birPackage.globalVars);
        // Write type def bodies
        writeTypeDefBodies(birbuf, typeWriter, insWriter, birPackage.typeDefs);
        // Write functions
        writeFunctions(birbuf, typeWriter, insWriter, birPackage.functions);

        // Write the constant pool entries.
        // TODO Only one constant pool is available for now. This will change in future releases
        // TODO e.g., strtab, shstrtab, rodata.
        ByteArrayOutputStream baos = new ByteArrayOutputStream();
        try (DataOutputStream dataOut = new DataOutputStream(baos)) {
            dataOut.write(cp.serialize());
            dataOut.write(birbuf.nioBuffer().array(), 0, birbuf.nioBuffer().limit());
            return baos.toByteArray();
        } catch (IOException e) {
            throw new BLangCompilerException("failed to serialize the bir", e);
        }
    }

    // private methods

    private void writeImportModuleDecls(ByteBuf buf, List<BIRNode.BIRImportModule> birImpModList) {
        buf.writeInt(birImpModList.size());
        birImpModList.forEach(impMod -> {
            buf.writeInt(addStringCPEntry(impMod.org.value));
            buf.writeInt(addStringCPEntry(impMod.name.value));
            buf.writeInt(addStringCPEntry(impMod.version.value));
        });
    }


    /**
     * Write the type definitions. Only the container will be written, to avoid
     * cyclic dependencies with global vars.
     * 
     * @param buf ByteBuf
     * @param typeWriter Type writer
     * @param insWriter Instruction writer              
     * @param birTypeDefList Type definitions list
     */
    private void writeTypeDefs(ByteBuf buf, BIRTypeWriter typeWriter, BIRInstructionWriter insWriter,
                List<BIRTypeDefinition> birTypeDefList) {
        buf.writeInt(birTypeDefList.size());
        birTypeDefList.forEach(typeDef -> writeType(buf, typeWriter, insWriter, typeDef));
    }

    /**
     * Write the body of the type definitions.
     * 
     * @param buf ByteBuf
     * @param typeWriter Type writer
     * @param birTypeDefList Type definitions list
     */
    private void writeTypeDefBodies(ByteBuf buf, BIRTypeWriter typeWriter, BIRInstructionWriter insWriter,
                                    List<BIRTypeDefinition> birTypeDefList) {
        List<BIRTypeDefinition> filtered = birTypeDefList.stream().filter(t -> t.type.tag == TypeTags.OBJECT
                || t.type.tag == TypeTags.RECORD).collect(Collectors.toList());
        filtered.forEach(typeDef -> writeFunctions(buf, typeWriter, insWriter, typeDef.attachedFuncs));
    }

    private void writeGlobalVars(ByteBuf buf, BIRTypeWriter typeWriter, List<BIRGlobalVariableDcl> birGlobalVars) {
        buf.writeInt(birGlobalVars.size());
        for (BIRGlobalVariableDcl birGlobalVar : birGlobalVars) {
            buf.writeByte(birGlobalVar.kind.getValue());
            // Name
            buf.writeInt(addStringCPEntry(birGlobalVar.name.value));
            // Visibility
            buf.writeByte(birGlobalVar.visibility.value());

            // Function type as a CP Index
            birGlobalVar.type.accept(typeWriter);
        }
    }

    private void writeType(ByteBuf buf, BIRTypeWriter typeWriter, BIRInstructionWriter insWriter,
                           BIRTypeDefinition typeDef) {
        insWriter.writePosition(typeDef.pos);
        // Type name CP Index
        buf.writeInt(addStringCPEntry(typeDef.name.value));
        // Visibility
        buf.writeByte(typeDef.visibility.value());
        typeDef.type.accept(typeWriter);
    }

    private void writeFunctions(ByteBuf buf, BIRTypeWriter typeWriter, BIRInstructionWriter insWriter,
                                List<BIRNode.BIRFunction> birFunctionList) {
        buf.writeInt(birFunctionList.size());
        birFunctionList.forEach(func -> writeFunction(buf, typeWriter, insWriter, func));
    }

    private void writeFunction(ByteBuf buf, BIRTypeWriter typeWriter, BIRInstructionWriter insWriter,
                               BIRNode.BIRFunction birFunction) {

        // Write Position
        insWriter.writePosition(birFunction.pos);
        // Function name CP Index
        buf.writeInt(addStringCPEntry(birFunction.name.value));
        // Function definition or a declaration
        // Non-zero value means this is a function declaration e.g. extern function
        buf.writeByte(birFunction.isDeclaration ? 1 : 0);
        buf.writeByte(birFunction.isInterface ? 1 : 0);
        // Visibility
        buf.writeByte(birFunction.visibility.value());

        // Function type as a CP Index
        birFunction.type.accept(typeWriter);

        ByteBuf birbuf = Unpooled.buffer();
        BIRTypeWriter funcTypeWriter = new BIRTypeWriter(birbuf, cp);
        BIRInstructionWriter funcInsWriter = new BIRInstructionWriter(birbuf, funcTypeWriter, cp);

        // Arg count
        birbuf.writeInt(birFunction.argsCount);
        // Local variables
        birbuf.writeInt(birFunction.localVars.size());
        for (BIRNode.BIRVariableDcl localVar : birFunction.localVars) {
            birbuf.writeByte(localVar.kind.getValue());
            localVar.type.accept(funcTypeWriter);
            birbuf.writeInt(addStringCPEntry(localVar.name.value));
        }

        // Write basic blocks
        funcInsWriter.writeBBs(birFunction.basicBlocks);

        // Write error table
<<<<<<< HEAD
        funcInsWriter.writeErrorTable(birFunction.errorTable);

        // Write length of the function body so that it can be skipped easily.
        int length = birbuf.nioBuffer().limit();
        buf.writeLong(length);
        buf.writeBytes(birbuf.nioBuffer().array(), 0, length);
=======
        insWriter.writeErrorTable(birFunction.errorTable);

        // write worker interaction channels info
        buf.writeInt(birFunction.workerChannels.length);
        for (BIRNode.ChannelDetails details : birFunction.workerChannels) {
            buf.writeInt(addStringCPEntry(details.name));
            buf.writeBoolean(details.channelInSameStrand);
            buf.writeBoolean(details.send);
        }
>>>>>>> 7edbb688
    }

    private int addStringCPEntry(String value) {
        return cp.addCPEntry(new StringCPEntry(value));
    }
}<|MERGE_RESOLUTION|>--- conflicted
+++ resolved
@@ -190,14 +190,6 @@
         funcInsWriter.writeBBs(birFunction.basicBlocks);
 
         // Write error table
-<<<<<<< HEAD
-        funcInsWriter.writeErrorTable(birFunction.errorTable);
-
-        // Write length of the function body so that it can be skipped easily.
-        int length = birbuf.nioBuffer().limit();
-        buf.writeLong(length);
-        buf.writeBytes(birbuf.nioBuffer().array(), 0, length);
-=======
         insWriter.writeErrorTable(birFunction.errorTable);
 
         // write worker interaction channels info
@@ -207,7 +199,12 @@
             buf.writeBoolean(details.channelInSameStrand);
             buf.writeBoolean(details.send);
         }
->>>>>>> 7edbb688
+        funcInsWriter.writeErrorTable(birFunction.errorTable);
+
+        // Write length of the function body so that it can be skipped easily.
+        int length = birbuf.nioBuffer().limit();
+        buf.writeLong(length);
+        buf.writeBytes(birbuf.nioBuffer().array(), 0, length);
     }
 
     private int addStringCPEntry(String value) {
