/*
 *  Copyright (c) 2017, WSO2 Inc. (http://www.wso2.org) All Rights Reserved.
 *
 *  WSO2 Inc. licenses this file to you under the Apache License,
 *  Version 2.0 (the "License"); you may not use this file except
 *  in compliance with the License.
 *  You may obtain a copy of the License at
 *
 *    http://www.apache.org/licenses/LICENSE-2.0
 *
 *  Unless required by applicable law or agreed to in writing,
 *  software distributed under the License is distributed on an
 *  "AS IS" BASIS, WITHOUT WARRANTIES OR CONDITIONS OF ANY
 *  KIND, either express or implied.  See the License for the
 *  specific language governing permissions and limitations
 *  under the License.
 */
package org.wso2.ballerinalang.compiler.semantics.analyzer;

import org.ballerinalang.model.Name;
import org.ballerinalang.model.TreeBuilder;
import org.ballerinalang.util.diagnostic.DiagnosticCode;
import org.wso2.ballerinalang.compiler.semantics.model.SymbolTable;
import org.wso2.ballerinalang.compiler.semantics.model.symbols.BAttachedFunction;
import org.wso2.ballerinalang.compiler.semantics.model.symbols.BConversionOperatorSymbol;
import org.wso2.ballerinalang.compiler.semantics.model.symbols.BStructureTypeSymbol;
import org.wso2.ballerinalang.compiler.semantics.model.symbols.BSymbol;
import org.wso2.ballerinalang.compiler.semantics.model.symbols.Symbols;
import org.wso2.ballerinalang.compiler.semantics.model.types.BAnyType;
import org.wso2.ballerinalang.compiler.semantics.model.types.BAnydataType;
import org.wso2.ballerinalang.compiler.semantics.model.types.BArrayType;
import org.wso2.ballerinalang.compiler.semantics.model.types.BBuiltInRefType;
import org.wso2.ballerinalang.compiler.semantics.model.types.BErrorType;
import org.wso2.ballerinalang.compiler.semantics.model.types.BField;
import org.wso2.ballerinalang.compiler.semantics.model.types.BFiniteType;
import org.wso2.ballerinalang.compiler.semantics.model.types.BFutureType;
import org.wso2.ballerinalang.compiler.semantics.model.types.BInvokableType;
import org.wso2.ballerinalang.compiler.semantics.model.types.BJSONType;
import org.wso2.ballerinalang.compiler.semantics.model.types.BMapType;
import org.wso2.ballerinalang.compiler.semantics.model.types.BObjectType;
import org.wso2.ballerinalang.compiler.semantics.model.types.BRecordType;
import org.wso2.ballerinalang.compiler.semantics.model.types.BSemanticErrorType;
import org.wso2.ballerinalang.compiler.semantics.model.types.BStreamType;
import org.wso2.ballerinalang.compiler.semantics.model.types.BStructureType;
import org.wso2.ballerinalang.compiler.semantics.model.types.BTableType;
import org.wso2.ballerinalang.compiler.semantics.model.types.BTupleType;
import org.wso2.ballerinalang.compiler.semantics.model.types.BType;
import org.wso2.ballerinalang.compiler.semantics.model.types.BTypeVisitor;
import org.wso2.ballerinalang.compiler.semantics.model.types.BUnionType;
import org.wso2.ballerinalang.compiler.semantics.model.types.BXMLType;
import org.wso2.ballerinalang.compiler.tree.BLangNode;
import org.wso2.ballerinalang.compiler.tree.expressions.BLangExpression;
import org.wso2.ballerinalang.compiler.tree.expressions.BLangLiteral;
import org.wso2.ballerinalang.compiler.tree.expressions.BLangTypeConversionExpr;
import org.wso2.ballerinalang.compiler.util.BArrayState;
import org.wso2.ballerinalang.compiler.util.CompilerContext;
import org.wso2.ballerinalang.compiler.util.Names;
import org.wso2.ballerinalang.compiler.util.TypeTags;
import org.wso2.ballerinalang.compiler.util.diagnotic.BLangDiagnosticLog;
import org.wso2.ballerinalang.compiler.util.diagnotic.DiagnosticPos;
import org.wso2.ballerinalang.programfile.InstructionCodes;
import org.wso2.ballerinalang.util.Flags;
import org.wso2.ballerinalang.util.Lists;

import java.util.ArrayList;
import java.util.Collection;
import java.util.Collections;
import java.util.HashSet;
import java.util.List;
import java.util.Map;
import java.util.Optional;
import java.util.Set;
import java.util.Stack;
import java.util.stream.Collectors;

/**
 * This class consists of utility methods which operate on types.
 * These utility methods allows you to check the compatibility of two types,
 * i.e. check whether two types are equal, check whether one type is assignable to another type etc.
 *
 * @since 0.94
 */
public class Types {

    /**
     * @since 0.94
     */
    public enum RecordKind {
        STRUCT("struct"),
        MAP("map"),
        JSON("json");

        public String value;

        RecordKind(String value) {
            this.value = value;
        }
    }

    private static final CompilerContext.Key<Types> TYPES_KEY =
            new CompilerContext.Key<>();

    private SymbolTable symTable;
    private SymbolResolver symResolver;
    private BLangDiagnosticLog dlog;

    private Stack<BType> typeStack;

    public static Types getInstance(CompilerContext context) {
        Types types = context.get(TYPES_KEY);
        if (types == null) {
            types = new Types(context);
        }

        return types;
    }

    public Types(CompilerContext context) {
        context.put(TYPES_KEY, this);

        this.symTable = SymbolTable.getInstance(context);
        this.symResolver = SymbolResolver.getInstance(context);
        this.dlog = BLangDiagnosticLog.getInstance(context);
        this.typeStack = new Stack<>();
    }

    public List<BType> checkTypes(BLangExpression node,
                                  List<BType> actualTypes,
                                  List<BType> expTypes) {
        List<BType> resTypes = new ArrayList<>();
        for (int i = 0; i < actualTypes.size(); i++) {
            resTypes.add(checkType(node, actualTypes.get(i), expTypes.size() > i ? expTypes.get(i) : symTable.noType));
        }
        return resTypes;
    }

    public BType checkType(BLangExpression node,
                           BType actualType,
                           BType expType) {
        return checkType(node, actualType, expType, DiagnosticCode.INCOMPATIBLE_TYPES);
    }

    public BType checkType(BLangExpression expr,
                           BType actualType,
                           BType expType,
                           DiagnosticCode diagCode) {
        expr.type = checkType(expr.pos, actualType, expType, diagCode);
        if (expr.type.tag == TypeTags.SEMANTIC_ERROR) {
            return expr.type;
        }

        // Set an implicit cast expression, if applicable
        setImplicitCastExpr(expr, actualType, expType);

        return expr.type;
    }

    public BType checkType(DiagnosticPos pos,
                           BType actualType,
                           BType expType,
                           DiagnosticCode diagCode) {
        if (expType.tag == TypeTags.SEMANTIC_ERROR) {
            return expType;
        } else if (expType.tag == TypeTags.NONE) {
            return actualType;
        } else if (actualType.tag == TypeTags.SEMANTIC_ERROR) {
            return actualType;
        } else if (isAssignable(actualType, expType)) {
            return actualType;
        }

        // e.g. incompatible types: expected 'int', found 'string'
        dlog.error(pos, diagCode, expType, actualType);
        return symTable.semanticError;
    }

    public boolean isSameType(BType source, BType target) {
        return target.accept(sameTypeVisitor, source);
    }

    public boolean isValueType(BType type) {
        return type.tag < TypeTags.JSON;
    }

    public boolean isAnydata(BType type) {
        if (type.tag <= TypeTags.ANYDATA) {
            return true;
        }

        switch (type.tag) {
            case TypeTags.MAP:
                return isAnydata(((BMapType) type).constraint);
            case TypeTags.RECORD:
                BRecordType recordType = (BRecordType) type;
                List<BType> fieldTypes = recordType.fields.stream()
                        .map(field -> field.type).collect(Collectors.toList());
                return isAnydata(fieldTypes) && (recordType.sealed || isAnydata(recordType.restFieldType));
            case TypeTags.UNION:
                return isAnydata(((BUnionType) type).memberTypes);
            case TypeTags.TUPLE:
                return isAnydata(((BTupleType) type).tupleTypes);
            case TypeTags.ARRAY:
                return isAnydata(((BArrayType) type).eType);
            case TypeTags.FINITE:
                Set<BType> valSpaceTypes = ((BFiniteType) type).valueSpace.stream()
                        .map(val -> val.type).collect(Collectors.toSet());
                return isAnydata(valSpaceTypes);
            default:
                return false;
        }
    }

    private boolean isAnydata(Collection<BType> types) {
        return types.stream().allMatch(this::isAnydata);
    }

    public boolean isBrandedType(BType type) {
        return type.tag < TypeTags.ANY;
    }

    /**
     * Checks whether source type is assignable to the target type.
     * <p>
     * Source type is assignable to the target type if,
     * 1) the target type is any and the source type is not a value type.
     * 2) there exists an implicit cast symbol from source to target.
     * 3) both types are JSON and the target constraint is no type.
     * 4) both types are array type and both array types are assignable.
     * 5) both types are MAP and the target constraint is any type or constraints are structurally equivalent.
     *
     * @param source type.
     * @param target type.
     * @return true if source type is assignable to the target type.
     */
    public boolean isAssignable(BType source, BType target) {
        return isAssignable(source, target, new ArrayList<>());
    }

    boolean isStampingAllowed(BType source, BType target) {
        return (isAssignable(source, target) || isAssignable(target, source) ||
                checkTypeEquivalencyForStamping(source, target) || checkTypeEquivalencyForStamping(target, source));
    }

    private boolean checkTypeEquivalencyForStamping(BType source, BType target) {

        if (target.tag == TypeTags.RECORD) {
            if (source.tag == TypeTags.RECORD) {
                TypePair pair = new TypePair(source, target);
                List<TypePair> unresolvedTypes = new ArrayList<>();
                unresolvedTypes.add(pair);
                return checkRecordEquivalencyForStamping((BRecordType) source, (BRecordType) target, unresolvedTypes);
            } else if (source.tag == TypeTags.MAP) {
                int mapConstraintTypeTag = ((BMapType) source).constraint.tag;
                if (mapConstraintTypeTag != TypeTags.ANY && ((BRecordType) target).sealed) {
                    for (BField field : ((BStructureType) target).getFields()) {
                        if (field.getType().tag != mapConstraintTypeTag) {
                            return false;
                        }
                    }
                }
                return true;
            }
        } else if (target.tag == TypeTags.JSON) {
            if (((BJSONType) target).getConstraint().tag != TypeTags.NONE) {
                if (source.tag == TypeTags.RECORD) {
                    return isStampingAllowed(((BRecordType) source).restFieldType,
                            ((BJSONType) target).getConstraint());
                } else if (source.tag == TypeTags.JSON) {
                    if (((BJSONType) source).getConstraint().tag != TypeTags.NONE) {
                        return isStampingAllowed(((BJSONType) source).getConstraint(),
                                ((BJSONType) target).getConstraint());
                    }
                } else if (source.tag == TypeTags.MAP) {
                    return isStampingAllowed(((BMapType) source).getConstraint(),
                            ((BJSONType) target).getConstraint());
                }
            } else if (source.tag == TypeTags.JSON || source.tag == TypeTags.RECORD || source.tag == TypeTags.MAP) {
                return true;
            }

        } else if (target.tag == TypeTags.MAP) {
            if (source.tag == TypeTags.MAP) {
                return isStampingAllowed(((BMapType) source).getConstraint(), ((BMapType) target).getConstraint());
            } else if (source.tag == TypeTags.UNION) {
                return checkUnionEquivalencyForStamping(source, target);
            }
        } else if (target.tag == TypeTags.ARRAY) {
            if (source.tag == TypeTags.JSON) {
                return ((BJSONType) source).getConstraint().tag == TypeTags.NONE ||
                        isStampingAllowed(((BJSONType) source).getConstraint(), ((BArrayType) target).eType);
            }
        } else if (target.tag == TypeTags.UNION) {
            return checkUnionEquivalencyForStamping(source, target);
        }

        return false;
    }

    private boolean checkRecordEquivalencyForStamping(BRecordType rhsType, BRecordType lhsType,
                                                      List<TypePair> unresolvedTypes) {
        // Both records should be public or private.
        // Get the XOR of both flags(masks)
        // If both are public, then public bit should be 0;
        // If both are private, then public bit should be 0;
        // The public bit is on means, one is public, and the other one is private.
        if (Symbols.isFlagOn(lhsType.tsymbol.flags ^ rhsType.tsymbol.flags, Flags.PUBLIC)) {
            return false;
        }

        // If both records are private, they should be in the same package.
        if (Symbols.isPrivate(lhsType.tsymbol) && rhsType.tsymbol.pkgID != lhsType.tsymbol.pkgID) {
            return false;
        }

        // RHS type should have at least all the fields as well attached functions of LHS type.
        if (lhsType.fields.size() > rhsType.fields.size()) {
            return false;
        }

        // If only one is a closed record, the records aren't equivalent
        if (lhsType.sealed && !rhsType.sealed) {
            return false;
        }

        return checkFieldEquivalencyForStamping(lhsType, rhsType, unresolvedTypes);
    }

    private boolean checkFieldEquivalencyForStamping(BStructureType lhsType, BStructureType rhsType,
                                                     List<TypePair> unresolvedTypes) {
        Map<Name, BField> rhsFields = rhsType.fields.stream().collect(
                Collectors.toMap(BField::getName, field -> field));

        for (BField lhsField : lhsType.fields) {
            BField rhsField = rhsFields.get(lhsField.name);

            if (rhsField == null || !isStampingAllowed(rhsField.type, lhsField.type)) {
                return false;
            }
        }

        Map<Name, BField> lhsFields = lhsType.fields.stream().collect(
                Collectors.toMap(BField::getName, field -> field));
        for (BField rhsField : rhsType.fields) {
            BField lhsField = lhsFields.get(rhsField.name);

            if (lhsField == null && !isStampingAllowed(rhsField.type, ((BRecordType) lhsType).restFieldType)) {
                return false;
            }
        }

        return true;
    }

    private boolean checkUnionEquivalencyForStamping(BType source, BType target) {
        Set<BType> sourceTypes = new HashSet<>();
        Set<BType> targetTypes = new HashSet<>();

        if (source.tag == TypeTags.UNION) {
            BUnionType sourceUnionType = (BUnionType) source;
            sourceTypes.addAll(sourceUnionType.memberTypes);
        } else {
            sourceTypes.add(source);
        }

        if (target.tag == TypeTags.UNION) {
            BUnionType targetUnionType = (BUnionType) target;
            targetTypes.addAll(targetUnionType.memberTypes);
        } else {
            targetTypes.add(target);
        }

        boolean notAssignable = sourceTypes
                .stream()
                .map(s -> targetTypes
                        .stream()
                        .anyMatch(t -> isStampingAllowed(s, t)))
                .anyMatch(assignable -> !assignable);

        return !notAssignable;
    }

    private boolean isAssignable(BType source, BType target, List<TypePair> unresolvedTypes) {
        if (isSameType(source, target)) {
            return true;
        }

        if (source.tag == TypeTags.ERROR && target.tag == TypeTags.ERROR) {
            return isErrorTypeAssignable((BErrorType) source, (BErrorType) target);
        } else if (source.tag == TypeTags.ERROR && target.tag == TypeTags.ANY) {
            return false;
        }

        if (source.tag == TypeTags.NIL && (isNullable(target) || target.tag == TypeTags.JSON)) {
            return true;
        }

        // TODO: Remove the isValueType() check
        if (target.tag == TypeTags.ANY && !isValueType(source)) {
            return true;
        }

        if (target.tag == TypeTags.ANYDATA && isAnydata(source)) {
            return true;
        }

        // This doesn't compare constraints as there is a requirement to be able to return raw table type and assign
        // it to a constrained table reference.
        if (target.tag == TypeTags.TABLE && source.tag == TypeTags.TABLE) {
            return true;
        }

        if (target.tag == TypeTags.STREAM && source.tag == TypeTags.STREAM) {
            return isAssignable(((BStreamType) source).constraint, ((BStreamType) target).constraint, unresolvedTypes);
        }

        BSymbol symbol = symResolver.resolveImplicitConversionOp(source, target);
        if (symbol != symTable.notFoundSymbol) {
            return true;
        }

        if ((target.tag == TypeTags.UNION || source.tag == TypeTags.UNION) &&
                isAssignableToUnionType(source, target, unresolvedTypes)) {
            return true;
        }

        if (target.tag == TypeTags.JSON) {
            if (source.tag == TypeTags.JSON) {
                return ((BJSONType) target).constraint.tag == TypeTags.NONE;
            }
            if (source.tag == TypeTags.ARRAY) {
                return isArrayTypesAssignable(source, target, unresolvedTypes);
            }
        }

        if (target.tag == TypeTags.FUTURE && source.tag == TypeTags.FUTURE) {
            if (((BFutureType) target).constraint.tag == TypeTags.NONE) {
                return true;
            }
            return isAssignable(((BFutureType) source).constraint, ((BFutureType) target).constraint, unresolvedTypes);
        }

        if (target.tag == TypeTags.MAP && source.tag == TypeTags.MAP) {
            // Here source condition is added for prevent assigning map union constrained
            // to map any constrained.
            if (((BMapType) target).constraint.tag == TypeTags.ANY &&
                    ((BMapType) source).constraint.tag != TypeTags.UNION) {
                return true;
            }

            return isAssignable(((BMapType) source).constraint, ((BMapType) target).constraint, unresolvedTypes);
        }

        if ((source.tag == TypeTags.OBJECT || source.tag == TypeTags.RECORD)
                && (target.tag == TypeTags.OBJECT || target.tag == TypeTags.RECORD)) {
            return checkStructEquivalency(source, target, unresolvedTypes);
        }

        if (source.tag == TypeTags.TUPLE || target.tag == TypeTags.TUPLE) {
            return isTupleTypeAssignable(source, target, unresolvedTypes);
        }

        return source.tag == TypeTags.ARRAY && target.tag == TypeTags.ARRAY &&
                isArrayTypesAssignable(source, target, unresolvedTypes);
    }

    private boolean isErrorTypeAssignable(BErrorType source, BErrorType target) {
        if (target == symTable.errorType) {
            return true;
        }
        return isAssignable(source.reasonType, target.reasonType) && isAssignable(source.detailType, target.detailType);
    }

    private boolean isTupleTypeAssignable(BType source, BType target, List<TypePair> unresolvedTypes) {
        if (source.tag != TypeTags.TUPLE || target.tag != TypeTags.TUPLE) {
            return false;
        }

        BTupleType lhsTupleType = (BTupleType) target;
        BTupleType rhsTupleType = (BTupleType) source;

        if (lhsTupleType.tupleTypes.size() != rhsTupleType.tupleTypes.size()) {
            return false;
        }

        for (int i = 0; i < lhsTupleType.tupleTypes.size(); i++) {
            if (!isAssignable(rhsTupleType.tupleTypes.get(i), lhsTupleType.tupleTypes.get(i), unresolvedTypes)) {
                return false;
            }
        }
        return true;
    }

    public boolean isArrayTypesAssignable(BType source, BType target, List<TypePair> unresolvedTypes) {
        if (target.tag == TypeTags.ARRAY && source.tag == TypeTags.ARRAY) {
            // Both types are array types
            BArrayType lhsArrayType = (BArrayType) target;
            BArrayType rhsArrayType = (BArrayType) source;
            if (lhsArrayType.state == BArrayState.UNSEALED) {
                return isArrayTypesAssignable(rhsArrayType.eType, lhsArrayType.eType, unresolvedTypes);
            }
            return checkSealedArraySizeEquality(rhsArrayType, lhsArrayType)
                    && isArrayTypesAssignable(rhsArrayType.eType, lhsArrayType.eType, unresolvedTypes);

        } else if (source.tag == TypeTags.ARRAY) {
            // Only the right-hand side is an array type

            // If the target type is a JSON, then element type of the rhs array
            // should only be a JSON supported type.
            if (target.tag == TypeTags.JSON) {
                return ((BJSONType) target).constraint.tag == TypeTags.NONE &&
                        isAssignable(((BArrayType) source).getElementType(), target, unresolvedTypes);
            }

            // Then lhs type should 'any' type
            return target.tag == TypeTags.ANY;

        } else if (target.tag == TypeTags.ARRAY) {
            // Only the left-hand side is an array type
            return false;
        }

        // Now both types are not array types and they have to be assignable
        if (isAssignable(source, target, unresolvedTypes)) {
            return true;
        }

        if (target.tag == TypeTags.UNION) {
            return isAssignable(source, target, unresolvedTypes);
        }

        // In this case, lhs type should be of type 'any' and the rhs type cannot be a value type
        return target.tag == TypeTags.ANY && !isValueType(source);
    }

    public boolean checkFunctionTypeEquality(BInvokableType source, BInvokableType target) {
        return checkFunctionTypeEquality(source, target, new ArrayList<>());
    }

    private boolean checkFunctionTypeEquality(BInvokableType source, BInvokableType target,
                                              List<TypePair> unresolvedTypes) {
        if (source.paramTypes.size() != target.paramTypes.size()) {
            return false;
        }

        for (int i = 0; i < source.paramTypes.size(); i++) {
            if (target.paramTypes.get(i).tag != TypeTags.ANY
                    && !isAssignable(source.paramTypes.get(i), target.paramTypes.get(i), unresolvedTypes)) {
                return false;
            }
        }

        if (source.retType == null && target.retType == null) {
            return true;
        } else if (source.retType == null || target.retType == null) {
            return false;
        }

        return isAssignable(source.retType, target.retType, unresolvedTypes);
    }

    public boolean checkArrayEquality(BType source, BType target, List<TypePair> unresolvedTypes) {
        if (target.tag == TypeTags.ARRAY && source.tag == TypeTags.ARRAY) {
            // Both types are array types
            BArrayType lhsArrayType = (BArrayType) target;
            BArrayType rhsArrayType = (BArrayType) source;
            if (lhsArrayType.state == BArrayState.UNSEALED) {
                return checkArrayEquality(lhsArrayType.eType, rhsArrayType.eType, unresolvedTypes);
            }
            return checkSealedArraySizeEquality(rhsArrayType, lhsArrayType)
                    && isArrayTypesAssignable(rhsArrayType.eType, lhsArrayType.eType, unresolvedTypes);
        }

        // Now one or both types are not array types and they have to be equal
        return isSameType(source, target);
    }

    public boolean checkSealedArraySizeEquality(BArrayType rhsArrayType, BArrayType lhsArrayType) {
        return lhsArrayType.size == rhsArrayType.size;
    }

    public boolean checkStructEquivalency(BType rhsType, BType lhsType) {
        return checkStructEquivalency(rhsType, lhsType, new ArrayList<>());
    }

    private boolean checkStructEquivalency(BType rhsType, BType lhsType, List<TypePair> unresolvedTypes) {
        // If we encounter two types that we are still resolving, then skip it.
        // This is done to avoid recursive checking of the same type.
        TypePair pair = new TypePair(rhsType, lhsType);
        if (unresolvedTypes.contains(pair)) {
            return true;
        }
        unresolvedTypes.add(pair);

        if (rhsType.tag == TypeTags.OBJECT && lhsType.tag == TypeTags.OBJECT) {
            return checkObjectEquivalency((BObjectType) rhsType, (BObjectType) lhsType, unresolvedTypes);
        }

        if (rhsType.tag == TypeTags.RECORD && lhsType.tag == TypeTags.RECORD) {
            return checkRecordEquivalency((BRecordType) rhsType, (BRecordType) lhsType, unresolvedTypes);
        }

        return false;
    }

    public boolean checkObjectEquivalency(BObjectType rhsType, BObjectType lhsType, List<TypePair> unresolvedTypes) {
        // Both objects should be public or private.
        // Get the XOR of both flags(masks)
        // If both are public, then public bit should be 0;
        // If both are private, then public bit should be 0;
        // The public bit is on means, one is public, and the other one is private.
        if (Symbols.isFlagOn(lhsType.tsymbol.flags ^ rhsType.tsymbol.flags, Flags.PUBLIC)) {
            return false;
        }

        // If both objects are private, they should be in the same package.
        if (!Symbols.isPublic(lhsType.tsymbol) && rhsType.tsymbol.pkgID != lhsType.tsymbol.pkgID) {
            return false;
        }

        // RHS type should have at least all the fields as well attached functions of LHS type.
        if (lhsType.fields.size() > rhsType.fields.size()) {
            return false;
        }

        return !Symbols.isPublic(lhsType.tsymbol) && rhsType.tsymbol.pkgID == lhsType.tsymbol.pkgID ?
                checkPrivateObjectEquivalency(lhsType, rhsType, unresolvedTypes) :
                checkPublicObjectEquivalency(lhsType, rhsType, unresolvedTypes);
    }

    public boolean checkRecordEquivalency(BRecordType rhsType, BRecordType lhsType, List<TypePair> unresolvedTypes) {
        // Both records should be public or private.
        // Get the XOR of both flags(masks)
        // If both are public, then public bit should be 0;
        // If both are private, then public bit should be 0;
        // The public bit is on means, one is public, and the other one is private.
        if (Symbols.isFlagOn(lhsType.tsymbol.flags ^ rhsType.tsymbol.flags, Flags.PUBLIC)) {
            return false;
        }

        // If both records are private, they should be in the same package.
        if (!Symbols.isPublic(lhsType.tsymbol) && rhsType.tsymbol.pkgID != lhsType.tsymbol.pkgID) {
            return false;
        }

        // RHS type should have at least all the fields as well attached functions of LHS type.
        if (lhsType.fields.size() > rhsType.fields.size()) {
            return false;
        }

        // If only one is a closed record, the records aren't equivalent
        if (lhsType.sealed && !rhsType.sealed) {
            return false;
        }

        // The rest field types should match if they are open records
        if ((!lhsType.sealed && !rhsType.sealed) &&
                !isAssignable(rhsType.restFieldType, lhsType.restFieldType, unresolvedTypes)) {
            return false;
        }

        return checkFieldEquivalency(lhsType, rhsType, unresolvedTypes);
    }

    List<BType> checkForeachTypes(BLangNode collection, int variableSize) {
        BType collectionType = collection.type;
        List<BType> errorTypes;
        int maxSupportedTypes;
        switch (collectionType.tag) {
            case TypeTags.ARRAY:
                BArrayType bArrayType = (BArrayType) collectionType;
                if (variableSize == 1) {
                    return Lists.of(bArrayType.eType);
                } else if (variableSize == 2) {
                    return Lists.of(symTable.intType, bArrayType.eType);
                } else {
                    maxSupportedTypes = 2;
                    errorTypes = Lists.of(symTable.intType, bArrayType.eType);
                }
                break;
            case TypeTags.MAP:
                BMapType bMapType = (BMapType) collectionType;
                if (variableSize == 1) {
                    return Lists.of(bMapType.constraint);
                } else if (variableSize == 2) {
                    return Lists.of(symTable.stringType, bMapType.constraint);
                } else {
                    maxSupportedTypes = 2;
                    errorTypes = Lists.of(symTable.stringType, bMapType.constraint);
                }
                break;
            case TypeTags.JSON:
                if (variableSize == 1) {
                    return Lists.of(symTable.jsonType);
                } else {
                    maxSupportedTypes = 1;
                    errorTypes = Lists.of(symTable.jsonType);
                }
                break;
            case TypeTags.XML:
                if (variableSize == 1) {
                    return Lists.of(symTable.xmlType);
                } else if (variableSize == 2) {
                    return Lists.of(symTable.intType, symTable.xmlType);
                } else {
                    maxSupportedTypes = 2;
                    errorTypes = Lists.of(symTable.intType, symTable.xmlType);
                }
                break;
            case TypeTags.TABLE:
                BTableType tableType = (BTableType) collectionType;
                if (variableSize == 1) {
                    if (tableType.constraint.tag == TypeTags.NONE) {
                        return Lists.of(symTable.anyType);
                    }
                    return Lists.of(tableType.constraint);
                } else if (variableSize == 2) {
                    return Lists.of(symTable.intType, tableType.constraint);
                } else {
                    maxSupportedTypes = 1;
                    errorTypes = Lists.of(tableType.constraint);
                }
                break;
            case TypeTags.RECORD:
                BRecordType recordType = (BRecordType) collectionType;
                if (variableSize == 1) {
                    return Lists.of(inferRecordFieldType(recordType));
                } else if (variableSize == 2) {
                    return Lists.of(symTable.stringType, inferRecordFieldType(recordType));
                } else {
                    maxSupportedTypes = 2;
                    errorTypes = Lists.of(symTable.stringType, symTable.anyType);
                }
                break;
            case TypeTags.SEMANTIC_ERROR:
                return Collections.nCopies(variableSize, symTable.semanticError);
            default:
                dlog.error(collection.pos, DiagnosticCode.ITERABLE_NOT_SUPPORTED_COLLECTION, collectionType);
                return Collections.nCopies(variableSize, symTable.semanticError);
        }
        dlog.error(collection.pos, DiagnosticCode.ITERABLE_TOO_MANY_VARIABLES, collectionType);
        errorTypes.addAll(Collections.nCopies(variableSize - maxSupportedTypes, symTable.semanticError));
        return errorTypes;
    }

    public BType inferRecordFieldType(BRecordType recordType) {
        List<BField> fields = recordType.fields;
        BType inferredType = fields.get(0).type; // If all the fields are the same, doesn't matter which one we pick

        // If it's an open record, the rest field type should also be of the same type as the mandatory fields.
        if (!recordType.sealed && recordType.restFieldType.tag != inferredType.tag) {
            return symTable.anyType;
        }

        for (int i = 1; i < fields.size(); i++) {
            if (inferredType.tag != fields.get(i).type.tag) {
                return symTable.anyType;
            }
        }

        return inferredType;
    }

    public void setImplicitCastExpr(BLangExpression expr, BType actualType, BType expType) {
        BSymbol symbol = symResolver.resolveImplicitConversionOp(actualType, expType);
        if ((expType.tag == TypeTags.UNION || expType.tag == TypeTags.FINITE) && isValueType(actualType)) {
            symbol = symResolver.resolveImplicitConversionOp(actualType, symTable.anyType);
        }

        if (symbol == symTable.notFoundSymbol) {
            return;
        }

        BConversionOperatorSymbol conversionSym = (BConversionOperatorSymbol) symbol;
        BLangTypeConversionExpr implicitConversionExpr =
                (BLangTypeConversionExpr) TreeBuilder.createTypeConversionNode();
        implicitConversionExpr.pos = expr.pos;
        implicitConversionExpr.expr = expr.impConversionExpr == null ? expr : expr.impConversionExpr;
        implicitConversionExpr.type = expType;
        implicitConversionExpr.targetType = expType;
        implicitConversionExpr.conversionSymbol = conversionSym;
        expr.impConversionExpr = implicitConversionExpr;
    }

    public BSymbol getConversionOperator(BType sourceType, BType targetType) {
        if (sourceType.tag == TypeTags.SEMANTIC_ERROR || targetType.tag == TypeTags.SEMANTIC_ERROR ||
                sourceType == targetType) {
            return createConversionOperatorSymbol(sourceType, targetType, true, InstructionCodes.NOP);
        }

        return targetType.accept(conversionVisitor, sourceType);
    }

    public BType getElementType(BType type) {
        if (type.tag != TypeTags.ARRAY) {
            return type;
        }

        return getElementType(((BArrayType) type).getElementType());
    }

    /**
     * Check whether a given struct can be used to constraint a JSON.
     *
     * @param type struct type
     * @return flag indicating possibility of constraining
     */
    public boolean checkStructToJSONCompatibility(BType type) {
        return checkStructToJSONCompatibility(type, new ArrayList<>());
    }

    private boolean checkStructToJSONCompatibility(BType type, List<TypePair> unresolvedTypes) {
        if (type.tag != TypeTags.OBJECT && type.tag != TypeTags.RECORD) {
            return false;
        }

        List<BField> fields = ((BStructureType) type).fields;
        for (int i = 0; i < fields.size(); i++) {
            BType fieldType = fields.get(i).type;
            if (checkStructFieldToJSONCompatibility(type, fieldType, unresolvedTypes)) {
                continue;
            } else {
                return false;
            }
        }

        if (type.tag == TypeTags.RECORD && !((BRecordType) type).sealed) {
            return checkStructFieldToJSONCompatibility(type, ((BRecordType) type).restFieldType, unresolvedTypes);
        }

        return true;
    }


    // private methods

    private BConversionOperatorSymbol createConversionOperatorSymbol(BType sourceType,
                                                                     BType targetType,
                                                                     boolean safe,
                                                                     int opcode) {
        return Symbols.createConversionOperatorSymbol(sourceType, targetType, symTable.errorType,
                false, safe, opcode, null, null);
    }

    private BSymbol getExplicitArrayConversionOperator(BType t, BType s, BType origT, BType origS) {
        return getExplicitArrayConversionOperator(t, s, origT, origS, new ArrayList<>());
    }

    private BSymbol getExplicitArrayConversionOperator(BType t, BType s, BType origT, BType origS,
                                                       List<TypePair> unresolvedTypes) {
        if (t.tag == TypeTags.ARRAY && s.tag == TypeTags.ARRAY) {
            return getExplicitArrayConversionOperator(((BArrayType) t).eType, ((BArrayType) s).eType, origT, origS,
                    unresolvedTypes);
        } else if (t.tag == TypeTags.ARRAY) {
            if (s.tag == TypeTags.JSON) {
                // If the source JSON is constrained, then it is not an array 
                if (((BJSONType) s).constraint != null && ((BJSONType) s).constraint.tag != TypeTags.NONE) {
                    return symTable.notFoundSymbol;
                }
                // If the target type is JSON array, and the source type is a JSON
                if (getElementType(t).tag == TypeTags.JSON) {
                    return createConversionOperatorSymbol(origS, origT, false, InstructionCodes.CHECKCAST);
                } else {
                    return createConversionOperatorSymbol(origS, origT, false, InstructionCodes.JSON2ARRAY);
                }
            }

            // If only the target type is an array type, then the source type must be of type 'any'
            if (s.tag == TypeTags.ANY) {
                return createConversionOperatorSymbol(origS, origT, false, InstructionCodes.CHECKCAST);
            }
            return symTable.notFoundSymbol;

        } else if (s.tag == TypeTags.ARRAY) {
            if (t.tag == TypeTags.JSON) {
                if (getElementType(s).tag == TypeTags.JSON) {
                    return createConversionOperatorSymbol(origS, origT, true, InstructionCodes.NOP);
                } else {
                    // the conversion visitor below may report back a conversion symbol, which is
                    // unsafe (e.g. T2JSON), so we must make our one also unsafe
                    if (conversionVisitor.visit((BJSONType) t, ((BArrayType) s).eType) != symTable.notFoundSymbol) {
                        return createConversionOperatorSymbol(origS, origT, false, InstructionCodes.ARRAY2JSON);
                    }
                }
            }

            // If only the source type is an array type, then the target type must be of type 'any'
            if (t.tag == TypeTags.ANY) {
                return createConversionOperatorSymbol(origS, origT, true, InstructionCodes.NOP);
            }
            return symTable.notFoundSymbol;
        }

        // Now both types are not array types
        if (s == t) {
            return createConversionOperatorSymbol(origS, origT, true, InstructionCodes.NOP);
        }

        if ((s.tag == TypeTags.OBJECT || s.tag == TypeTags.RECORD)
                && (t.tag == TypeTags.OBJECT || t.tag == TypeTags.RECORD)) {
            if (checkStructEquivalency(s, t, unresolvedTypes)) {
                return createConversionOperatorSymbol(origS, origT, true, InstructionCodes.NOP);
            } else {
                return createConversionOperatorSymbol(origS, origT, false, InstructionCodes.CHECKCAST);
            }
        }

        // In this case, target type should be of type 'any' and the source type cannot be a value type
        if (t == symTable.anyType && !isValueType(s)) {
            return createConversionOperatorSymbol(origS, origT, true, InstructionCodes.NOP);
        }

        if (!isValueType(t) && s == symTable.anyType) {
            return createConversionOperatorSymbol(origS, origT, false, InstructionCodes.CHECKCAST);
        }
        return symTable.notFoundSymbol;
    }

    private boolean checkStructFieldToJSONCompatibility(BType structType, BType fieldType,
                                                        List<TypePair> unresolvedTypes) {
        // If the struct field type is the struct
        if (structType == fieldType) {
            return true;
        }

        if (fieldType.tag == TypeTags.OBJECT || fieldType.tag == TypeTags.RECORD) {
            return checkStructToJSONCompatibility(fieldType, unresolvedTypes);
        }

        if (isAssignable(fieldType, symTable.jsonType, unresolvedTypes)) {
            return true;
        }

        if (fieldType.tag == TypeTags.ARRAY) {
            return checkStructFieldToJSONCompatibility(structType, getElementType(fieldType), unresolvedTypes);
        }

        return false;
    }

    /**
     * Check whether a given struct can be converted into a JSON.
     *
     * @param type struct type
     * @return flag indicating possibility of conversion
     */
    private boolean checkStructToJSONConvertibility(BType type, List<TypePair> unresolvedTypes) {
        if (type.tag != TypeTags.OBJECT && type.tag != TypeTags.RECORD) {
            return false;
        }

        List<BField> fields = ((BStructureType) type).fields;
        for (int i = 0; i < fields.size(); i++) {
            BType fieldType = fields.get(i).type;
            if (checkStructFieldToJSONConvertibility(type, fieldType, unresolvedTypes)) {
                continue;
            } else {
                return false;
            }
        }

        if (type.tag == TypeTags.RECORD && !((BRecordType) type).sealed) {
            return checkStructFieldToJSONConvertibility(type, ((BRecordType) type).restFieldType, unresolvedTypes);
        }

        return true;
    }

    private boolean isNullable(BType fieldType) {
        return fieldType.isNullable();
    }

    private boolean checkStructFieldToJSONConvertibility(BType structType, BType fieldType,
                                                         List<TypePair> unresolvedTypes) {
        // If the struct field type is the struct
        if (structType == fieldType) {
            return true;
        }

        if (fieldType.tag == TypeTags.MAP || fieldType.tag == TypeTags.ANY) {
            return true;
        }

        if (fieldType.tag == TypeTags.OBJECT || fieldType.tag == TypeTags.RECORD) {
            return checkStructToJSONConvertibility(fieldType, unresolvedTypes);
        }

        if (fieldType.tag == TypeTags.ARRAY) {
            return checkStructFieldToJSONConvertibility(structType, getElementType(fieldType), unresolvedTypes);
        }

        return isAssignable(fieldType, symTable.jsonType, unresolvedTypes);
    }

    private boolean checkUnionTypeToJSONConvertibility(BUnionType type, BJSONType target) {
        // Check whether all the member types are convertible to JSON
        return type.memberTypes.stream()
                .anyMatch(memberType -> conversionVisitor.visit(memberType, target) == symTable.notFoundSymbol);
    }

    private boolean checkJsonToMapConvertibility(BJSONType src, BMapType target) {
        return true;
    }

    private boolean checkMapToJsonConvertibility(BMapType src, BJSONType target) {
        return true;
    }

    private BTypeVisitor<BType, BSymbol> conversionVisitor = new BTypeVisitor<BType, BSymbol>() {

        @Override
        public BSymbol visit(BType t, BType s) {
            return symResolver.resolveOperator(Names.CONVERSION_OP, Lists.of(s, t));
        }

        @Override
        public BSymbol visit(BBuiltInRefType t, BType s) {
            return symResolver.resolveOperator(Names.CONVERSION_OP, Lists.of(s, t));
        }

        @Override
        public BSymbol visit(BAnyType t, BType s) {
            if (isValueType(s)) {
                return symResolver.resolveOperator(Names.CONVERSION_OP, Lists.of(s, t));
            }

            // TODO: 11/1/18 Remove the below check after verifying it doesn't break anything
            // Here condition is added for prevent explicit cast assigning map union constrained
            // to map any constrained.
            if (s.tag == TypeTags.MAP &&
                    ((BMapType) s).constraint.tag == TypeTags.UNION) {
                return symTable.notFoundSymbol;
            }

            return createConversionOperatorSymbol(s, t, true, InstructionCodes.NOP);
        }

        @Override
        public BSymbol visit(BAnydataType t, BType s) {
            if (isValueType(s)) {
                return symResolver.resolveOperator(Names.CONVERSION_OP, Lists.of(s, t));
            }

            return createConversionOperatorSymbol(s, t, true, InstructionCodes.NOP);
        }

        @Override
        public BSymbol visit(BMapType t, BType s) {
            if (isSameType(s, t)) {
                return createConversionOperatorSymbol(s, t, true, InstructionCodes.NOP);
            } else if (s.tag == TypeTags.MAP) {
                if (t.constraint.tag == TypeTags.ANY) {
                    return createConversionOperatorSymbol(s, t, true, InstructionCodes.NOP);
                } else if (((BMapType) s).constraint.tag == TypeTags.ANY) {
                    return createConversionOperatorSymbol(s, t, false, InstructionCodes.CHECKCAST);
                } else if (checkStructEquivalency(((BMapType) s).constraint,
                        t.constraint)) {
                    return createConversionOperatorSymbol(s, t, true, InstructionCodes.NOP);
                } else {
                    return symTable.notFoundSymbol;
                }
            } else if (s.tag == TypeTags.OBJECT || s.tag == TypeTags.RECORD) {
                return createConversionOperatorSymbol(s, t, true, InstructionCodes.T2MAP);
            } else if (s.tag == TypeTags.JSON) {
                if (!checkJsonToMapConvertibility((BJSONType) s, t)) {
                    return symTable.notFoundSymbol;
                }
                return createConversionOperatorSymbol(s, t, false, InstructionCodes.JSON2MAP);
            } else if (s.tag == TypeTags.ANYDATA) {
                return createConversionOperatorSymbol(s, t, false, InstructionCodes.ANY2MAP);
            } else if (t.constraint.tag != TypeTags.ANY) {
                // Semantically fail rest of the casts for Constrained Maps.
                // Eg:- ANY2MAP cast is undefined for Constrained Maps.
                return symTable.notFoundSymbol;
            }

            return symResolver.resolveOperator(Names.CONVERSION_OP, Lists.of(s, t));
        }

        @Override
        public BSymbol visit(BXMLType t, BType s) {
            return visit((BBuiltInRefType) t, s);
        }

        @Override
        public BSymbol visit(BJSONType t, BType s) {
            // Handle constrained JSON
            if (isSameType(s, t)) {
                return createConversionOperatorSymbol(s, t, true, InstructionCodes.NOP);
            } else if (s.tag == TypeTags.OBJECT || s.tag == TypeTags.RECORD) {
//                TODO: do type checking and fail for obvious incompatible types
//                if (checkStructToJSONConvertibility(s)) {
//                    return createConversionOperatorSymbol(s, t, false, InstructionCodes.T2JSON);
//                } else {
//                    return symTable.notFoundSymbol;
//                }
                return createConversionOperatorSymbol(s, t, false, InstructionCodes.T2JSON);
            } else if (s.tag == TypeTags.JSON) {
                if (t.constraint.tag == TypeTags.NONE) {
                    return createConversionOperatorSymbol(s, t, true, InstructionCodes.NOP);
                } else if (((BJSONType) s).constraint.tag == TypeTags.NONE) {
                    return createConversionOperatorSymbol(s, t, false, InstructionCodes.CHECKCAST);
                } else if (checkStructEquivalency(((BJSONType) s).constraint, t.constraint)) {
                    return createConversionOperatorSymbol(s, t, true, InstructionCodes.NOP);
                }
                return createConversionOperatorSymbol(s, t, false, InstructionCodes.CHECKCAST);
            } else if (s.tag == TypeTags.ARRAY) {
                if (t.constraint != null && t.constraint.tag != TypeTags.NONE) {
                    return symTable.notFoundSymbol;
                }
                return getExplicitArrayConversionOperator(t, s, t, s);
            } else if (s.tag == TypeTags.UNION) {
                if (checkUnionTypeToJSONConvertibility((BUnionType) s, t)) {
                    return createConversionOperatorSymbol(s, t, false, InstructionCodes.O2JSON);
                }
                return symTable.notFoundSymbol;
            } else if (s.tag == TypeTags.MAP) {
                if (!checkMapToJsonConvertibility((BMapType) s, t)) {
                    return symTable.notFoundSymbol;
                }
                return createConversionOperatorSymbol(s, t, false, InstructionCodes.MAP2JSON);
            } else if (t.constraint.tag != TypeTags.NONE) {
                return symTable.notFoundSymbol;
            }

            return symResolver.resolveOperator(Names.CONVERSION_OP, Lists.of(s, t));
        }

        @Override
        public BSymbol visit(BArrayType t, BType s) {
            return getExplicitArrayConversionOperator(t, s, t, s);
        }

        @Override
        public BSymbol visit(BObjectType t, BType s) {
            if (s == symTable.anyType) {
                return createConversionOperatorSymbol(s, t, false, InstructionCodes.ANY2T);
            }

            if ((s.tag == TypeTags.OBJECT || s.tag == TypeTags.RECORD) && checkStructEquivalency(s, t)) {
                return createConversionOperatorSymbol(s, t, true, InstructionCodes.NOP);
            } else if (s.tag == TypeTags.OBJECT || s.tag == TypeTags.RECORD || s.tag == TypeTags.ANY) {
                return createConversionOperatorSymbol(s, t, false, InstructionCodes.CHECKCAST);
            } else if (s.tag == TypeTags.MAP) {
                return createConversionOperatorSymbol(s, t, false, InstructionCodes.MAP2T);
            } else if (s.tag == TypeTags.JSON) {
                return createConversionOperatorSymbol(s, t, false, InstructionCodes.JSON2T);
            }

            return symTable.notFoundSymbol;
        }

        @Override
        public BSymbol visit(BRecordType t, BType s) {
            if (s == symTable.anyType || s == symTable.anydataType) {
                return createConversionOperatorSymbol(s, t, false, InstructionCodes.ANY2T);
            }

            if ((s.tag == TypeTags.RECORD || s.tag == TypeTags.OBJECT) && checkStructEquivalency(s, t)) {
                return createConversionOperatorSymbol(s, t, true, InstructionCodes.NOP);
            } else if (s.tag == TypeTags.RECORD || s.tag == TypeTags.OBJECT || s.tag == TypeTags.ANY) {
                return createConversionOperatorSymbol(s, t, false, InstructionCodes.CHECKCAST);
            } else if (s.tag == TypeTags.MAP) {
                return createConversionOperatorSymbol(s, t, false, InstructionCodes.MAP2T);
            } else if (s.tag == TypeTags.JSON) {
                return createConversionOperatorSymbol(s, t, false, InstructionCodes.JSON2T);
            }

            return symTable.notFoundSymbol;
        }

        @Override
        public BSymbol visit(BTableType t, BType s) {
            if (s == symTable.anyType || s.tag == symTable.anydataType.tag) {
                return createConversionOperatorSymbol(s, t, false, InstructionCodes.ANY2DT);
            }

            return symTable.notFoundSymbol;
        }

        @Override
        public BSymbol visit(BTupleType t, BType s) {
            if (s == symTable.anyType || s == symTable.anydataType) {
                return createConversionOperatorSymbol(s, t, false, InstructionCodes.CHECKCAST);
            }
            return symTable.notFoundSymbol;
        }

        @Override
        public BSymbol visit(BStreamType t, BType s) {
            return symTable.notFoundSymbol;
        }

        @Override
        public BSymbol visit(BInvokableType t, BType s) {
            if (s == symTable.anyType) {
                return createConversionOperatorSymbol(s, t, false, InstructionCodes.CHECKCAST);
            } else if (s.tag == TypeTags.INVOKABLE && checkFunctionTypeEquality((BInvokableType) s, t)) {
                return createConversionOperatorSymbol(s, t, true, InstructionCodes.NOP);
            }

            return symTable.notFoundSymbol;
        }

        @Override
        public BSymbol visit(BUnionType t, BType s) {

            // TODO handle union type to
            return symTable.notFoundSymbol;
        }

        @Override
        public BSymbol visit(BSemanticErrorType t, BType s) {
            // TODO Implement. Not needed for now.
            throw new AssertionError();
        }

        @Override
        public BSymbol visit(BErrorType t, BType s) {
            // TODO Implement. Not needed for now.
            throw new AssertionError();
        }

        @Override
        public BSymbol visit(BFutureType t, BType s) {
            return null;
        }

        @Override
        public BSymbol visit(BFiniteType t, BType s) {
            if (s.tag == symTable.anyType.tag || s.tag == symTable.anydataType.tag) {
                return createConversionOperatorSymbol(s, t, false, InstructionCodes.CHECKCAST);
            }

            return symTable.notFoundSymbol;
        }
    };

    private BTypeVisitor<BType, Boolean> sameTypeVisitor = new BTypeVisitor<BType, Boolean>() {
        @Override
        public Boolean visit(BType t, BType s) {
            return t == s;

        }

        @Override
        public Boolean visit(BBuiltInRefType t, BType s) {
            return t == s;
        }

        @Override
        public Boolean visit(BAnyType t, BType s) {
            return t == s;
        }

        @Override
        public Boolean visit(BAnydataType t, BType s) {
            return t == s;
        }

        @Override
        public Boolean visit(BMapType t, BType s) {
            if (s.tag != TypeTags.MAP) {
                return false;
            }
            // At this point both source and target types are of map types. Inorder to be equal in type as whole
            // constraints should be in equal type.
            BMapType sType = ((BMapType) s);
            return isSameType(sType.constraint, t.constraint);
        }

        @Override
        public Boolean visit(BFutureType t, BType s) {
            return s.tag == TypeTags.FUTURE && t.constraint.tag == ((BFutureType) s).constraint.tag;
        }

        @Override
        public Boolean visit(BXMLType t, BType s) {
            return visit((BBuiltInRefType) t, s);
        }

        @Override
        public Boolean visit(BJSONType t, BType s) {
            if (s.tag != TypeTags.JSON) {
                return false;
            }

            BJSONType srcType = ((BJSONType) s);
            if (srcType.constraint.tag == t.constraint.tag && t.constraint.tag == TypeTags.NONE) {
                // Both source and the target types are JSON types with no constraints
                return true;
            }

            return isSameType(((BJSONType) s).constraint, t.constraint);
        }

        @Override
        public Boolean visit(BArrayType t, BType s) {
            return s.tag == TypeTags.ARRAY && checkArrayEquality(s, t, new ArrayList<>());
        }

        @Override
        public Boolean visit(BObjectType t, BType s) {
            return t == s;
        }

        @Override
        public Boolean visit(BRecordType t, BType s) {
            return t == s;
        }

        @Override
        public Boolean visit(BTableType t, BType s) {
            return t == s;
        }

        public Boolean visit(BTupleType t, BType s) {
            if (s.tag != TypeTags.TUPLE) {
                return false;
            }
            BTupleType source = (BTupleType) s;
            if (source.tupleTypes.size() != t.tupleTypes.size()) {
                return false;
            }
            for (int i = 0; i < source.tupleTypes.size(); i++) {
                if (t.getTupleTypes().get(i) == symTable.noType) {
                    continue;
                }
                if (!isSameType(source.getTupleTypes().get(i), t.tupleTypes.get(i))) {
                    return false;
                }
            }
            return true;
        }

        @Override
        public Boolean visit(BStreamType t, BType s) {
            return t == s;
        }

        @Override
        public Boolean visit(BInvokableType t, BType s) {
            return s.tag == TypeTags.INVOKABLE &&
                    checkFunctionTypeEquality((BInvokableType) s, t);
        }

        @Override
        public Boolean visit(BUnionType tUnionType, BType s) {
            if (s.tag != TypeTags.UNION) {
                return false;
            }

            BUnionType sUnionType = (BUnionType) s;

            if (sUnionType.memberTypes.size()
                    != tUnionType.memberTypes.size()) {
                return false;
            }

            Set<BType> sourceTypes = new HashSet<>();
            Set<BType> targetTypes = new HashSet<>();
            sourceTypes.addAll(sUnionType.memberTypes);
            targetTypes.addAll(tUnionType.memberTypes);

            boolean notSameType = sourceTypes
                    .stream()
                    .map(sT -> targetTypes
                            .stream()
                            .anyMatch(it -> isSameType(it, sT)))
                    .anyMatch(foundSameType -> !foundSameType);
            return !notSameType;
        }

        @Override
        public Boolean visit(BSemanticErrorType t, BType s) {
            return true;
        }

        @Override
        public Boolean visit(BErrorType t, BType s) {
            if (s.tag != TypeTags.ERROR) {
                return false;
            }
            BErrorType source = (BErrorType) s;
            return isSameType(source.reasonType, t.reasonType) && isSameType(source.detailType, t.detailType);
        }

        @Override
        public Boolean visit(BFiniteType t, BType s) {
            return s == t;
        }
    };

    private boolean checkPrivateObjectEquivalency(BStructureType lhsType, BStructureType rhsType,
                                                  List<TypePair> unresolvedTypes) {
        Map<Name, BField> rhsFields =
                rhsType.fields.stream().collect(Collectors.toMap(BField::getName, field -> field));
        for (BField lhsField : lhsType.fields) {
            BField rhsField = rhsFields.get(lhsField.name);
            if (rhsField == null || !isAssignable(rhsField.type, lhsField.type)) {
                return false;
            }
        }

        BStructureTypeSymbol lhsStructSymbol = (BStructureTypeSymbol) lhsType.tsymbol;
        List<BAttachedFunction> lhsFuncs = lhsStructSymbol.attachedFuncs;
        List<BAttachedFunction> rhsFuncs = ((BStructureTypeSymbol) rhsType.tsymbol).attachedFuncs;
        int lhsAttachedFuncCount = lhsStructSymbol.initializerFunc != null ? lhsFuncs.size() - 1 : lhsFuncs.size();
        if (lhsAttachedFuncCount > rhsFuncs.size()) {
            return false;
        }

        for (BAttachedFunction lhsFunc : lhsFuncs) {
            if (lhsFunc == lhsStructSymbol.initializerFunc || lhsFunc == lhsStructSymbol.defaultsValuesInitFunc) {
                continue;
            }

            BAttachedFunction rhsFunc = getMatchingInvokableType(rhsFuncs, lhsFunc, unresolvedTypes);
            if (rhsFunc == null) {
                return false;
            }
        }
        return true;
    }

    private boolean checkFieldEquivalency(BStructureType lhsType, BStructureType rhsType,
                                          List<TypePair> unresolvedTypes) {
        Map<Name, BField> rhsFields = rhsType.fields.stream().collect(
                Collectors.toMap(BField::getName, field -> field));

        for (BField lhsField : lhsType.fields) {
            BField rhsField = rhsFields.get(lhsField.name);

            if (rhsField == null || !isAssignable(rhsField.type, lhsField.type, unresolvedTypes)) {
                return false;
            }
        }

        return true;
    }

    private boolean checkPublicObjectEquivalency(BStructureType lhsType, BStructureType rhsType,
                                                 List<TypePair> unresolvedTypes) {
        Map<Name, BField> rhsFields =
                rhsType.fields.stream().collect(Collectors.toMap(BField::getName, field -> field));

        // Check the whether there is any private fields in RHS type
        if (rhsType.fields.stream().anyMatch(field -> !Symbols.isPublic(field.symbol))) {
            return false;
        }

        for (BField lhsField : lhsType.fields) {
            BField rhsField = rhsFields.get(lhsField.name);
            if (rhsField == null || !Symbols.isPublic(lhsField.symbol) || !isAssignable(rhsField.type, lhsField.type)) {
                return false;
            }
        }

        BStructureTypeSymbol lhsStructSymbol = (BStructureTypeSymbol) lhsType.tsymbol;
        List<BAttachedFunction> lhsFuncs = lhsStructSymbol.attachedFuncs;
        List<BAttachedFunction> rhsFuncs = ((BStructureTypeSymbol) rhsType.tsymbol).attachedFuncs;
        int lhsAttachedFuncCount = lhsStructSymbol.initializerFunc != null ? lhsFuncs.size() - 1 : lhsFuncs.size();
        if (lhsAttachedFuncCount > rhsFuncs.size()) {
            return false;
        }

        for (BAttachedFunction lhsFunc : lhsFuncs) {
            if (lhsFunc == lhsStructSymbol.initializerFunc || lhsFunc == lhsStructSymbol.defaultsValuesInitFunc) {
                continue;
            }

            if (!Symbols.isPublic(lhsFunc.symbol)) {
                return false;
            }

            BAttachedFunction rhsFunc = getMatchingInvokableType(rhsFuncs, lhsFunc, unresolvedTypes);
            if (rhsFunc == null || !Symbols.isPublic(rhsFunc.symbol)) {
                return false;
            }
        }

        // Check for private attached function of the RHS type
        for (BAttachedFunction rhsFunc : rhsFuncs) {
            if (!Symbols.isPublic(rhsFunc.symbol)) {
                return false;
            }
        }

        return true;
    }

    private BAttachedFunction getMatchingInvokableType(List<BAttachedFunction> rhsFuncList, BAttachedFunction lhsFunc,
                                                       List<TypePair> unresolvedTypes) {
        return rhsFuncList.stream()
                .filter(rhsFunc -> lhsFunc.funcName.equals(rhsFunc.funcName))
                .filter(rhsFunc -> checkFunctionTypeEquality(rhsFunc.type, lhsFunc.type, unresolvedTypes))
                .findFirst()
                .orElse(null);
    }

    private boolean isAssignableToUnionType(BType source, BType target, List<TypePair> unresolvedTypes) {
        Set<BType> sourceTypes = new HashSet<>();
        Set<BType> targetTypes = new HashSet<>();

        if (source.tag == TypeTags.UNION) {
            BUnionType sourceUnionType = (BUnionType) source;
            sourceTypes.addAll(sourceUnionType.memberTypes);
        } else {
            sourceTypes.add(source);
        }

        if (target.tag == TypeTags.UNION) {
            BUnionType targetUnionType = (BUnionType) target;
            targetTypes.addAll(targetUnionType.memberTypes);
        } else {
            targetTypes.add(target);
        }

        boolean notAssignable = sourceTypes
                .stream()
                .map(s -> targetTypes
                        .stream()
                        .anyMatch(t -> isAssignable(s, t, unresolvedTypes)))
                .anyMatch(assignable -> !assignable);

        return !notAssignable;
    }

<<<<<<< HEAD
    /**
     * Check whether a given type has a default value.
     * i.e: A variable of the given type can be initialized without a rhs expression.
     * eg: foo x;
     *
     * @param pos  position of the variable.
     * @param type Type to check the existence if a default value
     * @return Flag indicating whether the given type has a default value
     */
    public boolean defaultValueExists(DiagnosticPos pos, BType type) {
        if (type.tag == TypeTags.ERROR) {
            return false;
        }
        if (type.tsymbol != null && Symbols.isFlagOn(type.tsymbol.flags, Flags.DEFAULTABLE)) {
            return true;
        }

        if (typeStack.contains(type)) {
            dlog.error(pos, DiagnosticCode.CYCLIC_TYPE_REFERENCE, typeStack);
            return false;
        }
        typeStack.add(type);

        boolean result;

        if (type.tsymbol == null) {
            result = checkDefaultable(pos, type);
            typeStack.pop();
            return result;
        }

        if ((type.tsymbol.flags & Flags.DEFAULTABLE_CHECKED) == Flags.DEFAULTABLE_CHECKED) {
            result = (type.tsymbol.flags & Flags.DEFAULTABLE) == Flags.DEFAULTABLE;
            typeStack.pop();
            if (result) {
                type.tsymbol.flags |= Flags.DEFAULTABLE;
            }
            return result;
        }
        if (checkDefaultable(pos, type)) {
            type.tsymbol.flags |= Flags.asMask(EnumSet.of(Flag.DEFAULTABLE_CHECKED, Flag.DEFAULTABLE));
            typeStack.pop();
            return true;
        }
        type.tsymbol.flags |= Flags.asMask(EnumSet.of(Flag.DEFAULTABLE_CHECKED));
        typeStack.pop();
        return false;
    }

    private boolean checkDefaultable(DiagnosticPos pos, BType type) {
        if (type.isNullable()) {
            return true;
        }

        if (type.tag == TypeTags.OBJECT || type.tag == TypeTags.RECORD) {
            BStructureType structType = (BStructureType) type;

            if (structType.tsymbol.kind == SymbolKind.RECORD) {
                for (BField field : structType.fields) {
                    if (!field.expAvailable && !defaultValueExists(pos, field.type)) {
                        return false;
                    }
                }
                return true;
            }

            BObjectTypeSymbol structSymbol = (BObjectTypeSymbol) structType.tsymbol;
            if ((structSymbol.flags & Flags.ABSTRACT) == Flags.ABSTRACT) {
                return false;
            } else if (structSymbol.initializerFunc != null && structSymbol.initializerFunc.symbol.params.size() > 0) {
                return false;
            }

            for (BAttachedFunction func : structSymbol.attachedFuncs) {
                if ((func.symbol.flags & Flags.INTERFACE) == Flags.INTERFACE) {
                    return false;
                }
            }
            for (BField field : structType.fields) {
                if (!field.expAvailable && !defaultValueExists(pos, field.type)) {
                    return false;
                }
            }
            return true;
        }

        if (type.tag == TypeTags.INVOKABLE || type.tag == TypeTags.FINITE || type.tag == TypeTags.TYPEDESC) {
            return false;
        }

        if (type.tag == TypeTags.UNION) {
            for (BType memberType : ((BUnionType) type).getMemberTypes()) {
                if (defaultValueExists(pos, memberType)) {
                    return true;
                }
            }
        }
        return true;
    }

=======
>>>>>>> 2b168f69
    public boolean isAssignableToFiniteType(BType type,
                                            BLangLiteral literalExpr) {
        if (type.tag == TypeTags.FINITE) {
            BFiniteType expType = (BFiniteType) type;
            boolean foundMember = expType.valueSpace
                    .stream()
                    .map(memberLiteral -> {
                        if (((BLangLiteral) memberLiteral).value == null) {
                            return literalExpr.value == null;
                        } else {
                            return ((BLangLiteral) memberLiteral).value.equals(literalExpr.value);
                        }
                    })
                    .anyMatch(found -> found);
            return foundMember;
        }
        return false;
    }

    boolean validEqualityIntersectionExists(BType lhsType, BType rhsType) {
        if (!isAnydata(lhsType) || !isAnydata(rhsType)) {
            return false;
        }

        if (isAssignable(lhsType, rhsType) || isAssignable(rhsType, lhsType)) {
            return true;
        }

        Set<BType> lhsTypes = new HashSet<>();
        Set<BType> rhsTypes = new HashSet<>();

        lhsTypes.addAll(expandAndGetMemberTypesRecursive(lhsType));
        rhsTypes.addAll(expandAndGetMemberTypesRecursive(rhsType));
        return equalityIntersectionExists(lhsTypes, rhsTypes);
    }

    private boolean equalityIntersectionExists(Set<BType> lhsTypes, Set<BType> rhsTypes) {
        if (lhsTypes.contains(symTable.anydataType) || rhsTypes.contains(symTable.anydataType)) {
            return true;
        }

        boolean matchFound = lhsTypes
                .stream()
                .anyMatch(s -> rhsTypes
                        .stream()
                        .anyMatch(t -> isSameType(s, t)));

        if (!matchFound) {
            matchFound = equalityIntersectionExistsForComplexTypes(lhsTypes, rhsTypes);
        }

        return matchFound;
    }

    /**
     * Retrieves member types of the specified type, expanding maps/arrays of/constrained by unions types to individual
     * maps/arrays.
     * <p>
     * e.g., (string|int)[] would cause three entries --> string[], int[], (string|int)[]
     *
     * @param bType the type for which member types needs to be identified
     * @return a set containing all the retrieved member types
     */
    private Set<BType> expandAndGetMemberTypesRecursive(BType bType) {
        Set<BType> memberTypes = new HashSet<>();
        switch (bType.tag) {
            case TypeTags.BYTE:
            case TypeTags.INT:
                memberTypes.add(symTable.intType);
                memberTypes.add(symTable.byteType);
                break;
            case TypeTags.FINITE:
                BFiniteType expType = (BFiniteType) bType;
                expType.valueSpace.forEach(value -> {
                    memberTypes.add(value.type);
                });
                break;
            case TypeTags.UNION:
                BUnionType unionType = (BUnionType) bType;
                unionType.getMemberTypes().forEach(member -> {
                    memberTypes.addAll(expandAndGetMemberTypesRecursive(member));
                });
                break;
            case TypeTags.ARRAY:
                BType arrayElementType = ((BArrayType) bType).getElementType();

                // add an unsealed array to allow comparison between closed and open arrays
                // TODO: 10/16/18 improve this, since it will allow comparison between sealed arrays of different sizes
                if (((BArrayType) bType).getSize() != -1) {
                    memberTypes.add(new BArrayType(arrayElementType));
                }

                if (arrayElementType.tag == TypeTags.UNION) {
                    Set<BType> elementUnionTypes = expandAndGetMemberTypesRecursive(arrayElementType);
                    elementUnionTypes.forEach(elementUnionType -> {
                        memberTypes.add(new BArrayType(elementUnionType));
                    });
                }
                memberTypes.add(bType);
                break;
            case TypeTags.MAP:
                BType mapConstraintType = ((BMapType) bType).getConstraint();
                if (mapConstraintType.tag == TypeTags.UNION) {
                    Set<BType> constraintUnionTypes = expandAndGetMemberTypesRecursive(mapConstraintType);
                    constraintUnionTypes.forEach(constraintUnionType -> {
                        memberTypes.add(new BMapType(TypeTags.MAP, constraintUnionType, symTable.mapType.tsymbol));
                    });
                }
                memberTypes.add(bType);
                break;
            default:
                memberTypes.add(bType);
        }
        return memberTypes;
    }

    private boolean tupleIntersectionExists(BTupleType lhsType, BTupleType rhsType) {
        if (lhsType.getTupleTypes().size() != rhsType.getTupleTypes().size()) {
            return false;
        }

        List<BType> lhsMemberTypes = lhsType.getTupleTypes();
        List<BType> rhsMemberTypes = rhsType.getTupleTypes();

        for (int i = 0; i < lhsType.getTupleTypes().size(); i++) {
            if (!equalityIntersectionExists(expandAndGetMemberTypesRecursive(lhsMemberTypes.get(i)),
                    expandAndGetMemberTypesRecursive(rhsMemberTypes.get(i)))) {
                return false;
            }
        }
        return true;
    }

    private boolean equalityIntersectionExistsForComplexTypes(Set<BType> lhsTypes, Set<BType> rhsTypes) {
        for (BType lhsMemberType : lhsTypes) {
            switch (lhsMemberType.tag) {
                case TypeTags.INT:
                case TypeTags.STRING:
                case TypeTags.FLOAT:
                case TypeTags.BOOLEAN:
                case TypeTags.NIL:
                    if (rhsTypes.stream().anyMatch(rhsMemberType -> rhsMemberType.tag == TypeTags.JSON &&
                            ((BJSONType) rhsMemberType).constraint == symTable.noType)) {
                        return true;
                    }
                    break;
                case TypeTags.JSON:
                    if (jsonEqualityIntersectionExists((BJSONType) lhsMemberType, rhsTypes)) {
                        return true;
                    }
                    break;
                // When expanding members for tuples, arrays and maps, set isValueDeepEquality to true, to allow
                // comparison between JSON lists/maps and primitive lists/maps since they are all reference types
                case TypeTags.TUPLE:
                    if (rhsTypes.stream().anyMatch(
                            rhsMemberType -> rhsMemberType.tag == TypeTags.TUPLE &&
                                    tupleIntersectionExists((BTupleType) lhsMemberType, (BTupleType) rhsMemberType))) {
                        return true;
                    }

                    if (rhsTypes.stream().anyMatch(
                            rhsMemberType -> rhsMemberType.tag == TypeTags.ARRAY &&
                                    arrayTupleEqualityIntersectionExists((BArrayType) rhsMemberType,
                                            (BTupleType) lhsMemberType))) {
                        return true;
                    }
                    break;
                case TypeTags.ARRAY:
                    if (rhsTypes.stream().anyMatch(
                            rhsMemberType -> rhsMemberType.tag == TypeTags.ARRAY &&
                                    equalityIntersectionExists(
                                            expandAndGetMemberTypesRecursive(((BArrayType) lhsMemberType).eType),
                                            expandAndGetMemberTypesRecursive(((BArrayType) rhsMemberType).eType)))) {
                        return true;
                    }

                    if (rhsTypes.stream().anyMatch(
                            rhsMemberType -> rhsMemberType.tag == TypeTags.TUPLE &&
                                    arrayTupleEqualityIntersectionExists((BArrayType) lhsMemberType,
                                            (BTupleType) rhsMemberType))) {
                        return true;
                    }
                    break;
                case TypeTags.MAP:
                    if (rhsTypes.stream().anyMatch(
                            rhsMemberType -> rhsMemberType.tag == TypeTags.MAP &&
                                    equalityIntersectionExists(
                                            expandAndGetMemberTypesRecursive(((BMapType) lhsMemberType).constraint),
                                            expandAndGetMemberTypesRecursive(((BMapType) rhsMemberType).constraint)))) {
                        return true;
                    }

                    if (rhsTypes.stream().anyMatch(rhsMemberType -> rhsMemberType.tag == TypeTags.JSON &&
                            (((BJSONType) rhsMemberType).constraint == symTable.noType ||
                                    mapRecordEqualityIntersectionExists((BMapType) lhsMemberType,
                                            (BRecordType)
                                                    ((BJSONType) rhsMemberType).constraint)))) {
                        // at this point it is guaranteed that the map is anydata
                        return true;
                    }

                    if (rhsTypes.stream().anyMatch(
                            rhsMemberType -> rhsMemberType.tag == TypeTags.RECORD &&
                                    mapRecordEqualityIntersectionExists((BMapType) lhsMemberType,
                                            (BRecordType) rhsMemberType))) {
                        return true;
                    }
                    break;
                case TypeTags.OBJECT:
                case TypeTags.RECORD:
                    if (rhsTypes.stream().anyMatch(
                            rhsMemberType -> checkStructEquivalency(rhsMemberType, lhsMemberType) ||
                                    checkStructEquivalency(lhsMemberType, rhsMemberType))) {
                        return true;
                    }

                    if (rhsTypes.stream().anyMatch(
                            rhsMemberType -> rhsMemberType.tag == TypeTags.RECORD &&
                                    recordEqualityIntersectionExists((BRecordType) lhsMemberType,
                                            (BRecordType) rhsMemberType))) {
                        return true;
                    }

                    if (rhsTypes.stream().anyMatch(
                            rhsMemberType -> rhsMemberType.tag == TypeTags.JSON &&
                                    (((BJSONType) rhsMemberType).constraint == symTable.noType ||
                                            recordEqualityIntersectionExists((BRecordType) lhsMemberType,
                                                    (BRecordType) ((BJSONType) rhsMemberType)
                                                            .constraint)))) {
                        return true;
                    }

                    if (rhsTypes.stream().anyMatch(
                            rhsMemberType -> rhsMemberType.tag == TypeTags.MAP &&
                                    mapRecordEqualityIntersectionExists((BMapType) rhsMemberType,
                                            (BRecordType) lhsMemberType))) {
                        return true;
                    }
                    break;
            }
        }
        return false;
    }

    private boolean recordEqualityIntersectionExists(BRecordType lhsType, BRecordType rhsType) {
        if (Symbols.isFlagOn(lhsType.tsymbol.flags ^ rhsType.tsymbol.flags, Flags.PUBLIC)) {
            return false;
        }

        // If both records are private, they should be in the same package.
        if (Symbols.isPrivate(lhsType.tsymbol) && rhsType.tsymbol.pkgID != lhsType.tsymbol.pkgID) {
            return false;
        }

        return allRecordFieldsEqualityIntersectionExists(lhsType, rhsType) ||
                allRecordFieldsEqualityIntersectionExists(rhsType, lhsType);
    }

    private boolean arrayTupleEqualityIntersectionExists(BArrayType arrayType, BTupleType tupleType) {
        Set<BType> elementTypes = expandAndGetMemberTypesRecursive(arrayType.eType);

        return tupleType.tupleTypes.stream()
                .allMatch(tupleMemType -> equalityIntersectionExists(elementTypes,
                        expandAndGetMemberTypesRecursive(tupleMemType)));
    }

    private boolean allRecordFieldsEqualityIntersectionExists(BRecordType lhsType, BRecordType rhsType) {
        List<BField> lhsFields = lhsType.fields;
        List<BField> rhsFields = rhsType.fields;
        for (BField lhsField : lhsFields) {
            Optional<BField> match =
                    rhsFields.stream().filter(rhsField -> lhsField.name.equals(rhsField.name)).findFirst();

            if (match.isPresent()) {
                if (!equalityIntersectionExists(expandAndGetMemberTypesRecursive(lhsField.type),
                        expandAndGetMemberTypesRecursive(match.get().type))) {
                    return false;
                }
            } else {
                if (Symbols.isFlagOn(lhsField.symbol.flags, Flags.OPTIONAL)) {
                    break;
                }

                if (rhsType.sealed) {
                    return false;
                }

                if (!equalityIntersectionExists(expandAndGetMemberTypesRecursive(lhsField.type),
                        expandAndGetMemberTypesRecursive(rhsType.restFieldType))) {
                    return false;
                }
            }
        }
        return true;
    }

    private boolean mapRecordEqualityIntersectionExists(BMapType mapType, BRecordType recordType) {
        Set<BType> mapConstrTypes = expandAndGetMemberTypesRecursive(mapType.getConstraint());

        if (!recordType.sealed &&
                !equalityIntersectionExists(mapConstrTypes,
                        expandAndGetMemberTypesRecursive(recordType.restFieldType))) {
            return false;
        }

        return recordType.fields.stream().allMatch(
                fieldType -> equalityIntersectionExists(mapConstrTypes,
                        expandAndGetMemberTypesRecursive(fieldType.type)));
    }

    private boolean jsonEqualityIntersectionExists(BJSONType jsonType, Set<BType> typeSet) {
        if (jsonType.constraint != symTable.noType) {
            for (BType type : typeSet) {
                switch (type.tag) {
                    case TypeTags.JSON:
                        if (((BJSONType) type).constraint == symTable.noType) {
                            return true;
                        }

                        // Check constrained JSON compatibility
                        if (equalityIntersectionExists(expandAndGetMemberTypesRecursive((jsonType).constraint),
                                expandAndGetMemberTypesRecursive(
                                        ((BJSONType) type).constraint))) {
                            return true;
                        }
                        break;
                    case TypeTags.MAP:
                        if (mapRecordEqualityIntersectionExists((BMapType) type,
                                (BRecordType) (jsonType).constraint)) {
                            return true;
                        }
                        break;
                    case TypeTags.RECORD:
                        if (equalityIntersectionExists(expandAndGetMemberTypesRecursive((jsonType).constraint),
                                expandAndGetMemberTypesRecursive(type))) {
                            return true;
                        }
                }
            }
            return false;
        }

        if (typeSet.stream().anyMatch(rhsMemberType -> rhsMemberType.tag == TypeTags.JSON ||
                rhsMemberType.tag == TypeTags.STRING || rhsMemberType.tag == TypeTags.INT ||
                rhsMemberType.tag == TypeTags.FLOAT || rhsMemberType.tag == TypeTags.BOOLEAN ||
                rhsMemberType.tag == TypeTags.NIL)) {
            return true;
        }

        // We only reach here, if unconstrained and at this point it is guaranteed that the map/record is anydata
        if (typeSet.stream().anyMatch(typeToCheck -> typeToCheck.tag == TypeTags.MAP ||
                typeToCheck.tag == TypeTags.RECORD)) {
            return true;
        }
        return false;
    }

    /**
     * Type vector of size two, to hold the source and the target types.
     *
     * @since 0.982.0
     */
    private static class TypePair {
        BType sourceType;
        BType targetType;

        public TypePair(BType sourceType, BType targetType) {
            this.sourceType = sourceType;
            this.targetType = targetType;
        }

        @Override
        public boolean equals(Object obj) {
            if (!(obj instanceof TypePair)) {
                return false;
            }

            TypePair other = (TypePair) obj;
            return this.sourceType.equals(other.sourceType) && this.targetType.equals(other.targetType);
        }
    }
}<|MERGE_RESOLUTION|>--- conflicted
+++ resolved
@@ -1525,109 +1525,6 @@
         return !notAssignable;
     }
 
-<<<<<<< HEAD
-    /**
-     * Check whether a given type has a default value.
-     * i.e: A variable of the given type can be initialized without a rhs expression.
-     * eg: foo x;
-     *
-     * @param pos  position of the variable.
-     * @param type Type to check the existence if a default value
-     * @return Flag indicating whether the given type has a default value
-     */
-    public boolean defaultValueExists(DiagnosticPos pos, BType type) {
-        if (type.tag == TypeTags.ERROR) {
-            return false;
-        }
-        if (type.tsymbol != null && Symbols.isFlagOn(type.tsymbol.flags, Flags.DEFAULTABLE)) {
-            return true;
-        }
-
-        if (typeStack.contains(type)) {
-            dlog.error(pos, DiagnosticCode.CYCLIC_TYPE_REFERENCE, typeStack);
-            return false;
-        }
-        typeStack.add(type);
-
-        boolean result;
-
-        if (type.tsymbol == null) {
-            result = checkDefaultable(pos, type);
-            typeStack.pop();
-            return result;
-        }
-
-        if ((type.tsymbol.flags & Flags.DEFAULTABLE_CHECKED) == Flags.DEFAULTABLE_CHECKED) {
-            result = (type.tsymbol.flags & Flags.DEFAULTABLE) == Flags.DEFAULTABLE;
-            typeStack.pop();
-            if (result) {
-                type.tsymbol.flags |= Flags.DEFAULTABLE;
-            }
-            return result;
-        }
-        if (checkDefaultable(pos, type)) {
-            type.tsymbol.flags |= Flags.asMask(EnumSet.of(Flag.DEFAULTABLE_CHECKED, Flag.DEFAULTABLE));
-            typeStack.pop();
-            return true;
-        }
-        type.tsymbol.flags |= Flags.asMask(EnumSet.of(Flag.DEFAULTABLE_CHECKED));
-        typeStack.pop();
-        return false;
-    }
-
-    private boolean checkDefaultable(DiagnosticPos pos, BType type) {
-        if (type.isNullable()) {
-            return true;
-        }
-
-        if (type.tag == TypeTags.OBJECT || type.tag == TypeTags.RECORD) {
-            BStructureType structType = (BStructureType) type;
-
-            if (structType.tsymbol.kind == SymbolKind.RECORD) {
-                for (BField field : structType.fields) {
-                    if (!field.expAvailable && !defaultValueExists(pos, field.type)) {
-                        return false;
-                    }
-                }
-                return true;
-            }
-
-            BObjectTypeSymbol structSymbol = (BObjectTypeSymbol) structType.tsymbol;
-            if ((structSymbol.flags & Flags.ABSTRACT) == Flags.ABSTRACT) {
-                return false;
-            } else if (structSymbol.initializerFunc != null && structSymbol.initializerFunc.symbol.params.size() > 0) {
-                return false;
-            }
-
-            for (BAttachedFunction func : structSymbol.attachedFuncs) {
-                if ((func.symbol.flags & Flags.INTERFACE) == Flags.INTERFACE) {
-                    return false;
-                }
-            }
-            for (BField field : structType.fields) {
-                if (!field.expAvailable && !defaultValueExists(pos, field.type)) {
-                    return false;
-                }
-            }
-            return true;
-        }
-
-        if (type.tag == TypeTags.INVOKABLE || type.tag == TypeTags.FINITE || type.tag == TypeTags.TYPEDESC) {
-            return false;
-        }
-
-        if (type.tag == TypeTags.UNION) {
-            for (BType memberType : ((BUnionType) type).getMemberTypes()) {
-                if (defaultValueExists(pos, memberType)) {
-                    return true;
-                }
-            }
-        }
-        return true;
-    }
-
-=======
->>>>>>> 2b168f69
     public boolean isAssignableToFiniteType(BType type,
                                             BLangLiteral literalExpr) {
         if (type.tag == TypeTags.FINITE) {
@@ -1685,11 +1582,11 @@
     /**
      * Retrieves member types of the specified type, expanding maps/arrays of/constrained by unions types to individual
      * maps/arrays.
-     * <p>
+     *
      * e.g., (string|int)[] would cause three entries --> string[], int[], (string|int)[]
      *
      * @param bType the type for which member types needs to be identified
-     * @return a set containing all the retrieved member types
+     * @return  a set containing all the retrieved member types
      */
     private Set<BType> expandAndGetMemberTypesRecursive(BType bType) {
         Set<BType> memberTypes = new HashSet<>();
@@ -1754,7 +1651,7 @@
 
         for (int i = 0; i < lhsType.getTupleTypes().size(); i++) {
             if (!equalityIntersectionExists(expandAndGetMemberTypesRecursive(lhsMemberTypes.get(i)),
-                    expandAndGetMemberTypesRecursive(rhsMemberTypes.get(i)))) {
+                                            expandAndGetMemberTypesRecursive(rhsMemberTypes.get(i)))) {
                 return false;
             }
         }
@@ -1791,7 +1688,7 @@
                     if (rhsTypes.stream().anyMatch(
                             rhsMemberType -> rhsMemberType.tag == TypeTags.ARRAY &&
                                     arrayTupleEqualityIntersectionExists((BArrayType) rhsMemberType,
-                                            (BTupleType) lhsMemberType))) {
+                                                                         (BTupleType) lhsMemberType))) {
                         return true;
                     }
                     break;
@@ -1807,7 +1704,7 @@
                     if (rhsTypes.stream().anyMatch(
                             rhsMemberType -> rhsMemberType.tag == TypeTags.TUPLE &&
                                     arrayTupleEqualityIntersectionExists((BArrayType) lhsMemberType,
-                                            (BTupleType) rhsMemberType))) {
+                                                                         (BTupleType) rhsMemberType))) {
                         return true;
                     }
                     break;
@@ -1822,9 +1719,9 @@
 
                     if (rhsTypes.stream().anyMatch(rhsMemberType -> rhsMemberType.tag == TypeTags.JSON &&
                             (((BJSONType) rhsMemberType).constraint == symTable.noType ||
-                                    mapRecordEqualityIntersectionExists((BMapType) lhsMemberType,
-                                            (BRecordType)
-                                                    ((BJSONType) rhsMemberType).constraint)))) {
+                                     mapRecordEqualityIntersectionExists((BMapType) lhsMemberType,
+                                                                         (BRecordType)
+                                                                         ((BJSONType) rhsMemberType).constraint)))) {
                         // at this point it is guaranteed that the map is anydata
                         return true;
                     }
@@ -1832,7 +1729,7 @@
                     if (rhsTypes.stream().anyMatch(
                             rhsMemberType -> rhsMemberType.tag == TypeTags.RECORD &&
                                     mapRecordEqualityIntersectionExists((BMapType) lhsMemberType,
-                                            (BRecordType) rhsMemberType))) {
+                                                                        (BRecordType) rhsMemberType))) {
                         return true;
                     }
                     break;
@@ -1847,23 +1744,23 @@
                     if (rhsTypes.stream().anyMatch(
                             rhsMemberType -> rhsMemberType.tag == TypeTags.RECORD &&
                                     recordEqualityIntersectionExists((BRecordType) lhsMemberType,
-                                            (BRecordType) rhsMemberType))) {
+                                                                     (BRecordType) rhsMemberType))) {
                         return true;
                     }
 
                     if (rhsTypes.stream().anyMatch(
                             rhsMemberType -> rhsMemberType.tag == TypeTags.JSON &&
                                     (((BJSONType) rhsMemberType).constraint == symTable.noType ||
-                                            recordEqualityIntersectionExists((BRecordType) lhsMemberType,
-                                                    (BRecordType) ((BJSONType) rhsMemberType)
-                                                            .constraint)))) {
+                                             recordEqualityIntersectionExists((BRecordType) lhsMemberType,
+                                                                              (BRecordType) ((BJSONType) rhsMemberType)
+                                                                                      .constraint)))) {
                         return true;
                     }
 
                     if (rhsTypes.stream().anyMatch(
                             rhsMemberType -> rhsMemberType.tag == TypeTags.MAP &&
                                     mapRecordEqualityIntersectionExists((BMapType) rhsMemberType,
-                                            (BRecordType) lhsMemberType))) {
+                                                                        (BRecordType) lhsMemberType))) {
                         return true;
                     }
                     break;
@@ -1891,7 +1788,7 @@
 
         return tupleType.tupleTypes.stream()
                 .allMatch(tupleMemType -> equalityIntersectionExists(elementTypes,
-                        expandAndGetMemberTypesRecursive(tupleMemType)));
+                                                                     expandAndGetMemberTypesRecursive(tupleMemType)));
     }
 
     private boolean allRecordFieldsEqualityIntersectionExists(BRecordType lhsType, BRecordType rhsType) {
@@ -1903,7 +1800,7 @@
 
             if (match.isPresent()) {
                 if (!equalityIntersectionExists(expandAndGetMemberTypesRecursive(lhsField.type),
-                        expandAndGetMemberTypesRecursive(match.get().type))) {
+                                                expandAndGetMemberTypesRecursive(match.get().type))) {
                     return false;
                 }
             } else {
@@ -1916,7 +1813,7 @@
                 }
 
                 if (!equalityIntersectionExists(expandAndGetMemberTypesRecursive(lhsField.type),
-                        expandAndGetMemberTypesRecursive(rhsType.restFieldType))) {
+                                                expandAndGetMemberTypesRecursive(rhsType.restFieldType))) {
                     return false;
                 }
             }
@@ -1929,13 +1826,13 @@
 
         if (!recordType.sealed &&
                 !equalityIntersectionExists(mapConstrTypes,
-                        expandAndGetMemberTypesRecursive(recordType.restFieldType))) {
+                                            expandAndGetMemberTypesRecursive(recordType.restFieldType))) {
             return false;
         }
 
         return recordType.fields.stream().allMatch(
                 fieldType -> equalityIntersectionExists(mapConstrTypes,
-                        expandAndGetMemberTypesRecursive(fieldType.type)));
+                                                        expandAndGetMemberTypesRecursive(fieldType.type)));
     }
 
     private boolean jsonEqualityIntersectionExists(BJSONType jsonType, Set<BType> typeSet) {
@@ -1949,20 +1846,20 @@
 
                         // Check constrained JSON compatibility
                         if (equalityIntersectionExists(expandAndGetMemberTypesRecursive((jsonType).constraint),
-                                expandAndGetMemberTypesRecursive(
-                                        ((BJSONType) type).constraint))) {
+                                                       expandAndGetMemberTypesRecursive(
+                                                               ((BJSONType) type).constraint))) {
                             return true;
                         }
                         break;
                     case TypeTags.MAP:
                         if (mapRecordEqualityIntersectionExists((BMapType) type,
-                                (BRecordType) (jsonType).constraint)) {
+                                                                (BRecordType) (jsonType).constraint)) {
                             return true;
                         }
                         break;
                     case TypeTags.RECORD:
                         if (equalityIntersectionExists(expandAndGetMemberTypesRecursive((jsonType).constraint),
-                                expandAndGetMemberTypesRecursive(type))) {
+                                                       expandAndGetMemberTypesRecursive(type))) {
                             return true;
                         }
                 }
@@ -1987,7 +1884,7 @@
 
     /**
      * Type vector of size two, to hold the source and the target types.
-     *
+     * 
      * @since 0.982.0
      */
     private static class TypePair {
