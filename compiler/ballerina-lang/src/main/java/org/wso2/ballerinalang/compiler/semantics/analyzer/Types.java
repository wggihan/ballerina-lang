--- conflicted
+++ resolved
@@ -1202,15 +1202,7 @@
         for (BField lhsField : lhsType.fields) {
             BField rhsField = rhsFields.get(lhsField.name);
 
-<<<<<<< HEAD
-            if (rhsField == null) {
-                return false;
-            }
-
-            if (!isAssignable(rhsField.type, lhsField.type, unresolvedTypes)) {
-=======
             if (rhsField == null || !isAssignable(rhsField.type, lhsField.type, unresolvedTypes)) {
->>>>>>> 27ef534a
                 return false;
             }
         }
