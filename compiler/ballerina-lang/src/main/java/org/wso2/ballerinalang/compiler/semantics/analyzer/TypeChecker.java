/*
 *  Copyright (c) 2017, WSO2 Inc. (http://www.wso2.org) All Rights Reserved.
 *
 *  WSO2 Inc. licenses this file to you under the Apache License,
 *  Version 2.0 (the "License"); you may not use this file except
 *  in compliance with the License.
 *  You may obtain a copy of the License at
 *
 *    http://www.apache.org/licenses/LICENSE-2.0
 *
 *  Unless required by applicable law or agreed to in writing,
 *  software distributed under the License is distributed on an
 *  "AS IS" BASIS, WITHOUT WARRANTIES OR CONDITIONS OF ANY
 *  KIND, either express or implied.  See the License for the
 *  specific language governing permissions and limitations
 *  under the License.
 */
package org.wso2.ballerinalang.compiler.semantics.analyzer;

import org.ballerinalang.model.TreeBuilder;
import org.ballerinalang.model.elements.Flag;
import org.ballerinalang.model.tree.NodeKind;
import org.ballerinalang.model.tree.OperatorKind;
import org.ballerinalang.model.tree.clauses.OrderByVariableNode;
import org.ballerinalang.model.tree.clauses.SelectExpressionNode;
import org.ballerinalang.model.tree.expressions.NamedArgNode;
import org.ballerinalang.util.diagnostic.DiagnosticCode;
import org.wso2.ballerinalang.compiler.semantics.model.BLangBuiltInMethod;
import org.wso2.ballerinalang.compiler.semantics.model.SymbolEnv;
import org.wso2.ballerinalang.compiler.semantics.model.SymbolTable;
import org.wso2.ballerinalang.compiler.semantics.model.iterable.IterableKind;
import org.wso2.ballerinalang.compiler.semantics.model.symbols.BConstantSymbol;
import org.wso2.ballerinalang.compiler.semantics.model.symbols.BConversionOperatorSymbol;
import org.wso2.ballerinalang.compiler.semantics.model.symbols.BInvokableSymbol;
import org.wso2.ballerinalang.compiler.semantics.model.symbols.BObjectTypeSymbol;
import org.wso2.ballerinalang.compiler.semantics.model.symbols.BOperatorSymbol;
import org.wso2.ballerinalang.compiler.semantics.model.symbols.BPackageSymbol;
import org.wso2.ballerinalang.compiler.semantics.model.symbols.BRecordTypeSymbol;
import org.wso2.ballerinalang.compiler.semantics.model.symbols.BSymbol;
import org.wso2.ballerinalang.compiler.semantics.model.symbols.BVarSymbol;
import org.wso2.ballerinalang.compiler.semantics.model.symbols.BXMLNSSymbol;
import org.wso2.ballerinalang.compiler.semantics.model.symbols.SymTag;
import org.wso2.ballerinalang.compiler.semantics.model.symbols.Symbols;
import org.wso2.ballerinalang.compiler.semantics.model.types.BArrayType;
import org.wso2.ballerinalang.compiler.semantics.model.types.BErrorType;
import org.wso2.ballerinalang.compiler.semantics.model.types.BField;
import org.wso2.ballerinalang.compiler.semantics.model.types.BFiniteType;
import org.wso2.ballerinalang.compiler.semantics.model.types.BFutureType;
import org.wso2.ballerinalang.compiler.semantics.model.types.BInvokableType;
import org.wso2.ballerinalang.compiler.semantics.model.types.BJSONType;
import org.wso2.ballerinalang.compiler.semantics.model.types.BMapType;
import org.wso2.ballerinalang.compiler.semantics.model.types.BObjectType;
import org.wso2.ballerinalang.compiler.semantics.model.types.BRecordType;
import org.wso2.ballerinalang.compiler.semantics.model.types.BStreamType;
import org.wso2.ballerinalang.compiler.semantics.model.types.BTableType;
import org.wso2.ballerinalang.compiler.semantics.model.types.BTupleType;
import org.wso2.ballerinalang.compiler.semantics.model.types.BType;
import org.wso2.ballerinalang.compiler.semantics.model.types.BUnionType;
import org.wso2.ballerinalang.compiler.tree.BLangFunction;
import org.wso2.ballerinalang.compiler.tree.BLangIdentifier;
import org.wso2.ballerinalang.compiler.tree.BLangInvokableNode;
import org.wso2.ballerinalang.compiler.tree.BLangNodeVisitor;
import org.wso2.ballerinalang.compiler.tree.BLangSimpleVariable;
import org.wso2.ballerinalang.compiler.tree.clauses.BLangGroupBy;
import org.wso2.ballerinalang.compiler.tree.clauses.BLangHaving;
import org.wso2.ballerinalang.compiler.tree.clauses.BLangJoinStreamingInput;
import org.wso2.ballerinalang.compiler.tree.clauses.BLangOrderBy;
import org.wso2.ballerinalang.compiler.tree.clauses.BLangOrderByVariable;
import org.wso2.ballerinalang.compiler.tree.clauses.BLangSelectClause;
import org.wso2.ballerinalang.compiler.tree.clauses.BLangSelectExpression;
import org.wso2.ballerinalang.compiler.tree.clauses.BLangStreamingInput;
import org.wso2.ballerinalang.compiler.tree.clauses.BLangTableQuery;
import org.wso2.ballerinalang.compiler.tree.expressions.BLangAccessExpression;
import org.wso2.ballerinalang.compiler.tree.expressions.BLangArrayLiteral;
import org.wso2.ballerinalang.compiler.tree.expressions.BLangArrowFunction;
import org.wso2.ballerinalang.compiler.tree.expressions.BLangAwaitExpr;
import org.wso2.ballerinalang.compiler.tree.expressions.BLangBinaryExpr;
import org.wso2.ballerinalang.compiler.tree.expressions.BLangBracedOrTupleExpr;
import org.wso2.ballerinalang.compiler.tree.expressions.BLangCheckedExpr;
import org.wso2.ballerinalang.compiler.tree.expressions.BLangElvisExpr;
import org.wso2.ballerinalang.compiler.tree.expressions.BLangErrorConstructorExpr;
import org.wso2.ballerinalang.compiler.tree.expressions.BLangExpression;
import org.wso2.ballerinalang.compiler.tree.expressions.BLangFieldBasedAccess;
import org.wso2.ballerinalang.compiler.tree.expressions.BLangIndexBasedAccess;
import org.wso2.ballerinalang.compiler.tree.expressions.BLangIntRangeExpression;
import org.wso2.ballerinalang.compiler.tree.expressions.BLangInvocation;
import org.wso2.ballerinalang.compiler.tree.expressions.BLangLambdaFunction;
import org.wso2.ballerinalang.compiler.tree.expressions.BLangLiteral;
import org.wso2.ballerinalang.compiler.tree.expressions.BLangMatchExpression;
import org.wso2.ballerinalang.compiler.tree.expressions.BLangMatchExpression.BLangMatchExprPatternClause;
import org.wso2.ballerinalang.compiler.tree.expressions.BLangNamedArgsExpression;
import org.wso2.ballerinalang.compiler.tree.expressions.BLangRecordLiteral;
import org.wso2.ballerinalang.compiler.tree.expressions.BLangRecordLiteral.BLangRecordKey;
import org.wso2.ballerinalang.compiler.tree.expressions.BLangRecordLiteral.BLangRecordKeyValue;
import org.wso2.ballerinalang.compiler.tree.expressions.BLangRecordVarRef;
import org.wso2.ballerinalang.compiler.tree.expressions.BLangRestArgsExpression;
import org.wso2.ballerinalang.compiler.tree.expressions.BLangServiceConstructorExpr;
import org.wso2.ballerinalang.compiler.tree.expressions.BLangSimpleVarRef;
import org.wso2.ballerinalang.compiler.tree.expressions.BLangStringTemplateLiteral;
import org.wso2.ballerinalang.compiler.tree.expressions.BLangTableLiteral;
import org.wso2.ballerinalang.compiler.tree.expressions.BLangTableQueryExpression;
import org.wso2.ballerinalang.compiler.tree.expressions.BLangTernaryExpr;
import org.wso2.ballerinalang.compiler.tree.expressions.BLangTrapExpr;
import org.wso2.ballerinalang.compiler.tree.expressions.BLangTupleVarRef;
import org.wso2.ballerinalang.compiler.tree.expressions.BLangTypeConversionExpr;
import org.wso2.ballerinalang.compiler.tree.expressions.BLangTypeInit;
import org.wso2.ballerinalang.compiler.tree.expressions.BLangTypeTestExpr;
import org.wso2.ballerinalang.compiler.tree.expressions.BLangTypedescExpr;
import org.wso2.ballerinalang.compiler.tree.expressions.BLangUnaryExpr;
import org.wso2.ballerinalang.compiler.tree.expressions.BLangVariableReference;
import org.wso2.ballerinalang.compiler.tree.expressions.BLangXMLAttribute;
import org.wso2.ballerinalang.compiler.tree.expressions.BLangXMLAttributeAccess;
import org.wso2.ballerinalang.compiler.tree.expressions.BLangXMLCommentLiteral;
import org.wso2.ballerinalang.compiler.tree.expressions.BLangXMLElementLiteral;
import org.wso2.ballerinalang.compiler.tree.expressions.BLangXMLProcInsLiteral;
import org.wso2.ballerinalang.compiler.tree.expressions.BLangXMLQName;
import org.wso2.ballerinalang.compiler.tree.expressions.BLangXMLQuotedString;
import org.wso2.ballerinalang.compiler.tree.expressions.BLangXMLTextLiteral;
import org.wso2.ballerinalang.compiler.tree.statements.BLangBlockStmt;
import org.wso2.ballerinalang.compiler.tree.types.BLangValueType;
import org.wso2.ballerinalang.compiler.util.BArrayState;
import org.wso2.ballerinalang.compiler.util.CompilerContext;
import org.wso2.ballerinalang.compiler.util.FieldKind;
import org.wso2.ballerinalang.compiler.util.Name;
import org.wso2.ballerinalang.compiler.util.Names;
import org.wso2.ballerinalang.compiler.util.TypeTags;
import org.wso2.ballerinalang.compiler.util.diagnotic.BLangDiagnosticLog;
import org.wso2.ballerinalang.compiler.util.diagnotic.DiagnosticPos;
import org.wso2.ballerinalang.programfile.InstructionCodes;
import org.wso2.ballerinalang.util.Flags;
import org.wso2.ballerinalang.util.Lists;

import java.util.ArrayList;
import java.util.Collections;
import java.util.HashMap;
import java.util.HashSet;
import java.util.Iterator;
import java.util.LinkedHashSet;
import java.util.List;
import java.util.Map;
import java.util.Map.Entry;
import java.util.Optional;
import java.util.Set;
import java.util.stream.Collectors;

import javax.xml.XMLConstants;

import static org.wso2.ballerinalang.compiler.semantics.model.SymbolTable.BBYTE_MAX_VALUE;
import static org.wso2.ballerinalang.compiler.semantics.model.SymbolTable.BBYTE_MIN_VALUE;

/**
 * @since 0.94
 */
public class TypeChecker extends BLangNodeVisitor {

    private static final CompilerContext.Key<TypeChecker> TYPE_CHECKER_KEY =
            new CompilerContext.Key<>();

    private Names names;
    private SymbolTable symTable;
    private SymbolEnter symbolEnter;
    private SymbolResolver symResolver;
    private Types types;
    private IterableAnalyzer iterableAnalyzer;
    private BLangDiagnosticLog dlog;
    private SymbolEnv env;

    /**
     * Expected types or inherited types.
     */
    private BType expType;
    private BType resultType;

    private DiagnosticCode diagCode;

    public static TypeChecker getInstance(CompilerContext context) {
        TypeChecker typeChecker = context.get(TYPE_CHECKER_KEY);
        if (typeChecker == null) {
            typeChecker = new TypeChecker(context);
        }

        return typeChecker;
    }

    public TypeChecker(CompilerContext context) {
        context.put(TYPE_CHECKER_KEY, this);

        this.names = Names.getInstance(context);
        this.symTable = SymbolTable.getInstance(context);
        this.symbolEnter = SymbolEnter.getInstance(context);
        this.symResolver = SymbolResolver.getInstance(context);
        this.types = Types.getInstance(context);
        this.iterableAnalyzer = IterableAnalyzer.getInstance(context);
        this.dlog = BLangDiagnosticLog.getInstance(context);
    }

    public BType checkExpr(BLangExpression expr, SymbolEnv env) {
        return checkExpr(expr, env, symTable.noType);
    }

    public BType checkExpr(BLangExpression expr, SymbolEnv env, BType expType) {
        return checkExpr(expr, env, expType, DiagnosticCode.INCOMPATIBLE_TYPES);
    }

    /**
     * Check the given list of expressions against the given expected types.
     *
     * @param exprs   list of expressions to be analyzed
     * @param env     current symbol environment
     * @param expType expected type
     * @return the actual types of the given list of expressions
     */
    public List<BType> checkExprs(List<BLangExpression> exprs, SymbolEnv env, BType expType) {
        List<BType> resTypes = new ArrayList<>(exprs.size());
        for (BLangExpression expr : exprs) {
            resTypes.add(checkExpr(expr, env, expType));
        }
        return resTypes;
    }

    public BType checkExpr(BLangExpression expr, SymbolEnv env, BType expType, DiagnosticCode diagCode) {
        // TODO Check the possibility of using a try/finally here
        SymbolEnv prevEnv = this.env;
        BType preExpType = this.expType;
        DiagnosticCode preDiagCode = this.diagCode;
        this.env = env;
        this.diagCode = diagCode;
        this.expType = expType;

        expr.accept(this);

        expr.type = resultType;
        this.env = prevEnv;
        this.expType = preExpType;
        this.diagCode = preDiagCode;
        return resultType;
    }


    // Expressions

    public void visit(BLangLiteral literalExpr) {
        BType literalType = symTable.getTypeFromTag(literalExpr.typeTag);

        Object literalValue = literalExpr.value;

        if (TypeTags.INT == literalType.tag) {
            if (TypeTags.FLOAT == expType.tag) {
                literalType = symTable.floatType;
                literalExpr.value = ((Long) literalValue).doubleValue();
            } else if (TypeTags.DECIMAL == expType.tag) {
                literalType = symTable.decimalType;
                literalExpr.value = String.valueOf(literalValue);
            } else if (TypeTags.BYTE == expType.tag) {
                if (!isByteLiteralValue((Long) literalValue)) {
                    dlog.error(literalExpr.pos, DiagnosticCode.INCOMPATIBLE_TYPES, expType, literalType);
                    return;
                }
                literalType = symTable.byteType;
                literalExpr.value = ((Long) literalValue).byteValue();
            }
        }

        // check whether this is a byte array
        if (TypeTags.BYTE_ARRAY == literalExpr.typeTag) {
            literalType = new BArrayType(symTable.byteType);
        }

        // Check whether this belongs to decimal type or float type
        if (TypeTags.FLOAT == literalType.tag) {
            if (TypeTags.DECIMAL == expType.tag) {
                literalType = symTable.decimalType;
                literalExpr.value = String.valueOf(literalValue);
            } else if (TypeTags.FLOAT == expType.tag || TypeTags.FINITE == expType.tag) {
                // Todo - Remove above finite check after it is fixed for decimal types.
                literalExpr.value = Double.parseDouble(String.valueOf(literalValue));
            }
        }

        if (this.expType.tag == TypeTags.FINITE) {
            BFiniteType expType = (BFiniteType) this.expType;
            boolean foundMember = types.isAssignableToFiniteType(expType, literalExpr);
            if (foundMember) {
                types.setImplicitCastExpr(literalExpr, literalType, this.expType);
                resultType = literalType;
                return;
            }
        } else if (this.expType.tag == TypeTags.UNION) {
            BUnionType unionType = (BUnionType) this.expType;
            boolean foundMember = unionType.memberTypes
                    .stream()
                    .map(memberType -> types.isAssignableToFiniteType(memberType, literalExpr))
                    .anyMatch(foundType -> foundType);
            if (foundMember) {
                types.setImplicitCastExpr(literalExpr, literalType, this.expType);
                resultType = literalType;
                return;
            }
        }
        resultType = types.checkType(literalExpr, literalType, expType);
    }

    private static boolean isByteLiteralValue(Long longObject) {
        return (longObject.intValue() >= BBYTE_MIN_VALUE && longObject.intValue() <= BBYTE_MAX_VALUE);
    }

    public void visit(BLangTableLiteral tableLiteral) {
        if (expType.tag == symTable.semanticError.tag) {
            return;
        }
        BType tableConstraint = ((BTableType) expType).getConstraint();
        if (tableConstraint.tag == TypeTags.NONE) {
            dlog.error(tableLiteral.pos, DiagnosticCode.TABLE_CANNOT_BE_CREATED_WITHOUT_CONSTRAINT);
            return;
        }
        validateTableColumns(tableConstraint, tableLiteral);
        checkExprs(tableLiteral.tableDataRows, this.env, tableConstraint);
        resultType = types.checkType(tableLiteral, expType, symTable.noType);
    }

    private void validateTableColumns(BType tableConstraint, BLangTableLiteral tableLiteral) {
        if (tableConstraint.tag != TypeTags.SEMANTIC_ERROR) {
            List<String> columnNames = new ArrayList<>();
            for (BField field : ((BRecordType) tableConstraint).fields) {
                columnNames.add(field.getName().getValue());
            }
            for (BLangTableLiteral.BLangTableColumn column : tableLiteral.columns) {
                boolean contains = columnNames.contains(column.columnName);
                if (!contains) {
                    dlog.error(tableLiteral.pos, DiagnosticCode.UNDEFINED_TABLE_COLUMN, column.columnName,
                            tableConstraint);
                }
            }
        }
    }

    public void visit(BLangArrayLiteral arrayLiteral) {
        // Check whether the expected type is an array type
        // var a = []; and var a = [1,2,3,4]; are illegal statements, because we cannot infer the type here.
        BType actualType = symTable.semanticError;

        if (expType.tag == TypeTags.ANY) {
            dlog.error(arrayLiteral.pos, DiagnosticCode.INVALID_ARRAY_LITERAL, expType);
            resultType = symTable.semanticError;
            return;
        }

        int expTypeTag = expType.tag;
        if (expTypeTag == TypeTags.JSON) {
            checkExprs(arrayLiteral.exprs, this.env, expType);
            actualType = expType;

        } else if (expTypeTag == TypeTags.ARRAY) {
            BArrayType arrayType = (BArrayType) expType;
            if (arrayType.state == BArrayState.OPEN_SEALED) {
                arrayType.size = arrayLiteral.exprs.size();
                arrayType.state = BArrayState.CLOSED_SEALED;
            } else if (arrayType.state != BArrayState.UNSEALED && arrayType.size != arrayLiteral.exprs.size()) {
                dlog.error(arrayLiteral.pos,
                        DiagnosticCode.MISMATCHING_ARRAY_LITERAL_VALUES, arrayType.size, arrayLiteral.exprs.size());
                resultType = symTable.semanticError;
                return;
            }
            checkExprs(arrayLiteral.exprs, this.env, arrayType.eType);
            actualType = arrayType;

        } else if (expTypeTag != TypeTags.SEMANTIC_ERROR) {
            List<BType> resTypes = checkExprs(arrayLiteral.exprs, this.env, symTable.noType);
            Set<BType> arrayLitExprTypeSet = new HashSet<>(resTypes);
            BType[] uniqueExprTypes = arrayLitExprTypeSet.toArray(new BType[0]);
            if (uniqueExprTypes.length == 0) {
                actualType = symTable.anyType;
            } else if (uniqueExprTypes.length == 1) {
                actualType = resTypes.get(0);
            } else {
                BType superType = uniqueExprTypes[0];
                for (int i = 1; i < uniqueExprTypes.length; i++) {
                    if (types.isAssignable(superType, uniqueExprTypes[i])) {
                        superType = uniqueExprTypes[i];
                    } else if (!types.isAssignable(uniqueExprTypes[i], superType)) {
                        superType = symTable.anyType;
                        break;
                    }
                }
                actualType = superType;
            }
            actualType = new BArrayType(actualType, null, arrayLiteral.exprs.size(), BArrayState.UNSEALED);

            List<BType> arrayCompatibleType = getArrayCompatibleTypes(expType, actualType);
            if (arrayCompatibleType.isEmpty()) {
                dlog.error(arrayLiteral.pos, DiagnosticCode.INCOMPATIBLE_TYPES, expType, actualType);
            } else if (arrayCompatibleType.size() > 1) {
                dlog.error(arrayLiteral.pos, DiagnosticCode.AMBIGUOUS_TYPES, expType);
            } else if (arrayCompatibleType.get(0).tag == TypeTags.ANY) {
                dlog.error(arrayLiteral.pos, DiagnosticCode.INVALID_ARRAY_LITERAL, expType);
            } else if (arrayCompatibleType.get(0).tag == TypeTags.ARRAY) {
                checkExprs(arrayLiteral.exprs, this.env, ((BArrayType) arrayCompatibleType.get(0)).eType);
            }
        }

        resultType = types.checkType(arrayLiteral, actualType, expType);
    }

    public void visit(BLangRecordLiteral recordLiteral) {
        BType actualType = symTable.semanticError;
        int expTypeTag = expType.tag;
        BType originalExpType = expType;
        if (expTypeTag == TypeTags.NONE || expTypeTag == TypeTags.ANY) {
            // Change the expected type to map,
            expType = symTable.mapType;
        }
        if (expTypeTag == TypeTags.ANY || expTypeTag == TypeTags.ANYDATA || expTypeTag == TypeTags.OBJECT) {
            dlog.error(recordLiteral.pos, DiagnosticCode.INVALID_RECORD_LITERAL, originalExpType);
            resultType = symTable.semanticError;
            return;
        }

        List<BType> matchedTypeList = getRecordCompatibleType(expType, recordLiteral);

        if (matchedTypeList.isEmpty()) {
            dlog.error(recordLiteral.pos, DiagnosticCode.INVALID_LITERAL_FOR_TYPE, expType);
            recordLiteral.keyValuePairs
                    .forEach(keyValuePair -> checkRecLiteralKeyValue(keyValuePair, symTable.errorType));
        } else if (matchedTypeList.size() > 1) {
            dlog.error(recordLiteral.pos, DiagnosticCode.AMBIGUOUS_TYPES, expType);
            recordLiteral.keyValuePairs
                    .forEach(keyValuePair -> checkRecLiteralKeyValue(keyValuePair, symTable.errorType));
        } else {
            recordLiteral.keyValuePairs
                    .forEach(keyValuePair -> checkRecLiteralKeyValue(keyValuePair, matchedTypeList.get(0)));
            actualType = matchedTypeList.get(0);
        }

        resultType = types.checkType(recordLiteral, actualType, expType);

        // If the record literal is of record type and types are validated for the fields, check if there are any
        // required fields missing.
        if (recordLiteral.type.tag == TypeTags.RECORD) {
            checkMissingRequiredFields((BRecordType) recordLiteral.type, recordLiteral.keyValuePairs,
                    recordLiteral.pos);
        }
    }

    private List<BType> getRecordCompatibleType(BType bType, BLangRecordLiteral recordLiteral) {

        if (bType.tag == TypeTags.UNION) {
            Set<BType> expTypes = ((BUnionType) bType).memberTypes;
            return expTypes.stream()
                    .filter(type -> type.tag == TypeTags.JSON ||
                            type.tag == TypeTags.MAP ||
                            (type.tag == TypeTags.RECORD && !((BRecordType) type).sealed) ||
                            (type.tag == TypeTags.RECORD
                                    && ((BRecordType) type).sealed
                                    && isRecordLiteralCompatible((BRecordType) type, recordLiteral)))
                    .collect(Collectors.toList());
        } else {
            switch (expType.tag) {
                case TypeTags.JSON:
                case TypeTags.MAP:
                case TypeTags.RECORD:
                    return new ArrayList<>(Collections.singleton(expType));
                default:
                    return Collections.emptyList();
            }
        }
    }

    private boolean isRecordLiteralCompatible(BRecordType bRecordType, BLangRecordLiteral recordLiteral) {
        for (BLangRecordKeyValue literalKeyValuePair : recordLiteral.getKeyValuePairs()) {
            boolean matched = false;
            for (BField field : bRecordType.getFields()) {
                matched = ((BLangSimpleVarRef) literalKeyValuePair.getKey()).variableName.value
                        .equals(field.getName().getValue());
                if (matched) {
                    break;
                }
            }
            if (!matched) {
                return false;
            }
        }
        return true;
    }

    private void checkMissingRequiredFields(BRecordType type, List<BLangRecordKeyValue> keyValuePairs,
                                            DiagnosticPos pos) {
        type.fields.forEach(field -> {
            // Check if `field` is explicitly assigned a value in the record literal
            boolean hasField = keyValuePairs.stream()
                    .filter(keyVal -> keyVal.key.expr.getKind() == NodeKind.SIMPLE_VARIABLE_REF)
                    .anyMatch(keyVal -> field.name.value
                            .equals(((BLangSimpleVarRef) keyVal.key.expr).variableName.value));

            // If a required field is missing, it's a compile error
            if (!hasField && Symbols.isFlagOn(field.symbol.flags, Flags.REQUIRED)) {
                dlog.error(pos, DiagnosticCode.MISSING_REQUIRED_RECORD_FIELD, field.name);
            }
        });
    }

    private List<BType> getArrayCompatibleTypes(BType expType, BType actualType) {
        Set<BType> expTypes =
                expType.tag == TypeTags.UNION ? ((BUnionType) expType).memberTypes : new HashSet<BType>() {
                    {
                        add(expType);
                    }
                };

        return expTypes.stream()
                .filter(type -> types.isAssignable(actualType, type) ||
                        type.tag == TypeTags.NONE ||
                        type.tag == TypeTags.ANY)
                .collect(Collectors.toList());
    }

    public void visit(BLangSimpleVarRef varRefExpr) {
        // Set error type as the actual type.
        BType actualType = symTable.semanticError;

        Name varName = names.fromIdNode(varRefExpr.variableName);
        if (varName == Names.IGNORE) {
            if (varRefExpr.lhsVar) {
                varRefExpr.type = this.symTable.noType;
            } else {
                varRefExpr.type = this.symTable.semanticError;
                dlog.error(varRefExpr.pos, DiagnosticCode.UNDERSCORE_NOT_ALLOWED);
            }
            varRefExpr.symbol = new BVarSymbol(0, varName, env.enclPkg.symbol.pkgID, actualType, env.scope.owner);
            resultType = varRefExpr.type;
            return;
        }

        varRefExpr.pkgSymbol = symResolver.resolveImportSymbol(varRefExpr.pos,
                env, names.fromIdNode(varRefExpr.pkgAlias));
        if (varRefExpr.pkgSymbol.tag == SymTag.XMLNS) {
            actualType = symTable.stringType;
        } else if (varRefExpr.pkgSymbol != symTable.notFoundSymbol) {
            BSymbol symbol = symResolver.lookupSymbolInPackage(varRefExpr.pos, env,
                    names.fromIdNode(varRefExpr.pkgAlias), varName, SymTag.VARIABLE_NAME);
            // if no symbol, check same for object attached function
            if (symbol == symTable.notFoundSymbol && env.enclType != null) {
                Name objFuncName = names.fromString(Symbols
                        .getAttachedFuncSymbolName(env.enclType.type.tsymbol.name.value, varName.value));
                symbol = symResolver.resolveStructField(varRefExpr.pos, env, objFuncName,
                        env.enclType.type.tsymbol);
            }
            if ((symbol.tag & SymTag.VARIABLE) == SymTag.VARIABLE) {
                BVarSymbol varSym = (BVarSymbol) symbol;
                checkSefReferences(varRefExpr.pos, env, varSym);
                varRefExpr.symbol = varSym;
                actualType = varSym.type;
                BLangInvokableNode encInvokable = env.enclInvokable;
                if (encInvokable != null && encInvokable.flagSet.contains(Flag.LAMBDA) &&
                        !(symbol.owner instanceof BPackageSymbol)) {
                    SymbolEnv encInvokableEnv = findEnclosingInvokableEnv(env, encInvokable);
                    BSymbol closureVarSymbol = symResolver.lookupClosureVarSymbol(encInvokableEnv, symbol.name,
                            SymTag.VARIABLE_NAME);
                    if (closureVarSymbol != symTable.notFoundSymbol &&
                            !isFunctionArgument(closureVarSymbol, env.enclInvokable.requiredParams)) {
                        ((BLangFunction) env.enclInvokable).closureVarSymbols.add((BVarSymbol) closureVarSymbol);
                    }
                }
                if (env.node.getKind() == NodeKind.ARROW_EXPR && !(symbol.owner instanceof BPackageSymbol)) {
                    // The owner of the variable ref should be an invokable symbol.
                    // It's set here because the arrow expression changes to an invokable only at desugar
                    // and is not an invokable at this phase.
                    symbol.owner = Symbols.createInvokableSymbol(SymTag.FUNCTION, 0, null,
                            env.enclPkg.packageID, null, symbol.owner);
                    SymbolEnv encInvokableEnv = findEnclosingInvokableEnv(env, encInvokable);
                    BSymbol closureVarSymbol = symResolver.lookupClosureVarSymbol(encInvokableEnv, symbol.name,
                            SymTag.VARIABLE_NAME);
                    if (closureVarSymbol != symTable.notFoundSymbol &&
                            !isFunctionArgument(closureVarSymbol, ((BLangArrowFunction) env.node).params)) {
                        ((BLangArrowFunction) env.node).closureVarSymbols.add((BVarSymbol) closureVarSymbol);
                    }
                }
            } else if ((symbol.tag & SymTag.TYPE) == SymTag.TYPE) {
                actualType = symTable.typeDesc;
                varRefExpr.symbol = symbol;
            } else if ((symbol.tag & SymTag.CONSTANT) == SymTag.CONSTANT) {
                varRefExpr.symbol = symbol;
                if (types.isAssignable(symbol.type, expType)) {
                    actualType = symbol.type;
                } else {
                    actualType = ((BConstantSymbol) symbol).literalValueType;
                }
            } else {
                dlog.error(varRefExpr.pos, DiagnosticCode.UNDEFINED_SYMBOL, varName.toString());
            }
        }

        // Check type compatibility
        if (expType.tag == TypeTags.ARRAY && isArrayOpenSealedType((BArrayType) expType)) {
            dlog.error(varRefExpr.pos, DiagnosticCode.SEALED_ARRAY_TYPE_CAN_NOT_INFER_SIZE);
            return;

        }
        resultType = types.checkType(varRefExpr, actualType, expType);
    }

    @Override
    public void visit(BLangRecordVarRef varRefExpr) {
        List<BField> fields = new ArrayList<>();
        BRecordTypeSymbol recordSymbol = Symbols.createRecordSymbol(0, Names.EMPTY, env.enclPkg.symbol.pkgID,
                null, env.scope.owner);
        boolean unresolvedReference = false;
        for (BLangRecordVarRef.BLangRecordVarRefKeyValue recordRefField : varRefExpr.recordRefFields) {
            checkExpr(recordRefField.variableReference, env);
            BVarSymbol bVarSymbol = getVarSymbolForRecordVariableReference(recordRefField.variableReference);
            if (bVarSymbol == null) {
                unresolvedReference = true;
                continue;
            }
            fields.add(new BField(names.fromIdNode(recordRefField.variableName),
                    new BVarSymbol(0, names.fromIdNode(recordRefField.variableName), env.enclPkg.symbol.pkgID,
                            bVarSymbol.type, recordSymbol)));
        }

        if (varRefExpr.restParam != null) {
            BLangExpression restParam = (BLangExpression) varRefExpr.restParam;
            checkExpr(restParam, env);
            BVarSymbol bVarSymbol = getVarSymbolForRecordVariableReference(restParam);
            unresolvedReference = (bVarSymbol == null);
        }

        if (unresolvedReference) {
            resultType = symTable.semanticError;
            return;
        }

        BRecordType bRecordType = new BRecordType(recordSymbol);
        bRecordType.fields = fields;
        recordSymbol.type = bRecordType;
        varRefExpr.symbol = new BVarSymbol(0, Names.EMPTY, env.enclPkg.symbol.pkgID, bRecordType, env.scope.owner);

        if (varRefExpr.isClosed) {
            bRecordType.sealed = true;
        } else {
            bRecordType.restFieldType = symTable.mapType;
        }

        resultType = bRecordType;
    }

    @Override
    public void visit(BLangTupleVarRef varRefExpr) {
        List<BType> results = new ArrayList<>();
        for (int i = 0; i < varRefExpr.expressions.size(); i++) {
            ((BLangVariableReference) varRefExpr.expressions.get(i)).lhsVar = true;
            results.add(checkExpr(varRefExpr.expressions.get(i), env, symTable.noType));
        }
        BType actualType = new BTupleType(results);
        resultType = types.checkType(varRefExpr, actualType, expType);
    }

    /**
     * This method will recursively check if a multidimensional array has at least one open sealed dimension.
     *
     * @param arrayType array to check if open sealed
     * @return true if at least one dimension is open sealed
     */
    public boolean isArrayOpenSealedType(BArrayType arrayType) {
        if (arrayType.state == BArrayState.OPEN_SEALED) {
            return true;
        }
        if (arrayType.eType.tag == TypeTags.ARRAY) {
            return isArrayOpenSealedType((BArrayType) arrayType.eType);
        }
        return false;
    }

    /**
     * This method will recursively traverse and find the symbol environment of a lambda node (which is given as the
     * enclosing invokable node) which is needed to lookup closure variables. The variable lookup will start from the
     * enclosing invokable node's environment, which are outside of the scope of a lambda function.
     */
    private SymbolEnv findEnclosingInvokableEnv(SymbolEnv env, BLangInvokableNode encInvokable) {
        if (env.enclEnv.node != null && env.enclEnv.node.getKind() == NodeKind.ARROW_EXPR) {
            // if enclosing env's node is arrow expression
            return env.enclEnv;
        }
        if (env.enclInvokable != null && env.enclInvokable == encInvokable) {
            return findEnclosingInvokableEnv(env.enclEnv, encInvokable);
        }
        return env;
    }

    private boolean isFunctionArgument(BSymbol symbol, List<BLangSimpleVariable> params) {
        return params.stream().anyMatch(param -> (param.symbol.name.equals(symbol.name) &&
                param.type.tag == symbol.type.tag));
    }

    public void visit(BLangFieldBasedAccess fieldAccessExpr) {
        // First analyze the variable reference expression.
        ((BLangVariableReference) fieldAccessExpr.expr).lhsVar = fieldAccessExpr.lhsVar;
        BType varRefType = getTypeOfExprInFieldAccess(fieldAccessExpr.expr);

        // Accessing all fields using * is only supported for XML.
        if (fieldAccessExpr.fieldKind == FieldKind.ALL && varRefType.tag != TypeTags.XML) {
            dlog.error(fieldAccessExpr.pos, DiagnosticCode.CANNOT_GET_ALL_FIELDS, varRefType);
        }

        // error lifting on lhs is not supported
        if (fieldAccessExpr.lhsVar && fieldAccessExpr.safeNavigate) {
            dlog.error(fieldAccessExpr.pos, DiagnosticCode.INVALID_ERROR_LIFTING_ON_LHS);
            resultType = symTable.semanticError;
            return;
        }

        varRefType = getSafeType(varRefType, fieldAccessExpr);
        Name fieldName = names.fromIdNode(fieldAccessExpr.field);
        BType actualType = checkFieldAccessExpr(fieldAccessExpr, varRefType, fieldName);

        // If this is on lhs, no need to do type checking further. And null/error
        // will not propagate from parent expressions
        if (fieldAccessExpr.lhsVar) {
            fieldAccessExpr.originalType = actualType;
            fieldAccessExpr.type = actualType;
            resultType = actualType;
            return;
        }

        // Get the effective types of the expression. If there are errors/nill propagating from parent
        // expressions, then the effective type will include those as well.
        actualType = getAccessExprFinalType(fieldAccessExpr, actualType);
        resultType = types.checkType(fieldAccessExpr, actualType, this.expType);
    }

    public void visit(BLangIndexBasedAccess indexBasedAccessExpr) {
        // First analyze the variable reference expression.
        ((BLangVariableReference) indexBasedAccessExpr.expr).lhsVar = indexBasedAccessExpr.lhsVar;
        checkExpr(indexBasedAccessExpr.expr, this.env, symTable.noType);

        BType varRefType = indexBasedAccessExpr.expr.type;
        varRefType = getSafeType(varRefType, indexBasedAccessExpr);
        BType actualType = checkIndexAccessExpr(indexBasedAccessExpr, varRefType);

        // If this is on lhs, no need to do type checking further. And null/error
        // will not propagate from parent expressions
        if (indexBasedAccessExpr.lhsVar) {
            indexBasedAccessExpr.originalType = actualType;
            indexBasedAccessExpr.type = actualType;
            resultType = actualType;
            return;
        }

        // Get the effective types of the expression. If there are errors/nil propagating from parent
        // expressions, then the effective type will include those as well.
        actualType = getAccessExprFinalType(indexBasedAccessExpr, actualType);
        this.resultType = this.types.checkType(indexBasedAccessExpr, actualType, this.expType);
    }

    public void visit(BLangInvocation iExpr) {
        // Variable ref expression null means this is the leaf node of the variable ref expression tree
        // e.g. foo();, foo(), foo().k;
        if (iExpr.expr == null) {
            // This is a function invocation expression. e.g. foo()
            checkFunctionInvocationExpr(iExpr);
            return;
        }

        Name pkgAlias = names.fromIdNode(iExpr.pkgAlias);
        if (pkgAlias != Names.EMPTY) {
            dlog.error(iExpr.pos, DiagnosticCode.PKG_ALIAS_NOT_ALLOWED_HERE);
            return;
        }

        // Find the variable reference expression type
        final BType exprType = checkExpr(iExpr.expr, this.env, symTable.noType);
        if (isIterableOperationInvocation(iExpr)) {
            iExpr.iterableOperationInvocation = true;
            iterableAnalyzer.handlerIterableOperation(iExpr, expType, env);
            resultType = iExpr.iContext.operations.getLast().resultType;
            return;
        }

        if (iExpr.actionInvocation) {
            checkActionInvocationExpr(iExpr, exprType);
            return;
        }

        BType varRefType = iExpr.expr.type;
        varRefType = getSafeType(varRefType, iExpr);

        BLangBuiltInMethod builtInFunction = BLangBuiltInMethod.getFromString(iExpr.name.value);
        // Returns if the function is a builtin function
        if (BLangBuiltInMethod.UNDEFINED != builtInFunction && checkBuiltinFunctionInvocation(iExpr, builtInFunction,
                varRefType)) {
            return;
        }

        switch (varRefType.tag) {
            case TypeTags.OBJECT:
                // Invoking a function bound to an object
                // First check whether there exist a function with this name
                // Then perform arg and param matching
                checkObjectFunctionInvocationExpr(iExpr, (BObjectType) varRefType);
                break;
            case TypeTags.RECORD:
            case TypeTags.BOOLEAN:
            case TypeTags.STRING:
            case TypeTags.INT:
            case TypeTags.FLOAT:
            case TypeTags.DECIMAL:
            case TypeTags.XML:
                checkFunctionInvocationExpr(iExpr, varRefType);
                break;
            case TypeTags.JSON:
                checkFunctionInvocationExpr(iExpr, symTable.jsonType);
                break;
            case TypeTags.TABLE:
                checkFunctionInvocationExpr(iExpr, symTable.tableType);
                break;
            case TypeTags.STREAM:
                checkFunctionInvocationExpr(iExpr, symTable.streamType);
                break;
            case TypeTags.FUTURE:
                checkFunctionInvocationExpr(iExpr, symTable.futureType);
                break;
            case TypeTags.NONE:
                dlog.error(iExpr.pos, DiagnosticCode.UNDEFINED_FUNCTION, iExpr.name);
                break;
            case TypeTags.MAP:
                // allow map function for both constrained / un constrained maps
                checkFunctionInvocationExpr(iExpr, this.symTable.mapType);
                break;
            case TypeTags.SEMANTIC_ERROR:
                break;
            case TypeTags.INTERMEDIATE_COLLECTION:
                dlog.error(iExpr.pos, DiagnosticCode.INVALID_FUNCTION_INVOCATION_WITH_NAME, iExpr.name,
                        iExpr.expr.type);
                resultType = symTable.semanticError;
                break;
            default:
                dlog.error(iExpr.pos, DiagnosticCode.INVALID_FUNCTION_INVOCATION, iExpr.expr.type);
                resultType = symTable.semanticError;
                break;
        }

        if (iExpr.symbol != null) {
            iExpr.originalType = ((BInvokableSymbol) iExpr.symbol).type.getReturnType();
        } else {
            iExpr.originalType = iExpr.type;
        }
    }

    public void visit(BLangTypeInit cIExpr) {
        if ((expType.tag == TypeTags.ANY && cIExpr.userDefinedType == null)
                || expType.tag == TypeTags.RECORD) {
            dlog.error(cIExpr.pos, DiagnosticCode.INVALID_TYPE_NEW_LITERAL, expType);
            resultType = symTable.semanticError;
            return;
        }
        BType actualType;
        if (cIExpr.userDefinedType != null) {
            actualType = symResolver.resolveTypeNode(cIExpr.userDefinedType, env);
        } else {
            actualType = expType;
        }

        if (actualType == symTable.semanticError) {
            //TODO dlog error?
            resultType = symTable.semanticError;
            return;
        }

        if (actualType.tag != TypeTags.OBJECT) {
            dlog.error(cIExpr.pos, DiagnosticCode.CANNOT_INFER_OBJECT_TYPE_FROM_LHS, actualType);
            resultType = symTable.semanticError;
            return;
        }

        if ((actualType.tsymbol.flags & Flags.ABSTRACT) == Flags.ABSTRACT) {
            dlog.error(cIExpr.pos, DiagnosticCode.CANNOT_INITIALIZE_ABSTRACT_OBJECT, actualType.tsymbol);
            cIExpr.objectInitInvocation.argExprs.forEach(expr -> checkExpr(expr, env, symTable.noType));
            resultType = symTable.semanticError;
            return;
        }

        if (((BObjectTypeSymbol) actualType.tsymbol).initializerFunc != null) {
            cIExpr.objectInitInvocation.symbol = ((BObjectTypeSymbol) actualType.tsymbol).initializerFunc.symbol;
            checkInvocationParam(cIExpr.objectInitInvocation);
        } else if (cIExpr.objectInitInvocation.argExprs.size() > 0) {
            // If the initializerFunc null then this is a default constructor invocation. Hence should not 
            // pass any arguments.
            dlog.error(cIExpr.pos, DiagnosticCode.TOO_MANY_ARGS_FUNC_CALL, cIExpr.objectInitInvocation.exprSymbol);
            cIExpr.objectInitInvocation.argExprs.forEach(expr -> checkExpr(expr, env, symTable.noType));
            resultType = symTable.semanticError;
            return;
        }

        cIExpr.objectInitInvocation.type = symTable.nilType;
        resultType = types.checkType(cIExpr, actualType, expType);
    }

    public void visit(BLangTernaryExpr ternaryExpr) {
        BType condExprType = checkExpr(ternaryExpr.expr, env, this.symTable.booleanType);

        SymbolEnv thenEnv = SymbolEnv.createExpressionEnv(ternaryExpr.thenExpr, env);
        SymbolEnv elseEnv = SymbolEnv.createExpressionEnv(ternaryExpr.elseExpr, env);
        Map<BVarSymbol, BType> thenTypeGuards = getTypeGuards(ternaryExpr.expr);
        if (!thenTypeGuards.isEmpty()) {
            defineThenTypeGuards(ternaryExpr, thenEnv, thenTypeGuards);
            defineElseTypeGuards(thenTypeGuards, ternaryExpr, elseEnv);
        }

        BType thenType = checkExpr(ternaryExpr.thenExpr, thenEnv, expType);
        BType elseType = checkExpr(ternaryExpr.elseExpr, elseEnv, expType);

        if (condExprType == symTable.semanticError || thenType == symTable.semanticError
                || elseType == symTable.semanticError) {
            resultType = symTable.semanticError;
        } else if (expType == symTable.noType) {
            if (thenType == elseType) {
                resultType = thenType;
            } else {
                dlog.error(ternaryExpr.pos, DiagnosticCode.INCOMPATIBLE_TYPES, thenType, elseType);
                resultType = symTable.semanticError;
            }
        } else {
            resultType = expType;
        }
    }

    public void visit(BLangAwaitExpr awaitExpr) {
        BType actualType;
        BType expType = checkExpr(awaitExpr.expr, env, this.symTable.noType);
        if (expType == symTable.semanticError) {
            actualType = symTable.semanticError;
        } else if (expType.tag == TypeTags.FUTURE) {
            actualType = ((BFutureType) expType).constraint;
        } else {
            dlog.error(awaitExpr.pos, DiagnosticCode.INCOMPATIBLE_TYPES, symTable.futureType, expType);
            return;
        }
        resultType = types.checkType(awaitExpr, actualType, this.expType);
    }

    @Override
    public void visit(BLangTrapExpr trapExpr) {
        BType actualType;
        BType exprType = checkExpr(trapExpr.expr, env, this.symTable.noType);
        if (expType == symTable.semanticError) {
            actualType = symTable.semanticError;
        } else {
            Set<BType> resultTypes = new HashSet<>();
            if (exprType.tag == TypeTags.UNION) {
                resultTypes.addAll(((BUnionType) exprType).memberTypes);
            } else {
                resultTypes.add(exprType);
            }
            resultTypes.add(symTable.errorType);
            actualType = new BUnionType(null, resultTypes, resultTypes.contains(symTable.nilType));
        }

        resultType = types.checkType(trapExpr, actualType, expType);
        if (resultType != null && resultType != symTable.semanticError) {
            types.setImplicitCastExpr(trapExpr.expr, trapExpr.expr.type, resultType);
        }
    }

    public void visit(BLangBinaryExpr binaryExpr) {
        BType lhsType = checkExpr(binaryExpr.lhsExpr, env);
        BType rhsType = checkExpr(binaryExpr.rhsExpr, env);

        // Set error type as the actual type.
        BType actualType = symTable.semanticError;

        // Look up operator symbol if both rhs and lhs types are error types
        if (lhsType != symTable.semanticError && rhsType != symTable.semanticError) {
            BSymbol opSymbol = symResolver.resolveBinaryOperator(binaryExpr.opKind, lhsType, rhsType);

            if (opSymbol == symTable.notFoundSymbol) {
                opSymbol = symResolver.getBinaryEqualityForTypeSets(binaryExpr.opKind, lhsType, rhsType, binaryExpr);
            }

            if (opSymbol == symTable.notFoundSymbol) {
                dlog.error(binaryExpr.pos, DiagnosticCode.BINARY_OP_INCOMPATIBLE_TYPES,
                        binaryExpr.opKind, lhsType, rhsType);
            } else {
                binaryExpr.opSymbol = (BOperatorSymbol) opSymbol;
                actualType = opSymbol.type.getReturnType();
            }
        }

        resultType = types.checkType(binaryExpr, actualType, expType);
    }

    public void visit(BLangElvisExpr elvisExpr) {
        BType lhsType = checkExpr(elvisExpr.lhsExpr, env);
        BType actualType = symTable.semanticError;
        if (lhsType != symTable.semanticError) {
            if (lhsType.tag == TypeTags.UNION && lhsType.isNullable()) {
                BUnionType unionType = (BUnionType) lhsType;
                HashSet<BType> memberTypes = new HashSet<BType>();
                Iterator<BType> iterator = unionType.getMemberTypes().iterator();
                while (iterator.hasNext()) {
                    BType memberType = iterator.next();
                    if (memberType != symTable.nilType) {
                        memberTypes.add(memberType);
                    }
                }
                if (memberTypes.size() == 1) {
                    BType[] memberArray = new BType[1];
                    memberTypes.toArray(memberArray);
                    actualType = memberArray[0];
                } else {
                    actualType = new BUnionType(null, memberTypes, false);
                }
            } else {
                dlog.error(elvisExpr.pos, DiagnosticCode.OPERATOR_NOT_SUPPORTED,
                        OperatorKind.ELVIS, lhsType);
            }
        }
        BType rhsReturnType = checkExpr(elvisExpr.rhsExpr, env, expType);
        BType lhsReturnType = types.checkType(elvisExpr.lhsExpr.pos, actualType, expType,
                DiagnosticCode.INCOMPATIBLE_TYPES);
        if (rhsReturnType == symTable.semanticError || lhsReturnType == symTable.semanticError) {
            resultType = symTable.semanticError;
        } else if (expType == symTable.noType) {
            if (types.isSameType(rhsReturnType, lhsReturnType)) {
                resultType = lhsReturnType;
            } else {
                dlog.error(elvisExpr.rhsExpr.pos, DiagnosticCode.INCOMPATIBLE_TYPES, lhsReturnType, rhsReturnType);
                resultType = symTable.semanticError;
            }
        } else {
            resultType = expType;
        }
    }

    @Override
    public void visit(BLangBracedOrTupleExpr bracedOrTupleExpr) {
        // Handle Tuple Expression.
        if (expType.tag == TypeTags.TUPLE) {
            BTupleType tupleType = (BTupleType) this.expType;
            // Fix this.
            List<BType> expTypes = getListWithErrorTypes(bracedOrTupleExpr.expressions.size());
            if (tupleType.tupleTypes.size() != bracedOrTupleExpr.expressions.size()) {
                dlog.error(bracedOrTupleExpr.pos, DiagnosticCode.SYNTAX_ERROR,
                        "tuple and expression size does not match");
            } else {
                expTypes = tupleType.tupleTypes;
            }
            List<BType> results = new ArrayList<>();
            for (int i = 0; i < bracedOrTupleExpr.expressions.size(); i++) {
                // Infer type from lhs since lhs might be union
                // TODO: Need to fix with tuple casting
                BType expType = expTypes.get(i);
                BType actualType = checkExpr(bracedOrTupleExpr.expressions.get(i), env, expType);
                results.add(expType.tag != TypeTags.NONE ? expType : actualType);
            }
            resultType = new BTupleType(results);
            return;
        }
        List<BType> results = new ArrayList<>();
        for (int i = 0; i < bracedOrTupleExpr.expressions.size(); i++) {
            results.add(checkExpr(bracedOrTupleExpr.expressions.get(i), env, symTable.noType));
        }
        if (expType.tag == TypeTags.TYPEDESC) {
            bracedOrTupleExpr.isTypedescExpr = true;
            List<BType> actualTypes = new ArrayList<>();
            for (int i = 0; i < bracedOrTupleExpr.expressions.size(); i++) {
                final BLangExpression expr = bracedOrTupleExpr.expressions.get(i);
                if (expr.getKind() == NodeKind.TYPEDESC_EXPRESSION) {
                    actualTypes.add(((BLangTypedescExpr) expr).resolvedType);
                } else if (expr.getKind() == NodeKind.SIMPLE_VARIABLE_REF) {
                    actualTypes.add(((BLangSimpleVarRef) expr).symbol.type);
                } else {
                    actualTypes.add(results.get(i));
                }
            }
            if (actualTypes.size() == 1) {
                bracedOrTupleExpr.typedescType = actualTypes.get(0);
            } else {
                bracedOrTupleExpr.typedescType = new BTupleType(actualTypes);
            }
            resultType = symTable.typeDesc;
        } else if (bracedOrTupleExpr.expressions.size() > 1) {
            // This is a tuple.
            BType actualType = new BTupleType(results);

            if (expType.tag == TypeTags.ANY || expType.tag == TypeTags.ANYDATA) {
                dlog.error(bracedOrTupleExpr.pos, DiagnosticCode.INVALID_TUPLE_LITERAL, expType);
                resultType = symTable.semanticError;
                return;
            }

            List<BType> tupleCompatibleType = getArrayCompatibleTypes(expType, actualType);
            if (tupleCompatibleType.isEmpty()) {
                dlog.error(bracedOrTupleExpr.pos, DiagnosticCode.INCOMPATIBLE_TYPES, expType, actualType);
            } else if (tupleCompatibleType.size() > 1) {
                dlog.error(bracedOrTupleExpr.pos, DiagnosticCode.AMBIGUOUS_TYPES, expType);
            } else if (tupleCompatibleType.get(0).tag == TypeTags.ANY) {
                dlog.error(bracedOrTupleExpr.pos, DiagnosticCode.INVALID_TUPLE_LITERAL, expType);
            } else {
                resultType = types.checkType(bracedOrTupleExpr, actualType, expType);
            }
        } else {
            // This is a braced expression.
            bracedOrTupleExpr.isBracedExpr = true;
            final BType actualType = results.get(0);
            BLangExpression expression = bracedOrTupleExpr.expressions.get(0);
            resultType = types.checkType(expression, actualType, expType);
        }
    }

    public void visit(BLangTypedescExpr accessExpr) {
        BType actualType = symTable.typeDesc;
        accessExpr.resolvedType = symResolver.resolveTypeNode(accessExpr.typeNode, env);
        resultType = types.checkType(accessExpr, actualType, expType);
    }

    public void visit(BLangUnaryExpr unaryExpr) {
        BType exprType;
        BType actualType = symTable.semanticError;
        if (OperatorKind.UNTAINT.equals(unaryExpr.operator)) {
            exprType = checkExpr(unaryExpr.expr, env);
            if (exprType != symTable.semanticError) {
                actualType = exprType;
            }
        } else {
            exprType = checkExpr(unaryExpr.expr, env);
            if (exprType != symTable.semanticError) {
                BSymbol symbol = symResolver.resolveUnaryOperator(unaryExpr.pos, unaryExpr.operator, exprType);
                if (symbol == symTable.notFoundSymbol) {
                    dlog.error(unaryExpr.pos, DiagnosticCode.UNARY_OP_INCOMPATIBLE_TYPES,
                            unaryExpr.operator, exprType);
                } else {
                    unaryExpr.opSymbol = (BOperatorSymbol) symbol;
                    actualType = symbol.type.getReturnType();
                }
            }
        }

        resultType = types.checkType(unaryExpr, actualType, expType);
    }

    public void visit(BLangTypeConversionExpr conversionExpr) {
        // Set error type as the actual type.
        BType actualType = symTable.semanticError;

        BType targetType = symResolver.resolveTypeNode(conversionExpr.typeNode, env);
        conversionExpr.targetType = targetType;
        BType sourceType = checkExpr(conversionExpr.expr, env, symTable.noType);

        // Lookup for built-in type conversion operator symbol
        BSymbol symbol = symResolver.resolveConversionOperator(sourceType, targetType);
        if (symbol == symTable.notFoundSymbol) {
            dlog.error(conversionExpr.pos, DiagnosticCode.INCOMPATIBLE_TYPES_CONVERSION, sourceType, targetType);
        } else {
            BConversionOperatorSymbol conversionSym = (BConversionOperatorSymbol) symbol;
            conversionExpr.conversionSymbol = conversionSym;
            actualType = conversionSym.type.getReturnType();
        }

        resultType = types.checkType(conversionExpr, actualType, expType);
    }

    @Override
    public void visit(BLangLambdaFunction bLangLambdaFunction) {
        bLangLambdaFunction.type = bLangLambdaFunction.function.symbol.type;
        // creating a copy of the env to visit the lambda function later
        bLangLambdaFunction.cachedEnv = env.createClone();
        env.enclPkg.lambdaFunctions.add(bLangLambdaFunction);
        resultType = types.checkType(bLangLambdaFunction, bLangLambdaFunction.type, expType);
    }

    @Override
    public void visit(BLangArrowFunction bLangArrowFunction) {
        if (expType.tag != TypeTags.INVOKABLE) {
            dlog.error(bLangArrowFunction.pos, DiagnosticCode.ARROW_EXPRESSION_CANNOT_INFER_TYPE_FROM_LHS);
            resultType = symTable.semanticError;
            return;
        }

        BInvokableType expectedInvocation = (BInvokableType) this.expType;
        populateArrowExprParamTypes(bLangArrowFunction, expectedInvocation.paramTypes);
        bLangArrowFunction.expression.type = populateArrowExprReturn(bLangArrowFunction, expectedInvocation.retType);
        // if function return type is none, assign the inferred return type
        if (expectedInvocation.retType.tag == TypeTags.NONE) {
            expectedInvocation.retType = bLangArrowFunction.expression.type;
        }
        resultType = bLangArrowFunction.funcType = expectedInvocation;
    }

    public void visit(BLangXMLQName bLangXMLQName) {
        String prefix = bLangXMLQName.prefix.value;
        resultType = types.checkType(bLangXMLQName, symTable.stringType, expType);
        // TODO: check isLHS

        if (env.node.getKind() == NodeKind.XML_ATTRIBUTE && prefix.isEmpty()
                && bLangXMLQName.localname.value.equals(XMLConstants.XMLNS_ATTRIBUTE)) {
            ((BLangXMLAttribute) env.node).isNamespaceDeclr = true;
            return;
        }

        if (env.node.getKind() == NodeKind.XML_ATTRIBUTE && prefix.equals(XMLConstants.XMLNS_ATTRIBUTE)) {
            ((BLangXMLAttribute) env.node).isNamespaceDeclr = true;
            return;
        }

        if (prefix.equals(XMLConstants.XMLNS_ATTRIBUTE)) {
            dlog.error(bLangXMLQName.pos, DiagnosticCode.INVALID_NAMESPACE_PREFIX, prefix);
            bLangXMLQName.type = symTable.semanticError;
            return;
        }

        BSymbol xmlnsSymbol = symResolver.lookupSymbol(env, names.fromIdNode(bLangXMLQName.prefix), SymTag.XMLNS);
        if (prefix.isEmpty() && xmlnsSymbol == symTable.notFoundSymbol) {
            return;
        }

        if (!prefix.isEmpty() && xmlnsSymbol == symTable.notFoundSymbol) {
            dlog.error(bLangXMLQName.pos, DiagnosticCode.UNDEFINED_SYMBOL, prefix);
            bLangXMLQName.type = symTable.semanticError;
            return;
        }
        bLangXMLQName.namespaceURI = ((BXMLNSSymbol) xmlnsSymbol).namespaceURI;
        bLangXMLQName.nsSymbol = (BXMLNSSymbol) xmlnsSymbol;
    }

    public void visit(BLangXMLAttribute bLangXMLAttribute) {
        SymbolEnv xmlAttributeEnv = SymbolEnv.getXMLAttributeEnv(bLangXMLAttribute, env);

        // check attribute name
        checkExpr(bLangXMLAttribute.name, xmlAttributeEnv, symTable.stringType);

        // check attribute value
        checkExpr(bLangXMLAttribute.value, xmlAttributeEnv, symTable.stringType);

        symbolEnter.defineNode(bLangXMLAttribute, env);
    }

    public void visit(BLangXMLElementLiteral bLangXMLElementLiteral) {
        SymbolEnv xmlElementEnv = SymbolEnv.getXMLElementEnv(bLangXMLElementLiteral, env);

        // Visit in-line namespace declarations
        bLangXMLElementLiteral.attributes.forEach(attribute -> {
            if (attribute.name.getKind() == NodeKind.XML_QNAME
                    && ((BLangXMLQName) attribute.name).prefix.value.equals(XMLConstants.XMLNS_ATTRIBUTE)) {
                checkExpr(attribute, xmlElementEnv, symTable.noType);
            }
        });

        // Visit attributes.
        bLangXMLElementLiteral.attributes.forEach(attribute -> {
            if (attribute.name.getKind() != NodeKind.XML_QNAME
                    || !((BLangXMLQName) attribute.name).prefix.value.equals(XMLConstants.XMLNS_ATTRIBUTE)) {
                checkExpr(attribute, xmlElementEnv, symTable.noType);
            }
        });

        Map<Name, BXMLNSSymbol> namespaces = symResolver.resolveAllNamespaces(xmlElementEnv);
        Name defaultNs = names.fromString(XMLConstants.DEFAULT_NS_PREFIX);
        if (namespaces.containsKey(defaultNs)) {
            bLangXMLElementLiteral.defaultNsSymbol = namespaces.remove(defaultNs);
        }
        bLangXMLElementLiteral.namespacesInScope.putAll(namespaces);

        // Visit the tag names
        validateTags(bLangXMLElementLiteral, xmlElementEnv);

        // Visit the children
        bLangXMLElementLiteral.modifiedChildren =
                concatSimilarKindXMLNodes(bLangXMLElementLiteral.children, xmlElementEnv);
        resultType = types.checkType(bLangXMLElementLiteral, symTable.xmlType, expType);
    }

    public void visit(BLangXMLTextLiteral bLangXMLTextLiteral) {
        bLangXMLTextLiteral.concatExpr = getStringTemplateConcatExpr(bLangXMLTextLiteral.textFragments);
        resultType = types.checkType(bLangXMLTextLiteral, symTable.xmlType, expType);
    }

    public void visit(BLangXMLCommentLiteral bLangXMLCommentLiteral) {
        bLangXMLCommentLiteral.concatExpr = getStringTemplateConcatExpr(bLangXMLCommentLiteral.textFragments);
        resultType = types.checkType(bLangXMLCommentLiteral, symTable.xmlType, expType);
    }

    public void visit(BLangXMLProcInsLiteral bLangXMLProcInsLiteral) {
        checkExpr(bLangXMLProcInsLiteral.target, env, symTable.stringType);
        bLangXMLProcInsLiteral.dataConcatExpr = getStringTemplateConcatExpr(bLangXMLProcInsLiteral.dataFragments);
        resultType = types.checkType(bLangXMLProcInsLiteral, symTable.xmlType, expType);
    }

    public void visit(BLangXMLQuotedString bLangXMLQuotedString) {
        bLangXMLQuotedString.concatExpr = getStringTemplateConcatExpr(bLangXMLQuotedString.textFragments);
        resultType = types.checkType(bLangXMLQuotedString, symTable.stringType, expType);
    }

    public void visit(BLangXMLAttributeAccess xmlAttributeAccessExpr) {
        BType actualType = symTable.semanticError;

        // First analyze the variable reference expression.
        checkExpr(xmlAttributeAccessExpr.expr, env, symTable.xmlType);

        // Then analyze the index expression.
        BLangExpression indexExpr = xmlAttributeAccessExpr.indexExpr;
        if (indexExpr == null) {
            if (xmlAttributeAccessExpr.lhsVar) {
                dlog.error(xmlAttributeAccessExpr.pos, DiagnosticCode.XML_ATTRIBUTE_MAP_UPDATE_NOT_ALLOWED);
            } else {
                actualType = symTable.xmlAttributesType;
            }
            resultType = types.checkType(xmlAttributeAccessExpr, actualType, expType);
            return;
        }

        checkExpr(indexExpr, env, symTable.stringType);

        if (indexExpr.type.tag == TypeTags.STRING) {
            actualType = symTable.stringType;
        }

        xmlAttributeAccessExpr.namespaces.putAll(symResolver.resolveAllNamespaces(env));
        resultType = types.checkType(xmlAttributeAccessExpr, actualType, expType);
    }

    public void visit(BLangStringTemplateLiteral stringTemplateLiteral) {
        stringTemplateLiteral.concatExpr = getStringTemplateConcatExpr(stringTemplateLiteral.exprs);
        resultType = types.checkType(stringTemplateLiteral, symTable.stringType, expType);
    }

    @Override
    public void visit(BLangIntRangeExpression intRangeExpression) {
        checkExpr(intRangeExpression.startExpr, env, symTable.intType);
        checkExpr(intRangeExpression.endExpr, env, symTable.intType);
        resultType = new BArrayType(symTable.intType);
    }

    @Override
    public void visit(BLangTableQueryExpression tableQueryExpression) {
        BType actualType = symTable.semanticError;
        int expTypeTag = expType.tag;

        if (expTypeTag == TypeTags.TABLE) {
            actualType = expType;
        } else if (expTypeTag != TypeTags.SEMANTIC_ERROR) {
            dlog.error(tableQueryExpression.pos, DiagnosticCode.INCOMPATIBLE_TYPES_CONVERSION, expType);
        }

        BLangTableQuery tableQuery = (BLangTableQuery) tableQueryExpression.getTableQuery();
        tableQuery.accept(this);

        resultType = types.checkType(tableQueryExpression, actualType, expType);
    }

    @Override
    public void visit(BLangTableQuery tableQuery) {
        BLangStreamingInput streamingInput = (BLangStreamingInput) tableQuery.getStreamingInput();
        streamingInput.accept(this);

        BLangJoinStreamingInput joinStreamingInput = (BLangJoinStreamingInput) tableQuery.getJoinStreamingInput();
        if (joinStreamingInput != null) {
            joinStreamingInput.accept(this);
        }
    }

    @Override
    public void visit(BLangSelectClause selectClause) {
        List<? extends SelectExpressionNode> selectExprList = selectClause.getSelectExpressions();
        selectExprList.forEach(selectExpr -> ((BLangSelectExpression) selectExpr).accept(this));

        BLangGroupBy groupBy = (BLangGroupBy) selectClause.getGroupBy();
        if (groupBy != null) {
            groupBy.accept(this);
        }

        BLangHaving having = (BLangHaving) selectClause.getHaving();
        if (having != null) {
            having.accept(this);
        }
    }

    @Override
    public void visit(BLangSelectExpression selectExpression) {
        BLangExpression expr = (BLangExpression) selectExpression.getExpression();
        expr.accept(this);
    }

    @Override
    public void visit(BLangGroupBy groupBy) {
        groupBy.getVariables().forEach(expr -> ((BLangExpression) expr).accept(this));
    }

    @Override
    public void visit(BLangHaving having) {
        BLangExpression expr = (BLangExpression) having.getExpression();
        expr.accept(this);
    }

    @Override
    public void visit(BLangOrderBy orderBy) {
        for (OrderByVariableNode orderByVariableNode : orderBy.getVariables()) {
            ((BLangOrderByVariable) orderByVariableNode).accept(this);
        }
    }

    @Override
    public void visit(BLangOrderByVariable orderByVariable) {
        BLangExpression expression = (BLangExpression) orderByVariable.getVariableReference();
        expression.accept(this);
    }

    @Override
    public void visit(BLangJoinStreamingInput joinStreamingInput) {
        BLangStreamingInput streamingInput = (BLangStreamingInput) joinStreamingInput.getStreamingInput();
        streamingInput.accept(this);
    }

    @Override
    public void visit(BLangStreamingInput streamingInput) {
        BLangExpression varRef = (BLangExpression) streamingInput.getStreamReference();
        varRef.accept(this);
    }

    @Override
    public void visit(BLangRestArgsExpression bLangRestArgExpression) {
        resultType = checkExpr(bLangRestArgExpression.expr, env, expType);
    }

    @Override
    public void visit(BLangNamedArgsExpression bLangNamedArgsExpression) {
        resultType = checkExpr(bLangNamedArgsExpression.expr, env, expType);
        bLangNamedArgsExpression.type = bLangNamedArgsExpression.expr.type;
    }

    @Override
    public void visit(BLangMatchExpression bLangMatchExpression) {
        SymbolEnv matchExprEnv = SymbolEnv.createBlockEnv((BLangBlockStmt) TreeBuilder.createBlockNode(), env);
        checkExpr(bLangMatchExpression.expr, matchExprEnv);

        // Type check and resolve patterns and their expressions
        bLangMatchExpression.patternClauses.forEach(pattern -> {
            if (!pattern.variable.name.value.endsWith(Names.IGNORE.value)) {
                symbolEnter.defineNode(pattern.variable, matchExprEnv);
            }
            checkExpr(pattern.expr, matchExprEnv, expType);
            pattern.variable.type = symResolver.resolveTypeNode(pattern.variable.typeNode, matchExprEnv);
        });

        Set<BType> matchExprTypes = getMatchExpressionTypes(bLangMatchExpression);

        BType actualType;
        if (matchExprTypes.contains(symTable.semanticError)) {
            actualType = symTable.semanticError;
        } else if (matchExprTypes.size() == 1) {
            actualType = matchExprTypes.toArray(new BType[matchExprTypes.size()])[0];
        } else {
            actualType = new BUnionType(null, matchExprTypes, matchExprTypes.contains(symTable.nilType));
        }

        resultType = types.checkType(bLangMatchExpression, actualType, expType);
    }

    @Override
    public void visit(BLangCheckedExpr checkedExpr) {
        BType exprType = checkExpr(checkedExpr.expr, env, symTable.noType);
        if (exprType.tag != TypeTags.UNION) {
            if (types.isAssignable(exprType, symTable.errorType)) {
                dlog.error(checkedExpr.expr.pos, DiagnosticCode.CHECKED_EXPR_INVALID_USAGE_ALL_ERROR_TYPES_IN_RHS);
            } else {
                dlog.error(checkedExpr.expr.pos, DiagnosticCode.CHECKED_EXPR_INVALID_USAGE_NO_ERROR_TYPE_IN_RHS);
            }
            checkedExpr.type = symTable.semanticError;
            return;
        }

        BUnionType unionType = (BUnionType) exprType;
        // Filter out the list of types which are not equivalent with the error type.
        Map<Boolean, List<BType>> resultTypeMap = unionType.memberTypes.stream()
                .collect(Collectors.groupingBy(memberType -> types.isAssignable(memberType, symTable.errorType)));

        // This list will be used in the desugar phase
        checkedExpr.equivalentErrorTypeList = resultTypeMap.get(true);
        if (checkedExpr.equivalentErrorTypeList == null ||
                checkedExpr.equivalentErrorTypeList.size() == 0) {
            // No member types in this union is equivalent to the error type
            dlog.error(checkedExpr.expr.pos, DiagnosticCode.CHECKED_EXPR_INVALID_USAGE_NO_ERROR_TYPE_IN_RHS);
            checkedExpr.type = symTable.semanticError;
            return;
        }

        List<BType> nonErrorTypeList = resultTypeMap.get(false);
        if (nonErrorTypeList == null || nonErrorTypeList.size() == 0) {
            // All member types in the union are equivalent to the error type.
            // Checked expression requires at least one type which is not equivalent to the error type.
            dlog.error(checkedExpr.expr.pos, DiagnosticCode.CHECKED_EXPR_INVALID_USAGE_ALL_ERROR_TYPES_IN_RHS);
            checkedExpr.type = symTable.semanticError;
            return;
        }

        BType actualType;
        if (nonErrorTypeList.size() == 1) {
            actualType = nonErrorTypeList.get(0);
        } else {
            actualType = new BUnionType(null, new LinkedHashSet<>(nonErrorTypeList),
                    nonErrorTypeList.contains(symTable.nilType));
        }

        resultType = types.checkType(checkedExpr, actualType, expType);
    }

    @Override
    public void visit(BLangErrorConstructorExpr errorConstructorExpr) {
        if (expType.tag != TypeTags.ERROR) {
            dlog.error(errorConstructorExpr.pos, DiagnosticCode.CANNOT_INFER_ERROR_TYPE, expType);
            resultType = symTable.semanticError;
            return;
        }

        // No matter what, message expression has to exist and it's type should be string type.
        Optional.ofNullable(errorConstructorExpr.reasonExpr)
                .map(expr -> checkExpr(expr, env, symTable.stringType))
                .orElseThrow(AssertionError::new);

        Optional.ofNullable(errorConstructorExpr.detailsExpr)
                .ifPresent(expr -> checkExpr(expr, env, ((BErrorType) expType).detailType));
        resultType = expType;
    }

    @Override
    public void visit(BLangServiceConstructorExpr serviceConstructorExpr) {
        resultType = serviceConstructorExpr.serviceNode.symbol.type;
    }

    @Override
    public void visit(BLangTypeTestExpr typeTestExpr) {
        typeTestExpr.typeNode.type = symResolver.resolveTypeNode(typeTestExpr.typeNode, env);
        checkExpr(typeTestExpr.expr, env);

        resultType = types.checkType(typeTestExpr, symTable.booleanType, expType);
    }

    // Private methods

    private BVarSymbol getVarSymbolForRecordVariableReference(BLangExpression varRef) {
        if (varRef.getKind() == NodeKind.SIMPLE_VARIABLE_REF) {
            return (BVarSymbol) ((BLangSimpleVarRef) varRef).symbol;
        }
        if (varRef.getKind() == NodeKind.RECORD_VARIABLE_REF) {
            return (BVarSymbol) ((BLangRecordVarRef) varRef).symbol;
        }
        if (varRef.getKind() == NodeKind.TUPLE_VARIABLE_REF) {
            return (BVarSymbol) ((BLangTupleVarRef) varRef).symbol;
        }
        if (varRef.getKind() == NodeKind.FIELD_BASED_ACCESS_EXPR) {
            return (BVarSymbol) ((BLangFieldBasedAccess) varRef).symbol;
        }
        if (varRef.getKind() == NodeKind.INDEX_BASED_ACCESS_EXPR) {
            return (BVarSymbol) ((BLangIndexBasedAccess) varRef).symbol;
        }
        if (varRef.getKind() == NodeKind.XML_ATTRIBUTE_ACCESS_EXPR) {
            return (BVarSymbol) ((BLangXMLAttributeAccess) varRef).symbol;
        }

        dlog.error(varRef.pos, DiagnosticCode.INVALID_RECORD_BINDING_PATTERN, varRef.type);
        return null;
    }

    private BType populateArrowExprReturn(BLangArrowFunction bLangArrowFunction, BType expectedRetType) {
        SymbolEnv arrowFunctionEnv = SymbolEnv.createArrowFunctionSymbolEnv(bLangArrowFunction, env);
        bLangArrowFunction.params.forEach(param -> symbolEnter.defineNode(param, arrowFunctionEnv));
        return checkExpr(bLangArrowFunction.expression, arrowFunctionEnv, expectedRetType);
    }

    private void populateArrowExprParamTypes(BLangArrowFunction bLangArrowFunction, List<BType> paramTypes) {
        if (paramTypes.size() != bLangArrowFunction.params.size()) {
            dlog.error(bLangArrowFunction.pos, DiagnosticCode.ARROW_EXPRESSION_MISMATCHED_PARAMETER_LENGTH,
                    paramTypes.size(), bLangArrowFunction.params.size());
            resultType = symTable.semanticError;
            bLangArrowFunction.params.forEach(param -> param.type = symTable.semanticError);
            return;
        }

        for (int i = 0; i < bLangArrowFunction.params.size(); i++) {
            BLangSimpleVariable paramIdentifier = bLangArrowFunction.params.get(i);
            BType bType = paramTypes.get(i);
            BLangValueType valueTypeNode = (BLangValueType) TreeBuilder.createValueTypeNode();
            valueTypeNode.setTypeKind(bType.getKind());
            paramIdentifier.setTypeNode(valueTypeNode);
            paramIdentifier.type = bType;
        }
    }

    private void checkSefReferences(DiagnosticPos pos, SymbolEnv env, BVarSymbol varSymbol) {
        if (env.enclVarSym == varSymbol) {
            dlog.error(pos, DiagnosticCode.SELF_REFERENCE_VAR, varSymbol.name);
        }
    }

    public List<BType> getListWithErrorTypes(int count) {
        List<BType> list = new ArrayList<>(count);
        for (int i = 0; i < count; i++) {
            list.add(symTable.semanticError);
        }

        return list;
    }

    private void checkFunctionInvocationExpr(BLangInvocation iExpr) {
        Name funcName = names.fromIdNode(iExpr.name);
        Name pkgAlias = names.fromIdNode(iExpr.pkgAlias);
        BSymbol funcSymbol = symTable.notFoundSymbol;
        // TODO: we may not need this section now, with the mandatory 'self'
        // if no package alias, check for same object attached function
        if (pkgAlias == Names.EMPTY && env.enclType != null) {
            Name objFuncName = names.fromString(Symbols.getAttachedFuncSymbolName(
                    env.enclType.type.tsymbol.name.value, funcName.value));
            funcSymbol = symResolver.resolveStructField(iExpr.pos, env, objFuncName,
                    env.enclType.type.tsymbol);
            if (funcSymbol != symTable.notFoundSymbol) {
                iExpr.exprSymbol = symResolver.lookupSymbol(env, Names.SELF, SymTag.VARIABLE);
            }
        }

        // if no such function found, then try resolving in package
        if (funcSymbol == symTable.notFoundSymbol) {
            funcSymbol = symResolver.lookupSymbolInPackage(iExpr.pos, env, pkgAlias, funcName, SymTag.VARIABLE);
        }

        if (funcSymbol == symTable.notFoundSymbol || (funcSymbol.tag & SymTag.FUNCTION) != SymTag.FUNCTION) {
            dlog.error(iExpr.pos, DiagnosticCode.UNDEFINED_FUNCTION, funcName);
            iExpr.argExprs.forEach(arg -> checkExpr(arg, env));
            resultType = symTable.semanticError;
            return;
        }
        if (Symbols.isFlagOn(funcSymbol.flags, Flags.REMOTE)) {
            dlog.error(iExpr.pos, DiagnosticCode.INVALID_ACTION_INVOCATION_SYNTAX);
        }
        if (Symbols.isFlagOn(funcSymbol.flags, Flags.RESOURCE)) {
            dlog.error(iExpr.pos, DiagnosticCode.INVALID_RESOURCE_FUNCTION_INVOCATION);
        }
        // Set the resolved function symbol in the invocation expression.
        // This is used in the code generation phase.
        iExpr.symbol = funcSymbol;
        checkInvocationParamAndReturnType(iExpr);
    }

    private void checkObjectFunctionInvocationExpr(BLangInvocation iExpr, BObjectType objectType) {
        // check for object attached function
        Name funcName =
                names.fromString(Symbols.getAttachedFuncSymbolName(objectType.tsymbol.name.value, iExpr.name.value));
        BSymbol funcSymbol =
                symResolver.resolveObjectMethod(iExpr.pos, env, funcName, (BObjectTypeSymbol) objectType.tsymbol);
        if (funcSymbol == symTable.notFoundSymbol || funcSymbol.type.tag != TypeTags.INVOKABLE) {
            dlog.error(iExpr.pos, DiagnosticCode.UNDEFINED_FUNCTION_IN_OBJECT, iExpr.name.value, objectType);
            resultType = symTable.semanticError;
            return;
        }
        if (Symbols.isFlagOn(funcSymbol.flags, Flags.REMOTE)) {
            dlog.error(iExpr.pos, DiagnosticCode.INVALID_ACTION_INVOCATION_SYNTAX);
        }
        if (Symbols.isFlagOn(funcSymbol.flags, Flags.RESOURCE)) {
            dlog.error(iExpr.pos, DiagnosticCode.INVALID_RESOURCE_FUNCTION_INVOCATION);
        }
        iExpr.symbol = funcSymbol;
        checkInvocationParamAndReturnType(iExpr);
    }

    private void checkFunctionInvocationExpr(BLangInvocation iExpr, BType bType) {
        Name funcName = names.fromString(
                Symbols.getAttachedFuncSymbolName(bType.toString(), iExpr.name.value));
        BPackageSymbol packageSymbol = (BPackageSymbol) bType.tsymbol.owner;
        BSymbol funcSymbol = symResolver.lookupMemberSymbol(iExpr.pos, packageSymbol.scope, this.env,
                funcName, SymTag.FUNCTION);
        if (funcSymbol == symTable.notFoundSymbol) {
            dlog.error(iExpr.pos, DiagnosticCode.UNDEFINED_FUNCTION, funcName);
            resultType = symTable.semanticError;
            return;
        }
        iExpr.symbol = funcSymbol;
        checkInvocationParamAndReturnType(iExpr);
    }

    private boolean isIterableOperationInvocation(BLangInvocation iExpr) {
        final IterableKind iterableKind = IterableKind.getFromString(iExpr.name.value);
        switch (iExpr.expr.type.tag) {
            case TypeTags.ARRAY:
            case TypeTags.MAP:
            case TypeTags.RECORD:
            case TypeTags.JSON:
            case TypeTags.STREAM:
            case TypeTags.TABLE:
            case TypeTags.INTERMEDIATE_COLLECTION:
                return iterableKind != IterableKind.UNDEFINED;
            case TypeTags.XML: {
                // This has been done as there are an iterable operation and a function both named "select"
                // "select" function is applicable over XML type and select iterable operation is applicable over
                // Table type. In order to avoid XML.select being confused for iterable function select at
                // TypeChecker#visit(BLangInvocation iExpr) following condition is checked.
                // TODO: There should be a proper way to resolve the conflict
                return iterableKind != IterableKind.SELECT
                        && iterableKind != IterableKind.UNDEFINED;
            }
        }
        return false;
    }

    private void checkInvocationParamAndReturnType(BLangInvocation iExpr) {
        BType actualType = checkInvocationParam(iExpr);
        if (iExpr.expr != null) {
            actualType = getAccessExprFinalType(iExpr, actualType);
        }

        resultType = types.checkType(iExpr, actualType, this.expType);
    }

    private BType checkInvocationParam(BLangInvocation iExpr) {
        List<BType> paramTypes = ((BInvokableType) iExpr.symbol.type).getParameterTypes();
        int requiredParamsCount;
        if (iExpr.symbol.tag == SymTag.VARIABLE) {
            // Here we assume function pointers can have only required params.
            // And assume that named params and rest params are not supported.
            requiredParamsCount = paramTypes.size();
        } else {
            requiredParamsCount = ((BInvokableSymbol) iExpr.symbol).params.size();
        }

        // Split the different argument types: required args, named args and rest args
        int i = 0;
        BLangExpression vararg = null;
        for (BLangExpression expr : iExpr.argExprs) {
            switch (expr.getKind()) {
                case NAMED_ARGS_EXPR:
                    iExpr.namedArgs.add(expr);
                    break;
                case REST_ARGS_EXPR:
                    vararg = expr;
                    break;
                default:
                    if (i < requiredParamsCount) {
                        iExpr.requiredArgs.add(expr);
                    } else {
                        iExpr.restArgs.add(expr);
                    }
                    i++;
                    break;
            }
        }

        return checkInvocationArgs(iExpr, paramTypes, requiredParamsCount, vararg);
    }

    private BType checkInvocationArgs(BLangInvocation iExpr, List<BType> paramTypes, int requiredParamsCount,
                                      BLangExpression vararg) {
        BType actualType = symTable.semanticError;
        BInvokableSymbol invocableSymbol = (BInvokableSymbol) iExpr.symbol;

        // Check whether the expected param count and the actual args counts are matching.
        if (requiredParamsCount > iExpr.requiredArgs.size()) {
            dlog.error(iExpr.pos, DiagnosticCode.NOT_ENOUGH_ARGS_FUNC_CALL, iExpr.name.value);
            return actualType;
        } else if (invocableSymbol.restParam == null && (vararg != null || !iExpr.restArgs.isEmpty())) {
            if (invocableSymbol.defaultableParams.isEmpty()) {
                dlog.error(iExpr.pos, DiagnosticCode.TOO_MANY_ARGS_FUNC_CALL, iExpr.name.value);
            } else {
                dlog.error(iExpr.pos, DiagnosticCode.DEFAULTABLE_ARG_PASSED_AS_REQUIRED_ARG, iExpr.name.value);
            }
            return actualType;
        }

        checkRequiredArgs(iExpr.requiredArgs, paramTypes);
        checkNamedArgs(iExpr.namedArgs, invocableSymbol.defaultableParams);
        checkRestArgs(iExpr.restArgs, vararg, invocableSymbol.restParam);

        if (iExpr.async) {
            return this.generateFutureType(invocableSymbol);
        } else {
            return invocableSymbol.type.getReturnType();
        }
    }

    private BFutureType generateFutureType(BInvokableSymbol invocableSymbol) {
        BType retType = invocableSymbol.type.getReturnType();
        return new BFutureType(TypeTags.FUTURE, retType, null);
    }

    private void checkRequiredArgs(List<BLangExpression> requiredArgExprs, List<BType> requiredParamTypes) {
        for (int i = 0; i < requiredArgExprs.size(); i++) {
            checkExpr(requiredArgExprs.get(i), this.env, requiredParamTypes.get(i));
        }
    }

    private void checkNamedArgs(List<BLangExpression> namedArgExprs, List<BVarSymbol> defaultableParams) {
        for (BLangExpression expr : namedArgExprs) {
            BLangIdentifier argName = ((NamedArgNode) expr).getName();
            BVarSymbol varSym = defaultableParams.stream()
                    .filter(param -> param.getName().value.equals(argName.value))
                    .findAny()
                    .orElse(null);
            if (varSym == null) {
                dlog.error(expr.pos, DiagnosticCode.UNDEFINED_PARAMETER, argName);
                break;
            }

            checkExpr(expr, this.env, varSym.type);
        }
    }

    private void checkRestArgs(List<BLangExpression> restArgExprs, BLangExpression vararg, BVarSymbol restParam) {
        if (vararg != null && !restArgExprs.isEmpty()) {
            dlog.error(vararg.pos, DiagnosticCode.INVALID_REST_ARGS);
            return;
        }

        if (vararg != null) {
            checkExpr(vararg, this.env, restParam.type);
            restArgExprs.add(vararg);
            return;
        }

        for (BLangExpression arg : restArgExprs) {
            checkExpr(arg, this.env, ((BArrayType) restParam.type).eType);
        }
    }

    private boolean checkBuiltinFunctionInvocation(BLangInvocation iExpr, BLangBuiltInMethod function, BType... args) {
        Name funcName = names.fromString(iExpr.name.value);

        BSymbol funcSymbol = symResolver.resolveBuiltinOperator(funcName, args);

        if (funcSymbol == symTable.notFoundSymbol) {
            funcSymbol = getSymbolForBuiltinMethodWithDynamicRetType(iExpr, function);
            if (funcSymbol == symTable.notFoundSymbol) {
                return false;
            }
        }

        iExpr.builtinMethodInvocation = true;
        iExpr.builtInMethod = function;
        iExpr.symbol = funcSymbol;

        checkInvocationParamAndReturnType(iExpr);
        if (resultType != null && resultType != symTable.semanticError && iExpr.impConversionExpr == null) {
            types.setImplicitCastExpr(iExpr, resultType, expType);
        }
        return true;
    }

    private void checkActionInvocationExpr(BLangInvocation iExpr, BType epType) {
        BType actualType = symTable.semanticError;
        if (epType == symTable.semanticError || epType.tag != TypeTags.OBJECT
                || ((BLangVariableReference) iExpr.expr).symbol.tag != SymTag.ENDPOINT) {
            dlog.error(iExpr.pos, DiagnosticCode.INVALID_ACTION_INVOCATION);
            resultType = actualType;
            return;
        }

        final BVarSymbol epSymbol = (BVarSymbol) ((BLangVariableReference) iExpr.expr).symbol;

        Name remoteFuncQName = names
                .fromString(Symbols.getAttachedFuncSymbolName(epType.tsymbol.name.value, iExpr.name.value));
        Name actionName = names.fromIdNode(iExpr.name);
        BSymbol remoteFuncSymbol = symResolver
                .lookupMemberSymbol(iExpr.pos, ((BObjectTypeSymbol) epSymbol.type.tsymbol).methodScope, env,
                        remoteFuncQName, SymTag.FUNCTION);
        if (remoteFuncSymbol == symTable.notFoundSymbol || !Symbols.isFlagOn(remoteFuncSymbol.flags, Flags.REMOTE)) {
            dlog.error(iExpr.pos, DiagnosticCode.UNDEFINED_ACTION, actionName, epSymbol.type.tsymbol.name);
            resultType = actualType;
            return;
        }
        iExpr.symbol = remoteFuncSymbol;
        checkInvocationParamAndReturnType(iExpr);
    }

    private void checkRecLiteralKeyValue(BLangRecordKeyValue keyValuePair, BType recType) {
        BType fieldType = symTable.semanticError;
        BLangExpression valueExpr = keyValuePair.valueExpr;
        switch (recType.tag) {
            case TypeTags.RECORD:
                fieldType = checkStructLiteralKeyExpr(keyValuePair.key, recType);
                break;
            case TypeTags.MAP:
                fieldType = checkMapLiteralKeyExpr(keyValuePair.key.expr, recType);
                break;
            case TypeTags.JSON:
                fieldType = checkJSONLiteralKeyExpr(keyValuePair.key, recType);

                // If the field is again a struct, treat that literal expression as another constraint JSON.
                if (fieldType.tag == TypeTags.OBJECT || fieldType.tag == TypeTags.RECORD) {
                    fieldType = new BJSONType(TypeTags.JSON, fieldType, symTable.jsonType.tsymbol);
                }

                // First visit the expression having field type, as the expected type.
                checkExpr(valueExpr, this.env, fieldType);

                // Again check the type compatibility with JSON
                if (valueExpr.impConversionExpr == null) {
                    types.checkTypes(valueExpr, Lists.of(valueExpr.type), Lists.of(symTable.jsonType));
                } else {
                    BType valueType = valueExpr.type;
                    types.checkType(valueExpr, valueExpr.impConversionExpr.type, symTable.jsonType);
                    valueExpr.type = valueType;
                }
                resultType = valueExpr.type;
                return;
            case TypeTags.ERROR:
                checkExpr(valueExpr, this.env, fieldType);
        }

        checkExpr(valueExpr, this.env, fieldType);
    }

    private BType checkStructLiteralKeyExpr(BLangRecordKey key, BType recordType) {
        Name fieldName;
        BLangExpression keyExpr = key.expr;

        if (keyExpr.getKind() == NodeKind.SIMPLE_VARIABLE_REF) {
            BLangSimpleVarRef varRef = (BLangSimpleVarRef) keyExpr;
            fieldName = names.fromIdNode(varRef.variableName);
        } else {
            // keys of the struct literal can only be a varRef (identifier)
            dlog.error(keyExpr.pos, DiagnosticCode.INVALID_RECORD_LITERAL_KEY);
            return symTable.semanticError;
        }

        // Check whether the struct field exists
        BSymbol fieldSymbol = symResolver.resolveStructField(keyExpr.pos, this.env,
                fieldName, recordType.tsymbol);
        if (fieldSymbol == symTable.notFoundSymbol) {
            if (((BRecordType) recordType).sealed) {
                dlog.error(keyExpr.pos, DiagnosticCode.UNDEFINED_STRUCTURE_FIELD, fieldName,
                        recordType.tsymbol.type.getKind().typeName(), recordType.tsymbol);
                return symTable.semanticError;
            }

            return ((BRecordType) recordType).restFieldType;
        }

        return fieldSymbol.type;
    }

    private BType checkJSONLiteralKeyExpr(BLangRecordKey key, BType recordType) {
        BJSONType type = (BJSONType) recordType;

        // If the JSON is constrained with a struct, get the field type from the struct
        if (type.constraint.tag != TypeTags.NONE && type.constraint.tag != TypeTags.SEMANTIC_ERROR) {
            return checkStructLiteralKeyExpr(key, type.constraint);
        }

        if (checkRecLiteralKeyExpr(key.expr).tag != TypeTags.STRING) {
            return symTable.semanticError;
        }

        // If the JSON is not constrained, field type is always JSON.
        return symTable.jsonType;
    }

    private BType checkMapLiteralKeyExpr(BLangExpression keyExpr, BType recordType) {
        if (checkRecLiteralKeyExpr(keyExpr).tag != TypeTags.STRING) {
            return symTable.semanticError;
        }

        return ((BMapType) recordType).constraint;
    }

    private BType checkRecLiteralKeyExpr(BLangExpression keyExpr) {
        // If the key is not at identifier (i.e: varRef), check the expression
        if (keyExpr.getKind() != NodeKind.SIMPLE_VARIABLE_REF) {
            return checkExpr(keyExpr, this.env, symTable.stringType);
        }

        // If the key expression is an identifier then we simply set the type as string.
        keyExpr.type = symTable.stringType;
        return keyExpr.type;
    }

    private BType checkIndexExprForStructFieldAccess(BLangExpression indexExpr) {
        if (indexExpr.getKind() != NodeKind.LITERAL) {
            indexExpr.type = symTable.semanticError;
            dlog.error(indexExpr.pos, DiagnosticCode.INVALID_INDEX_EXPR_STRUCT_FIELD_ACCESS);
            return indexExpr.type;
        }

        return checkExpr(indexExpr, this.env, symTable.stringType);
    }

    private BType checkTypeForIndexBasedAccess(BLangIndexBasedAccess indexBasedAccessExpr, BType actualType) {
        // index based map/record access always returns a nil-able type
        if (actualType.tag == TypeTags.ANY || actualType.tag == TypeTags.JSON) {
            return actualType;
        }

        if (indexBasedAccessExpr.leafNode && indexBasedAccessExpr.lhsVar) {
            return actualType;
        }

        BUnionType type = new BUnionType(null, new LinkedHashSet<>(getTypesList(actualType)), true);
        type.memberTypes.add(symTable.nilType);
        return type;
    }

    private BType checkStructFieldAccess(BLangVariableReference varReferExpr, Name fieldName, BType structType) {
        BSymbol fieldSymbol = symResolver.resolveStructField(varReferExpr.pos, this.env, fieldName, structType.tsymbol);

        if (fieldSymbol != symTable.notFoundSymbol) {
            // Setting the field symbol. This is used during the code generation phase
            varReferExpr.symbol = fieldSymbol;
            return fieldSymbol.type;
        }

        if (structType.tag == TypeTags.OBJECT) {
            // check if it is an attached function pointer call
            Name objFuncName = names.fromString(Symbols.getAttachedFuncSymbolName(structType.tsymbol.name.value,
                    fieldName.value));
            fieldSymbol = symResolver.resolveObjectField(varReferExpr.pos, env, objFuncName, structType.tsymbol);

            if (fieldSymbol == symTable.notFoundSymbol) {
                dlog.error(varReferExpr.pos, DiagnosticCode.UNDEFINED_STRUCTURE_FIELD, fieldName,
                        structType.tsymbol.type.getKind().typeName(), structType.tsymbol);
                return symTable.semanticError;
            }

            // Setting the field symbol. This is used during the code generation phase
            varReferExpr.symbol = fieldSymbol;
            return fieldSymbol.type;
        }

        // Assuming this method is only used for objects and records
        if (((BRecordType) structType).sealed) {
            dlog.error(varReferExpr.pos, DiagnosticCode.UNDEFINED_STRUCTURE_FIELD, fieldName,
                    structType.tsymbol.type.getKind().typeName(), structType.tsymbol);
            return symTable.semanticError;
        }

        return ((BRecordType) structType).restFieldType;
    }

    private BType checkTupleFieldType(BLangIndexBasedAccess indexBasedAccessExpr, BType varRefType, int indexValue) {
        List<BType> tupleTypes = ((BTupleType) varRefType).tupleTypes;
        if (indexValue < 0 || tupleTypes.size() <= indexValue) {
            dlog.error(indexBasedAccessExpr.pos,
                    DiagnosticCode.TUPLE_INDEX_OUT_OF_RANGE, indexValue, tupleTypes.size());
            return symTable.semanticError;
        }
        return tupleTypes.get(indexValue);
    }

    private BType checkIndexExprForTupleFieldAccess(BLangExpression indexExpr) {
        if (indexExpr.getKind() != NodeKind.LITERAL) {
            indexExpr.type = symTable.semanticError;
            dlog.error(indexExpr.pos, DiagnosticCode.INVALID_INDEX_EXPR_TUPLE_FIELD_ACCESS);
            return indexExpr.type;
        }

        return checkExpr(indexExpr, this.env, symTable.intType);
    }

    private void validateTags(BLangXMLElementLiteral bLangXMLElementLiteral, SymbolEnv xmlElementEnv) {
        // check type for start and end tags
        BLangExpression startTagName = bLangXMLElementLiteral.startTagName;
        checkExpr(startTagName, xmlElementEnv, symTable.stringType);
        BLangExpression endTagName = bLangXMLElementLiteral.endTagName;
        if (endTagName != null) {
            checkExpr(endTagName, xmlElementEnv, symTable.stringType);
        }

        if (endTagName == null) {
            return;
        }

        if (startTagName.getKind() == NodeKind.XML_QNAME && startTagName.getKind() == NodeKind.XML_QNAME
                && startTagName.equals(endTagName)) {
            return;
        }

        if (startTagName.getKind() != NodeKind.XML_QNAME && startTagName.getKind() != NodeKind.XML_QNAME) {
            return;
        }

        dlog.error(startTagName.pos, DiagnosticCode.XML_TAGS_MISMATCH);
    }

    private BLangExpression getStringTemplateConcatExpr(List<BLangExpression> exprs) {
        BLangExpression concatExpr = null;
        for (BLangExpression expr : exprs) {
            checkExpr(expr, env);
            if (concatExpr == null) {
                concatExpr = expr;
                continue;
            }

            BSymbol opSymbol = symResolver.resolveBinaryOperator(OperatorKind.ADD, symTable.stringType, expr.type);
            if (opSymbol == symTable.notFoundSymbol && expr.type != symTable.semanticError) {
                dlog.error(expr.pos, DiagnosticCode.INCOMPATIBLE_TYPES, symTable.stringType, expr.type);
            }

            concatExpr = getBinaryAddExpr(concatExpr, expr, opSymbol);
        }

        return concatExpr;
    }

    /**
     * Concatenate the consecutive text type nodes, and get the reduced set of children.
     *
     * @param exprs         Child nodes
     * @param xmlElementEnv
     * @return Reduced set of children
     */
    private List<BLangExpression> concatSimilarKindXMLNodes(List<BLangExpression> exprs, SymbolEnv xmlElementEnv) {
        List<BLangExpression> newChildren = new ArrayList<>();
        BLangExpression strConcatExpr = null;

        for (BLangExpression expr : exprs) {
            BType exprType = checkExpr(expr, xmlElementEnv);
            if (exprType == symTable.xmlType) {
                if (strConcatExpr != null) {
                    newChildren.add(getXMLTextLiteral(strConcatExpr));
                    strConcatExpr = null;
                }
                newChildren.add(expr);
                continue;
            }

            BSymbol opSymbol = symResolver.resolveBinaryOperator(OperatorKind.ADD, symTable.stringType, exprType);
            if (opSymbol == symTable.notFoundSymbol && exprType != symTable.semanticError) {
                dlog.error(expr.pos, DiagnosticCode.INCOMPATIBLE_TYPES, symTable.xmlType, exprType);
            }

            if (strConcatExpr == null) {
                strConcatExpr = expr;
                continue;
            }
            strConcatExpr = getBinaryAddExpr(strConcatExpr, expr, opSymbol);
        }

        // Add remaining concatenated text nodes as children
        if (strConcatExpr != null) {
            newChildren.add(getXMLTextLiteral(strConcatExpr));
        }

        return newChildren;
    }

    private BLangExpression getBinaryAddExpr(BLangExpression lExpr, BLangExpression rExpr, BSymbol opSymbol) {
        BLangBinaryExpr binaryExpressionNode = (BLangBinaryExpr) TreeBuilder.createBinaryExpressionNode();
        binaryExpressionNode.lhsExpr = lExpr;
        binaryExpressionNode.rhsExpr = rExpr;
        binaryExpressionNode.pos = rExpr.pos;
        binaryExpressionNode.opKind = OperatorKind.ADD;
        if (opSymbol != symTable.notFoundSymbol) {
            binaryExpressionNode.type = opSymbol.type.getReturnType();
            binaryExpressionNode.opSymbol = (BOperatorSymbol) opSymbol;
        } else {
            binaryExpressionNode.type = symTable.semanticError;
        }

        types.checkType(binaryExpressionNode, binaryExpressionNode.type, symTable.stringType);
        return binaryExpressionNode;
    }

    private BLangExpression getXMLTextLiteral(BLangExpression contentExpr) {
        BLangXMLTextLiteral xmlTextLiteral = (BLangXMLTextLiteral) TreeBuilder.createXMLTextLiteralNode();
        xmlTextLiteral.concatExpr = contentExpr;
        xmlTextLiteral.pos = contentExpr.pos;
        return xmlTextLiteral;
    }

    private BType getTypeOfExprInFieldAccess(BLangExpression expr) {
        checkExpr(expr, this.env, symTable.noType);
        return expr.type;
    }

    private BType getAccessExprFinalType(BLangAccessExpression accessExpr, BType actualType) {
        if (!isSafeNavigableExpr(accessExpr)) {
            return actualType;
        }

        // Cache the actual type of the field. This will be used in desuagr phase to create safe navigation.
        accessExpr.originalType = actualType;

        BUnionType unionType = new BUnionType(null, new LinkedHashSet<>(), false);
        if (actualType.tag == TypeTags.UNION) {
            unionType.memberTypes.addAll(((BUnionType) actualType).memberTypes);
            unionType.setNullable(actualType.isNullable());
        } else {
            unionType.memberTypes.add(actualType);
        }

        if (returnsNull(accessExpr)) {
            unionType.memberTypes.add(symTable.nilType);
            unionType.setNullable(true);
        }

        BType parentType = accessExpr.expr.type;
        if (accessExpr.safeNavigate && (parentType.tag == TypeTags.SEMANTIC_ERROR || (parentType.tag == TypeTags.UNION
                && ((BUnionType) parentType).memberTypes.contains(symTable.errorType)))) {
            unionType.memberTypes.add(symTable.errorType);
        }

        // If there's only one member, and the one an only member is:
        //    a) nilType OR
        //    b) not-nullable 
        // then return that only member, as the return type.
        if (unionType.memberTypes.size() == 1 &&
                (!unionType.isNullable() || unionType.memberTypes.contains(symTable.nilType))) {
            return unionType.memberTypes.toArray(new BType[0])[0];
        }

        return unionType;
    }

    private boolean returnsNull(BLangAccessExpression accessExpr) {
        BType parentType = accessExpr.expr.type;
        if (parentType.isNullable() && parentType.tag != TypeTags.JSON) {
            return true;
        }

        // Check whether this is a map access by index. If not, null is not a possible return type.
        if (parentType.tag != TypeTags.MAP) {
            return false;
        }

        // A map access with index, returns nullable type
        if (accessExpr.getKind() == NodeKind.INDEX_BASED_ACCESS_EXPR && accessExpr.expr.type.tag == TypeTags.MAP) {
            BType constraintType = ((BMapType) accessExpr.expr.type).constraint;

            // JSON and any is special cased here, since those are two union types, with null within them.
            // Therefore return 'type' will not include null.
            return constraintType != null && constraintType.tag != TypeTags.ANY && constraintType.tag != TypeTags.JSON;
        }

        return false;
    }

    private boolean isSafeNavigableExpr(BLangAccessExpression accessExpr) {
        return !(accessExpr.getKind() == NodeKind.INVOCATION && ((BLangInvocation) accessExpr).builtinMethodInvocation
                && ((BLangInvocation) accessExpr).builtInMethod == BLangBuiltInMethod.IS_FROZEN);
    }

    private BType checkFieldAccessExpr(BLangFieldBasedAccess fieldAccessExpr, BType varRefType, Name fieldName) {
        BType actualType = symTable.semanticError;
        switch (varRefType.tag) {
            case TypeTags.OBJECT:
            case TypeTags.RECORD:
                actualType = checkStructFieldAccess(fieldAccessExpr, fieldName, varRefType);
                break;
            case TypeTags.MAP:
                actualType = ((BMapType) varRefType).getConstraint();
                break;
            case TypeTags.STREAM:
                BType streamConstraintType = ((BStreamType) varRefType).constraint;
                if (streamConstraintType.tag == TypeTags.RECORD) {
                    actualType = checkStructFieldAccess(fieldAccessExpr, fieldName, streamConstraintType);
                }
                break;
            case TypeTags.JSON:
                BType constraintType = ((BJSONType) varRefType).constraint;
                if (constraintType.tag == TypeTags.OBJECT || constraintType.tag == TypeTags.RECORD) {
                    BType fieldType = checkStructFieldAccess(fieldAccessExpr, fieldName, constraintType);

                    // If the type of the field is struct, treat it as constraint JSON type.
                    if (fieldType.tag == TypeTags.OBJECT || fieldType.tag == TypeTags.RECORD) {
                        actualType = new BJSONType(TypeTags.JSON, fieldType, symTable.jsonType.tsymbol);
                        break;
                    }
                }
                actualType = symTable.jsonType;
                break;
            case TypeTags.XML:
                if (fieldAccessExpr.lhsVar) {
                    dlog.error(fieldAccessExpr.pos, DiagnosticCode.CANNOT_UPDATE_XML_SEQUENCE);
                    break;
                }
                actualType = symTable.xmlType;
                break;
            case TypeTags.SEMANTIC_ERROR:
                // Do nothing
                break;
            default:
                dlog.error(fieldAccessExpr.pos, DiagnosticCode.OPERATION_DOES_NOT_SUPPORT_FIELD_ACCESS,
                        varRefType);
        }

        return actualType;
    }

    private BType checkIndexAccessExpr(BLangIndexBasedAccess indexBasedAccessExpr, BType varRefType) {
        BLangExpression indexExpr = indexBasedAccessExpr.indexExpr;
        BType actualType = symTable.semanticError;
        BType indexExprType;
        switch (varRefType.tag) {
            case TypeTags.OBJECT:
                indexExprType = checkIndexExprForStructFieldAccess(indexExpr);
                if (indexExprType.tag == TypeTags.STRING) {
                    String fieldName = (String) ((BLangLiteral) indexExpr).value;
                    actualType = checkStructFieldAccess(indexBasedAccessExpr, names.fromString(fieldName), varRefType);
                }
                break;
            case TypeTags.RECORD:
                indexExprType = checkIndexExprForStructFieldAccess(indexExpr);
                if (indexExprType.tag == TypeTags.STRING) {
                    String fieldName = (String) ((BLangLiteral) indexExpr).value;
                    actualType = checkStructFieldAccess(indexBasedAccessExpr, names.fromString(fieldName), varRefType);
                    actualType = checkTypeForIndexBasedAccess(indexBasedAccessExpr, actualType);
                }
                break;
            case TypeTags.MAP:
                indexExprType = checkExpr(indexExpr, this.env, symTable.stringType);
                if (indexExprType.tag == TypeTags.STRING) {
                    actualType = ((BMapType) varRefType).getConstraint();
                    actualType = checkTypeForIndexBasedAccess(indexBasedAccessExpr, actualType);
                }
                break;
            case TypeTags.JSON:
                BType constraintType = ((BJSONType) varRefType).constraint;
                if (constraintType.tag == TypeTags.OBJECT || constraintType.tag == TypeTags.RECORD) {
                    indexExprType = checkIndexExprForStructFieldAccess(indexExpr);
                    if (indexExprType.tag != TypeTags.STRING) {
                        break;
                    }
                    String fieldName = (String) ((BLangLiteral) indexExpr).value;
                    BType fieldType =
                            checkStructFieldAccess(indexBasedAccessExpr, names.fromString(fieldName), constraintType);

                    // If the type of the field is struct, treat it as constraint JSON type.
                    if (fieldType.tag == TypeTags.OBJECT || fieldType.tag == TypeTags.RECORD) {
                        actualType = new BJSONType(TypeTags.JSON, fieldType, symTable.jsonType.tsymbol);
                        break;
                    }
                } else {
                    indexExprType = checkExpr(indexExpr, this.env, symTable.noType);
                    if (indexExprType.tag != TypeTags.STRING && indexExprType.tag != TypeTags.INT) {
                        dlog.error(indexExpr.pos, DiagnosticCode.INCOMPATIBLE_TYPES, symTable.stringType,
                                indexExprType);
                        break;
                    }
                }
                actualType = symTable.jsonType;
                break;
            case TypeTags.ARRAY:
                indexExprType = checkExpr(indexExpr, this.env, symTable.intType);
                if (indexExprType.tag == TypeTags.INT) {
                    actualType = ((BArrayType) varRefType).getElementType();
                }
                break;
            case TypeTags.XML:
                if (indexBasedAccessExpr.lhsVar) {
                    indexExpr.type = symTable.semanticError;
                    dlog.error(indexBasedAccessExpr.pos, DiagnosticCode.CANNOT_UPDATE_XML_SEQUENCE);
                    break;
                }

                checkExpr(indexExpr, this.env);
                actualType = symTable.xmlType;
                break;
            case TypeTags.TUPLE:
                indexExprType = checkIndexExprForTupleFieldAccess(indexExpr);
                if (indexExprType.tag == TypeTags.INT) {
                    int indexValue = ((Long) ((BLangLiteral) indexExpr).value).intValue();
                    actualType = checkTupleFieldType(indexBasedAccessExpr, varRefType, indexValue);
                }
                break;
            case TypeTags.SEMANTIC_ERROR:
                indexBasedAccessExpr.indexExpr.type = symTable.semanticError;
                break;
            default:
                indexBasedAccessExpr.indexExpr.type = symTable.semanticError;
                dlog.error(indexBasedAccessExpr.pos, DiagnosticCode.OPERATION_DOES_NOT_SUPPORT_INDEXING,
                        indexBasedAccessExpr.expr.type);
        }

        return actualType;
    }

    private BType getSafeType(BType type, BLangAccessExpression accessExpr) {
        if (accessExpr.safeNavigate && type == symTable.errorType) {
            dlog.error(accessExpr.pos, DiagnosticCode.SAFE_NAVIGATION_NOT_REQUIRED, type);
            return symTable.semanticError;
        }

        if (type.tag != TypeTags.UNION) {
            return type;
        }

        // Extract the types without the error and null, and revisit access expression
        Set<BType> varRefMemberTypes = ((BUnionType) type).memberTypes;
        List<BType> lhsTypes;

        boolean nullable = false;
        if (accessExpr.safeNavigate) {
            if (!varRefMemberTypes.contains(symTable.errorType)) {
                dlog.error(accessExpr.pos, DiagnosticCode.SAFE_NAVIGATION_NOT_REQUIRED, type);
                return symTable.semanticError;
            }

            lhsTypes = varRefMemberTypes.stream().filter(memberType -> {
                return memberType != symTable.errorType && memberType != symTable.nilType;
            }).collect(Collectors.toList());

            if (lhsTypes.isEmpty()) {
                dlog.error(accessExpr.pos, DiagnosticCode.SAFE_NAVIGATION_NOT_REQUIRED, type);
                return symTable.semanticError;
            }
        } else {
            lhsTypes = varRefMemberTypes.stream().filter(memberType -> {
                return memberType != symTable.nilType;
            }).collect(Collectors.toList());
        }

        if (lhsTypes.size() == 1) {
            return lhsTypes.get(0);
        }

        return new BUnionType(null, new LinkedHashSet<>(lhsTypes), nullable);
    }

    private List<BType> getTypesList(BType type) {
        if (type.tag == TypeTags.UNION) {
            BUnionType unionType = (BUnionType) type;
            return new ArrayList<>(unionType.memberTypes);
        } else {
            return Lists.of(type);
        }
    }

    private Set<BType> getMatchExpressionTypes(BLangMatchExpression bLangMatchExpression) {
        List<BType> exprTypes = getTypesList(bLangMatchExpression.expr.type);
        Set<BType> matchExprTypes = new LinkedHashSet<>();
        for (BType type : exprTypes) {
            boolean assignable = false;
            for (BLangMatchExprPatternClause pattern : bLangMatchExpression.patternClauses) {
                BType patternExprType = pattern.expr.type;

                // Type of the pattern expression, becomes one of the types of the whole but expression
                matchExprTypes.addAll(getTypesList(patternExprType));

                if (type.tag == TypeTags.SEMANTIC_ERROR || patternExprType.tag == TypeTags.SEMANTIC_ERROR) {
                    return new HashSet<>(Lists.of(symTable.semanticError));
                }

                assignable = this.types.isAssignable(type, pattern.variable.type);
                if (assignable) {
                    break;
                }
            }

            // If the matching expr type is not matching to any pattern, it becomes one of the types
            // returned by the whole but expression
            if (!assignable) {
                matchExprTypes.add(type);
            }
        }

        return matchExprTypes;
    }

    /**
     * Returns the type guards included in a given expression.
     *
     * @param expr Expression to get type guards
     * @return A map of type guards, with the original variable symbol as keys
     * and their guarded type.
     */
    Map<BVarSymbol, BType> getTypeGuards(BLangExpression expr) {
        Map<BVarSymbol, BType> typeGuards = new HashMap<>();
        collectTypeGuards(expr, typeGuards);
        return typeGuards;
    }

    private Map<BVarSymbol, BType> collectTypeGuards(BLangExpression expr, Map<BVarSymbol, BType> typeGuards) {
        switch (expr.getKind()) {
            case TYPE_TEST_EXPR:
                BLangTypeTestExpr typeTest = (BLangTypeTestExpr) expr;
                if (typeTest.expr.getKind() == NodeKind.SIMPLE_VARIABLE_REF) {
                    BVarSymbol varSymbol = (BVarSymbol) ((BLangSimpleVarRef) typeTest.expr).symbol;
                    if (varSymbol == null) {
                        break;
                    }
                    if (!typeGuards.containsKey(varSymbol)) {
                        typeGuards.put(varSymbol, typeTest.typeNode.type);
                    } else {
                        // TODO: handle two type-tests for same var
                    }
                }
                break;
            case BRACED_TUPLE_EXPR:
                BLangBracedOrTupleExpr bracedExpr = (BLangBracedOrTupleExpr) expr;
                if (bracedExpr.isBracedExpr) {
                    collectTypeGuards(bracedExpr.expressions.get(0), typeGuards);
                }
                break;
            case BINARY_EXPR:
                BLangBinaryExpr binExpr = (BLangBinaryExpr) expr;
                if (binExpr.getOperatorKind() == OperatorKind.AND) {
                    collectTypeGuards(binExpr.lhsExpr, typeGuards);
                    collectTypeGuards(binExpr.rhsExpr, typeGuards);
                }
                break;
            default:
                break;
        }
        return typeGuards;
    }

    private BSymbol getSymbolForBuiltinMethodWithDynamicRetType(BLangInvocation iExpr, BLangBuiltInMethod function) {
        switch (function) {
            case CLONE:
            case FREEZE:
                return getSymbolForAnydataReturningBuiltinMethods(iExpr);
            case IS_FROZEN:
                return getSymbolForIsFrozenBuiltinMethod(iExpr);
            case STAMP:
                List<BLangExpression> functionArgList = iExpr.argExprs;
                // Resolve the type of the variables passed as arguments to stamp in-built function.
                for (BLangExpression expression : functionArgList) {
                    checkExpr(expression, env, symTable.noType);
                }
                return symResolver.createSymbolForStampOperator(iExpr.pos, new Name(function.getName()),
                        functionArgList, iExpr.expr);
<<<<<<< HEAD
            case CREATE:
                functionArgList = iExpr.argExprs;
                // Resolve the type of the variables passed as arguments to create in-built function.
                for (BLangExpression expression : functionArgList) {
                    checkExpr(expression, env, symTable.noType);
                }
                return symResolver.createSymbolForCreateOperator(iExpr.pos, new Name(function.getName()),
                                                                 functionArgList, iExpr.expr);
=======
            case CALL:
                return getFunctionPointerCallSymbol(iExpr);
>>>>>>> 1fafcb3f
            default:
                return symTable.notFoundSymbol;
        }
    }

    private BSymbol getFunctionPointerCallSymbol(BLangInvocation iExpr) {
        if (iExpr.expr == null) {
            // shouldn't reach here
            return symTable.notFoundSymbol;
        }

        BSymbol funcSymbol = ((BLangVariableReference) iExpr.expr).symbol;
        if (funcSymbol == null || funcSymbol.type.tag != TypeTags.INVOKABLE) {
            return symTable.notFoundSymbol;
        }

        iExpr.symbol = funcSymbol;
        return funcSymbol;
    }

    private BSymbol getSymbolForAnydataReturningBuiltinMethods(BLangInvocation iExpr) {
        BType type = iExpr.expr.type;
        if (!types.isLikeAnydataOrNotNil(type)) {
            return symTable.notFoundSymbol;
        }

        BType retType;
        if (types.isAnydata(type)) {
            retType = type;
        } else {
            if (type.tag == TypeTags.UNION) {
                BUnionType unionType = (BUnionType) type;
                if (unionType.getMemberTypes().stream().noneMatch(memType -> memType.tag == TypeTags.ERROR)) {
                    unionType.memberTypes.add(symTable.errorType);
                }
                retType = unionType;
            } else {
                retType = new BUnionType(null, new LinkedHashSet<BType>() {{
                    add(type);
                    add(symTable.errorType);
                }}, false);
            }
        }
        return symResolver.createBuiltinMethodSymbol(BLangBuiltInMethod.FREEZE, type, retType, InstructionCodes.FREEZE);
    }

    private BSymbol getSymbolForIsFrozenBuiltinMethod(BLangInvocation iExpr) {
        BType type = iExpr.expr.type;
        if (!types.isLikeAnydataOrNotNil(type)) {
            return symTable.notFoundSymbol;
        }
        return symResolver.createBuiltinMethodSymbol(BLangBuiltInMethod.IS_FROZEN, type, symTable.booleanType,
                InstructionCodes.IS_FROZEN);
    }

    private void defineThenTypeGuards(BLangTernaryExpr ternaryExpr, SymbolEnv thenEnv,
                                      Map<BVarSymbol, BType> thenTypeGuards) {
        for (Entry<BVarSymbol, BType> entry : thenTypeGuards.entrySet()) {
            BVarSymbol originalVarSymbol = entry.getKey();
            BVarSymbol varSymbol = new BVarSymbol(0, originalVarSymbol.name, thenEnv.scope.owner.pkgID,
                    entry.getValue(), this.env.scope.owner);
            symbolEnter.defineShadowedSymbol(ternaryExpr.pos, varSymbol, thenEnv);

            // Cache the type guards, to be reused at the desugar.
            ternaryExpr.ifTypeGuards.put(originalVarSymbol, varSymbol);
        }
    }

    private void defineElseTypeGuards(Map<BVarSymbol, BType> typeGuardsSet, BLangTernaryExpr ternaryExpr,
                                      SymbolEnv elseEnv) {
        for (Entry<BVarSymbol, BType> entry : typeGuardsSet.entrySet()) {
            BVarSymbol originalVarSymbol = entry.getKey();
            BType remainingType = types.getRemainingType(originalVarSymbol.type, entry.getValue());
            BVarSymbol varSymbol = new BVarSymbol(0, originalVarSymbol.name, elseEnv.scope.owner.pkgID, remainingType,
                    this.env.scope.owner);
            symbolEnter.defineShadowedSymbol(ternaryExpr.expr.pos, varSymbol, elseEnv);

            // Cache the type guards, to be reused at the desugar.
            ternaryExpr.elseTypeGuards.put(originalVarSymbol, varSymbol);
        }
    }
}<|MERGE_RESOLUTION|>--- conflicted
+++ resolved
@@ -2510,7 +2510,6 @@
                 }
                 return symResolver.createSymbolForStampOperator(iExpr.pos, new Name(function.getName()),
                         functionArgList, iExpr.expr);
-<<<<<<< HEAD
             case CREATE:
                 functionArgList = iExpr.argExprs;
                 // Resolve the type of the variables passed as arguments to create in-built function.
@@ -2519,10 +2518,8 @@
                 }
                 return symResolver.createSymbolForCreateOperator(iExpr.pos, new Name(function.getName()),
                                                                  functionArgList, iExpr.expr);
-=======
             case CALL:
                 return getFunctionPointerCallSymbol(iExpr);
->>>>>>> 1fafcb3f
             default:
                 return symTable.notFoundSymbol;
         }
