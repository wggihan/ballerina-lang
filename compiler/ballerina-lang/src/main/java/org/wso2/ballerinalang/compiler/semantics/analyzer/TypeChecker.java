--- conflicted
+++ resolved
@@ -145,6 +145,7 @@
 import java.util.Optional;
 import java.util.Set;
 import java.util.stream.Collectors;
+
 import javax.xml.XMLConstants;
 
 import static org.wso2.ballerinalang.compiler.tree.BLangInvokableNode.DEFAULT_WORKER_NAME;
@@ -807,13 +808,8 @@
                 unresolvedReference = true;
                 continue;
             }
-<<<<<<< HEAD
-            //TODO check below field position
+            BVarSymbol bVarSymbol = (BVarSymbol) ((BLangVariableReference) recordRefField.variableReference).symbol;
             fields.add(new BField(names.fromIdNode(recordRefField.variableName), varRefExpr.pos,
-=======
-            BVarSymbol bVarSymbol = (BVarSymbol) ((BLangVariableReference) recordRefField.variableReference).symbol;
-            fields.add(new BField(names.fromIdNode(recordRefField.variableName),
->>>>>>> 84d6d718
                     new BVarSymbol(0, names.fromIdNode(recordRefField.variableName), env.enclPkg.symbol.pkgID,
                             bVarSymbol.type, recordSymbol)));
         }
