/*
 *  Copyright (c) 2017, WSO2 Inc. (http://www.wso2.org) All Rights Reserved.
 *
 *  WSO2 Inc. licenses this file to you under the Apache License,
 *  Version 2.0 (the "License"); you may not use this file except
 *  in compliance with the License.
 *  You may obtain a copy of the License at
 *
 *    http://www.apache.org/licenses/LICENSE-2.0
 *
 *  Unless required by applicable law or agreed to in writing,
 *  software distributed under the License is distributed on an
 *  "AS IS" BASIS, WITHOUT WARRANTIES OR CONDITIONS OF ANY
 *  KIND, either express or implied.  See the License for the
 *  specific language governing permissions and limitations
 *  under the License.
 */
package org.wso2.ballerinalang.compiler.semantics.analyzer;

import org.ballerinalang.model.TreeBuilder;
import org.ballerinalang.model.elements.Flag;
import org.ballerinalang.model.tree.NodeKind;
import org.ballerinalang.model.tree.OperatorKind;
import org.ballerinalang.model.tree.clauses.OrderByVariableNode;
import org.ballerinalang.model.tree.clauses.SelectExpressionNode;
import org.ballerinalang.model.tree.expressions.NamedArgNode;
import org.ballerinalang.util.diagnostic.DiagnosticCode;
import org.wso2.ballerinalang.compiler.semantics.analyzer.Types.RecordKind;
import org.wso2.ballerinalang.compiler.semantics.model.BLangBuiltInMethod;
import org.wso2.ballerinalang.compiler.semantics.model.SymbolEnv;
import org.wso2.ballerinalang.compiler.semantics.model.SymbolTable;
import org.wso2.ballerinalang.compiler.semantics.model.iterable.IterableKind;
import org.wso2.ballerinalang.compiler.semantics.model.symbols.BAttachedFunction;
import org.wso2.ballerinalang.compiler.semantics.model.symbols.BConversionOperatorSymbol;
import org.wso2.ballerinalang.compiler.semantics.model.symbols.BEndpointVarSymbol;
import org.wso2.ballerinalang.compiler.semantics.model.symbols.BInvokableSymbol;
import org.wso2.ballerinalang.compiler.semantics.model.symbols.BObjectTypeSymbol;
import org.wso2.ballerinalang.compiler.semantics.model.symbols.BOperatorSymbol;
import org.wso2.ballerinalang.compiler.semantics.model.symbols.BPackageSymbol;
import org.wso2.ballerinalang.compiler.semantics.model.symbols.BRecordTypeSymbol;
import org.wso2.ballerinalang.compiler.semantics.model.symbols.BSymbol;
import org.wso2.ballerinalang.compiler.semantics.model.symbols.BTypeSymbol;
import org.wso2.ballerinalang.compiler.semantics.model.symbols.BVarSymbol;
import org.wso2.ballerinalang.compiler.semantics.model.symbols.BXMLNSSymbol;
import org.wso2.ballerinalang.compiler.semantics.model.symbols.SymTag;
import org.wso2.ballerinalang.compiler.semantics.model.symbols.Symbols;
import org.wso2.ballerinalang.compiler.semantics.model.types.BArrayType;
import org.wso2.ballerinalang.compiler.semantics.model.types.BErrorType;
import org.wso2.ballerinalang.compiler.semantics.model.types.BField;
import org.wso2.ballerinalang.compiler.semantics.model.types.BFiniteType;
import org.wso2.ballerinalang.compiler.semantics.model.types.BFutureType;
import org.wso2.ballerinalang.compiler.semantics.model.types.BInvokableType;
import org.wso2.ballerinalang.compiler.semantics.model.types.BJSONType;
import org.wso2.ballerinalang.compiler.semantics.model.types.BMapType;
import org.wso2.ballerinalang.compiler.semantics.model.types.BRecordType;
import org.wso2.ballerinalang.compiler.semantics.model.types.BStreamType;
import org.wso2.ballerinalang.compiler.semantics.model.types.BStructureType;
import org.wso2.ballerinalang.compiler.semantics.model.types.BTableType;
import org.wso2.ballerinalang.compiler.semantics.model.types.BTupleType;
import org.wso2.ballerinalang.compiler.semantics.model.types.BType;
import org.wso2.ballerinalang.compiler.semantics.model.types.BUnionType;
import org.wso2.ballerinalang.compiler.tree.BLangFunction;
import org.wso2.ballerinalang.compiler.tree.BLangIdentifier;
import org.wso2.ballerinalang.compiler.tree.BLangInvokableNode;
import org.wso2.ballerinalang.compiler.tree.BLangNodeVisitor;
import org.wso2.ballerinalang.compiler.tree.BLangVariable;
import org.wso2.ballerinalang.compiler.tree.clauses.BLangGroupBy;
import org.wso2.ballerinalang.compiler.tree.clauses.BLangHaving;
import org.wso2.ballerinalang.compiler.tree.clauses.BLangJoinStreamingInput;
import org.wso2.ballerinalang.compiler.tree.clauses.BLangOrderBy;
import org.wso2.ballerinalang.compiler.tree.clauses.BLangOrderByVariable;
import org.wso2.ballerinalang.compiler.tree.clauses.BLangSelectClause;
import org.wso2.ballerinalang.compiler.tree.clauses.BLangSelectExpression;
import org.wso2.ballerinalang.compiler.tree.clauses.BLangStreamingInput;
import org.wso2.ballerinalang.compiler.tree.clauses.BLangTableQuery;
import org.wso2.ballerinalang.compiler.tree.expressions.BLangAccessExpression;
import org.wso2.ballerinalang.compiler.tree.expressions.BLangArrayLiteral;
import org.wso2.ballerinalang.compiler.tree.expressions.BLangArrowFunction;
import org.wso2.ballerinalang.compiler.tree.expressions.BLangAwaitExpr;
import org.wso2.ballerinalang.compiler.tree.expressions.BLangBinaryExpr;
import org.wso2.ballerinalang.compiler.tree.expressions.BLangBracedOrTupleExpr;
import org.wso2.ballerinalang.compiler.tree.expressions.BLangCheckedExpr;
import org.wso2.ballerinalang.compiler.tree.expressions.BLangElvisExpr;
import org.wso2.ballerinalang.compiler.tree.expressions.BLangErrorConstructorExpr;
import org.wso2.ballerinalang.compiler.tree.expressions.BLangExpression;
import org.wso2.ballerinalang.compiler.tree.expressions.BLangFieldBasedAccess;
import org.wso2.ballerinalang.compiler.tree.expressions.BLangIndexBasedAccess;
import org.wso2.ballerinalang.compiler.tree.expressions.BLangIntRangeExpression;
import org.wso2.ballerinalang.compiler.tree.expressions.BLangInvocation;
import org.wso2.ballerinalang.compiler.tree.expressions.BLangLambdaFunction;
import org.wso2.ballerinalang.compiler.tree.expressions.BLangLiteral;
import org.wso2.ballerinalang.compiler.tree.expressions.BLangMatchExpression;
import org.wso2.ballerinalang.compiler.tree.expressions.BLangMatchExpression.BLangMatchExprPatternClause;
import org.wso2.ballerinalang.compiler.tree.expressions.BLangNamedArgsExpression;
import org.wso2.ballerinalang.compiler.tree.expressions.BLangRecordLiteral;
import org.wso2.ballerinalang.compiler.tree.expressions.BLangRecordLiteral.BLangRecordKey;
import org.wso2.ballerinalang.compiler.tree.expressions.BLangRecordLiteral.BLangRecordKeyValue;
import org.wso2.ballerinalang.compiler.tree.expressions.BLangRestArgsExpression;
import org.wso2.ballerinalang.compiler.tree.expressions.BLangSimpleVarRef;
import org.wso2.ballerinalang.compiler.tree.expressions.BLangStringTemplateLiteral;
import org.wso2.ballerinalang.compiler.tree.expressions.BLangTableLiteral;
import org.wso2.ballerinalang.compiler.tree.expressions.BLangTableQueryExpression;
import org.wso2.ballerinalang.compiler.tree.expressions.BLangTernaryExpr;
import org.wso2.ballerinalang.compiler.tree.expressions.BLangTrapExpr;
import org.wso2.ballerinalang.compiler.tree.expressions.BLangTypeConversionExpr;
import org.wso2.ballerinalang.compiler.tree.expressions.BLangTypeInit;
import org.wso2.ballerinalang.compiler.tree.expressions.BLangTypeTestExpr;
import org.wso2.ballerinalang.compiler.tree.expressions.BLangTypedescExpr;
import org.wso2.ballerinalang.compiler.tree.expressions.BLangUnaryExpr;
import org.wso2.ballerinalang.compiler.tree.expressions.BLangVariableReference;
import org.wso2.ballerinalang.compiler.tree.expressions.BLangXMLAttribute;
import org.wso2.ballerinalang.compiler.tree.expressions.BLangXMLAttributeAccess;
import org.wso2.ballerinalang.compiler.tree.expressions.BLangXMLCommentLiteral;
import org.wso2.ballerinalang.compiler.tree.expressions.BLangXMLElementLiteral;
import org.wso2.ballerinalang.compiler.tree.expressions.BLangXMLProcInsLiteral;
import org.wso2.ballerinalang.compiler.tree.expressions.BLangXMLQName;
import org.wso2.ballerinalang.compiler.tree.expressions.BLangXMLQuotedString;
import org.wso2.ballerinalang.compiler.tree.expressions.BLangXMLTextLiteral;
import org.wso2.ballerinalang.compiler.tree.statements.BLangBlockStmt;
import org.wso2.ballerinalang.compiler.tree.types.BLangValueType;
import org.wso2.ballerinalang.compiler.util.BArrayState;
import org.wso2.ballerinalang.compiler.util.CompilerContext;
import org.wso2.ballerinalang.compiler.util.FieldKind;
import org.wso2.ballerinalang.compiler.util.Name;
import org.wso2.ballerinalang.compiler.util.Names;
import org.wso2.ballerinalang.compiler.util.TypeTags;
import org.wso2.ballerinalang.compiler.util.diagnotic.BLangDiagnosticLog;
import org.wso2.ballerinalang.compiler.util.diagnotic.DiagnosticPos;
import org.wso2.ballerinalang.util.Flags;
import org.wso2.ballerinalang.util.Lists;

import java.util.ArrayList;
import java.util.Collections;
import java.util.HashMap;
import java.util.HashSet;
import java.util.Iterator;
import java.util.LinkedHashSet;
import java.util.List;
import java.util.Map;
import java.util.Map.Entry;
import java.util.Optional;
import java.util.Set;
import java.util.stream.Collectors;
import javax.xml.XMLConstants;

import static org.wso2.ballerinalang.compiler.semantics.model.SymbolTable.BBYTE_MAX_VALUE;
import static org.wso2.ballerinalang.compiler.semantics.model.SymbolTable.BBYTE_MIN_VALUE;

/**
 * @since 0.94
 */
public class TypeChecker extends BLangNodeVisitor {

    private static final CompilerContext.Key<TypeChecker> TYPE_CHECKER_KEY =
            new CompilerContext.Key<>();

    private Names names;
    private SymbolTable symTable;
    private SymbolEnter symbolEnter;
    private SymbolResolver symResolver;
    private Types types;
    private IterableAnalyzer iterableAnalyzer;
    private BLangDiagnosticLog dlog;
    private SymbolEnv env;

    /**
     * Expected types or inherited types.
     */
    private BType expType;
    private BType resultType;

    private DiagnosticCode diagCode;
    
    public static TypeChecker getInstance(CompilerContext context) {
        TypeChecker typeChecker = context.get(TYPE_CHECKER_KEY);
        if (typeChecker == null) {
            typeChecker = new TypeChecker(context);
        }

        return typeChecker;
    }

    public TypeChecker(CompilerContext context) {
        context.put(TYPE_CHECKER_KEY, this);

        this.names = Names.getInstance(context);
        this.symTable = SymbolTable.getInstance(context);
        this.symbolEnter = SymbolEnter.getInstance(context);
        this.symResolver = SymbolResolver.getInstance(context);
        this.types = Types.getInstance(context);
        this.iterableAnalyzer = IterableAnalyzer.getInstance(context);
        this.dlog = BLangDiagnosticLog.getInstance(context);
    }

    public BType checkExpr(BLangExpression expr, SymbolEnv env) {
        return checkExpr(expr, env, symTable.noType);
    }

    public BType checkExpr(BLangExpression expr, SymbolEnv env, BType expType) {
        return checkExpr(expr, env, expType, DiagnosticCode.INCOMPATIBLE_TYPES);
    }

    /**
     * Check the given list of expressions against the given expected types.
     *
     * @param exprs   list of expressions to be analyzed
     * @param env     current symbol environment
     * @param expType expected type
     * @return the actual types of the given list of expressions
     */
    public List<BType> checkExprs(List<BLangExpression> exprs, SymbolEnv env, BType expType) {
        List<BType> resTypes = new ArrayList<>(exprs.size());
        for (BLangExpression expr : exprs) {
            resTypes.add(checkExpr(expr, env, expType));
        }
        return resTypes;
    }

    public BType checkExpr(BLangExpression expr, SymbolEnv env, BType expType, DiagnosticCode diagCode) {
        // TODO Check the possibility of using a try/finally here
        SymbolEnv prevEnv = this.env;
        BType preExpType = this.expType;
        DiagnosticCode preDiagCode = this.diagCode;
        this.env = env;
        this.diagCode = diagCode;
        this.expType = expType;

        expr.accept(this);

        expr.type = resultType;
        this.env = prevEnv;
        this.expType = preExpType;
        this.diagCode = preDiagCode;
        return resultType;
    }


    // Expressions

    public void visit(BLangLiteral literalExpr) {
        BType literalType = symTable.getTypeFromTag(literalExpr.typeTag);

        Object literalValue = literalExpr.value;
        if (TypeTags.FLOAT == expType.tag && TypeTags.INT == literalType.tag) {
            literalType = symTable.floatType;
            literalExpr.value = ((Long) literalValue).doubleValue();
        }

        if (TypeTags.BYTE == expType.tag && TypeTags.INT == literalType.tag) {
            if (!isByteLiteralValue((Long) literalValue)) {
                dlog.error(literalExpr.pos, DiagnosticCode.INCOMPATIBLE_TYPES, expType, literalType);
                return;
            }
            literalType = symTable.byteType;
            literalExpr.value = ((Long) literalValue).byteValue();
        }

        // check whether this is a byte array
        if (TypeTags.BYTE_ARRAY == literalExpr.typeTag) {
            literalType = new BArrayType(symTable.byteType);
        }

        if (this.expType.tag == TypeTags.FINITE) {
            BFiniteType expType = (BFiniteType) this.expType;
            boolean foundMember = types.isAssignableToFiniteType(expType, literalExpr);
            if (foundMember) {
                types.setImplicitCastExpr(literalExpr, literalType, this.expType);
                resultType = literalType;
                return;
            }
        } else if (this.expType.tag == TypeTags.UNION) {
            BUnionType unionType = (BUnionType) this.expType;
            boolean foundMember = unionType.memberTypes
                    .stream()
                    .map(memberType -> types.isAssignableToFiniteType(memberType, literalExpr))
                    .anyMatch(foundType -> foundType);
            if (foundMember) {
                types.setImplicitCastExpr(literalExpr, literalType, this.expType);
                resultType = literalType;
                return;
            }
        }
        resultType = types.checkType(literalExpr, literalType, expType);
    }

    private static boolean isByteLiteralValue(Long longObject) {
        return (longObject.intValue() >= BBYTE_MIN_VALUE && longObject.intValue() <= BBYTE_MAX_VALUE);
    }

    public void visit(BLangTableLiteral tableLiteral) {
        if (expType.tag == symTable.semanticError.tag) {
            return;
        }
        BType tableConstraint = ((BTableType) expType).getConstraint();
        if (tableConstraint.tag == TypeTags.NONE) {
            dlog.error(tableLiteral.pos, DiagnosticCode.TABLE_CANNOT_BE_CREATED_WITHOUT_CONSTRAINT);
            return;
        }
        validateTableColumns(tableConstraint, tableLiteral);
        checkExprs(tableLiteral.tableDataRows, this.env, tableConstraint);
        resultType = types.checkType(tableLiteral, expType, symTable.noType);
    }

    private void validateTableColumns(BType tableConstraint, BLangTableLiteral tableLiteral) {
        if (tableConstraint.tag != TypeTags.SEMANTIC_ERROR) {
            List<String> columnNames = new ArrayList<>();
            for (BField field : ((BRecordType) tableConstraint).fields) {
                columnNames.add(field.getName().getValue());
            }
            for (BLangTableLiteral.BLangTableColumn column : tableLiteral.columns) {
                boolean contains = columnNames.contains(column.columnName);
                if (!contains) {
                    dlog.error(tableLiteral.pos, DiagnosticCode.UNDEFINED_TABLE_COLUMN, column.columnName,
                            tableConstraint);
                }
            }
        }
    }

    public void visit(BLangArrayLiteral arrayLiteral) {
        // Check whether the expected type is an array type
        // var a = []; and var a = [1,2,3,4]; are illegal statements, because we cannot infer the type here.
        BType actualType = symTable.semanticError;

        if (expType.tag == TypeTags.ANY) {
            dlog.error(arrayLiteral.pos, DiagnosticCode.INVALID_ARRAY_LITERAL, expType);
            resultType = symTable.semanticError;
            return;
        }

        int expTypeTag = expType.tag;
        if (expTypeTag == TypeTags.JSON) {
            checkExprs(arrayLiteral.exprs, this.env, expType);
            actualType = expType;

        } else if (expTypeTag == TypeTags.ARRAY) {
            BArrayType arrayType = (BArrayType) expType;
            if (arrayType.state == BArrayState.OPEN_SEALED) {
                arrayType.size = arrayLiteral.exprs.size();
                arrayType.state = BArrayState.CLOSED_SEALED;
            } else if (arrayType.state != BArrayState.UNSEALED && arrayType.size != arrayLiteral.exprs.size()) {
                dlog.error(arrayLiteral.pos,
                        DiagnosticCode.MISMATCHING_ARRAY_LITERAL_VALUES, arrayType.size, arrayLiteral.exprs.size());
                resultType = symTable.semanticError;
                return;
            }
            checkExprs(arrayLiteral.exprs, this.env, arrayType.eType);
            actualType = arrayType;

        } else if (expTypeTag != TypeTags.SEMANTIC_ERROR) {
            List<BType> resTypes = checkExprs(arrayLiteral.exprs, this.env, symTable.noType);
            Set<BType> arrayLitExprTypeSet = new HashSet<>(resTypes);
            BType[] uniqueExprTypes = arrayLitExprTypeSet.toArray(new BType[0]);
            if (uniqueExprTypes.length == 0) {
                actualType = symTable.anyType;
            } else if (uniqueExprTypes.length == 1) {
                actualType = resTypes.get(0);
            } else {
                BType superType = uniqueExprTypes[0];
                for (int i = 1; i < uniqueExprTypes.length; i++) {
                    if (types.isAssignable(superType, uniqueExprTypes[i])) {
                        superType = uniqueExprTypes[i];
                    } else if (!types.isAssignable(uniqueExprTypes[i], superType)) {
                        superType = symTable.anyType;
                        break;
                    }
                }
                actualType = superType;
            }
            actualType = new BArrayType(actualType, null, arrayLiteral.exprs.size(), BArrayState.UNSEALED);

            List<BType> arrayCompatibleType = getArrayCompatibleTypes(expType, actualType);
            if (arrayCompatibleType.isEmpty()) {
                dlog.error(arrayLiteral.pos, DiagnosticCode.INCOMPATIBLE_TYPES, expType, actualType);
            } else if (arrayCompatibleType.size() > 1) {
                dlog.error(arrayLiteral.pos, DiagnosticCode.AMBIGUOUS_TYPES, expType);
            } else if (arrayCompatibleType.get(0).tag == TypeTags.ANY) {
                dlog.error(arrayLiteral.pos, DiagnosticCode.INVALID_ARRAY_LITERAL, expType);
            } else if (arrayCompatibleType.get(0).tag == TypeTags.ARRAY) {
                checkExprs(arrayLiteral.exprs, this.env, ((BArrayType) arrayCompatibleType.get(0)).eType);
            }
        }

        resultType = types.checkType(arrayLiteral, actualType, expType);
    }

    public void visit(BLangRecordLiteral recordLiteral) {
        BType actualType = symTable.semanticError;
        int expTypeTag = expType.tag;
        BType originalExpType = expType;
        if (expTypeTag == TypeTags.NONE || expTypeTag == TypeTags.ANY) {
            // Change the expected type to map,
            expType = symTable.mapType;
        }
        if (expTypeTag == TypeTags.ANY || expTypeTag == TypeTags.ANYDATA || expTypeTag == TypeTags.OBJECT) {
            dlog.error(recordLiteral.pos, DiagnosticCode.INVALID_RECORD_LITERAL, originalExpType);
            resultType = symTable.semanticError;
            return;
        }

        List<BType> matchedTypeList = getRecordCompatibleType(expType, recordLiteral);

        if (matchedTypeList.isEmpty()) {
            dlog.error(recordLiteral.pos, DiagnosticCode.INVALID_LITERAL_FOR_TYPE, expType);
        } else if (matchedTypeList.size() > 1) {
            dlog.error(recordLiteral.pos, DiagnosticCode.AMBIGUOUS_TYPES, expType);
        } else {
            recordLiteral.keyValuePairs
                    .forEach(keyValuePair -> checkRecLiteralKeyValue(keyValuePair, matchedTypeList.get(0)));
            actualType = matchedTypeList.get(0);
        }

        resultType = types.checkType(recordLiteral, actualType, expType);

        // If the record literal is of record type and types are validated for the fields, check if there are any
        // required fields missing.
        if (recordLiteral.type.tag == TypeTags.RECORD) {
            checkMissingRequiredFields((BRecordType) recordLiteral.type, recordLiteral.keyValuePairs,
                                       recordLiteral.pos);
        }
    }

    private List<BType> getRecordCompatibleType(BType bType, BLangRecordLiteral recordLiteral) {

        if (bType.tag == TypeTags.UNION) {
            Set<BType> expTypes = ((BUnionType) bType).memberTypes;
            return expTypes.stream()
                    .filter(type -> type.tag == TypeTags.JSON ||
                            type.tag == TypeTags.MAP ||
                            (type.tag == TypeTags.RECORD && !((BRecordType) type).sealed) ||
                            (type.tag == TypeTags.RECORD
                                    && ((BRecordType) type).sealed
                                    && isRecordLiteralCompatible((BRecordType) type, recordLiteral)))
                    .collect(Collectors.toList());
        } else {
            switch (expType.tag) {
                case TypeTags.JSON:
                case TypeTags.MAP:
                case TypeTags.RECORD:
                    return new ArrayList<>(Collections.singleton(expType));
                default:
                    return Collections.emptyList();
            }
        }
    }

    private boolean isRecordLiteralCompatible(BRecordType bRecordType, BLangRecordLiteral recordLiteral) {
        for (BLangRecordKeyValue literalKeyValuePair : recordLiteral.getKeyValuePairs()) {
            boolean matched = false;
            for (BField field : bRecordType.getFields()) {
                matched = ((BLangSimpleVarRef) literalKeyValuePair.getKey()).variableName.value
                        .equals(field.getName().getValue());
                if (matched) {
                    break;
                }
            }
            if (!matched) {
                return false;
            }
        }
        return true;
    }

    private void checkMissingRequiredFields(BRecordType type, List<BLangRecordKeyValue> keyValuePairs,
                                            DiagnosticPos pos) {
        type.fields.forEach(field -> {
            // Check if `field` is explicitly assigned a value in the record literal
            boolean hasField = keyValuePairs.stream()
                    .filter(keyVal -> keyVal.key.expr.getKind() == NodeKind.SIMPLE_VARIABLE_REF)
                    .anyMatch(keyVal -> field.name.value
                            .equals(((BLangSimpleVarRef) keyVal.key.expr).variableName.value));

            // If a required field is missing and it's not defaultable, it's a compile error
            if (!hasField && !Symbols.isFlagOn(field.symbol.flags, Flags.OPTIONAL) &&
                    (!types.defaultValueExists(pos, field.type) &&
                            !Symbols.isFlagOn(field.symbol.flags, Flags.DEFAULTABLE))) {
                dlog.error(pos, DiagnosticCode.MISSING_REQUIRED_RECORD_FIELD, field.name);
            }
        });
    }

    private List<BType> getArrayCompatibleTypes(BType expType, BType actualType) {
        Set<BType> expTypes =
                expType.tag == TypeTags.UNION ? ((BUnionType) expType).memberTypes : new HashSet<BType>() {
                    {
                        add(expType);
                    }
                };

        return expTypes.stream()
                .filter(type -> types.isAssignable(actualType, type) ||
                        type.tag == TypeTags.NONE ||
                        type.tag == TypeTags.ANY)
                .collect(Collectors.toList());
    }

    public void visit(BLangSimpleVarRef varRefExpr) {
        // Set error type as the actual type.
        BType actualType = symTable.semanticError;

        Name varName = names.fromIdNode(varRefExpr.variableName);
        if (varName == Names.IGNORE) {
            if (varRefExpr.lhsVar) {
                varRefExpr.type = this.symTable.noType;
            } else {
                varRefExpr.type = this.symTable.semanticError;
                dlog.error(varRefExpr.pos, DiagnosticCode.UNDERSCORE_NOT_ALLOWED);
            }
            varRefExpr.symbol = new BVarSymbol(0, varName, env.enclPkg.symbol.pkgID, actualType, env.scope.owner);
            resultType = varRefExpr.type;
            return;
        }

        varRefExpr.pkgSymbol = symResolver.resolveImportSymbol(varRefExpr.pos,
                env, names.fromIdNode(varRefExpr.pkgAlias));
        if (varRefExpr.pkgSymbol.tag == SymTag.XMLNS) {
            actualType = symTable.stringType;
        } else if (varRefExpr.pkgSymbol != symTable.notFoundSymbol) {
            BSymbol symbol = symResolver.lookupSymbolInPackage(varRefExpr.pos, env,
                    names.fromIdNode(varRefExpr.pkgAlias), varName, SymTag.VARIABLE_NAME);
            // if no symbol, check same for object attached function
            if (symbol == symTable.notFoundSymbol && env.enclTypeDefinition != null) {
                Name objFuncName = names.fromString(Symbols
                        .getAttachedFuncSymbolName(env.enclTypeDefinition.name.value, varName.value));
                symbol = symResolver.resolveStructField(varRefExpr.pos, env, objFuncName,
                        env.enclTypeDefinition.symbol.type.tsymbol);
            }
            if ((symbol.tag & SymTag.VARIABLE) == SymTag.VARIABLE) {
                BVarSymbol varSym = (BVarSymbol) symbol;
                checkSefReferences(varRefExpr.pos, env, varSym);
                varRefExpr.symbol = varSym;
                actualType = varSym.type;
                BLangInvokableNode encInvokable = env.enclInvokable;
                if (encInvokable != null && encInvokable.flagSet.contains(Flag.LAMBDA) &&
                        !(symbol.owner instanceof BPackageSymbol)) {
                    SymbolEnv encInvokableEnv = findEnclosingInvokableEnv(env, encInvokable);
                    BSymbol closureVarSymbol = symResolver.lookupClosureVarSymbol(encInvokableEnv, symbol.name,
                            SymTag.VARIABLE_NAME);
                    if (closureVarSymbol != symTable.notFoundSymbol &&
                            !isFunctionArgument(closureVarSymbol, env.enclInvokable.requiredParams)) {
                        ((BLangFunction) env.enclInvokable).closureVarSymbols.add((BVarSymbol) closureVarSymbol);
                    }
                }
                if (env.node.getKind() == NodeKind.ARROW_EXPR && !(symbol.owner instanceof BPackageSymbol)) {
                    // The owner of the variable ref should be an invokable symbol.
                    // It's set here because the arrow expression changes to an invokable only at desugar
                    // and is not an invokable at this phase.
                    symbol.owner = Symbols.createInvokableSymbol(SymTag.FUNCTION, 0, null,
                            env.enclPkg.packageID, null, symbol.owner);
                    SymbolEnv encInvokableEnv = findEnclosingInvokableEnv(env, encInvokable);
                    BSymbol closureVarSymbol = symResolver.lookupClosureVarSymbol(encInvokableEnv, symbol.name,
                            SymTag.VARIABLE_NAME);
                    if (closureVarSymbol != symTable.notFoundSymbol &&
                            !isFunctionArgument(closureVarSymbol, ((BLangArrowFunction) env.node).params)) {
                        ((BLangArrowFunction) env.node).closureVarSymbols.add((BVarSymbol) closureVarSymbol);
                    }
                }
            } else if ((symbol.tag & SymTag.TYPE) == SymTag.TYPE) {
                actualType = symTable.typeDesc;
                varRefExpr.symbol = symbol;
            } else {
                dlog.error(varRefExpr.pos, DiagnosticCode.UNDEFINED_SYMBOL, varName.toString());
            }
        }

        // Check type compatibility
        if (expType.tag == TypeTags.ARRAY && isArrayOpenSealedType((BArrayType) expType)) {
            dlog.error(varRefExpr.pos, DiagnosticCode.SEALED_ARRAY_TYPE_CAN_NOT_INFER_SIZE);
            return;

        }
        resultType = types.checkType(varRefExpr, actualType, expType);
    }

    /**
     * This method will recursively check if a multidimensional array has at least one open sealed dimension.
     *
     * @param arrayType array to check if open sealed
     * @return true if at least one dimension is open sealed
     */
    public boolean isArrayOpenSealedType(BArrayType arrayType) {
        if (arrayType.state == BArrayState.OPEN_SEALED) {
            return true;
        }
        if (arrayType.eType.tag == TypeTags.ARRAY) {
            return isArrayOpenSealedType((BArrayType) arrayType.eType);
        }
        return false;
    }

    /**
     * This method will recursively traverse and find the symbol environment of a lambda node (which is given as the
     * enclosing invokable node) which is needed to lookup closure variables. The variable lookup will start from the
     * enclosing invokable node's environment, which are outside of the scope of a lambda function.
     */
    private SymbolEnv findEnclosingInvokableEnv(SymbolEnv env, BLangInvokableNode encInvokable) {
        if (env.enclEnv.node != null && env.enclEnv.node.getKind() == NodeKind.ARROW_EXPR) {
            // if enclosing env's node is arrow expression
            return env.enclEnv;
        }
        if (env.enclInvokable != null && env.enclInvokable == encInvokable) {
            return findEnclosingInvokableEnv(env.enclEnv, encInvokable);
        }
        return env;
    }

    private boolean isFunctionArgument(BSymbol symbol, List<BLangVariable> params) {
        return params.stream().anyMatch(param -> (param.symbol.name.equals(symbol.name) &&
                param.type.tag == symbol.type.tag));
    }

    public void visit(BLangFieldBasedAccess fieldAccessExpr) {
        // First analyze the variable reference expression.
        fieldAccessExpr.expr.lhsVar = fieldAccessExpr.lhsVar;
        BType varRefType = getTypeOfExprInFieldAccess(fieldAccessExpr.expr);

        // Accessing all fields using * is only supported for XML.
        if (fieldAccessExpr.fieldKind == FieldKind.ALL && varRefType.tag != TypeTags.XML) {
            dlog.error(fieldAccessExpr.pos, DiagnosticCode.CANNOT_GET_ALL_FIELDS, varRefType);
        }

        // error lifting on lhs is not supported
        if (fieldAccessExpr.lhsVar && fieldAccessExpr.safeNavigate) {
            dlog.error(fieldAccessExpr.pos, DiagnosticCode.INVALID_ERROR_LIFTING_ON_LHS);
            resultType = symTable.semanticError;
            return;
        }

        varRefType = getSafeType(varRefType, fieldAccessExpr);
        Name fieldName = names.fromIdNode(fieldAccessExpr.field);
        BType actualType = checkFieldAccessExpr(fieldAccessExpr, varRefType, fieldName);

        // If this is on lhs, no need to do type checking further. And null/error
        // will not propagate from parent expressions
        if (fieldAccessExpr.lhsVar) {
            fieldAccessExpr.originalType = actualType;
            fieldAccessExpr.type = actualType;
            resultType = actualType;
            return;
        }

        // Get the effective types of the expression. If there are errors/nill propagating from parent
        // expressions, then the effective type will include those as well.
        actualType = getAccessExprFinalType(fieldAccessExpr, actualType);
        resultType = types.checkType(fieldAccessExpr, actualType, this.expType);
    }

    public void visit(BLangIndexBasedAccess indexBasedAccessExpr) {
        // First analyze the variable reference expression.
        indexBasedAccessExpr.expr.lhsVar = indexBasedAccessExpr.lhsVar;
        checkExpr(indexBasedAccessExpr.expr, this.env, symTable.noType);

        BType varRefType = indexBasedAccessExpr.expr.type;
        varRefType = getSafeType(varRefType, indexBasedAccessExpr);
        BType actualType = checkIndexAccessExpr(indexBasedAccessExpr, varRefType);

        // If this is on lhs, no need to do type checking further. And null/error
        // will not propagate from parent expressions
        if (indexBasedAccessExpr.lhsVar) { 
            indexBasedAccessExpr.originalType = actualType;
            indexBasedAccessExpr.type = actualType;
            resultType = actualType;
            return;
        }

        // Get the effective types of the expression. If there are errors/nil propagating from parent
        // expressions, then the effective type will include those as well.
        actualType = getAccessExprFinalType(indexBasedAccessExpr, actualType);
        this.resultType = this.types.checkType(indexBasedAccessExpr, actualType, this.expType);
    }

    public void visit(BLangInvocation iExpr) {
        // Variable ref expression null means this is the leaf node of the variable ref expression tree
        // e.g. foo();, foo(), foo().k;
        if (iExpr.expr == null) {
            // This is a function invocation expression. e.g. foo()
            checkFunctionInvocationExpr(iExpr);
            return;
        }

        Name pkgAlias = names.fromIdNode(iExpr.pkgAlias);
        if (pkgAlias != Names.EMPTY) {
            dlog.error(iExpr.pos, DiagnosticCode.PKG_ALIAS_NOT_ALLOWED_HERE);
            return;
        }

        // Find the variable reference expression type
        final BType exprType = checkExpr(iExpr.expr, this.env, symTable.noType);
        if (isIterableOperationInvocation(iExpr)) {
            iExpr.iterableOperationInvocation = true;
            iterableAnalyzer.handlerIterableOperation(iExpr, expType, env);
            resultType = iExpr.iContext.operations.getLast().resultType;
            return;
        }
<<<<<<< HEAD
        BLangBuiltInMethod builtInFunction = BLangBuiltInMethod.getFromString(iExpr.name.value);
        //Returns if the function is a builtin function
        if (BLangBuiltInMethod.UNDEFINED != builtInFunction && checkBuiltinFunctionInvocation(iExpr, builtInFunction,
                exprType)) {
            return;
        }
=======
>>>>>>> 5d53e8ed

        if (iExpr.actionInvocation) {
            checkActionInvocationExpr(iExpr, exprType);
            return;
        }

        BType varRefType = iExpr.expr.type;
        varRefType = getSafeType(varRefType, iExpr);

        BLangBuiltInMethod builtInFunction = BLangBuiltInMethod.getFromString(iExpr.name.value);
        // Returns if the function is a builtin function
        if (BLangBuiltInMethod.UNDEFINED != builtInFunction && checkBuiltinFunctionInvocation(iExpr, builtInFunction,
                varRefType)) {
            return;
        }

        switch (varRefType.tag) {
            case TypeTags.OBJECT:
            case TypeTags.RECORD:
                // Invoking a function bound to a struct
                // First check whether there exist a function with this name
                // Then perform arg and param matching
                checkFunctionInvocationExpr(iExpr, (BStructureType) varRefType);
                break;
            case TypeTags.BOOLEAN:
            case TypeTags.STRING:
            case TypeTags.INT:
            case TypeTags.FLOAT:
            case TypeTags.XML:
                checkFunctionInvocationExpr(iExpr, varRefType);
                break;
            case TypeTags.JSON:
                checkFunctionInvocationExpr(iExpr, symTable.jsonType);
                break;
            case TypeTags.TABLE:
                checkFunctionInvocationExpr(iExpr, symTable.tableType);
                break;
            case TypeTags.STREAM:
                checkFunctionInvocationExpr(iExpr, symTable.streamType);
                break;
            case TypeTags.FUTURE:
                checkFunctionInvocationExpr(iExpr, symTable.futureType);
                break;
            case TypeTags.NONE:
                dlog.error(iExpr.pos, DiagnosticCode.UNDEFINED_FUNCTION, iExpr.name);
                break;
            case TypeTags.MAP:
                // allow map function for both constrained / un constrained maps
                checkFunctionInvocationExpr(iExpr, this.symTable.mapType);
                break;
            case TypeTags.SEMANTIC_ERROR:
                break;
            case TypeTags.INTERMEDIATE_COLLECTION:
                dlog.error(iExpr.pos, DiagnosticCode.INVALID_FUNCTION_INVOCATION_WITH_NAME, iExpr.name,
                        iExpr.expr.type);
                resultType = symTable.semanticError;
                break;
            default:
                dlog.error(iExpr.pos, DiagnosticCode.INVALID_FUNCTION_INVOCATION, iExpr.expr.type);
                resultType = symTable.semanticError;
                break;
        }

        if (iExpr.symbol != null) {
            iExpr.originalType = ((BInvokableSymbol) iExpr.symbol).type.getReturnType();
        } else {
            iExpr.originalType = iExpr.type;
        }
    }

    public void visit(BLangTypeInit cIExpr) {
        if ((expType.tag == TypeTags.ANY && cIExpr.userDefinedType == null)
                || expType.tag == TypeTags.RECORD) {
            dlog.error(cIExpr.pos, DiagnosticCode.INVALID_TYPE_NEW_LITERAL, expType);
            resultType = symTable.semanticError;
            return;
        }
        BType actualType;
        if (cIExpr.userDefinedType != null) {
            actualType = symResolver.resolveTypeNode(cIExpr.userDefinedType, env);
        } else {
            actualType = expType;
        }

        if (actualType == symTable.semanticError) {
            //TODO dlog error?
            resultType = symTable.semanticError;
            return;
        }

        if (actualType.tag != TypeTags.OBJECT) {
            dlog.error(cIExpr.pos, DiagnosticCode.CANNOT_INFER_OBJECT_TYPE_FROM_LHS, actualType);
            resultType = symTable.semanticError;
            return;
        }

        if ((actualType.tsymbol.flags & Flags.ABSTRACT) == Flags.ABSTRACT) {
            dlog.error(cIExpr.pos, DiagnosticCode.CANNOT_INITIALIZE_ABSTRACT_OBJECT, actualType.tsymbol);
            cIExpr.objectInitInvocation.argExprs.forEach(expr -> checkExpr(expr, env, symTable.noType));
            resultType = symTable.semanticError;
            return;
        }

        if (((BObjectTypeSymbol) actualType.tsymbol).initializerFunc != null) {
            cIExpr.objectInitInvocation.symbol = ((BObjectTypeSymbol) actualType.tsymbol).initializerFunc.symbol;
            checkInvocationParam(cIExpr.objectInitInvocation);
        } else if (cIExpr.objectInitInvocation.argExprs.size() > 0) {
            // If the initializerFunc null then this is a default constructor invocation. Hence should not 
            // pass any arguments.
            dlog.error(cIExpr.pos, DiagnosticCode.TOO_MANY_ARGS_FUNC_CALL, cIExpr.objectInitInvocation.exprSymbol);
            cIExpr.objectInitInvocation.argExprs.forEach(expr -> checkExpr(expr, env, symTable.noType));
            resultType = symTable.semanticError;
            return;
        }

        cIExpr.objectInitInvocation.type = symTable.nilType;
        resultType = types.checkType(cIExpr, actualType, expType);
    }

    public void visit(BLangTernaryExpr ternaryExpr) {
        BType condExprType = checkExpr(ternaryExpr.expr, env, this.symTable.booleanType);

        SymbolEnv thenEnv = env;
        Map<BVarSymbol, BType> typeGuards = getTypeGuards(ternaryExpr.expr);
        if (!typeGuards.isEmpty()) {
            thenEnv = SymbolEnv.createExpressionEnv(ternaryExpr, env);
            for (Entry<BVarSymbol, BType> entry : typeGuards.entrySet()) {
                BVarSymbol originalVarSymbol = entry.getKey();
                BVarSymbol varSymbol = new BVarSymbol(0, originalVarSymbol.name, thenEnv.scope.owner.pkgID,
                        entry.getValue(), this.env.scope.owner);
                symbolEnter.defineShadowedSymbol(ternaryExpr.pos, varSymbol, thenEnv);

                // Cache the type guards, to be reused at the desugar.
                ternaryExpr.typeGuards.put(originalVarSymbol, varSymbol);
            }
        }

        BType thenType = checkExpr(ternaryExpr.thenExpr, thenEnv, expType);
        BType elseType = checkExpr(ternaryExpr.elseExpr, env, expType);
        if (condExprType == symTable.semanticError || thenType == symTable.semanticError
                || elseType == symTable.semanticError) {
            resultType = symTable.semanticError;
        } else if (expType == symTable.noType) {
            if (thenType == elseType) {
                resultType = thenType;
            } else {
                dlog.error(ternaryExpr.pos, DiagnosticCode.INCOMPATIBLE_TYPES, thenType, elseType);
                resultType = symTable.semanticError;
            }
        } else {
            resultType = expType;
        }
    }

    public void visit(BLangAwaitExpr awaitExpr) {
        BType actualType;
        BType expType = checkExpr(awaitExpr.expr, env, this.symTable.noType);
        if (expType == symTable.semanticError) {
            actualType = symTable.semanticError;
        } else if (expType.tag == TypeTags.FUTURE) {
            actualType = ((BFutureType) expType).constraint;
        } else {
            dlog.error(awaitExpr.pos, DiagnosticCode.INCOMPATIBLE_TYPES, symTable.futureType, expType);
            return;
        }
        resultType = types.checkType(awaitExpr, actualType, this.expType);
    }

    @Override
    public void visit(BLangTrapExpr trapExpr) {
        BType actualType;
        BType exprType = checkExpr(trapExpr.expr, env, this.symTable.noType);
        if (expType == symTable.semanticError) {
            actualType = symTable.semanticError;
        } else {
            Set<BType> resultTypes = new HashSet<>();
            if (exprType.tag == TypeTags.UNION) {
                resultTypes.addAll(((BUnionType) exprType).memberTypes);
            } else {
                resultTypes.add(exprType);
            }
            resultTypes.add(symTable.errorType);
            actualType = new BUnionType(null, resultTypes, resultTypes.contains(symTable.nilType));
        }

        resultType = types.checkType(trapExpr, actualType, expType);
        if (resultType != null && resultType != symTable.semanticError) {
            types.setImplicitCastExpr(trapExpr.expr, trapExpr.expr.type, resultType);
        }
    }

    public void visit(BLangBinaryExpr binaryExpr) {
        BType lhsType = checkExpr(binaryExpr.lhsExpr, env);
        BType rhsType = checkExpr(binaryExpr.rhsExpr, env);

        // Set error type as the actual type.
        BType actualType = symTable.semanticError;

        // Look up operator symbol if both rhs and lhs types are error types
        if (lhsType != symTable.semanticError && rhsType != symTable.semanticError) {
            BSymbol opSymbol = symResolver.resolveBinaryOperator(binaryExpr.opKind, lhsType, rhsType);

            if (opSymbol == symTable.notFoundSymbol) {
                opSymbol = getBinaryEqualityForTypeSets(binaryExpr.opKind, lhsType, rhsType, binaryExpr);
            }

            if (opSymbol == symTable.notFoundSymbol) {
                dlog.error(binaryExpr.pos, DiagnosticCode.BINARY_OP_INCOMPATIBLE_TYPES,
                        binaryExpr.opKind, lhsType, rhsType);
            } else {
                binaryExpr.opSymbol = (BOperatorSymbol) opSymbol;
                actualType = opSymbol.type.getReturnType();
            }
        }

        resultType = types.checkType(binaryExpr, actualType, expType);
    }

    private BSymbol getBinaryEqualityForTypeSets(OperatorKind opKind, BType lhsType, BType rhsType,
                                                 BLangBinaryExpr binaryExpr) {
        boolean validEqualityIntersectionExists;
        switch (opKind) {
            case EQUAL:
            case NOT_EQUAL:
                validEqualityIntersectionExists = types.validEqualityIntersectionExists(lhsType, rhsType);
                break;
            case REF_EQUAL:
            case REF_NOT_EQUAL:
                validEqualityIntersectionExists =
                        types.isAssignable(lhsType, rhsType) || types.isAssignable(rhsType, lhsType);
                break;
            default:
                return symTable.notFoundSymbol;
        }


        if (validEqualityIntersectionExists) {
            if ((!types.isValueType(lhsType) && !types.isValueType(rhsType)) ||
                    (types.isValueType(lhsType) && types.isValueType(rhsType))) {
                return symResolver.createEqualityOperator(opKind, lhsType, rhsType);
            } else {
                types.setImplicitCastExpr(binaryExpr.rhsExpr, rhsType, symTable.anyType);
                types.setImplicitCastExpr(binaryExpr.lhsExpr, lhsType, symTable.anyType);

                switch (opKind) {
                    case REF_EQUAL:
                        // if one is a value type, consider === the same as ==
                        return symResolver.createEqualityOperator(OperatorKind.EQUAL, symTable.anyType,
                                                                  symTable.anyType);
                    case REF_NOT_EQUAL:
                        // if one is a value type, consider !== the same as !=
                        return symResolver.createEqualityOperator(OperatorKind.NOT_EQUAL, symTable.anyType,
                                                                  symTable.anyType);
                    default:
                        return symResolver.createEqualityOperator(opKind, symTable.anyType, symTable.anyType);
                }
            }
        }
        return symTable.notFoundSymbol;
    }

    public void visit(BLangElvisExpr elvisExpr) {
        BType lhsType = checkExpr(elvisExpr.lhsExpr, env);
        BType actualType = symTable.semanticError;
        if (lhsType != symTable.semanticError) {
            if (lhsType.tag == TypeTags.UNION && lhsType.isNullable()) {
                BUnionType unionType = (BUnionType) lhsType;
                HashSet<BType> memberTypes = new HashSet<BType>();
                Iterator<BType> iterator = unionType.getMemberTypes().iterator();
                while (iterator.hasNext()) {
                    BType memberType = iterator.next();
                    if (memberType != symTable.nilType) {
                        memberTypes.add(memberType);
                    }
                }
                if (memberTypes.size() == 1) {
                    BType[] memberArray = new BType[1];
                    memberTypes.toArray(memberArray);
                    actualType = memberArray[0];
                } else {
                    actualType = new BUnionType(null, memberTypes, false);
                }
            } else {
                dlog.error(elvisExpr.pos, DiagnosticCode.OPERATOR_NOT_SUPPORTED,
                        OperatorKind.ELVIS, lhsType);
            }
        }
        BType rhsReturnType = checkExpr(elvisExpr.rhsExpr, env, expType);
        BType lhsReturnType = types.checkType(elvisExpr.lhsExpr.pos, actualType, expType,
                DiagnosticCode.INCOMPATIBLE_TYPES);
        if (rhsReturnType == symTable.semanticError || lhsReturnType == symTable.semanticError) {
            resultType = symTable.semanticError;
        } else if (expType == symTable.noType) {
            if (types.isSameType(rhsReturnType, lhsReturnType)) {
                resultType = lhsReturnType;
            } else {
                dlog.error(elvisExpr.rhsExpr.pos, DiagnosticCode.INCOMPATIBLE_TYPES, lhsReturnType, rhsReturnType);
                resultType = symTable.semanticError;
            }
        } else {
            resultType = expType;
        }
    }

    @Override
    public void visit(BLangBracedOrTupleExpr bracedOrTupleExpr) {
        // Handle Tuple Expression.
        if (expType.tag == TypeTags.TUPLE) {
            BTupleType tupleType = (BTupleType) this.expType;
            // Fix this.
            List<BType> expTypes = getListWithErrorTypes(bracedOrTupleExpr.expressions.size());
            if (tupleType.tupleTypes.size() != bracedOrTupleExpr.expressions.size()) {
                dlog.error(bracedOrTupleExpr.pos, DiagnosticCode.SYNTAX_ERROR,
                        "tuple and expression size does not match");
            } else {
                expTypes = tupleType.tupleTypes;
            }
            List<BType> results = new ArrayList<>();
            for (int i = 0; i < bracedOrTupleExpr.expressions.size(); i++) {
                // Infer type from lhs since lhs might be union
                // TODO: Need to fix with tuple casting
                BType expType = expTypes.get(i);
                BType actualType = checkExpr(bracedOrTupleExpr.expressions.get(i), env, expType);
                results.add(expType.tag != TypeTags.NONE ? expType : actualType);
            }
            resultType = new BTupleType(results);
            return;
        }
        List<BType> results = new ArrayList<>();
        for (int i = 0; i < bracedOrTupleExpr.expressions.size(); i++) {
            results.add(checkExpr(bracedOrTupleExpr.expressions.get(i), env, symTable.noType));
        }
        if (expType.tag == TypeTags.TYPEDESC) {
            bracedOrTupleExpr.isTypedescExpr = true;
            List<BType> actualTypes = new ArrayList<>();
            for (int i = 0; i < bracedOrTupleExpr.expressions.size(); i++) {
                final BLangExpression expr = bracedOrTupleExpr.expressions.get(i);
                if (expr.getKind() == NodeKind.TYPEDESC_EXPRESSION) {
                    actualTypes.add(((BLangTypedescExpr) expr).resolvedType);
                } else if (expr.getKind() == NodeKind.SIMPLE_VARIABLE_REF) {
                    actualTypes.add(((BLangSimpleVarRef) expr).symbol.type);
                } else {
                    actualTypes.add(results.get(i));
                }
            }
            if (actualTypes.size() == 1) {
                bracedOrTupleExpr.typedescType = actualTypes.get(0);
            } else {
                bracedOrTupleExpr.typedescType = new BTupleType(actualTypes);
            }
            resultType = symTable.typeDesc;
        } else if (bracedOrTupleExpr.expressions.size() > 1) {
            // This is a tuple.
            BType actualType = new BTupleType(results);

            if (expType.tag == TypeTags.ANY || expType.tag == TypeTags.ANYDATA) {
                dlog.error(bracedOrTupleExpr.pos, DiagnosticCode.INVALID_TUPLE_LITERAL, expType);
                resultType = symTable.semanticError;
                return;
            }

            List<BType> tupleCompatibleType = getArrayCompatibleTypes(expType, actualType);
            if (tupleCompatibleType.isEmpty()) {
                dlog.error(bracedOrTupleExpr.pos, DiagnosticCode.INCOMPATIBLE_TYPES, expType, actualType);
            } else if (tupleCompatibleType.size() > 1) {
                dlog.error(bracedOrTupleExpr.pos, DiagnosticCode.AMBIGUOUS_TYPES, expType);
            } else if (tupleCompatibleType.get(0).tag == TypeTags.ANY) {
                dlog.error(bracedOrTupleExpr.pos, DiagnosticCode.INVALID_TUPLE_LITERAL, expType);
            } else {
                resultType = types.checkType(bracedOrTupleExpr, actualType, expType);
            }
        } else {
            // This is a braced expression.
            bracedOrTupleExpr.isBracedExpr = true;
            final BType actualType = results.get(0);
            BLangExpression expression = bracedOrTupleExpr.expressions.get(0);
            resultType = types.checkType(expression, actualType, expType);
        }
    }

    public void visit(BLangTypedescExpr accessExpr) {
        BType actualType = symTable.typeDesc;
        accessExpr.resolvedType = symResolver.resolveTypeNode(accessExpr.typeNode, env);
        resultType = types.checkType(accessExpr, actualType, expType);
    }

    public void visit(BLangUnaryExpr unaryExpr) {
        BType exprType;
        BType actualType = symTable.semanticError;
        if (OperatorKind.UNTAINT.equals(unaryExpr.operator)) {
            exprType = checkExpr(unaryExpr.expr, env);
            if (exprType != symTable.semanticError) {
                actualType = exprType;
            }
        } else {
            exprType = checkExpr(unaryExpr.expr, env);
            if (exprType != symTable.semanticError) {
                BSymbol symbol = symResolver.resolveUnaryOperator(unaryExpr.pos, unaryExpr.operator, exprType);
                if (symbol == symTable.notFoundSymbol) {
                    dlog.error(unaryExpr.pos, DiagnosticCode.UNARY_OP_INCOMPATIBLE_TYPES,
                            unaryExpr.operator, exprType);
                } else {
                    unaryExpr.opSymbol = (BOperatorSymbol) symbol;
                    actualType = symbol.type.getReturnType();
                }
            }
        }

        resultType = types.checkType(unaryExpr, actualType, expType);
    }

    public void visit(BLangTypeConversionExpr conversionExpr) {
        // Set error type as the actual type.
        BType actualType = symTable.semanticError;

        BType targetType = symResolver.resolveTypeNode(conversionExpr.typeNode, env);
        conversionExpr.targetType = targetType;
        BType sourceType = checkExpr(conversionExpr.expr, env, symTable.noType);

        // Lookup for built-in type conversion operator symbol
        BSymbol symbol = symResolver.resolveConversionOperator(sourceType, targetType);
        if (symbol == symTable.notFoundSymbol) {
            dlog.error(conversionExpr.pos, DiagnosticCode.INCOMPATIBLE_TYPES_CONVERSION, sourceType, targetType);
        } else {
            BConversionOperatorSymbol conversionSym = (BConversionOperatorSymbol) symbol;
            conversionExpr.conversionSymbol = conversionSym;
            actualType = conversionSym.type.getReturnType();
        }

        resultType = types.checkType(conversionExpr, actualType, expType);
    }

    @Override
    public void visit(BLangLambdaFunction bLangLambdaFunction) {
        bLangLambdaFunction.type = bLangLambdaFunction.function.symbol.type;
        // creating a copy of the env to visit the lambda function later
        bLangLambdaFunction.cachedEnv = env.createClone();
        env.enclPkg.lambdaFunctions.add(bLangLambdaFunction);
        resultType = types.checkType(bLangLambdaFunction, bLangLambdaFunction.type, expType);
    }

    @Override
    public void visit(BLangArrowFunction bLangArrowFunction) {
        if (expType.tag != TypeTags.INVOKABLE) {
            dlog.error(bLangArrowFunction.pos, DiagnosticCode.ARROW_EXPRESSION_CANNOT_INFER_TYPE_FROM_LHS);
            resultType = symTable.semanticError;
            return;
        }

        BInvokableType expectedInvocation = (BInvokableType) this.expType;
        populateArrowExprParamTypes(bLangArrowFunction, expectedInvocation.paramTypes);
        bLangArrowFunction.expression.type = populateArrowExprReturn(bLangArrowFunction, expectedInvocation.retType);
        // if function return type is none, assign the inferred return type
        if (expectedInvocation.retType.tag == TypeTags.NONE) {
            expectedInvocation.retType = bLangArrowFunction.expression.type;
        }
        resultType = bLangArrowFunction.funcType = expectedInvocation;
    }

    public void visit(BLangXMLQName bLangXMLQName) {
        String prefix = bLangXMLQName.prefix.value;
        resultType = types.checkType(bLangXMLQName, symTable.stringType, expType);
        // TODO: check isLHS

        if (env.node.getKind() == NodeKind.XML_ATTRIBUTE && prefix.isEmpty()
                && bLangXMLQName.localname.value.equals(XMLConstants.XMLNS_ATTRIBUTE)) {
            ((BLangXMLAttribute) env.node).isNamespaceDeclr = true;
            return;
        }

        if (env.node.getKind() == NodeKind.XML_ATTRIBUTE && prefix.equals(XMLConstants.XMLNS_ATTRIBUTE)) {
            ((BLangXMLAttribute) env.node).isNamespaceDeclr = true;
            return;
        }

        if (prefix.equals(XMLConstants.XMLNS_ATTRIBUTE)) {
            dlog.error(bLangXMLQName.pos, DiagnosticCode.INVALID_NAMESPACE_PREFIX, prefix);
            bLangXMLQName.type = symTable.semanticError;
            return;
        }

        BSymbol xmlnsSymbol = symResolver.lookupSymbol(env, names.fromIdNode(bLangXMLQName.prefix), SymTag.XMLNS);
        if (prefix.isEmpty() && xmlnsSymbol == symTable.notFoundSymbol) {
            return;
        }

        if (!prefix.isEmpty() && xmlnsSymbol == symTable.notFoundSymbol) {
            dlog.error(bLangXMLQName.pos, DiagnosticCode.UNDEFINED_SYMBOL, prefix);
            bLangXMLQName.type = symTable.semanticError;
            return;
        }
        bLangXMLQName.namespaceURI = ((BXMLNSSymbol) xmlnsSymbol).namespaceURI;
        bLangXMLQName.nsSymbol = (BXMLNSSymbol) xmlnsSymbol;
    }

    public void visit(BLangXMLAttribute bLangXMLAttribute) {
        SymbolEnv xmlAttributeEnv = SymbolEnv.getXMLAttributeEnv(bLangXMLAttribute, env);

        // check attribute name
        checkExpr(bLangXMLAttribute.name, xmlAttributeEnv, symTable.stringType);

        // check attribute value
        checkExpr(bLangXMLAttribute.value, xmlAttributeEnv, symTable.stringType);

        symbolEnter.defineNode(bLangXMLAttribute, env);
    }

    public void visit(BLangXMLElementLiteral bLangXMLElementLiteral) {
        SymbolEnv xmlElementEnv = SymbolEnv.getXMLElementEnv(bLangXMLElementLiteral, env);

        // Visit in-line namespace declarations
        bLangXMLElementLiteral.attributes.forEach(attribute -> {
            if (attribute.name.getKind() == NodeKind.XML_QNAME
                    && ((BLangXMLQName) attribute.name).prefix.value.equals(XMLConstants.XMLNS_ATTRIBUTE)) {
                checkExpr(attribute, xmlElementEnv, symTable.noType);
            }
        });

        // Visit attributes.
        bLangXMLElementLiteral.attributes.forEach(attribute -> {
            if (attribute.name.getKind() != NodeKind.XML_QNAME
                    || !((BLangXMLQName) attribute.name).prefix.value.equals(XMLConstants.XMLNS_ATTRIBUTE)) {
                checkExpr(attribute, xmlElementEnv, symTable.noType);
            }
        });

        Map<Name, BXMLNSSymbol> namespaces = symResolver.resolveAllNamespaces(xmlElementEnv);
        Name defaultNs = names.fromString(XMLConstants.DEFAULT_NS_PREFIX);
        if (namespaces.containsKey(defaultNs)) {
            bLangXMLElementLiteral.defaultNsSymbol = namespaces.remove(defaultNs);
        }
        bLangXMLElementLiteral.namespacesInScope.putAll(namespaces);

        // Visit the tag names
        validateTags(bLangXMLElementLiteral, xmlElementEnv);

        // Visit the children
        bLangXMLElementLiteral.modifiedChildren =
                concatSimilarKindXMLNodes(bLangXMLElementLiteral.children, xmlElementEnv);
        resultType = types.checkType(bLangXMLElementLiteral, symTable.xmlType, expType);
    }

    public void visit(BLangXMLTextLiteral bLangXMLTextLiteral) {
        bLangXMLTextLiteral.concatExpr = getStringTemplateConcatExpr(bLangXMLTextLiteral.textFragments);
        resultType = types.checkType(bLangXMLTextLiteral, symTable.xmlType, expType);
    }

    public void visit(BLangXMLCommentLiteral bLangXMLCommentLiteral) {
        bLangXMLCommentLiteral.concatExpr = getStringTemplateConcatExpr(bLangXMLCommentLiteral.textFragments);
        resultType = types.checkType(bLangXMLCommentLiteral, symTable.xmlType, expType);
    }

    public void visit(BLangXMLProcInsLiteral bLangXMLProcInsLiteral) {
        checkExpr(bLangXMLProcInsLiteral.target, env, symTable.stringType);
        bLangXMLProcInsLiteral.dataConcatExpr = getStringTemplateConcatExpr(bLangXMLProcInsLiteral.dataFragments);
        resultType = types.checkType(bLangXMLProcInsLiteral, symTable.xmlType, expType);
    }

    public void visit(BLangXMLQuotedString bLangXMLQuotedString) {
        bLangXMLQuotedString.concatExpr = getStringTemplateConcatExpr(bLangXMLQuotedString.textFragments);
        resultType = types.checkType(bLangXMLQuotedString, symTable.stringType, expType);
    }

    public void visit(BLangXMLAttributeAccess xmlAttributeAccessExpr) {
        BType actualType = symTable.semanticError;

        // First analyze the variable reference expression.
        checkExpr(xmlAttributeAccessExpr.expr, env, symTable.xmlType);

        // Then analyze the index expression.
        BLangExpression indexExpr = xmlAttributeAccessExpr.indexExpr;
        if (indexExpr == null) {
            if (xmlAttributeAccessExpr.lhsVar) {
                dlog.error(xmlAttributeAccessExpr.pos, DiagnosticCode.XML_ATTRIBUTE_MAP_UPDATE_NOT_ALLOWED);
            } else {
                actualType = symTable.xmlAttributesType;
            }
            resultType = types.checkType(xmlAttributeAccessExpr, actualType, expType);
            return;
        }

        checkExpr(indexExpr, env, symTable.stringType);

        if (indexExpr.type.tag == TypeTags.STRING) {
            actualType = symTable.stringType;
        }

        xmlAttributeAccessExpr.namespaces.putAll(symResolver.resolveAllNamespaces(env));
        resultType = types.checkType(xmlAttributeAccessExpr, actualType, expType);
    }

    public void visit(BLangStringTemplateLiteral stringTemplateLiteral) {
        stringTemplateLiteral.concatExpr = getStringTemplateConcatExpr(stringTemplateLiteral.exprs);
        resultType = types.checkType(stringTemplateLiteral, symTable.stringType, expType);
    }

    @Override
    public void visit(BLangIntRangeExpression intRangeExpression) {
        checkExpr(intRangeExpression.startExpr, env, symTable.intType);
        checkExpr(intRangeExpression.endExpr, env, symTable.intType);
        resultType = new BArrayType(symTable.intType);
    }

    @Override
    public void visit(BLangTableQueryExpression tableQueryExpression) {
        BType actualType = symTable.semanticError;
        int expTypeTag = expType.tag;

        if (expTypeTag == TypeTags.TABLE) {
            actualType = expType;
        } else if (expTypeTag != TypeTags.SEMANTIC_ERROR) {
            dlog.error(tableQueryExpression.pos, DiagnosticCode.INCOMPATIBLE_TYPES_CONVERSION, expType);
        }

        BLangTableQuery tableQuery = (BLangTableQuery) tableQueryExpression.getTableQuery();
        tableQuery.accept(this);

        resultType = types.checkType(tableQueryExpression, actualType, expType);
    }

    @Override
    public void visit(BLangTableQuery tableQuery) {
        BLangStreamingInput streamingInput = (BLangStreamingInput) tableQuery.getStreamingInput();
        streamingInput.accept(this);

        BLangJoinStreamingInput joinStreamingInput = (BLangJoinStreamingInput) tableQuery.getJoinStreamingInput();
        if (joinStreamingInput != null) {
            joinStreamingInput.accept(this);
        }
    }

    @Override
    public void visit(BLangSelectClause selectClause) {
        List<? extends SelectExpressionNode> selectExprList = selectClause.getSelectExpressions();
        selectExprList.forEach(selectExpr -> ((BLangSelectExpression) selectExpr).accept(this));

        BLangGroupBy groupBy = (BLangGroupBy) selectClause.getGroupBy();
        if (groupBy != null) {
            groupBy.accept(this);
        }

        BLangHaving having = (BLangHaving) selectClause.getHaving();
        if (having != null) {
            having.accept(this);
        }
    }

    @Override
    public void visit(BLangSelectExpression selectExpression) {
        BLangExpression expr = (BLangExpression) selectExpression.getExpression();
        expr.accept(this);
    }

    @Override
    public void visit(BLangGroupBy groupBy) {
        groupBy.getVariables().forEach(expr -> ((BLangExpression) expr).accept(this));
    }

    @Override
    public void visit(BLangHaving having) {
        BLangExpression expr = (BLangExpression) having.getExpression();
        expr.accept(this);
    }

    @Override
    public void visit(BLangOrderBy orderBy) {
        for (OrderByVariableNode orderByVariableNode : orderBy.getVariables()) {
            ((BLangOrderByVariable) orderByVariableNode).accept(this);
        }
    }

    @Override
    public void visit(BLangOrderByVariable orderByVariable) {
        BLangExpression expression = (BLangExpression) orderByVariable.getVariableReference();
        expression.accept(this);
    }

    @Override
    public void visit(BLangJoinStreamingInput joinStreamingInput) {
        BLangStreamingInput streamingInput = (BLangStreamingInput) joinStreamingInput.getStreamingInput();
        streamingInput.accept(this);
    }

    @Override
    public void visit(BLangStreamingInput streamingInput) {
        BLangExpression varRef = (BLangExpression) streamingInput.getStreamReference();
        varRef.accept(this);
    }

    @Override
    public void visit(BLangRestArgsExpression bLangRestArgExpression) {
        resultType = checkExpr(bLangRestArgExpression.expr, env, expType);
    }

    @Override
    public void visit(BLangNamedArgsExpression bLangNamedArgsExpression) {
        resultType = checkExpr(bLangNamedArgsExpression.expr, env, expType);
        bLangNamedArgsExpression.type = bLangNamedArgsExpression.expr.type;
    }

    @Override
    public void visit(BLangMatchExpression bLangMatchExpression) {
        SymbolEnv matchExprEnv = SymbolEnv.createBlockEnv((BLangBlockStmt) TreeBuilder.createBlockNode(), env);
        checkExpr(bLangMatchExpression.expr, matchExprEnv);

        // Type check and resolve patterns and their expressions
        bLangMatchExpression.patternClauses.forEach(pattern -> {
            if (!pattern.variable.name.value.endsWith(Names.IGNORE.value)) {
                symbolEnter.defineNode(pattern.variable, matchExprEnv);
            }
            checkExpr(pattern.expr, matchExprEnv, expType);
            pattern.variable.type = symResolver.resolveTypeNode(pattern.variable.typeNode, matchExprEnv);
        });

        Set<BType> matchExprTypes = getMatchExpressionTypes(bLangMatchExpression);

        BType actualType;
        if (matchExprTypes.contains(symTable.semanticError)) {
            actualType = symTable.semanticError;
        } else if (matchExprTypes.size() == 1) {
            actualType = matchExprTypes.toArray(new BType[matchExprTypes.size()])[0];
        } else {
            actualType = new BUnionType(null, matchExprTypes, matchExprTypes.contains(symTable.nilType));
        }

        resultType = types.checkType(bLangMatchExpression, actualType, expType);
    }

    @Override
    public void visit(BLangCheckedExpr checkedExpr) {
        BType exprType = checkExpr(checkedExpr.expr, env, symTable.noType);
        if (exprType.tag != TypeTags.UNION) {
            if (types.isAssignable(exprType, symTable.errorType)) {
                dlog.error(checkedExpr.expr.pos, DiagnosticCode.CHECKED_EXPR_INVALID_USAGE_ALL_ERROR_TYPES_IN_RHS);
            } else {
                dlog.error(checkedExpr.expr.pos, DiagnosticCode.CHECKED_EXPR_INVALID_USAGE_NO_ERROR_TYPE_IN_RHS);
            }
            checkedExpr.type = symTable.semanticError;
            return;
        }

        BUnionType unionType = (BUnionType) exprType;
        // Filter out the list of types which are not equivalent with the error type.
        Map<Boolean, List<BType>> resultTypeMap = unionType.memberTypes.stream()
                .collect(Collectors.groupingBy(memberType -> types.isAssignable(memberType, symTable.errorType)));

        // This list will be used in the desugar phase
        checkedExpr.equivalentErrorTypeList = resultTypeMap.get(true);
        if (checkedExpr.equivalentErrorTypeList == null ||
                checkedExpr.equivalentErrorTypeList.size() == 0) {
            // No member types in this union is equivalent to the error type
            dlog.error(checkedExpr.expr.pos, DiagnosticCode.CHECKED_EXPR_INVALID_USAGE_NO_ERROR_TYPE_IN_RHS);
            checkedExpr.type = symTable.semanticError;
            return;
        }

        List<BType> nonErrorTypeList = resultTypeMap.get(false);
        if (nonErrorTypeList == null || nonErrorTypeList.size() == 0) {
            // All member types in the union are equivalent to the error type.
            // Checked expression requires at least one type which is not equivalent to the error type.
            dlog.error(checkedExpr.expr.pos, DiagnosticCode.CHECKED_EXPR_INVALID_USAGE_ALL_ERROR_TYPES_IN_RHS);
            checkedExpr.type = symTable.semanticError;
            return;
        }

        BType actualType;
        if (nonErrorTypeList.size() == 1) {
            actualType = nonErrorTypeList.get(0);
        } else {
            actualType = new BUnionType(null, new LinkedHashSet<>(nonErrorTypeList),
                    nonErrorTypeList.contains(symTable.nilType));
        }

        resultType = types.checkType(checkedExpr, actualType, expType);
    }

    @Override
    public void visit(BLangErrorConstructorExpr errorConstructorExpr) {
        final boolean isExpectedErrorType = expType.tag == TypeTags.ERROR;
        final BErrorType expectedResultType = isExpectedErrorType ? (BErrorType) expType : symTable.errorType;

        // No matter what message expression has to be exist and it's type should be string type.
        Optional.ofNullable(errorConstructorExpr.reasonExpr).map(expr -> checkExpr(expr, env, symTable.stringType))
                .orElseThrow(AssertionError::new);

        Optional.ofNullable(errorConstructorExpr.detailsExpr).ifPresent(expr -> {
            if (isExpectedErrorType) {
                checkExpr(expr, env, expectedResultType.detailType);
            } else {
                // Give correct error message.
                BType givenType = checkExpr(expr, env, symTable.noType);
                if (givenType.tag != TypeTags.MAP && givenType.tag != TypeTags.RECORD) {
                    dlog.error(expr.pos, DiagnosticCode.REQUIRE_ERROR_MAPPING_VALUE);
                } else {
                    // TODO : improve this for union types.
                    dlog.error(errorConstructorExpr.pos, DiagnosticCode.INCOMPATIBLE_TYPES, symTable.errorType,
                            expType);
                }
            }
        });

        if (!isExpectedErrorType) {
            resultType = symTable.semanticError;
            return;
        }
        resultType = expType;
    }

    @Override
    public void visit(BLangTypeTestExpr typeTestExpr) {
        typeTestExpr.typeNode.type = symResolver.resolveTypeNode(typeTestExpr.typeNode, env);
        checkExpr(typeTestExpr.expr, env);

        resultType = types.checkType(typeTestExpr, symTable.booleanType, expType);
    }

    // Private methods

    private BType populateArrowExprReturn(BLangArrowFunction bLangArrowFunction, BType expectedRetType) {
        SymbolEnv arrowFunctionEnv = SymbolEnv.createArrowFunctionSymbolEnv(bLangArrowFunction, env);
        bLangArrowFunction.params.forEach(param -> symbolEnter.defineNode(param, arrowFunctionEnv));
        return checkExpr(bLangArrowFunction.expression, arrowFunctionEnv, expectedRetType);
    }

    private void populateArrowExprParamTypes(BLangArrowFunction bLangArrowFunction, List<BType> paramTypes) {
        if (paramTypes.size() != bLangArrowFunction.params.size()) {
            dlog.error(bLangArrowFunction.pos, DiagnosticCode.ARROW_EXPRESSION_MISMATCHED_PARAMETER_LENGTH,
                    paramTypes.size(), bLangArrowFunction.params.size());
            resultType = symTable.semanticError;
            bLangArrowFunction.params.forEach(param -> param.type = symTable.semanticError);
            return;
        }

        for (int i = 0; i < bLangArrowFunction.params.size(); i++) {
            BLangVariable paramIdentifier = bLangArrowFunction.params.get(i);
            BType bType = paramTypes.get(i);
            BLangValueType valueTypeNode = (BLangValueType) TreeBuilder.createValueTypeNode();
            valueTypeNode.setTypeKind(bType.getKind());
            paramIdentifier.setTypeNode(valueTypeNode);
            paramIdentifier.type = bType;
        }
    }

    private void checkSefReferences(DiagnosticPos pos, SymbolEnv env, BVarSymbol varSymbol) {
        if (env.enclVarSym == varSymbol) {
            dlog.error(pos, DiagnosticCode.SELF_REFERENCE_VAR, varSymbol.name);
        }
    }

    public List<BType> getListWithErrorTypes(int count) {
        List<BType> list = new ArrayList<>(count);
        for (int i = 0; i < count; i++) {
            list.add(symTable.semanticError);
        }

        return list;
    }

    private void checkFunctionInvocationExpr(BLangInvocation iExpr) {
        Name funcName = names.fromIdNode(iExpr.name);
        Name pkgAlias = names.fromIdNode(iExpr.pkgAlias);

        BSymbol funcSymbol = symTable.notFoundSymbol;
        // if no package alias, check for same object attached function
        if (pkgAlias == Names.EMPTY && env.enclTypeDefinition != null) {
            Name objFuncName = names.fromString(Symbols.getAttachedFuncSymbolName(
                    env.enclTypeDefinition.name.value, iExpr.name.value));
            funcSymbol = symResolver.resolveStructField(iExpr.pos, env, objFuncName,
                    env.enclTypeDefinition.symbol.type.tsymbol);
            if (funcSymbol != symTable.notFoundSymbol) {
                iExpr.exprSymbol = symResolver.lookupSymbol(env, Names.SELF, SymTag.VARIABLE);
            }
        }

        // if no such function found, then try resolving in package
        if (funcSymbol == symTable.notFoundSymbol) {
            funcSymbol = symResolver.lookupSymbolInPackage(iExpr.pos, env, pkgAlias, funcName, SymTag.VARIABLE);
        }

        if (funcSymbol == symTable.notFoundSymbol || funcSymbol.type.tag != TypeTags.INVOKABLE) {
            dlog.error(iExpr.pos, DiagnosticCode.UNDEFINED_FUNCTION, funcName);
            iExpr.argExprs.forEach(arg -> checkExpr(arg, env));
            resultType = symTable.semanticError;
            return;
        }
        if (funcSymbol.tag == SymTag.VARIABLE) {
            // Check for function pointer.
            iExpr.functionPointerInvocation = true;
        }
        // Set the resolved function symbol in the invocation expression.
        // This is used in the code generation phase.
        iExpr.symbol = funcSymbol;
        checkInvocationParamAndReturnType(iExpr);
    }

    private void checkFunctionInvocationExpr(BLangInvocation iExpr, BStructureType structType) {
        // check for same object attached function
        Name objFuncName = names.fromString(Symbols.getAttachedFuncSymbolName(structType
                .tsymbol.name.value, iExpr.name.value));
        BSymbol funcSymbol = symResolver.resolveStructField(iExpr.pos, env, objFuncName, structType.tsymbol);

        if (funcSymbol == symTable.notFoundSymbol) {
            // Check, any function pointer in struct field with given name.
            funcSymbol = symResolver.resolveStructField(iExpr.pos, env, names.fromIdNode(iExpr.name),
                    structType.tsymbol);
            if (structType.tag == TypeTags.OBJECT &&
                    (funcSymbol == symTable.notFoundSymbol || funcSymbol.type.tag != TypeTags.INVOKABLE)) {
                dlog.error(iExpr.pos, DiagnosticCode.UNDEFINED_FUNCTION_IN_OBJECT, iExpr.name.value, structType);
                resultType = symTable.semanticError;
                return;
            }

            if (structType.tag == TypeTags.RECORD) {
                if (funcSymbol == symTable.notFoundSymbol) {
                    dlog.error(iExpr.pos, DiagnosticCode.UNDEFINED_STRUCTURE_FIELD, iExpr.name.value,
                               structType.getKind().typeName(), structType.tsymbol);
                    resultType = symTable.semanticError;
                    return;
                }
                if (funcSymbol.type.tag != TypeTags.INVOKABLE) {
                    dlog.error(iExpr.pos, DiagnosticCode.INVALID_FUNCTION_POINTER_INVOCATION, iExpr.name.value,
                               structType);
                    resultType = symTable.semanticError;
                    return;
                }
            }

            if ((funcSymbol.flags & Flags.ATTACHED) != Flags.ATTACHED) {
                iExpr.functionPointerInvocation = true;
            }
        } else {
            // Attached function found
            // Check for the explicit initializer function invocation
            if (structType.tag == TypeTags.RECORD) {
                BAttachedFunction initializerFunc = ((BRecordTypeSymbol) structType.tsymbol).initializerFunc;
                if (initializerFunc != null && initializerFunc.funcName.value.equals(iExpr.name.value)) {
                    dlog.error(iExpr.pos, DiagnosticCode.RECORD_INITIALIZER_INVOKED, structType.tsymbol.toString());
                }
            }
        }
        iExpr.symbol = funcSymbol;
        checkInvocationParamAndReturnType(iExpr);
    }

    private void checkFunctionInvocationExpr(BLangInvocation iExpr, BType bType) {
        Name funcName = names.fromString(
                Symbols.getAttachedFuncSymbolName(bType.toString(), iExpr.name.value));
        BPackageSymbol packageSymbol = (BPackageSymbol) bType.tsymbol.owner;
        BSymbol funcSymbol = symResolver.lookupMemberSymbol(iExpr.pos, packageSymbol.scope, this.env,
                funcName, SymTag.FUNCTION);
        if (funcSymbol == symTable.notFoundSymbol) {
            dlog.error(iExpr.pos, DiagnosticCode.UNDEFINED_FUNCTION, funcName);
            resultType = symTable.semanticError;
            return;
        }
        iExpr.symbol = funcSymbol;
        checkInvocationParamAndReturnType(iExpr);
    }

    private boolean isIterableOperationInvocation(BLangInvocation iExpr) {
        final IterableKind iterableKind = IterableKind.getFromString(iExpr.name.value);
        switch (iExpr.expr.type.tag) {
            case TypeTags.ARRAY:
            case TypeTags.MAP:
            case TypeTags.RECORD:
            case TypeTags.JSON:
            case TypeTags.STREAM:
            case TypeTags.TABLE:
            case TypeTags.INTERMEDIATE_COLLECTION:
                return iterableKind != IterableKind.UNDEFINED;
            case TypeTags.XML: {
                // This has been done as there are an iterable operation and a function both named "select"
                // "select" function is applicable over XML type and select iterable operation is applicable over
                // Table type. In order to avoid XML.select being confused for iterable function select at
                // TypeChecker#visit(BLangInvocation iExpr) following condition is checked.
                // TODO: There should be a proper way to resolve the conflict
                return iterableKind != IterableKind.SELECT
                        && iterableKind != IterableKind.UNDEFINED;
            }
        }
        return false;
    }

    private void checkInvocationParamAndReturnType(BLangInvocation iExpr) {
        BType actualType = checkInvocationParam(iExpr);
        if (iExpr.expr != null) {
            actualType = getAccessExprFinalType(iExpr, actualType);
        }

        resultType = types.checkType(iExpr, actualType, this.expType);
    }

    private BType checkInvocationParam(BLangInvocation iExpr) {
        List<BType> paramTypes = ((BInvokableType) iExpr.symbol.type).getParameterTypes();
        int requiredParamsCount;
        if (iExpr.symbol.tag == SymTag.VARIABLE) {
            // Here we assume function pointers can have only required params.
            // And assume that named params and rest params are not supported.
            requiredParamsCount = paramTypes.size();
        } else {
            requiredParamsCount = ((BInvokableSymbol) iExpr.symbol).params.size();
        }

        // Split the different argument types: required args, named args and rest args
        int i = 0;
        BLangExpression vararg = null;
        for (BLangExpression expr : iExpr.argExprs) {
            switch (expr.getKind()) {
                case NAMED_ARGS_EXPR:
                    iExpr.namedArgs.add(expr);
                    break;
                case REST_ARGS_EXPR:
                    vararg = expr;
                    break;
                default:
                    if (i < requiredParamsCount) {
                        iExpr.requiredArgs.add(expr);
                    } else {
                        iExpr.restArgs.add(expr);
                    }
                    i++;
                    break;
            }
        }

        return checkInvocationArgs(iExpr, paramTypes, requiredParamsCount, vararg);
    }

    private BType checkInvocationArgs(BLangInvocation iExpr, List<BType> paramTypes, int requiredParamsCount,
                                      BLangExpression vararg) {
        BType actualType = symTable.semanticError;
        BInvokableSymbol invocableSymbol = (BInvokableSymbol) iExpr.symbol;

        // Check whether the expected param count and the actual args counts are matching.
        if (requiredParamsCount > iExpr.requiredArgs.size()) {
            dlog.error(iExpr.pos, DiagnosticCode.NOT_ENOUGH_ARGS_FUNC_CALL, iExpr.name.value);
            return actualType;
        } else if (invocableSymbol.restParam == null && (vararg != null || !iExpr.restArgs.isEmpty())) {
            if (invocableSymbol.defaultableParams.isEmpty()) {
                dlog.error(iExpr.pos, DiagnosticCode.TOO_MANY_ARGS_FUNC_CALL, iExpr.name.value);
            } else {
                dlog.error(iExpr.pos, DiagnosticCode.DEFAULTABLE_ARG_PASSED_AS_REQUIRED_ARG, iExpr.name.value);
            }
            return actualType;
        }

        checkRequiredArgs(iExpr.requiredArgs, paramTypes);
        checkNamedArgs(iExpr.namedArgs, invocableSymbol.defaultableParams);
        checkRestArgs(iExpr.restArgs, vararg, invocableSymbol.restParam);

        if (iExpr.async) {
            return this.generateFutureType(invocableSymbol);
        } else {
            return invocableSymbol.type.getReturnType();
        }
    }

    private BFutureType generateFutureType(BInvokableSymbol invocableSymbol) {
        BType retType = invocableSymbol.type.getReturnType();
        return new BFutureType(TypeTags.FUTURE, retType, null);
    }

    private void checkRequiredArgs(List<BLangExpression> requiredArgExprs, List<BType> requiredParamTypes) {
        for (int i = 0; i < requiredArgExprs.size(); i++) {
            checkExpr(requiredArgExprs.get(i), this.env, requiredParamTypes.get(i));
        }
    }

    private void checkNamedArgs(List<BLangExpression> namedArgExprs, List<BVarSymbol> defaultableParams) {
        for (BLangExpression expr : namedArgExprs) {
            BLangIdentifier argName = ((NamedArgNode) expr).getName();
            BVarSymbol varSym = defaultableParams.stream()
                    .filter(param -> param.getName().value.equals(argName.value))
                    .findAny()
                    .orElse(null);
            if (varSym == null) {
                dlog.error(expr.pos, DiagnosticCode.UNDEFINED_PARAMETER, argName);
                break;
            }

            checkExpr(expr, this.env, varSym.type);
        }
    }

    private void checkRestArgs(List<BLangExpression> restArgExprs, BLangExpression vararg, BVarSymbol restParam) {
        if (vararg != null && !restArgExprs.isEmpty()) {
            dlog.error(vararg.pos, DiagnosticCode.INVALID_REST_ARGS);
            return;
        }

        if (vararg != null) {
            checkExpr(vararg, this.env, restParam.type);
            restArgExprs.add(vararg);
            return;
        }

        for (BLangExpression arg : restArgExprs) {
            checkExpr(arg, this.env, ((BArrayType) restParam.type).eType);
        }
    }

<<<<<<< HEAD
    private boolean checkBuiltinFunctionInvocation(BLangInvocation iExpr, BLangBuiltInMethod function, BType type) {
        boolean isValidBuiltinFunc = false;
        switch (function) {
            case REASON:
            case DETAIL:
                //            case STACKTRACE: TODO : Add this.
                if (type.tag == TypeTags.ERROR) {
                    handleErrorRelatedBuiltInFunctions(iExpr, function, (BErrorType) type);
                } else {
                    dlog.error(iExpr.pos, DiagnosticCode.UNSUPPORTED_BUILTIN_METHOD, function.getName());
                    resultType = symTable.semanticError;
                }
                isValidBuiltinFunc = true;
                break;
            case IS_NAN:
            case IS_INFINITE:
            case IS_FINITE:
                if (type.tag == TypeTags.FLOAT) {
                    handleBuiltInFunctions(iExpr, symTable.booleanType);
                } else {
                    dlog.error(iExpr.pos, DiagnosticCode.UNSUPPORTED_BUILTIN_METHOD, function.getName());
                    resultType = symTable.semanticError;
                }
                isValidBuiltinFunc = true;
                break;
            case LENGTH:
                if (isValidTypeForLength(type.tag)) {
                    handleBuiltInFunctions(iExpr, symTable.intType);
                    isValidBuiltinFunc = true;
                }
                break;
            case CLONE:
                if (types.isAnydata(iExpr.expr.type)) {
                    handleBuiltInFunctions(iExpr, type);
                    isValidBuiltinFunc = true;
                } else {
                    dlog.error(iExpr.expr.pos, DiagnosticCode.INVALID_USAGE_OF_CLONE, iExpr.expr.type);
                }
                break;
            default:
                dlog.error(iExpr.pos, DiagnosticCode.UNKNOWN_BUILTIN_FUNCTION, function.getName());
                isValidBuiltinFunc = true;
        }
        if (isValidBuiltinFunc) {
            iExpr.builtinMethodInvocation = true;
            iExpr.originalType = type;
            iExpr.builtInMethod = function;
            if (resultType != null && resultType != symTable.semanticError && iExpr.impConversionExpr == null) {
                types.setImplicitCastExpr(iExpr, resultType, expType);
            }
        }
        return isValidBuiltinFunc;
    }
=======
    private boolean checkBuiltinFunctionInvocation(BLangInvocation iExpr, BLangBuiltInMethod function, BType... args) {
        Name funcName = names.fromString(iExpr.name.value);
        BSymbol funcSymbol = symResolver.resolveBuiltinOperator(funcName, args);
>>>>>>> 5d53e8ed

        if (funcSymbol == symTable.notFoundSymbol) {
            return false;
        }

        iExpr.builtinMethodInvocation = true;
        iExpr.builtInMethod = function;
        iExpr.symbol = funcSymbol;

        checkInvocationParamAndReturnType(iExpr);
        if (resultType != null && resultType != symTable.semanticError && iExpr.impConversionExpr == null) {
            types.setImplicitCastExpr(iExpr, resultType, expType);
        }
        return true;
    }

    private void checkActionInvocationExpr(BLangInvocation iExpr, BType conType) {
        BType actualType = symTable.semanticError;
        if (conType == symTable.semanticError || conType.tag != TypeTags.OBJECT
                || iExpr.expr.symbol.tag != SymTag.ENDPOINT) {
            dlog.error(iExpr.pos, DiagnosticCode.INVALID_ACTION_INVOCATION);
            resultType = actualType;
            return;
        }

        final BEndpointVarSymbol epSymbol = (BEndpointVarSymbol) iExpr.expr.symbol;
        if (!epSymbol.interactable) {
            dlog.error(iExpr.pos, DiagnosticCode.ENDPOINT_NOT_SUPPORT_INTERACTIONS, epSymbol.name);
            resultType = actualType;
            return;
        }

        BSymbol conSymbol = epSymbol.clientSymbol;
        if (conSymbol == null
                || conSymbol == symTable.notFoundSymbol
                || conSymbol == symTable.errSymbol
                || !(conSymbol.type.tag == TypeTags.OBJECT || conSymbol.type.tag == TypeTags.RECORD)) {
            // TODO : Remove struct dependency.
            dlog.error(iExpr.pos, DiagnosticCode.INVALID_ACTION_INVOCATION);
            resultType = actualType;
            return;
        }

        Name actionName = names.fromIdNode(iExpr.name);
        Name uniqueFuncName = names.fromString(
                Symbols.getAttachedFuncSymbolName(conSymbol.name.value, actionName.value));
        BPackageSymbol packageSymbol = (BPackageSymbol) conSymbol.owner;
        BSymbol actionSym = symResolver.lookupMemberSymbol(iExpr.pos, packageSymbol.scope, this.env,
                uniqueFuncName, SymTag.FUNCTION);
        if (actionSym == symTable.notFoundSymbol) {
            actionSym = symResolver.resolveStructField(iExpr.pos, env, uniqueFuncName, (BTypeSymbol) conSymbol);
        }
        if (actionSym == symTable.errSymbol || actionSym == symTable.notFoundSymbol) {
            dlog.error(iExpr.pos, DiagnosticCode.UNDEFINED_ACTION, actionName, epSymbol.name, conSymbol.type);
            resultType = actualType;
            return;
        }
        iExpr.symbol = actionSym;
        checkInvocationParamAndReturnType(iExpr);
    }

    private void checkRecLiteralKeyValue(BLangRecordKeyValue keyValuePair, BType recType) {
        BType fieldType = symTable.semanticError;
        BLangExpression valueExpr = keyValuePair.valueExpr;
        switch (recType.tag) {
            case TypeTags.RECORD:
                fieldType = checkStructLiteralKeyExpr(keyValuePair.key, recType);
                break;
            case TypeTags.MAP:
                fieldType = checkMapLiteralKeyExpr(keyValuePair.key.expr, recType, RecordKind.MAP);
                break;
            case TypeTags.JSON:
                fieldType = checkJSONLiteralKeyExpr(keyValuePair.key, recType, RecordKind.JSON);

                // If the field is again a struct, treat that literal expression as another constraint JSON.
                if (fieldType.tag == TypeTags.OBJECT || fieldType.tag == TypeTags.RECORD) {
                    fieldType = new BJSONType(TypeTags.JSON, fieldType, symTable.jsonType.tsymbol);
                }

                // First visit the expression having field type, as the expected type.
                checkExpr(valueExpr, this.env, fieldType);

                // Again check the type compatibility with JSON
                if (valueExpr.impConversionExpr == null) {
                    types.checkTypes(valueExpr, Lists.of(valueExpr.type), Lists.of(symTable.jsonType));
                } else {
                    BType valueType = valueExpr.type;
                    types.checkType(valueExpr, valueExpr.impConversionExpr.type, symTable.jsonType);
                    valueExpr.type = valueType;
                }
                resultType = valueExpr.type;
                return;
        }

        checkExpr(valueExpr, this.env, fieldType);
    }

    private BType checkStructLiteralKeyExpr(BLangRecordKey key, BType recordType) {
        Name fieldName;
        BLangExpression keyExpr = key.expr;

        if (keyExpr.getKind() == NodeKind.SIMPLE_VARIABLE_REF) {
            BLangSimpleVarRef varRef = (BLangSimpleVarRef) keyExpr;
            fieldName = names.fromIdNode(varRef.variableName);
        } else {
            // keys of the struct literal can only be a varRef (identifier)
            dlog.error(keyExpr.pos, DiagnosticCode.INVALID_RECORD_LITERAL_KEY);
            return symTable.semanticError;
        }

        // Check whether the struct field exists
        BSymbol fieldSymbol = symResolver.resolveStructField(keyExpr.pos, this.env,
                fieldName, recordType.tsymbol);
        if (fieldSymbol == symTable.notFoundSymbol) {
            if (((BRecordType) recordType).sealed) {
                dlog.error(keyExpr.pos, DiagnosticCode.UNDEFINED_STRUCTURE_FIELD, fieldName,
                        recordType.tsymbol.type.getKind().typeName(), recordType.tsymbol);
                return symTable.semanticError;
            }

            return ((BRecordType) recordType).restFieldType;
        }

        return fieldSymbol.type;
    }

    private BType checkJSONLiteralKeyExpr(BLangRecordKey key, BType recordType, RecordKind recKind) {
        BJSONType type = (BJSONType) recordType;

        // If the JSON is constrained with a struct, get the field type from the struct
        if (type.constraint.tag != TypeTags.NONE && type.constraint.tag != TypeTags.SEMANTIC_ERROR) {
            return checkStructLiteralKeyExpr(key, type.constraint);
        }

        if (checkRecLiteralKeyExpr(key.expr, recKind).tag != TypeTags.STRING) {
            return symTable.semanticError;
        }

        // If the JSON is not constrained, field type is always JSON.
        return symTable.jsonType;
    }

    private BType checkMapLiteralKeyExpr(BLangExpression keyExpr, BType recordType, RecordKind recKind) {
        if (checkRecLiteralKeyExpr(keyExpr, recKind).tag != TypeTags.STRING) {
            return symTable.semanticError;
        }

        return ((BMapType) recordType).constraint;
    }

    private BType checkRecLiteralKeyExpr(BLangExpression keyExpr, RecordKind recKind) {
        // If the key is not at identifier (i.e: varRef), check the expression
        if (keyExpr.getKind() != NodeKind.SIMPLE_VARIABLE_REF) {
            return checkExpr(keyExpr, this.env, symTable.stringType);
        }

        // If the key expression is an identifier then we simply set the type as string.
        keyExpr.type = symTable.stringType;
        return keyExpr.type;
    }

    private BType checkIndexExprForStructFieldAccess(BLangExpression indexExpr) {
        if (indexExpr.getKind() != NodeKind.LITERAL) {
            indexExpr.type = symTable.semanticError;
            dlog.error(indexExpr.pos, DiagnosticCode.INVALID_INDEX_EXPR_STRUCT_FIELD_ACCESS);
            return indexExpr.type;
        }

        return checkExpr(indexExpr, this.env, symTable.stringType);
    }

    private BType checkTypeForIndexBasedAccess(BLangIndexBasedAccess indexBasedAccessExpr, BType actualType) {
        // index based map/record access always returns a nil-able type
        if (actualType.tag == TypeTags.ANY || actualType.tag == TypeTags.JSON) {
            return actualType;
        }

        if (indexBasedAccessExpr.leafNode && indexBasedAccessExpr.lhsVar) {
            return actualType;
        }

        BUnionType type = new BUnionType(null, new LinkedHashSet<>(getTypesList(actualType)), true);
        type.memberTypes.add(symTable.nilType);
        return type;
    }

    private BType checkStructFieldAccess(BLangVariableReference varReferExpr, Name fieldName, BType structType) {
        BSymbol fieldSymbol = symResolver.resolveStructField(varReferExpr.pos, this.env, fieldName, structType.tsymbol);

        if (fieldSymbol != symTable.notFoundSymbol) {
            // Setting the field symbol. This is used during the code generation phase
            varReferExpr.symbol = fieldSymbol;
            return fieldSymbol.type;
        }

        if (structType.tag == TypeTags.OBJECT) {
            // check if it is an attached function pointer call
            Name objFuncName = names.fromString(Symbols.getAttachedFuncSymbolName(structType.tsymbol.name.value,
                    fieldName.value));
            fieldSymbol = symResolver.resolveObjectField(varReferExpr.pos, env, objFuncName, structType.tsymbol);

            if (fieldSymbol == symTable.notFoundSymbol) {
                dlog.error(varReferExpr.pos, DiagnosticCode.UNDEFINED_STRUCTURE_FIELD, fieldName,
                        structType.tsymbol.type.getKind().typeName(), structType.tsymbol);
                return symTable.semanticError;
            }

            // Setting the field symbol. This is used during the code generation phase
            varReferExpr.symbol = fieldSymbol;
            return fieldSymbol.type;
        }

        // Assuming this method is only used for objects and records
        if (((BRecordType) structType).sealed) {
            dlog.error(varReferExpr.pos, DiagnosticCode.UNDEFINED_STRUCTURE_FIELD, fieldName,
                    structType.tsymbol.type.getKind().typeName(), structType.tsymbol);
            return symTable.semanticError;
        }

        return ((BRecordType) structType).restFieldType;
    }

    private BType checkTupleFieldType(BLangIndexBasedAccess indexBasedAccessExpr, BType varRefType, int indexValue) {
        List<BType> tupleTypes = ((BTupleType) varRefType).tupleTypes;
        if (indexValue < 0 || tupleTypes.size() <= indexValue) {
            dlog.error(indexBasedAccessExpr.pos,
                    DiagnosticCode.TUPLE_INDEX_OUT_OF_RANGE, indexValue, tupleTypes.size());
            return symTable.semanticError;
        }
        return tupleTypes.get(indexValue);
    }

    private BType checkIndexExprForTupleFieldAccess(BLangExpression indexExpr) {
        if (indexExpr.getKind() != NodeKind.LITERAL) {
            indexExpr.type = symTable.semanticError;
            dlog.error(indexExpr.pos, DiagnosticCode.INVALID_INDEX_EXPR_TUPLE_FIELD_ACCESS);
            return indexExpr.type;
        }

        return checkExpr(indexExpr, this.env, symTable.intType);
    }

    private void validateTags(BLangXMLElementLiteral bLangXMLElementLiteral, SymbolEnv xmlElementEnv) {
        // check type for start and end tags
        BLangExpression startTagName = bLangXMLElementLiteral.startTagName;
        checkExpr(startTagName, xmlElementEnv, symTable.stringType);
        BLangExpression endTagName = bLangXMLElementLiteral.endTagName;
        if (endTagName != null) {
            checkExpr(endTagName, xmlElementEnv, symTable.stringType);
        }

        if (endTagName == null) {
            return;
        }

        if (startTagName.getKind() == NodeKind.XML_QNAME && startTagName.getKind() == NodeKind.XML_QNAME
                && startTagName.equals(endTagName)) {
            return;
        }

        if (startTagName.getKind() != NodeKind.XML_QNAME && startTagName.getKind() != NodeKind.XML_QNAME) {
            return;
        }

        dlog.error(startTagName.pos, DiagnosticCode.XML_TAGS_MISMATCH);
    }

    private BLangExpression getStringTemplateConcatExpr(List<BLangExpression> exprs) {
        BLangExpression concatExpr = null;
        for (BLangExpression expr : exprs) {
            checkExpr(expr, env);
            if (concatExpr == null) {
                concatExpr = expr;
                continue;
            }

            BSymbol opSymbol = symResolver.resolveBinaryOperator(OperatorKind.ADD, symTable.stringType, expr.type);
            if (opSymbol == symTable.notFoundSymbol && expr.type != symTable.semanticError) {
                dlog.error(expr.pos, DiagnosticCode.INCOMPATIBLE_TYPES, symTable.stringType, expr.type);
            }

            concatExpr = getBinaryAddExpr(concatExpr, expr, opSymbol);
        }

        return concatExpr;
    }

    /**
     * Concatenate the consecutive text type nodes, and get the reduced set of children.
     *
     * @param exprs         Child nodes
     * @param xmlElementEnv
     * @return Reduced set of children
     */
    private List<BLangExpression> concatSimilarKindXMLNodes(List<BLangExpression> exprs, SymbolEnv xmlElementEnv) {
        List<BLangExpression> newChildren = new ArrayList<>();
        BLangExpression strConcatExpr = null;

        for (BLangExpression expr : exprs) {
            BType exprType = checkExpr(expr, xmlElementEnv);
            if (exprType == symTable.xmlType) {
                if (strConcatExpr != null) {
                    newChildren.add(getXMLTextLiteral(strConcatExpr));
                    strConcatExpr = null;
                }
                newChildren.add(expr);
                continue;
            }

            BSymbol opSymbol = symResolver.resolveBinaryOperator(OperatorKind.ADD, symTable.stringType, exprType);
            if (opSymbol == symTable.notFoundSymbol && exprType != symTable.semanticError) {
                dlog.error(expr.pos, DiagnosticCode.INCOMPATIBLE_TYPES, symTable.xmlType, exprType);
            }

            if (strConcatExpr == null) {
                strConcatExpr = expr;
                continue;
            }
            strConcatExpr = getBinaryAddExpr(strConcatExpr, expr, opSymbol);
        }

        // Add remaining concatenated text nodes as children
        if (strConcatExpr != null) {
            newChildren.add(getXMLTextLiteral(strConcatExpr));
        }

        return newChildren;
    }

    private BLangExpression getBinaryAddExpr(BLangExpression lExpr, BLangExpression rExpr, BSymbol opSymbol) {
        BLangBinaryExpr binaryExpressionNode = (BLangBinaryExpr) TreeBuilder.createBinaryExpressionNode();
        binaryExpressionNode.lhsExpr = lExpr;
        binaryExpressionNode.rhsExpr = rExpr;
        binaryExpressionNode.pos = rExpr.pos;
        binaryExpressionNode.opKind = OperatorKind.ADD;
        if (opSymbol != symTable.notFoundSymbol) {
            binaryExpressionNode.type = opSymbol.type.getReturnType();
            binaryExpressionNode.opSymbol = (BOperatorSymbol) opSymbol;
        } else {
            binaryExpressionNode.type = symTable.semanticError;
        }

        types.checkType(binaryExpressionNode, binaryExpressionNode.type, symTable.stringType);
        return binaryExpressionNode;
    }

    private BLangExpression getXMLTextLiteral(BLangExpression contentExpr) {
        BLangXMLTextLiteral xmlTextLiteral = (BLangXMLTextLiteral) TreeBuilder.createXMLTextLiteralNode();
        xmlTextLiteral.concatExpr = contentExpr;
        xmlTextLiteral.pos = contentExpr.pos;
        return xmlTextLiteral;
    }

    private BType getTypeOfExprInFieldAccess(BLangExpression expr) {
        checkExpr(expr, this.env, symTable.noType);
        return expr.type;
    }

    private BType getAccessExprFinalType(BLangAccessExpression accessExpr, BType actualType) {
        // Cache the actual type of the field. This will be used in desuagr phase to create safe navigation.
        accessExpr.originalType = actualType;

        BUnionType unionType = new BUnionType(null, new LinkedHashSet<>(), false);
        if (actualType.tag == TypeTags.UNION) {
            unionType.memberTypes.addAll(((BUnionType) actualType).memberTypes);
            unionType.setNullable(actualType.isNullable());
        } else {
            unionType.memberTypes.add(actualType);
        }

        if (returnsNull(accessExpr)) {
            unionType.memberTypes.add(symTable.nilType);
            unionType.setNullable(true);
        }

        BType parentType = accessExpr.expr.type;
        if (accessExpr.safeNavigate && (parentType.tag == TypeTags.SEMANTIC_ERROR || (parentType.tag == TypeTags.UNION
                && ((BUnionType) parentType).memberTypes.contains(symTable.errorType)))) {
            unionType.memberTypes.add(symTable.errorType);
        }

        // If there's only one member, and the one an only member is:
        //    a) nilType OR
        //    b) not-nullable 
        // then return that only member, as the return type.
        if (unionType.memberTypes.size() == 1 &&
                (!unionType.isNullable() || unionType.memberTypes.contains(symTable.nilType))) {
            return unionType.memberTypes.toArray(new BType[0])[0];
        }

        return unionType;
    }

    private boolean returnsNull(BLangAccessExpression accessExpr) {
        BType parentType = accessExpr.expr.type;
        if (parentType.isNullable() && parentType.tag != TypeTags.JSON) {
            return true;
        }

        // Check whether this is a map access by index. If not, null is not a possible return type.
        if (parentType.tag != TypeTags.MAP) {
            return false;
        }

        // A map access with index, returns nullable type
        if (accessExpr.getKind() == NodeKind.INDEX_BASED_ACCESS_EXPR && accessExpr.expr.type.tag == TypeTags.MAP) {
            BType constraintType = ((BMapType) accessExpr.expr.type).constraint;

            // JSON and any is special cased here, since those are two union types, with null within them.
            // Therefore return 'type' will not include null.
            return constraintType != null && constraintType.tag != TypeTags.ANY && constraintType.tag != TypeTags.JSON;
        }

        return false;
    }

    private BType checkFieldAccessExpr(BLangFieldBasedAccess fieldAccessExpr, BType varRefType, Name fieldName) {
        BType actualType = symTable.semanticError;
        switch (varRefType.tag) {
            case TypeTags.OBJECT:
            case TypeTags.RECORD:
                actualType = checkStructFieldAccess(fieldAccessExpr, fieldName, varRefType);
                break;
            case TypeTags.MAP:
                actualType = ((BMapType) varRefType).getConstraint();
                break;
            case TypeTags.STREAM:
                BType streamConstraintType = ((BStreamType) varRefType).constraint;
                if (streamConstraintType.tag == TypeTags.RECORD) {
                    actualType = checkStructFieldAccess(fieldAccessExpr, fieldName, streamConstraintType);
                }
                break;
            case TypeTags.JSON:
                BType constraintType = ((BJSONType) varRefType).constraint;
                if (constraintType.tag == TypeTags.OBJECT || constraintType.tag == TypeTags.RECORD) {
                    BType fieldType = checkStructFieldAccess(fieldAccessExpr, fieldName, constraintType);

                    // If the type of the field is struct, treat it as constraint JSON type.
                    if (fieldType.tag == TypeTags.OBJECT || fieldType.tag == TypeTags.RECORD) {
                        actualType = new BJSONType(TypeTags.JSON, fieldType, symTable.jsonType.tsymbol);
                        break;
                    }
                }
                actualType = symTable.jsonType;
                break;
            case TypeTags.XML:
                if (fieldAccessExpr.lhsVar) {
                    dlog.error(fieldAccessExpr.pos, DiagnosticCode.CANNOT_UPDATE_XML_SEQUENCE);
                    break;
                }
                actualType = symTable.xmlType;
                break;
        case TypeTags.SEMANTIC_ERROR:
                // Do nothing
                break;
            default:
                dlog.error(fieldAccessExpr.pos, DiagnosticCode.OPERATION_DOES_NOT_SUPPORT_FIELD_ACCESS,
                        varRefType);
        }

        return actualType;
    }

    private BType checkIndexAccessExpr(BLangIndexBasedAccess indexBasedAccessExpr, BType varRefType) {
        BLangExpression indexExpr = indexBasedAccessExpr.indexExpr;
        BType actualType = symTable.semanticError;
        BType indexExprType;
        switch (varRefType.tag) {
            case TypeTags.OBJECT:
                indexExprType = checkIndexExprForStructFieldAccess(indexExpr);
                if (indexExprType.tag == TypeTags.STRING) {
                    String fieldName = (String) ((BLangLiteral) indexExpr).value;
                    actualType = checkStructFieldAccess(indexBasedAccessExpr, names.fromString(fieldName), varRefType);
                }
                break;
            case TypeTags.RECORD:
                indexExprType = checkIndexExprForStructFieldAccess(indexExpr);
                if (indexExprType.tag == TypeTags.STRING) {
                    String fieldName = (String) ((BLangLiteral) indexExpr).value;
                    actualType = checkStructFieldAccess(indexBasedAccessExpr, names.fromString(fieldName), varRefType);
                    actualType = checkTypeForIndexBasedAccess(indexBasedAccessExpr, actualType);
                }
                break;
            case TypeTags.MAP:
                indexExprType = checkExpr(indexExpr, this.env, symTable.stringType);
                if (indexExprType.tag == TypeTags.STRING) {
                    actualType = ((BMapType) varRefType).getConstraint();
                    actualType = checkTypeForIndexBasedAccess(indexBasedAccessExpr, actualType);
                }
                break;
            case TypeTags.JSON:
                BType constraintType = ((BJSONType) varRefType).constraint;
                if (constraintType.tag == TypeTags.OBJECT || constraintType.tag == TypeTags.RECORD) {
                    indexExprType = checkIndexExprForStructFieldAccess(indexExpr);
                    if (indexExprType.tag != TypeTags.STRING) {
                        break;
                    }
                    String fieldName = (String) ((BLangLiteral) indexExpr).value;
                    BType fieldType =
                            checkStructFieldAccess(indexBasedAccessExpr, names.fromString(fieldName), constraintType);

                    // If the type of the field is struct, treat it as constraint JSON type.
                    if (fieldType.tag == TypeTags.OBJECT || fieldType.tag == TypeTags.RECORD) {
                        actualType = new BJSONType(TypeTags.JSON, fieldType, symTable.jsonType.tsymbol);
                        break;
                    }
                } else {
                    indexExprType = checkExpr(indexExpr, this.env, symTable.noType);
                    if (indexExprType.tag != TypeTags.STRING && indexExprType.tag != TypeTags.INT) {
                        dlog.error(indexExpr.pos, DiagnosticCode.INCOMPATIBLE_TYPES, symTable.stringType,
                                indexExprType);
                        break;
                    }
                }
                actualType = symTable.jsonType;
                break;
            case TypeTags.ARRAY:
                indexExprType = checkExpr(indexExpr, this.env, symTable.intType);
                if (indexExprType.tag == TypeTags.INT) {
                    actualType = ((BArrayType) varRefType).getElementType();
                }
                break;
            case TypeTags.XML:
                if (indexBasedAccessExpr.lhsVar) {
                    indexExpr.type = symTable.semanticError;
                    dlog.error(indexBasedAccessExpr.pos, DiagnosticCode.CANNOT_UPDATE_XML_SEQUENCE);
                    break;
                }

                checkExpr(indexExpr, this.env);
                actualType = symTable.xmlType;
                break;
            case TypeTags.TUPLE:
                indexExprType = checkIndexExprForTupleFieldAccess(indexExpr);
                if (indexExprType.tag == TypeTags.INT) {
                    int indexValue = ((Long) ((BLangLiteral) indexExpr).value).intValue();
                    actualType = checkTupleFieldType(indexBasedAccessExpr, varRefType, indexValue);
                }
                break;
            case TypeTags.SEMANTIC_ERROR:
                indexBasedAccessExpr.indexExpr.type = symTable.semanticError;
                break;
            default:
                indexBasedAccessExpr.indexExpr.type = symTable.semanticError;
                dlog.error(indexBasedAccessExpr.pos, DiagnosticCode.OPERATION_DOES_NOT_SUPPORT_INDEXING,
                        indexBasedAccessExpr.expr.type);
        }

        return actualType;
    }

    private BType getSafeType(BType type, BLangAccessExpression accessExpr) {
        if (accessExpr.safeNavigate && type == symTable.errorType) {
            dlog.error(accessExpr.pos, DiagnosticCode.SAFE_NAVIGATION_NOT_REQUIRED, type);
            return symTable.semanticError;
        }

        if (type.tag != TypeTags.UNION) {
            return type;
        }

        // Extract the types without the error and null, and revisit access expression
        Set<BType> varRefMemberTypes = ((BUnionType) type).memberTypes;
        List<BType> lhsTypes;

        boolean nullable = false;
        if (accessExpr.safeNavigate) {
            if (!varRefMemberTypes.contains(symTable.errorType)) {
                dlog.error(accessExpr.pos, DiagnosticCode.SAFE_NAVIGATION_NOT_REQUIRED, type);
                return symTable.semanticError;
            }

            lhsTypes = varRefMemberTypes.stream().filter(memberType -> {
                return memberType != symTable.errorType && memberType != symTable.nilType;
            }).collect(Collectors.toList());

            if (lhsTypes.isEmpty()) {
                dlog.error(accessExpr.pos, DiagnosticCode.SAFE_NAVIGATION_NOT_REQUIRED, type);
                return symTable.semanticError;
            }
        } else {
            lhsTypes = varRefMemberTypes.stream().filter(memberType -> {
                return memberType != symTable.nilType;
            }).collect(Collectors.toList());
        }

        if (lhsTypes.size() == 1) {
            return lhsTypes.get(0);
        }

        return new BUnionType(null, new LinkedHashSet<>(lhsTypes), nullable);
    }

    private List<BType> getTypesList(BType type) {
        if (type.tag == TypeTags.UNION) {
            BUnionType unionType = (BUnionType) type;
            return new ArrayList<>(unionType.memberTypes);
        } else {
            return Lists.of(type);
        }
    }

    private Set<BType> getMatchExpressionTypes(BLangMatchExpression bLangMatchExpression) {
        List<BType> exprTypes = getTypesList(bLangMatchExpression.expr.type);
        Set<BType> matchExprTypes = new LinkedHashSet<>();
        for (BType type : exprTypes) {
            boolean assignable = false;
            for (BLangMatchExprPatternClause pattern : bLangMatchExpression.patternClauses) {
                BType patternExprType = pattern.expr.type;

                // Type of the pattern expression, becomes one of the types of the whole but expression
                matchExprTypes.addAll(getTypesList(patternExprType));

                if (type.tag == TypeTags.SEMANTIC_ERROR || patternExprType.tag == TypeTags.SEMANTIC_ERROR) {
                    return new HashSet<>(Lists.of(symTable.semanticError));
                }

                assignable = this.types.isAssignable(type, pattern.variable.type);
                if (assignable) {
                    break;
                }
            }

            // If the matching expr type is not matching to any pattern, it becomes one of the types
            // returned by the whole but expression
            if (!assignable) {
                matchExprTypes.add(type);
            }
        }

        return matchExprTypes;
    }

    /**
     * Returns the type guards included in a given expression.
     * 
     * @param expr Expression to get type guards
     * @return A map of type guards, with the original variable symbol as keys
     *         and their guarded type.
     */
    Map<BVarSymbol, BType> getTypeGuards(BLangExpression expr) {
        Map<BVarSymbol, BType> typeGuards = new HashMap<>();
        collectTypeGuards(expr, typeGuards);
        return typeGuards;
    }

    private Map<BVarSymbol, BType> collectTypeGuards(BLangExpression expr, Map<BVarSymbol, BType> typeGuards) {
        switch (expr.getKind()) {
            case TYPE_TEST_EXPR:
                BLangTypeTestExpr typeTest = (BLangTypeTestExpr) expr;
                if (typeTest.expr.getKind() == NodeKind.SIMPLE_VARIABLE_REF) {
                    BVarSymbol varSymbol = (BVarSymbol) ((BLangSimpleVarRef) typeTest.expr).symbol;
                    if (!typeGuards.containsKey(varSymbol)) {
                        typeGuards.put(varSymbol, typeTest.typeNode.type);
                    } else {
                        // TODO: handle two type-tests for same var
                    }
                }
                break;
            case BRACED_TUPLE_EXPR:
                BLangBracedOrTupleExpr bracedExpr = (BLangBracedOrTupleExpr) expr;
                if (bracedExpr.isBracedExpr) {
                    collectTypeGuards(bracedExpr.expressions.get(0), typeGuards);
                }
                break;
            case BINARY_EXPR:
                BLangBinaryExpr binExpr = (BLangBinaryExpr) expr;
                if (binExpr.getOperatorKind() == OperatorKind.AND) {
                    collectTypeGuards(binExpr.lhsExpr, typeGuards);
                    collectTypeGuards(binExpr.rhsExpr, typeGuards);
                }
                break;
            default:
                break;
        }
        return typeGuards;
    }
}<|MERGE_RESOLUTION|>--- conflicted
+++ resolved
@@ -692,15 +692,6 @@
             resultType = iExpr.iContext.operations.getLast().resultType;
             return;
         }
-<<<<<<< HEAD
-        BLangBuiltInMethod builtInFunction = BLangBuiltInMethod.getFromString(iExpr.name.value);
-        //Returns if the function is a builtin function
-        if (BLangBuiltInMethod.UNDEFINED != builtInFunction && checkBuiltinFunctionInvocation(iExpr, builtInFunction,
-                exprType)) {
-            return;
-        }
-=======
->>>>>>> 5d53e8ed
 
         if (iExpr.actionInvocation) {
             checkActionInvocationExpr(iExpr, exprType);
@@ -1802,65 +1793,9 @@
         }
     }
 
-<<<<<<< HEAD
-    private boolean checkBuiltinFunctionInvocation(BLangInvocation iExpr, BLangBuiltInMethod function, BType type) {
-        boolean isValidBuiltinFunc = false;
-        switch (function) {
-            case REASON:
-            case DETAIL:
-                //            case STACKTRACE: TODO : Add this.
-                if (type.tag == TypeTags.ERROR) {
-                    handleErrorRelatedBuiltInFunctions(iExpr, function, (BErrorType) type);
-                } else {
-                    dlog.error(iExpr.pos, DiagnosticCode.UNSUPPORTED_BUILTIN_METHOD, function.getName());
-                    resultType = symTable.semanticError;
-                }
-                isValidBuiltinFunc = true;
-                break;
-            case IS_NAN:
-            case IS_INFINITE:
-            case IS_FINITE:
-                if (type.tag == TypeTags.FLOAT) {
-                    handleBuiltInFunctions(iExpr, symTable.booleanType);
-                } else {
-                    dlog.error(iExpr.pos, DiagnosticCode.UNSUPPORTED_BUILTIN_METHOD, function.getName());
-                    resultType = symTable.semanticError;
-                }
-                isValidBuiltinFunc = true;
-                break;
-            case LENGTH:
-                if (isValidTypeForLength(type.tag)) {
-                    handleBuiltInFunctions(iExpr, symTable.intType);
-                    isValidBuiltinFunc = true;
-                }
-                break;
-            case CLONE:
-                if (types.isAnydata(iExpr.expr.type)) {
-                    handleBuiltInFunctions(iExpr, type);
-                    isValidBuiltinFunc = true;
-                } else {
-                    dlog.error(iExpr.expr.pos, DiagnosticCode.INVALID_USAGE_OF_CLONE, iExpr.expr.type);
-                }
-                break;
-            default:
-                dlog.error(iExpr.pos, DiagnosticCode.UNKNOWN_BUILTIN_FUNCTION, function.getName());
-                isValidBuiltinFunc = true;
-        }
-        if (isValidBuiltinFunc) {
-            iExpr.builtinMethodInvocation = true;
-            iExpr.originalType = type;
-            iExpr.builtInMethod = function;
-            if (resultType != null && resultType != symTable.semanticError && iExpr.impConversionExpr == null) {
-                types.setImplicitCastExpr(iExpr, resultType, expType);
-            }
-        }
-        return isValidBuiltinFunc;
-    }
-=======
     private boolean checkBuiltinFunctionInvocation(BLangInvocation iExpr, BLangBuiltInMethod function, BType... args) {
         Name funcName = names.fromString(iExpr.name.value);
         BSymbol funcSymbol = symResolver.resolveBuiltinOperator(funcName, args);
->>>>>>> 5d53e8ed
 
         if (funcSymbol == symTable.notFoundSymbol) {
             return false;
