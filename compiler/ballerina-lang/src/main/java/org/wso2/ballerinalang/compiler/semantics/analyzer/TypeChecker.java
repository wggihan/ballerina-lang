--- conflicted
+++ resolved
@@ -138,10 +138,7 @@
     private BType resultType;
 
     private DiagnosticCode diagCode;
-<<<<<<< HEAD
-=======
     private List<BType> resultTypes;
->>>>>>> a0ba41ee
 
     public static TypeChecker getInstance(CompilerContext context) {
         TypeChecker typeChecker = context.get(TYPE_CHECKER_KEY);
@@ -467,15 +464,9 @@
                     dlog.error(indexBasedAccessExpr.pos, DiagnosticCode.CANNOT_UPDATE_XML_SEQUENCE);
                     break;
                 }
-<<<<<<< HEAD
-                indexExprType = checkExpr(indexExpr, this.env, symTable.intType);
-                if (indexExprType.tag == TypeTags.INT) {
-                    actualType = symTable.xmlType;
-                }
-=======
-                checkExpr(indexExpr, this.env).get(0);
+
+                checkExpr(indexExpr, this.env);
                 actualType = symTable.xmlType;
->>>>>>> a0ba41ee
                 break;
             case TypeTags.ERROR:
                 // Do nothing
