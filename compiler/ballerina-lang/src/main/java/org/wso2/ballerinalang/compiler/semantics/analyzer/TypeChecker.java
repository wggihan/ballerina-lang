--- conflicted
+++ resolved
@@ -778,17 +778,12 @@
                 varRefExpr.symbol = symbol;
             } else if ((symbol.tag & SymTag.CONSTANT) == SymTag.CONSTANT) {
                 varRefExpr.symbol = symbol;
-<<<<<<< HEAD
-                if (symbol.type != symTable.noType && types.isAssignable(symbol.type, expType)) {
-                    actualType = symbol.type;
-=======
                 BType symbolType = symbol.type;
-                if (expType.tag == TypeTags.FINITE ||
+                if (symbolType != symTable.noType && expType.tag == TypeTags.FINITE ||
                         (expType.tag == TypeTags.UNION && ((BUnionType) expType).getMemberTypes().stream()
                                 .anyMatch(memType -> memType.tag == TypeTags.FINITE &&
                                         types.isAssignable(symbolType, memType)))) {
                     actualType = symbolType;
->>>>>>> df74b705
                 } else {
                     actualType = ((BConstantSymbol) symbol).literalValueType;
                 }
