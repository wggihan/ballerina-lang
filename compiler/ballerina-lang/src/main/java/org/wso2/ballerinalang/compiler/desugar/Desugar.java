--- conflicted
+++ resolved
@@ -506,7 +506,7 @@
 
         result = rewrite(safeAssignmentBlock, this.env);
     }
-    
+
     @Override
     public void visit(BLangAssignment assignNode) {
         if (assignNode.expr.type.tag == TypeTags.STREAM && assignNode.varRefs.get(0) instanceof BLangSimpleVarRef) {
@@ -835,13 +835,7 @@
         } else if (recordLiteral.type.tag == TypeTags.STREAM) {
             expr = new BLangStreamLiteral(recordLiteral.type, recordLiteral.name);
         } else if (recordLiteral.type.tag == TypeTags.STREAMLET) {
-<<<<<<< HEAD
-            BLangRecordLiteral.BLangStreamletLiteral streamletLiteral = new BLangRecordLiteral.BLangStreamletLiteral
-                    (recordLiteral.type);
-            result = createInvocationForStreamletCreation(streamletLiteral);
-=======
             expr = new BLangRecordLiteral.BLangStreamletLiteral(recordLiteral.type);
->>>>>>> d192dffb
         } else {
             expr = new BLangJSONLiteral(recordLiteral.keyValuePairs, recordLiteral.type);
         }
@@ -1063,7 +1057,7 @@
         ternaryExpr.elseExpr = rewriteExpr(ternaryExpr.elseExpr);
         result = ternaryExpr;
     }
-    
+
     @Override
     public void visit(BLangAwaitExpr awaitExpr) {
         awaitExpr.expr = rewriteExpr(awaitExpr.expr);
@@ -1335,7 +1329,7 @@
                 .filter(struct -> struct.name.value.equals(type.tsymbol.name.value))
                 .findFirst()
                 .get();
-        
+
         for (int fieldIndex = 0; fieldIndex < type.fields.size(); fieldIndex++) {
             BStructField field = type.fields.get(fieldIndex);
             if (keys.contains(field.name.value)) {
