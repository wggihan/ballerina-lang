/*
 *  Copyright (c) 2017, WSO2 Inc. (http://www.wso2.org) All Rights Reserved.
 *
 *  WSO2 Inc. licenses this file to you under the Apache License,
 *  Version 2.0 (the "License"); you may not use this file except
 *  in compliance with the License.
 *  You may obtain a copy of the License at
 *
 *    http://www.apache.org/licenses/LICENSE-2.0
 *
 *  Unless required by applicable law or agreed to in writing,
 *  software distributed under the License is distributed on an
 *  "AS IS" BASIS, WITHOUT WARRANTIES OR CONDITIONS OF ANY
 *  KIND, either express or implied.  See the License for the
 *  specific language governing permissions and limitations
 *  under the License.
 */
package org.wso2.ballerinalang.compiler.desugar;

import org.ballerinalang.compiler.CompilerPhase;
import org.ballerinalang.model.TreeBuilder;
import org.ballerinalang.model.elements.Flag;
import org.ballerinalang.model.elements.TableColumnFlag;
import org.ballerinalang.model.tree.NodeKind;
import org.ballerinalang.model.tree.OperatorKind;
import org.ballerinalang.model.tree.RecordVariableNode.BLangRecordVariableKeyValueNode;
import org.ballerinalang.model.tree.clauses.JoinStreamingInput;
import org.ballerinalang.model.tree.expressions.NamedArgNode;
import org.ballerinalang.model.tree.statements.BlockNode;
import org.ballerinalang.model.tree.statements.StreamingQueryStatementNode;
import org.ballerinalang.model.types.TypeKind;
import org.wso2.ballerinalang.compiler.semantics.analyzer.SymbolResolver;
import org.wso2.ballerinalang.compiler.semantics.analyzer.TaintAnalyzer;
import org.wso2.ballerinalang.compiler.semantics.analyzer.Types;
import org.wso2.ballerinalang.compiler.semantics.model.Scope;
import org.wso2.ballerinalang.compiler.semantics.model.SymbolEnv;
import org.wso2.ballerinalang.compiler.semantics.model.SymbolTable;
import org.wso2.ballerinalang.compiler.semantics.model.iterable.IterableContext;
import org.wso2.ballerinalang.compiler.semantics.model.iterable.IterableKind;
import org.wso2.ballerinalang.compiler.semantics.model.iterable.Operation;
import org.wso2.ballerinalang.compiler.semantics.model.symbols.BAttachedFunction;
import org.wso2.ballerinalang.compiler.semantics.model.symbols.BConversionOperatorSymbol;
import org.wso2.ballerinalang.compiler.semantics.model.symbols.BEndpointVarSymbol;
import org.wso2.ballerinalang.compiler.semantics.model.symbols.BInvokableSymbol;
import org.wso2.ballerinalang.compiler.semantics.model.symbols.BObjectTypeSymbol;
import org.wso2.ballerinalang.compiler.semantics.model.symbols.BOperatorSymbol;
import org.wso2.ballerinalang.compiler.semantics.model.symbols.BPackageSymbol;
import org.wso2.ballerinalang.compiler.semantics.model.symbols.BRecordTypeSymbol;
import org.wso2.ballerinalang.compiler.semantics.model.symbols.BSymbol;
import org.wso2.ballerinalang.compiler.semantics.model.symbols.BTypeSymbol;
import org.wso2.ballerinalang.compiler.semantics.model.symbols.BVarSymbol;
import org.wso2.ballerinalang.compiler.semantics.model.symbols.BXMLNSSymbol;
import org.wso2.ballerinalang.compiler.semantics.model.symbols.SymTag;
import org.wso2.ballerinalang.compiler.semantics.model.symbols.Symbols;
import org.wso2.ballerinalang.compiler.semantics.model.symbols.TaintRecord;
import org.wso2.ballerinalang.compiler.semantics.model.types.BArrayType;
import org.wso2.ballerinalang.compiler.semantics.model.types.BField;
import org.wso2.ballerinalang.compiler.semantics.model.types.BIntermediateCollectionType;
import org.wso2.ballerinalang.compiler.semantics.model.types.BInvokableType;
import org.wso2.ballerinalang.compiler.semantics.model.types.BJSONType;
import org.wso2.ballerinalang.compiler.semantics.model.types.BMapType;
import org.wso2.ballerinalang.compiler.semantics.model.types.BRecordType;
import org.wso2.ballerinalang.compiler.semantics.model.types.BStructureType;
import org.wso2.ballerinalang.compiler.semantics.model.types.BTableType;
import org.wso2.ballerinalang.compiler.semantics.model.types.BTupleType;
import org.wso2.ballerinalang.compiler.semantics.model.types.BType;
import org.wso2.ballerinalang.compiler.semantics.model.types.BUnionType;
import org.wso2.ballerinalang.compiler.tree.BLangAction;
import org.wso2.ballerinalang.compiler.tree.BLangEndpoint;
import org.wso2.ballerinalang.compiler.tree.BLangFunction;
import org.wso2.ballerinalang.compiler.tree.BLangIdentifier;
import org.wso2.ballerinalang.compiler.tree.BLangImportPackage;
import org.wso2.ballerinalang.compiler.tree.BLangInvokableNode;
import org.wso2.ballerinalang.compiler.tree.BLangNode;
import org.wso2.ballerinalang.compiler.tree.BLangNodeVisitor;
import org.wso2.ballerinalang.compiler.tree.BLangPackage;
import org.wso2.ballerinalang.compiler.tree.BLangRecordVariable;
import org.wso2.ballerinalang.compiler.tree.BLangRecordVariable.BLangRecordVariableKeyValue;
import org.wso2.ballerinalang.compiler.tree.BLangResource;
import org.wso2.ballerinalang.compiler.tree.BLangService;
import org.wso2.ballerinalang.compiler.tree.BLangSimpleVariable;
import org.wso2.ballerinalang.compiler.tree.BLangTupleVariable;
import org.wso2.ballerinalang.compiler.tree.BLangTypeDefinition;
import org.wso2.ballerinalang.compiler.tree.BLangVariable;
import org.wso2.ballerinalang.compiler.tree.BLangWorker;
import org.wso2.ballerinalang.compiler.tree.BLangXMLNS;
import org.wso2.ballerinalang.compiler.tree.BLangXMLNS.BLangLocalXMLNS;
import org.wso2.ballerinalang.compiler.tree.BLangXMLNS.BLangPackageXMLNS;
import org.wso2.ballerinalang.compiler.tree.expressions.BLangAccessExpression;
import org.wso2.ballerinalang.compiler.tree.expressions.BLangArrayLiteral;
import org.wso2.ballerinalang.compiler.tree.expressions.BLangArrayLiteral.BLangJSONArrayLiteral;
import org.wso2.ballerinalang.compiler.tree.expressions.BLangArrowFunction;
import org.wso2.ballerinalang.compiler.tree.expressions.BLangAwaitExpr;
import org.wso2.ballerinalang.compiler.tree.expressions.BLangBinaryExpr;
import org.wso2.ballerinalang.compiler.tree.expressions.BLangBracedOrTupleExpr;
import org.wso2.ballerinalang.compiler.tree.expressions.BLangCheckedExpr;
import org.wso2.ballerinalang.compiler.tree.expressions.BLangElvisExpr;
import org.wso2.ballerinalang.compiler.tree.expressions.BLangErrorConstructorExpr;
import org.wso2.ballerinalang.compiler.tree.expressions.BLangExpression;
import org.wso2.ballerinalang.compiler.tree.expressions.BLangFieldBasedAccess;
import org.wso2.ballerinalang.compiler.tree.expressions.BLangFieldBasedAccess.BLangStructFunctionVarRef;
import org.wso2.ballerinalang.compiler.tree.expressions.BLangIndexBasedAccess;
import org.wso2.ballerinalang.compiler.tree.expressions.BLangIndexBasedAccess.BLangArrayAccessExpr;
import org.wso2.ballerinalang.compiler.tree.expressions.BLangIndexBasedAccess.BLangJSONAccessExpr;
import org.wso2.ballerinalang.compiler.tree.expressions.BLangIndexBasedAccess.BLangMapAccessExpr;
import org.wso2.ballerinalang.compiler.tree.expressions.BLangIndexBasedAccess.BLangStructFieldAccessExpr;
import org.wso2.ballerinalang.compiler.tree.expressions.BLangIndexBasedAccess.BLangTupleAccessExpr;
import org.wso2.ballerinalang.compiler.tree.expressions.BLangIndexBasedAccess.BLangXMLAccessExpr;
import org.wso2.ballerinalang.compiler.tree.expressions.BLangIntRangeExpression;
import org.wso2.ballerinalang.compiler.tree.expressions.BLangInvocation;
import org.wso2.ballerinalang.compiler.tree.expressions.BLangInvocation.BFunctionPointerInvocation;
import org.wso2.ballerinalang.compiler.tree.expressions.BLangInvocation.BLangActionInvocation;
import org.wso2.ballerinalang.compiler.tree.expressions.BLangInvocation.BLangAttachedFunctionInvocation;
import org.wso2.ballerinalang.compiler.tree.expressions.BLangInvocation.BLangBuiltInMethodInvocation;
import org.wso2.ballerinalang.compiler.tree.expressions.BLangIsAssignableExpr;
import org.wso2.ballerinalang.compiler.tree.expressions.BLangLambdaFunction;
import org.wso2.ballerinalang.compiler.tree.expressions.BLangLiteral;
import org.wso2.ballerinalang.compiler.tree.expressions.BLangMatchExpression;
import org.wso2.ballerinalang.compiler.tree.expressions.BLangMatchExpression.BLangMatchExprPatternClause;
import org.wso2.ballerinalang.compiler.tree.expressions.BLangNamedArgsExpression;
import org.wso2.ballerinalang.compiler.tree.expressions.BLangRecordLiteral;
import org.wso2.ballerinalang.compiler.tree.expressions.BLangRecordLiteral.BLangChannelLiteral;
import org.wso2.ballerinalang.compiler.tree.expressions.BLangRecordLiteral.BLangJSONLiteral;
import org.wso2.ballerinalang.compiler.tree.expressions.BLangRecordLiteral.BLangMapLiteral;
import org.wso2.ballerinalang.compiler.tree.expressions.BLangRecordLiteral.BLangStreamLiteral;
import org.wso2.ballerinalang.compiler.tree.expressions.BLangRecordLiteral.BLangStructLiteral;
import org.wso2.ballerinalang.compiler.tree.expressions.BLangRecordVarRef;
import org.wso2.ballerinalang.compiler.tree.expressions.BLangRecordVarRef.BLangRecordVarRefKeyValue;
import org.wso2.ballerinalang.compiler.tree.expressions.BLangRestArgsExpression;
import org.wso2.ballerinalang.compiler.tree.expressions.BLangSimpleVarRef;
import org.wso2.ballerinalang.compiler.tree.expressions.BLangSimpleVarRef.BLangFieldVarRef;
import org.wso2.ballerinalang.compiler.tree.expressions.BLangSimpleVarRef.BLangFunctionVarRef;
import org.wso2.ballerinalang.compiler.tree.expressions.BLangSimpleVarRef.BLangLocalVarRef;
import org.wso2.ballerinalang.compiler.tree.expressions.BLangSimpleVarRef.BLangPackageVarRef;
import org.wso2.ballerinalang.compiler.tree.expressions.BLangSimpleVarRef.BLangTypeLoad;
import org.wso2.ballerinalang.compiler.tree.expressions.BLangStatementExpression;
import org.wso2.ballerinalang.compiler.tree.expressions.BLangStringTemplateLiteral;
import org.wso2.ballerinalang.compiler.tree.expressions.BLangTableLiteral;
import org.wso2.ballerinalang.compiler.tree.expressions.BLangTableQueryExpression;
import org.wso2.ballerinalang.compiler.tree.expressions.BLangTernaryExpr;
import org.wso2.ballerinalang.compiler.tree.expressions.BLangTrapExpr;
import org.wso2.ballerinalang.compiler.tree.expressions.BLangTupleVarRef;
import org.wso2.ballerinalang.compiler.tree.expressions.BLangTypeConversionExpr;
import org.wso2.ballerinalang.compiler.tree.expressions.BLangTypeInit;
import org.wso2.ballerinalang.compiler.tree.expressions.BLangTypeTestExpr;
import org.wso2.ballerinalang.compiler.tree.expressions.BLangTypedescExpr;
import org.wso2.ballerinalang.compiler.tree.expressions.BLangUnaryExpr;
import org.wso2.ballerinalang.compiler.tree.expressions.BLangVariableReference;
import org.wso2.ballerinalang.compiler.tree.expressions.BLangXMLAttribute;
import org.wso2.ballerinalang.compiler.tree.expressions.BLangXMLAttributeAccess;
import org.wso2.ballerinalang.compiler.tree.expressions.BLangXMLCommentLiteral;
import org.wso2.ballerinalang.compiler.tree.expressions.BLangXMLElementLiteral;
import org.wso2.ballerinalang.compiler.tree.expressions.BLangXMLProcInsLiteral;
import org.wso2.ballerinalang.compiler.tree.expressions.BLangXMLQName;
import org.wso2.ballerinalang.compiler.tree.expressions.BLangXMLQuotedString;
import org.wso2.ballerinalang.compiler.tree.expressions.BLangXMLSequenceLiteral;
import org.wso2.ballerinalang.compiler.tree.expressions.BLangXMLTextLiteral;
import org.wso2.ballerinalang.compiler.tree.statements.BLangAbort;
import org.wso2.ballerinalang.compiler.tree.statements.BLangAssignment;
import org.wso2.ballerinalang.compiler.tree.statements.BLangBlockStmt;
import org.wso2.ballerinalang.compiler.tree.statements.BLangBreak;
import org.wso2.ballerinalang.compiler.tree.statements.BLangCompensate;
import org.wso2.ballerinalang.compiler.tree.statements.BLangCompoundAssignment;
import org.wso2.ballerinalang.compiler.tree.statements.BLangContinue;
import org.wso2.ballerinalang.compiler.tree.statements.BLangDone;
import org.wso2.ballerinalang.compiler.tree.statements.BLangExpressionStmt;
import org.wso2.ballerinalang.compiler.tree.statements.BLangForeach;
import org.wso2.ballerinalang.compiler.tree.statements.BLangForever;
import org.wso2.ballerinalang.compiler.tree.statements.BLangForkJoin;
import org.wso2.ballerinalang.compiler.tree.statements.BLangIf;
import org.wso2.ballerinalang.compiler.tree.statements.BLangLock;
import org.wso2.ballerinalang.compiler.tree.statements.BLangMatch;
import org.wso2.ballerinalang.compiler.tree.statements.BLangMatch.BLangMatchBindingPatternClause;
import org.wso2.ballerinalang.compiler.tree.statements.BLangMatch.BLangMatchStaticBindingPatternClause;
import org.wso2.ballerinalang.compiler.tree.statements.BLangMatch.BLangMatchStructuredBindingPatternClause;
import org.wso2.ballerinalang.compiler.tree.statements.BLangMatch.BLangMatchTypedBindingPatternClause;
import org.wso2.ballerinalang.compiler.tree.statements.BLangPanic;
import org.wso2.ballerinalang.compiler.tree.statements.BLangRecordDestructure;
import org.wso2.ballerinalang.compiler.tree.statements.BLangRecordVariableDef;
import org.wso2.ballerinalang.compiler.tree.statements.BLangRetry;
import org.wso2.ballerinalang.compiler.tree.statements.BLangReturn;
import org.wso2.ballerinalang.compiler.tree.statements.BLangScope;
import org.wso2.ballerinalang.compiler.tree.statements.BLangSimpleVariableDef;
import org.wso2.ballerinalang.compiler.tree.statements.BLangStatement;
import org.wso2.ballerinalang.compiler.tree.statements.BLangStatement.BLangStatementLink;
import org.wso2.ballerinalang.compiler.tree.statements.BLangTransaction;
import org.wso2.ballerinalang.compiler.tree.statements.BLangTupleDestructure;
import org.wso2.ballerinalang.compiler.tree.statements.BLangTupleVariableDef;
import org.wso2.ballerinalang.compiler.tree.statements.BLangWhile;
import org.wso2.ballerinalang.compiler.tree.statements.BLangWorkerReceive;
import org.wso2.ballerinalang.compiler.tree.statements.BLangWorkerSend;
import org.wso2.ballerinalang.compiler.tree.statements.BLangXMLNSStatement;
import org.wso2.ballerinalang.compiler.tree.types.BLangObjectTypeNode;
import org.wso2.ballerinalang.compiler.tree.types.BLangRecordTypeNode;
import org.wso2.ballerinalang.compiler.tree.types.BLangType;
import org.wso2.ballerinalang.compiler.tree.types.BLangValueType;
import org.wso2.ballerinalang.compiler.util.CompilerContext;
import org.wso2.ballerinalang.compiler.util.Name;
import org.wso2.ballerinalang.compiler.util.Names;
import org.wso2.ballerinalang.compiler.util.TypeTags;
import org.wso2.ballerinalang.compiler.util.diagnotic.DiagnosticPos;
import org.wso2.ballerinalang.programfile.InstructionCodes;
import org.wso2.ballerinalang.util.Flags;
import org.wso2.ballerinalang.util.Lists;

import java.nio.charset.StandardCharsets;
import java.util.ArrayList;
import java.util.Base64;
import java.util.Collections;
import java.util.Comparator;
import java.util.EnumSet;
import java.util.HashMap;
import java.util.Iterator;
import java.util.LinkedHashSet;
import java.util.List;
import java.util.Map;
import java.util.Map.Entry;
import java.util.Optional;
import java.util.Set;
import java.util.Stack;
import java.util.stream.Collectors;

import static org.wso2.ballerinalang.compiler.util.Names.GEN_VAR_PREFIX;
import static org.wso2.ballerinalang.compiler.util.Names.IGNORE;

/**
 * @since 0.94
 */
public class Desugar extends BLangNodeVisitor {

    private static final CompilerContext.Key<Desugar> DESUGAR_KEY =
            new CompilerContext.Key<>();
    private static final String QUERY_TABLE_WITH_JOIN_CLAUSE = "queryTableWithJoinClause";
    private static final String QUERY_TABLE_WITHOUT_JOIN_CLAUSE = "queryTableWithoutJoinClause";
    private static final String CREATE_FOREVER = "startForever";
    private static final String BASE_64 = "base64";

    private SymbolTable symTable;
    private SymbolResolver symResolver;
    private IterableCodeDesugar iterableCodeDesugar;
    private StreamingCodeDesugar streamingCodeDesugar;
    private AnnotationDesugar annotationDesugar;
    private EndpointDesugar endpointDesugar;
    private InMemoryTableQueryBuilder inMemoryTableQueryBuilder;
    private Types types;
    private Names names;
    private SiddhiQueryBuilder siddhiQueryBuilder;
    private HttpFiltersDesugar httpFiltersDesugar;

    private BLangNode result;

    private BLangStatementLink currentLink;
    private Stack<BLangWorker> workerStack = new Stack<>();

    public Stack<BLangLock> enclLocks = new Stack<>();

    private SymbolEnv env;
    private int lambdaFunctionCount = 0;
    private int recordCount = 0;

    // Safe navigation related variables
    private Stack<BLangMatch> matchStmtStack = new Stack<>();
    Stack<BLangAccessExpression> accessExprStack = new Stack<>();
    private BLangMatchTypedBindingPatternClause successPattern;
    private BLangAssignment safeNavigationAssignment;

    public static Desugar getInstance(CompilerContext context) {
        Desugar desugar = context.get(DESUGAR_KEY);
        if (desugar == null) {
            desugar = new Desugar(context);
        }

        return desugar;
    }

    private Desugar(CompilerContext context) {
        context.put(DESUGAR_KEY, this);
        this.symTable = SymbolTable.getInstance(context);
        this.symResolver = SymbolResolver.getInstance(context);
        this.iterableCodeDesugar = IterableCodeDesugar.getInstance(context);
        this.streamingCodeDesugar = StreamingCodeDesugar.getInstance(context);
        this.annotationDesugar = AnnotationDesugar.getInstance(context);
        this.endpointDesugar = EndpointDesugar.getInstance(context);
        this.inMemoryTableQueryBuilder = InMemoryTableQueryBuilder.getInstance(context);
        this.types = Types.getInstance(context);
        this.names = Names.getInstance(context);
        this.siddhiQueryBuilder = SiddhiQueryBuilder.getInstance(context);
        this.names = Names.getInstance(context);
        httpFiltersDesugar = HttpFiltersDesugar.getInstance(context);
    }

    public BLangPackage perform(BLangPackage pkgNode) {
        // Initialize the annotation map
        annotationDesugar.initializeAnnotationMap(pkgNode);
        return rewrite(pkgNode, env);
    }

    private void addAttachedFunctionsToPackageLevel(BLangPackage pkgNode, SymbolEnv env) {
        for (BLangTypeDefinition typeDef : pkgNode.typeDefinitions) {
            if (typeDef.typeNode.getKind() == NodeKind.USER_DEFINED_TYPE) {
                continue;
            }
            if (typeDef.symbol.tag == SymTag.OBJECT) {
                BLangObjectTypeNode objectTypeNode = (BLangObjectTypeNode) typeDef.typeNode;

                objectTypeNode.functions.forEach(f -> {
                    if (!pkgNode.objAttachedFunctions.contains(f.symbol)) {
                        pkgNode.functions.add(f);
                        pkgNode.topLevelNodes.add(f);
                    }
                });

                if (objectTypeNode.flagSet.contains(Flag.ABSTRACT)) {
                    continue;
                }

                if (objectTypeNode.initFunction == null) {
                    objectTypeNode.initFunction = createDefaultObjectConstructor(objectTypeNode, env);
                }
                pkgNode.functions.add(objectTypeNode.initFunction);
                pkgNode.topLevelNodes.add(objectTypeNode.initFunction);
            } else if (typeDef.symbol.tag == SymTag.RECORD) {
                BLangRecordTypeNode recordTypeNod = (BLangRecordTypeNode) typeDef.typeNode;
                pkgNode.functions.add(recordTypeNod.initFunction);
                pkgNode.topLevelNodes.add(recordTypeNod.initFunction);
            }
        }
    }

    /**
     * Create package init functions.
     *
     * @param pkgNode package node
     * @param env     symbol environment of package
     */
    private void createPackageInitFunctions(BLangPackage pkgNode, SymbolEnv env) {
        String alias = pkgNode.symbol.pkgID.toString();
        pkgNode.initFunction = ASTBuilderUtil.createInitFunction(pkgNode.pos, alias, Names.INIT_FUNCTION_SUFFIX);
        // Add package level namespace declarations to the init function
        pkgNode.xmlnsList.forEach(xmlns -> {
            pkgNode.initFunction.body.addStatement(createNamespaceDeclrStatement(xmlns));
        });
        pkgNode.startFunction = ASTBuilderUtil.createInitFunction(pkgNode.pos, alias, Names.START_FUNCTION_SUFFIX);
        pkgNode.stopFunction = ASTBuilderUtil.createInitFunction(pkgNode.pos, alias, Names.STOP_FUNCTION_SUFFIX);
        // Create invokable symbol for init function
        createInvokableSymbol(pkgNode.initFunction, env);
        // Create invokable symbol for start function
        createInvokableSymbol(pkgNode.startFunction, env);
        addInitReturnStatement(pkgNode.startFunction.body);
        // Create invokable symbol for stop function
        createInvokableSymbol(pkgNode.stopFunction, env);
        addInitReturnStatement(pkgNode.stopFunction.body);
    }

    /**
     * Create invokable symbol for function.
     *
     * @param bLangFunction function node
     * @param env           Symbol environment
     */
    private void createInvokableSymbol(BLangFunction bLangFunction, SymbolEnv env) {
        BInvokableSymbol functionSymbol = Symbols.createFunctionSymbol(Flags.asMask(bLangFunction.flagSet),
                                                                       new Name(bLangFunction.name.value),
                                                                       env.enclPkg.packageID, bLangFunction.type,
                                                                       env.enclPkg.symbol, true);
        functionSymbol.retType = bLangFunction.returnTypeNode.type;
        // Add parameters
        for (BLangVariable param: bLangFunction.requiredParams) {
            functionSymbol.params.add(param.symbol);
        }

        functionSymbol.scope = new Scope(functionSymbol);
        functionSymbol.type = new BInvokableType(new ArrayList<>(), symTable.nilType, null);
        bLangFunction.symbol = functionSymbol;
    }

    /**
     * Add init return statments.
     *
     * @param bLangBlockStmt block statement node
     */
    private void addInitReturnStatement(BLangBlockStmt bLangBlockStmt) {
        BLangReturn returnStmt = ASTBuilderUtil.createNilReturnStmt(bLangBlockStmt.pos, symTable.nilType);
        bLangBlockStmt.addStatement(returnStmt);
    }

    /**
     * Create namespace declaration statement for XMNLNS.
     *
     * @param xmlns XMLNS node
     * @return XMLNS statement
     */
    private BLangXMLNSStatement createNamespaceDeclrStatement(BLangXMLNS xmlns) {
        BLangXMLNSStatement xmlnsStmt = (BLangXMLNSStatement) TreeBuilder.createXMLNSDeclrStatementNode();
        xmlnsStmt.xmlnsDecl = xmlns;
        xmlnsStmt.pos = xmlns.pos;
        return xmlnsStmt;
    }
    // visitors

    @Override
    public void visit(BLangPackage pkgNode) {
        if (pkgNode.completedPhases.contains(CompilerPhase.DESUGAR)) {
            result = pkgNode;
            return;
        }
        SymbolEnv env = this.symTable.pkgEnvMap.get(pkgNode.symbol);
        createPackageInitFunctions(pkgNode, env);
        // Adding object functions to package level.
        addAttachedFunctionsToPackageLevel(pkgNode, env);

        pkgNode.globalVars.forEach(globalVar -> {
            BLangAssignment assignment = (BLangAssignment) createAssignmentStmt(globalVar);
            if (assignment.expr == null) {
                assignment.expr = getInitExpr(globalVar);
            }
            if (assignment.expr != null) {
                pkgNode.initFunction.body.stmts.add(assignment);
            }
        });
        annotationDesugar.rewritePackageAnnotations(pkgNode);
        //Sort type definitions with precedence
        pkgNode.typeDefinitions.sort(Comparator.comparing(t -> t.precedence));

        pkgNode.typeDefinitions = rewrite(pkgNode.typeDefinitions, env);
        pkgNode.xmlnsList = rewrite(pkgNode.xmlnsList, env);
        pkgNode.globalVars = rewrite(pkgNode.globalVars, env);
        endpointDesugar.rewriteAnonymousEndpointsInPkg(pkgNode, env);
        pkgNode.globalEndpoints = rewrite(pkgNode.globalEndpoints, env);
        pkgNode.globalEndpoints.forEach(endpoint -> endpointDesugar.defineGlobalEndpoint(endpoint, env));
        endpointDesugar.rewriteAllEndpointsInPkg(pkgNode, env);
        endpointDesugar.rewriteServiceBoundToEndpointInPkg(pkgNode, env);
        pkgNode.services = rewrite(pkgNode.services, env);
        pkgNode.functions = rewrite(pkgNode.functions, env);

        pkgNode.initFunction = rewrite(pkgNode.initFunction, env);
        pkgNode.startFunction = rewrite(pkgNode.startFunction, env);
        pkgNode.stopFunction = rewrite(pkgNode.stopFunction, env);
        pkgNode.getTestablePkgs().forEach(testablePackage -> visit((BLangPackage) testablePackage));
        pkgNode.completedPhases.add(CompilerPhase.DESUGAR);
        result = pkgNode;
    }

    @Override
    public void visit(BLangImportPackage importPkgNode) {
        BPackageSymbol pkgSymbol = importPkgNode.symbol;
        SymbolEnv pkgEnv = this.symTable.pkgEnvMap.get(pkgSymbol);
        rewrite(pkgEnv.node, pkgEnv);
        result = importPkgNode;
    }

    @Override
    public void visit(BLangTypeDefinition typeDef) {
        if (typeDef.typeNode.getKind() == NodeKind.OBJECT_TYPE
                || typeDef.typeNode.getKind() == NodeKind.RECORD_TYPE) {
            typeDef.typeNode = rewrite(typeDef.typeNode, env);
        }
        result = typeDef;
    }

    @Override
    public void visit(BLangObjectTypeNode objectTypeNode) {
        // Merge the fields defined within the object and the fields that
        // get inherited via the type references.
        objectTypeNode.fields.addAll(objectTypeNode.referencedFields);

        if (objectTypeNode.flagSet.contains(Flag.ABSTRACT)) {
            result = objectTypeNode;
            return;
        }

        // Add object level variables to the init function.
        Map<BSymbol, BLangStatement> initFunctionStmts = objectTypeNode.initFunction.initFunctionStmts;
        objectTypeNode.fields.stream()
                .map(field -> {
                    // If the rhs value is not given in-line inside the struct
                    // then get the default value literal for that particular struct.
                    if (field.expr == null) {
                        field.expr = getInitExpr(field);
                    }
                    return field;
                })
                .filter(field -> field.expr != null)
                .forEachOrdered(field -> {
                    if (!initFunctionStmts.containsKey(field.symbol)) {
                        initFunctionStmts.put(field.symbol, createAssignmentStmt(field));
                    }
                });

        // Adding init statements to the init function.
        BLangStatement[] initStmts = initFunctionStmts.values().toArray(new BLangStatement[0]);
        for (int i = 0; i < initFunctionStmts.size(); i++) {
            objectTypeNode.initFunction.body.stmts.add(i, initStmts[i]);
        }

        result = objectTypeNode;
    }

    @Override
    public void visit(BLangRecordTypeNode recordTypeNode) {
        int maskOptional = Flags.asMask(EnumSet.of(Flag.OPTIONAL));
        // Add struct level variables to the init function.
        recordTypeNode.fields.stream()
                .map(field -> {
                    // If the rhs value is not given in-line inside the struct
                    // then get the default value literal for that particular struct.
                    if (field.expr == null) {
                        field.expr = getInitExpr(field);
                    }
                    return field;
                })
                .filter(field -> field.expr != null)
                .forEachOrdered(field -> {
                    // Only add a field if it is required. Checking if it's required is enough since non-defaultable
                    // required fields will have been caught in the type checking phase.
                    if (!recordTypeNode.initFunction.initFunctionStmts.containsKey(field.symbol) &&
                            !Symbols.isFlagOn(field.symbol.flags, maskOptional)) {
                        recordTypeNode.initFunction.initFunctionStmts.put(field.symbol,
                                                                          (BLangStatement) createAssignmentStmt(field));
                    }
                });

        //Adding init statements to the init function.
        BLangStatement[] initStmts = recordTypeNode.initFunction.initFunctionStmts
                .values().toArray(new BLangStatement[0]);
        for (int i = 0; i < recordTypeNode.initFunction.initFunctionStmts.size(); i++) {
            recordTypeNode.initFunction.body.stmts.add(i, initStmts[i]);
        }

        result = recordTypeNode;
    }

    @Override
    public void visit(BLangFunction funcNode) {
        SymbolEnv fucEnv = SymbolEnv.createFunctionEnv(funcNode, funcNode.symbol.scope, env);
        if (!funcNode.interfaceFunction) {
            addReturnIfNotPresent(funcNode);
        }

        Collections.reverse(funcNode.endpoints); // To preserve endpoint code gen order.
        funcNode.endpoints = rewrite(funcNode.endpoints, fucEnv);

        // Duplicate the invokable symbol and the invokable type.
        funcNode.originalFuncSymbol = funcNode.symbol;
        BInvokableSymbol dupFuncSymbol = ASTBuilderUtil.duplicateInvokableSymbol(funcNode.symbol);
        funcNode.symbol = dupFuncSymbol;
        BInvokableType dupFuncType = (BInvokableType) dupFuncSymbol.type;

        //write closure vars
        funcNode.closureVarSymbols.stream()
                .filter(symbol -> !isFunctionArgument(symbol, funcNode.symbol.params))
                .forEach(symbol -> {
                    symbol.closure = true;
                    dupFuncSymbol.params.add(0, symbol);
                    dupFuncType.paramTypes.add(0, symbol.type);
                });

        funcNode.body = rewrite(funcNode.body, fucEnv);
        funcNode.workers = rewrite(funcNode.workers, fucEnv);
        result = funcNode;
    }

    private boolean isFunctionArgument(BVarSymbol symbol, List<BVarSymbol> params) {
        return params.stream().anyMatch(param -> (param.name.equals(symbol.name) && param.type.tag == symbol.type.tag));
    }

    @Override
    public void visit(BLangService serviceNode) {
        SymbolEnv serviceEnv = SymbolEnv.createServiceEnv(serviceNode, serviceNode.symbol.scope, env);
        serviceNode.resources = rewrite(serviceNode.resources, serviceEnv);

        serviceNode.nsDeclarations.forEach(xmlns -> serviceNode.initFunction.body.stmts.add(xmlns));
        serviceNode.vars.forEach(v -> {
            BLangAssignment assignment = (BLangAssignment) createAssignmentStmt(v.var);
            if (assignment.expr == null) {
                assignment.expr = getInitExpr(v.var);
            }
            if (assignment.expr != null) {
                serviceNode.initFunction.body.stmts.add(assignment);
            }
        });

        serviceNode.vars = rewrite(serviceNode.vars, serviceEnv);
        serviceNode.endpoints = rewrite(serviceNode.endpoints, serviceEnv);
        BLangReturn returnStmt = ASTBuilderUtil.createNilReturnStmt(serviceNode.pos, symTable.nilType);
        serviceNode.initFunction.body.stmts.add(returnStmt);
        serviceNode.initFunction = rewrite(serviceNode.initFunction, serviceEnv);
        result = serviceNode;
    }

    public void visit(BLangForever foreverStatement) {
        if (foreverStatement.isSiddhiRuntimeEnabled()) {
            siddhiQueryBuilder.visit(foreverStatement);
            BLangExpressionStmt stmt = (BLangExpressionStmt) TreeBuilder.createExpressionStatementNode();
            stmt.expr = createInvocationForForeverBlock(foreverStatement);
            stmt.pos = foreverStatement.pos;
            stmt.addWS(foreverStatement.getWS());
            result = rewrite(stmt, env);
        } else {
            result = streamingCodeDesugar.desugar(foreverStatement);
            result = rewrite(result, env);
        }
    }

    @Override
    public void visit(BLangResource resourceNode) {
        addReturnIfNotPresent(resourceNode);
        httpFiltersDesugar.invokeFilters(resourceNode, env);
        SymbolEnv resourceEnv = SymbolEnv.createResourceActionSymbolEnv(resourceNode, resourceNode.symbol.scope, env);
        Collections.reverse(resourceNode.endpoints); // To preserve endpoint code gen order at resource
        resourceNode.endpoints = rewrite(resourceNode.endpoints, resourceEnv);
        resourceNode.body = rewrite(resourceNode.body, resourceEnv);
        resourceNode.workers = rewrite(resourceNode.workers, resourceEnv);
        result = resourceNode;
    }

    @Override
    public void visit(BLangAction actionNode) {
        addReturnIfNotPresent(actionNode);
        SymbolEnv actionEnv = SymbolEnv.createResourceActionSymbolEnv(actionNode, actionNode.symbol.scope, env);
        Collections.reverse(actionNode.endpoints); // To preserve endpoint code gen order at action.
        actionNode.endpoints = rewrite(actionNode.endpoints, actionEnv);
        actionNode.body = rewrite(actionNode.body, actionEnv);
        actionNode.workers = rewrite(actionNode.workers, actionEnv);

        // we rewrite it's parameter list to have the receiver variable as the first parameter
        BInvokableSymbol actionSymbol = actionNode.symbol;
        List<BVarSymbol> params = actionSymbol.params;
        BVarSymbol receiverSymbol = actionNode.symbol.receiverSymbol;
        params.add(0, receiverSymbol);
        BInvokableType actionType = (BInvokableType) actionSymbol.type;
        if (receiverSymbol != null) {
            actionType.paramTypes.add(0, receiverSymbol.type);
        }
        result = actionNode;
    }

    @Override
    public void visit(BLangWorker workerNode) {
        this.workerStack.push(workerNode);
        workerNode.body = rewrite(workerNode.body, env);
        this.workerStack.pop();
        result = workerNode;
    }

    @Override
    public void visit(BLangEndpoint endpoint) {
        result = endpoint;
    }

    @Override
    public void visit(BLangSimpleVariable varNode) {
        if ((varNode.symbol.owner.tag & SymTag.INVOKABLE) != SymTag.INVOKABLE) {
            varNode.expr = null;
            result = varNode;
            return;
        }

        // Return if this assignment is not a safe assignment
        varNode.expr = rewriteExpr(varNode.expr);
        result = varNode;

    }

    @Override
    public void visit(BLangTupleVariable varNode) {
        result = varNode;
    }

    @Override
    public void visit(BLangRecordVariable varNode) {
        result = varNode;
    }

    // Statements

    @Override
    public void visit(BLangBlockStmt block) {
        SymbolEnv blockEnv = SymbolEnv.createBlockEnv(block, env);
        block.stmts = rewriteStmt(block.stmts, blockEnv);
        result = block;
    }

    @Override
    public void visit(BLangSimpleVariableDef varDefNode) {
        varDefNode.var = rewrite(varDefNode.var, env);
        BLangSimpleVariable varNode = varDefNode.var;

        // Generate default init expression, if rhs expr is null
        if (varNode.expr == null) {
            varNode.expr = getInitExpr(varNode);
        }
        result = varDefNode;

    }

    @Override
    public void visit(BLangTupleVariableDef varDefNode) {
        //  case 1:
        //  (string, int) (a, b) = (tuple)
        //
        //  any[] x = (tuple);
        //  string a = x[0];
        //  int b = x[1];
        //
        //  case 2:
        //  ((string, float) int)) ((a, b), c)) = (tuple)
        //
        //  any[] x = (tuple);
        //  string a = x[0][0];
        //  float b = x[0][1];
        //  int c = x[1];
        varDefNode.var = rewrite(varDefNode.var, env);
        BLangTupleVariable tupleVariable = varDefNode.var;

        //create tuple destruct block stmt
        final BLangBlockStmt blockStmt = ASTBuilderUtil.createBlockStmt(varDefNode.pos);

        //create a array of any-type based on the dimension
        BType runTimeType = new BArrayType(symTable.anyType);

        //create a simple var for the array 'any[] x = (tuple)' based on the dimension for x
        final BLangSimpleVariable tuple = ASTBuilderUtil.createVariable(varDefNode.pos, "", runTimeType, null,
                new BVarSymbol(0, names.fromString("tuple"), this.env.scope.owner.pkgID, runTimeType,
                        this.env.scope.owner));
        tuple.expr = tupleVariable.expr;
        final BLangSimpleVariableDef variableDef = ASTBuilderUtil.createVariableDefStmt(varDefNode.pos, blockStmt);
        variableDef.var = tuple;

        //create the variable definition statements using the root block stmt created
        createVarDefStmts(tupleVariable, blockStmt, tuple.symbol, null);

        //finally rewrite the populated block statement
        result = rewrite(blockStmt, env);
    }

    @Override
    public void visit(BLangRecordVariableDef varDefNode) {

        BLangRecordVariable varNode = varDefNode.var;

        final BLangBlockStmt blockStmt = ASTBuilderUtil.createBlockStmt(varDefNode.pos);

        BType runTimeType = new BMapType(TypeTags.RECORD, symTable.anyType, null);

        final BLangSimpleVariable mapVariable = ASTBuilderUtil.createVariable(varDefNode.pos, "", runTimeType,
                null, new BVarSymbol(0, names.fromString("$map$0"), this.env.scope.owner.pkgID,
                        runTimeType, this.env.scope.owner));
        mapVariable.expr = varDefNode.var.expr;
        final BLangSimpleVariableDef variableDef = ASTBuilderUtil.createVariableDefStmt(varDefNode.pos, blockStmt);
        variableDef.var = mapVariable;

        createVarDefStmts(varNode, blockStmt, mapVariable.symbol, null);

        result = rewrite(blockStmt, env);
    }

    /**
     * This method iterate through each member of the tupleVar and create the relevant var def statements. This method
     * does the check for node kind of each member and call the related var def creation method.
     *
     * Example:
     * ((string, float) int)) ((a, b), c)) = (tuple)
     *
     * (a, b) is again a tuple, so it is a recursive var def creation.
     *
     * c is a simple var, so a simple var def will be created.
     *
     */
    private void createVarDefStmts(BLangTupleVariable parentTupleVariable, BLangBlockStmt parentBlockStmt,
                                   BVarSymbol tupleVarSymbol, BLangIndexBasedAccess parentIndexAccessExpr) {

        final List<BLangVariable> memberVars = parentTupleVariable.memberVariables;
        for (int index = 0; index < memberVars.size(); index++) {
            BLangVariable variable = memberVars.get(index);
            if (NodeKind.VARIABLE == variable.getKind()) { //if this is simple var, then create a simple var def stmt
                BLangLiteral indexExpr = ASTBuilderUtil.createLiteral(variable.pos, symTable.intType, (long) index);
                createSimpleVarDefStmt((BLangSimpleVariable) variable, parentBlockStmt, indexExpr, tupleVarSymbol,
                        parentIndexAccessExpr);
            } else if (variable.getKind() == NodeKind.TUPLE_VARIABLE) { //else recursively create the var def statements
                BLangTupleVariable tupleVariable = (BLangTupleVariable) variable;
                BLangLiteral indexExpr = ASTBuilderUtil.createLiteral(tupleVariable.pos, symTable.intType,
                        (long) index);
                BLangIndexBasedAccess arrayAccessExpr = ASTBuilderUtil.createIndexBasesAccessExpr(tupleVariable.pos,
                        new BArrayType(symTable.anyType), tupleVarSymbol, indexExpr);
                if (parentIndexAccessExpr != null) {
                    arrayAccessExpr.expr = parentIndexAccessExpr;
                }
                createVarDefStmts((BLangTupleVariable) variable, parentBlockStmt, tupleVarSymbol, arrayAccessExpr);
            } else if (variable.getKind() == NodeKind.RECORD_VARIABLE) {
                BLangRecordVariable recordVariable = (BLangRecordVariable) variable;
                BLangLiteral indexExpr = ASTBuilderUtil.createLiteral(recordVariable.pos, symTable.intType,
                        (long) index);
                BLangIndexBasedAccess arrayAccessExpr = ASTBuilderUtil.createIndexBasesAccessExpr(
                        parentTupleVariable.pos, new BMapType(TypeTags.RECORD, symTable.anyType, null),
                        tupleVarSymbol, indexExpr);
                if (parentIndexAccessExpr != null) {
                    arrayAccessExpr.expr = parentIndexAccessExpr;
                }
                createVarDefStmts((BLangRecordVariable) variable, parentBlockStmt, tupleVarSymbol, arrayAccessExpr);
            }
        }
    }

    /**
     * Overloaded method to handle record variables.
     * This method iterate through each member of the recordVar and create the relevant var def statements. This method
     * does the check for node kind of each member and call the related var def creation method.
     *
     * Example:
     * type Foo record {
     *     string name;
     *     (int, string) age;
     *     Address address;
     * };
     *
     * Foo {name: a, age: (b, c), address: d} = {record literal}
     *
     *  a is a simple var, so a simple var def will be created.
     *
     * (b, c) is a tuple, so it is a recursive var def creation.
     *
     * d is a record, so it is a recursive var def creation.
     *
     */
    private void createVarDefStmts(BLangRecordVariable parentRecordVariable, BLangBlockStmt parentBlockStmt,
                                   BVarSymbol recordVarSymbol, BLangIndexBasedAccess parentIndexAccessExpr) {

        List<BLangRecordVariableKeyValue> variableList = parentRecordVariable.variableList;
        for (BLangRecordVariableKeyValue recordFieldKeyValue : variableList) {
            if (recordFieldKeyValue.valueBindingPattern.getKind() == NodeKind.VARIABLE) {
                BLangLiteral indexExpr = ASTBuilderUtil.
                        createLiteral((recordFieldKeyValue.valueBindingPattern).pos, symTable.stringType,
                                recordFieldKeyValue.key.value);
                createSimpleVarDefStmt((BLangSimpleVariable) recordFieldKeyValue.valueBindingPattern, parentBlockStmt,
                        indexExpr, recordVarSymbol, parentIndexAccessExpr);
            } else if (recordFieldKeyValue.valueBindingPattern.getKind() == NodeKind.TUPLE_VARIABLE) {
                BLangTupleVariable tupleVariable = (BLangTupleVariable) recordFieldKeyValue.valueBindingPattern;
                BLangLiteral indexExpr = ASTBuilderUtil.createLiteral(tupleVariable.pos, symTable.stringType,
                        recordFieldKeyValue.key.value);
                BLangIndexBasedAccess arrayAccessExpr = ASTBuilderUtil.createIndexBasesAccessExpr(tupleVariable.pos,
                        new BArrayType(symTable.anyType), recordVarSymbol, indexExpr);
                if (parentIndexAccessExpr != null) {
                    arrayAccessExpr.expr = parentIndexAccessExpr;
                }
                createVarDefStmts((BLangTupleVariable) recordFieldKeyValue.valueBindingPattern,
                        parentBlockStmt, recordVarSymbol, arrayAccessExpr);
            } else if (recordFieldKeyValue.valueBindingPattern.getKind() == NodeKind.RECORD_VARIABLE) {
                BLangRecordVariable recordVariable = (BLangRecordVariable) recordFieldKeyValue.valueBindingPattern;
                BLangLiteral indexExpr = ASTBuilderUtil.createLiteral(recordVariable.pos, symTable.stringType,
                        recordFieldKeyValue.key.value);
                BLangIndexBasedAccess arrayAccessExpr = ASTBuilderUtil.createIndexBasesAccessExpr(
                        parentRecordVariable.pos, new BMapType(TypeTags.RECORD, symTable.anyType, null),
                        recordVarSymbol, indexExpr);
                if (parentIndexAccessExpr != null) {
                    arrayAccessExpr.expr = parentIndexAccessExpr;
                }
                createVarDefStmts((BLangRecordVariable) recordFieldKeyValue.valueBindingPattern, parentBlockStmt,
                        recordVarSymbol, arrayAccessExpr);
            }
        }

        if (parentRecordVariable.restParam != null) {
            // The restParam is desugared to a filter iterable operation that filters out the fields provided in the
            // record variable
            // map<any> restParam = $map$0.filter($lambdaArg$0);

            DiagnosticPos pos = parentBlockStmt.pos;
            BMapType anyConstrainedMapType = new BMapType(TypeTags.MAP, symTable.anyType, null);
            BLangVariableReference variableReference;

            if (parentIndexAccessExpr != null) {
                BLangSimpleVariable mapVariable = ASTBuilderUtil.createVariable(pos, "$map$1", anyConstrainedMapType,
                        null, new BVarSymbol(0, names.fromString("$map$1"), this.env.scope.owner.pkgID,
                                anyConstrainedMapType, this.env.scope.owner));
                mapVariable.expr = parentIndexAccessExpr;
                BLangSimpleVariableDef variableDef = ASTBuilderUtil.createVariableDefStmt(pos, parentBlockStmt);
                variableDef.var = mapVariable;

                variableReference = ASTBuilderUtil.createVariableRef(pos, mapVariable.symbol);
            } else {
                variableReference = ASTBuilderUtil.createVariableRef(pos,
                        ((BLangSimpleVariableDef) parentBlockStmt.stmts.get(0)).var.symbol);
            }

            // Create rest param variable definition
            BLangSimpleVariable restParam = (BLangSimpleVariable) parentRecordVariable.restParam;
            BLangSimpleVariableDef restParamVarDef = ASTBuilderUtil.createVariableDefStmt(pos,
                    parentBlockStmt);
            restParamVarDef.var = restParam;
            restParamVarDef.var.type = anyConstrainedMapType;

            // Create lambda function to be passed into the filter iterable operation (i.e. $lambdaArg$0)
            BLangLambdaFunction lambdaFunction = createFuncToFilterOutRestParam(parentRecordVariable, pos);

            // Create filter iterator operation
            BLangInvocation filterIterator = (BLangInvocation) TreeBuilder.createInvocationNode();
            restParam.expr = filterIterator;

            filterIterator.iterableOperationInvocation = true;
            filterIterator.argExprs.add(lambdaFunction);
            filterIterator.requiredArgs.add(lambdaFunction);

            // Variable reference to the 1st variable of this block. i.e. the map ..
            filterIterator.expr = variableReference;

            filterIterator.type = new BIntermediateCollectionType(getStringAnyTupleType());

            IterableContext iterableContext = new IterableContext(filterIterator.expr, env);
            iterableContext.foreachTypes = getStringAnyTupleType().tupleTypes;
            filterIterator.iContext = iterableContext;

            iterableContext.resultType = anyConstrainedMapType;
            Operation filterOperation = new Operation(IterableKind.FILTER, filterIterator, iterableContext.resultType);
            filterOperation.pos = pos;
            filterOperation.collectionType = filterOperation.expectedType = anyConstrainedMapType;
            filterOperation.inputType = filterOperation.outputType = getStringAnyTupleType();
            iterableContext.operations.add(filterOperation);
        }
    }

    private BLangLambdaFunction createFuncToFilterOutRestParam(BLangRecordVarRef recordVarRef, DiagnosticPos pos) {

        // Creates following anonymous function
        //
        // function ((string, any) $lambdaArg$0) returns boolean {
        //     Following if block is generated for all parameters given in the record variable
        //     if ($lambdaArg$0[0] == "name") {
        //         return false;
        //     }
        //     if ($lambdaArg$0[0] == "age") {
        //         return false;
        //     }
        //      return true;
        // }

        BLangFunction function = ASTBuilderUtil.createFunction(pos, "$anonFunc$" + lambdaFunctionCount++);
        BVarSymbol keyValSymbol = new BVarSymbol(0, names.fromString("$lambdaArg$0"), this.env.scope.owner.pkgID,
                getStringAnyTupleType(), this.env.scope.owner);
        BLangBlockStmt functionBlock = createAnonymousFunctionBlock(pos, function, keyValSymbol);

        // Create the if statements
        for (BLangRecordVarRefKeyValue variableKeyValueNode : recordVarRef.recordRefFields) {
            createIfStmt(pos, keyValSymbol, functionBlock, variableKeyValueNode.variableName.getValue());
        }

        // Create the final return true statement
        BInvokableSymbol functionSymbol = createReturnTrueStatement(pos, function, functionBlock);

        // Create and return a lambda function
        return createLambdaFunction(function, functionSymbol);
    }

    private BLangLambdaFunction createFuncToFilterOutRestParam(BLangRecordVariable recordVariable, DiagnosticPos pos) {

        // Creates following anonymous function
        //
        // function ((string, any) $lambdaArg$0) returns boolean {
        //     Following if block is generated for all parameters given in the record variable
        //     if ($lambdaArg$0[0] == "name") {
        //         return false;
        //     }
        //     if ($lambdaArg$0[0] == "age") {
        //         return false;
        //     }
        //      return true;
        // }

        BLangFunction function = ASTBuilderUtil.createFunction(pos, "$anonFunc$" + lambdaFunctionCount++);
        BVarSymbol keyValSymbol = new BVarSymbol(0, names.fromString("$lambdaArg$0"), this.env.scope.owner.pkgID,
                getStringAnyTupleType(), this.env.scope.owner);
        BLangBlockStmt functionBlock = createAnonymousFunctionBlock(pos, function, keyValSymbol);

        // Create the if statements
        for (BLangRecordVariableKeyValueNode variableKeyValueNode : recordVariable.variableList) {
            createIfStmt(pos, keyValSymbol, functionBlock, variableKeyValueNode.getKey().getValue());
        }

        // Create the final return true statement
        BInvokableSymbol functionSymbol = createReturnTrueStatement(pos, function, functionBlock);

        // Create and return a lambda function
        return createLambdaFunction(function, functionSymbol);
    }

    private void createIfStmt(DiagnosticPos pos, BVarSymbol keyValSymbol, BLangBlockStmt functionBlock, String key) {
        BLangIf ifStmt = ASTBuilderUtil.createIfStmt(pos, functionBlock);

        BLangBlockStmt ifBlock = ASTBuilderUtil.createBlockStmt(pos, new ArrayList<>());
        BLangReturn returnStmt = ASTBuilderUtil.createReturnStmt(pos, ifBlock);
        returnStmt.expr = ASTBuilderUtil.createLiteral(pos, symTable.booleanType, false);
        ifStmt.body = ifBlock;

        BLangBracedOrTupleExpr tupleExpr = new BLangBracedOrTupleExpr();
        tupleExpr.isBracedExpr = true;
        tupleExpr.type = symTable.booleanType;

        BLangIndexBasedAccess indexBasesAccessExpr = ASTBuilderUtil.createIndexBasesAccessExpr(pos,
                symTable.stringType, keyValSymbol, ASTBuilderUtil.createLiteral(pos, symTable.intType, (long) 0));

        BLangBinaryExpr binaryExpr = ASTBuilderUtil.createBinaryExpr(pos, indexBasesAccessExpr,
                ASTBuilderUtil.createLiteral(pos, symTable.stringType, key),
                symTable.booleanType, OperatorKind.EQUAL, null);

        binaryExpr.opSymbol = (BOperatorSymbol) symResolver.resolveBinaryOperator(
                binaryExpr.opKind, binaryExpr.lhsExpr.type, binaryExpr.rhsExpr.type);

        tupleExpr.expressions.add(binaryExpr);
        ifStmt.expr = tupleExpr;
    }

    private BLangLambdaFunction createLambdaFunction(BLangFunction function, BInvokableSymbol functionSymbol) {
        BLangLambdaFunction lambdaFunction = (BLangLambdaFunction) TreeBuilder.createLambdaFunctionNode();
        lambdaFunction.function = function;
        lambdaFunction.type = functionSymbol.type;
        return lambdaFunction;
    }

    private BInvokableSymbol createReturnTrueStatement(DiagnosticPos pos, BLangFunction function,
                                                       BLangBlockStmt functionBlock) {
        BLangReturn trueReturnStmt = ASTBuilderUtil.createReturnStmt(pos, functionBlock);
        trueReturnStmt.expr = ASTBuilderUtil.createLiteral(pos, symTable.booleanType, true);

        // Create function symbol before visiting desugar phase for the function
        BInvokableSymbol functionSymbol = Symbols.createFunctionSymbol(Flags.asMask(function.flagSet),
                new Name(function.name.value), env.enclPkg.packageID, function.type, env.enclEnv.enclVarSym, true);
        functionSymbol.retType = function.returnTypeNode.type;
        functionSymbol.params = function.requiredParams.stream()
                .map(param -> param.symbol)
                .collect(Collectors.toList());
        functionSymbol.scope = env.scope;
        functionSymbol.type = new BInvokableType(Collections.singletonList(getStringAnyTupleType()),
                symTable.booleanType, null);
        function.symbol = functionSymbol;
        rewrite(function, env);
        env.enclPkg.addFunction(function);
        return functionSymbol;
    }

    private BLangBlockStmt createAnonymousFunctionBlock(DiagnosticPos pos, BLangFunction function,
                                                        BVarSymbol keyValSymbol) {
        BLangSimpleVariable inputParameter = ASTBuilderUtil.createVariable(pos, null, getStringAnyTupleType(),
                null, keyValSymbol);
        function.requiredParams.add(inputParameter);
        BLangValueType booleanTypeKind = new BLangValueType();
        booleanTypeKind.typeKind = TypeKind.BOOLEAN;
        function.returnTypeNode = booleanTypeKind;

        BLangBlockStmt functionBlock = ASTBuilderUtil.createBlockStmt(pos, new ArrayList<>());
        function.body = functionBlock;
        return functionBlock;
    }

    private BTupleType getStringAnyTupleType() {
        ArrayList<BType> typeList = new ArrayList<BType>() {{
            add(symTable.stringType);
            add(symTable.anyType);
        }};
        return new BTupleType(typeList);
    }

    /**
     * This method creates a simple variable def and assigns and array expression based on the given indexExpr.
     *
     *  case 1: when there is no parent array access expression, but with the indexExpr : 1
     *  string s = x[1];
     *
     *  case 2: when there is a parent array expression : x[2] and indexExpr : 3
     *  string s = x[2][3];
     *
     *  case 3: when there is no parent array access expression, but with the indexExpr : name
     *  string s = x[name];
     *
     *  case 4: when there is a parent map expression : x[name] and indexExpr : fName
     *  string s = x[name][fName]; // record variable inside record variable
     *
     *  case 5: when there is a parent map expression : x[name] and indexExpr : 1
     *  string s = x[name][1]; // tuple variable inside record variable
     */
    private void createSimpleVarDefStmt(BLangSimpleVariable simpleVariable, BLangBlockStmt parentBlockStmt,
                                        BLangLiteral indexExpr, BVarSymbol tupleVarSymbol,
                                        BLangIndexBasedAccess parentArrayAccessExpr) {

        Name varName = names.fromIdNode(simpleVariable.name);
        if (varName == Names.IGNORE) {
            return;
        }

        final BLangSimpleVariableDef simpleVariableDef = ASTBuilderUtil.createVariableDefStmt(simpleVariable.pos,
                parentBlockStmt);
        simpleVariableDef.var = simpleVariable;

        simpleVariable.expr = createIndexBasedAccessExpr(simpleVariable.type, simpleVariable.pos,
                indexExpr, tupleVarSymbol, parentArrayAccessExpr);
    }

    @Override
    public void visit(BLangAssignment assignNode) {
        if (safeNavigateLHS(assignNode.varRef)) {
            BLangAccessExpression accessExpr = (BLangAccessExpression) assignNode.varRef;
            accessExpr.leafNode = true;
            result = rewriteSafeNavigationAssignment(accessExpr, assignNode.expr, assignNode.safeAssignment);
            result = rewrite(result, env);
            return;
        }

        assignNode.varRef = rewriteExpr(assignNode.varRef);
        assignNode.expr = rewriteExpr(assignNode.expr);
        result = assignNode;

    }

    @Override
    public void visit(BLangTupleDestructure tupleDestructure) {
        //  case 1:
        //  a is string, b is float
        //  (a, b) = (tuple)
        //
        //  any[] x = (tuple);
        //  string a = x[0];
        //  int b = x[1];
        //
        //  case 2:
        //  a is string, b is float, c is int
        //  ((a, b), c)) = (tuple)
        //
        //  any[] x = (tuple);
        //  string a = x[0][0];
        //  float b = x[0][1];
        //  int c = x[1];


        //create tuple destruct block stmt
        final BLangBlockStmt blockStmt = ASTBuilderUtil.createBlockStmt(tupleDestructure.pos);

        //create a array of any-type based on the dimension
        BType runTimeType = new BArrayType(symTable.anyType);

        //create a simple var for the array 'any[] x = (tuple)' based on the dimension for x
        final BLangSimpleVariable tuple = ASTBuilderUtil.createVariable(tupleDestructure.pos, "", runTimeType, null,
                new BVarSymbol(0, names.fromString("tuple"), this.env.scope.owner.pkgID, runTimeType,
                        this.env.scope.owner));
        tuple.expr = tupleDestructure.expr;
        final BLangSimpleVariableDef variableDef = ASTBuilderUtil.createVariableDefStmt(tupleDestructure.pos,
                blockStmt);
        variableDef.var = tuple;

        //create the variable definition statements using the root block stmt created
        createVarRefAssignmentStmts(tupleDestructure.varRef, blockStmt, tuple.symbol, null);

        //finally rewrite the populated block statement
        result = rewrite(blockStmt, env);
    }

    /**
     * This method iterate through each member of the tupleVarRef and create the relevant var ref assignment statements.
     * This method does the check for node kind of each member and call the related var ref creation method.
     *
     * Example:
     * ((a, b), c)) = (tuple)
     *
     * (a, b) is again a tuple, so it is a recursive var ref creation.
     *
     * c is a simple var, so a simple var def will be created.
     *
     */
    private void createVarRefAssignmentStmts(BLangTupleVarRef parentTupleVariable, BLangBlockStmt parentBlockStmt,
                                             BVarSymbol tupleVarSymbol, BLangIndexBasedAccess parentIndexAccessExpr) {

        final List<BLangExpression> expressions = parentTupleVariable.expressions;
        for (int index = 0; index < expressions.size(); index++) {
            BLangExpression expression = expressions.get(index);
            if (NodeKind.SIMPLE_VARIABLE_REF == expression.getKind() ||
                    NodeKind.FIELD_BASED_ACCESS_EXPR == expression.getKind() ||
                    NodeKind.INDEX_BASED_ACCESS_EXPR == expression.getKind() ||
                    NodeKind.XML_ATTRIBUTE_ACCESS_EXPR == expression.getKind()) {
                //if this is simple var, then create a simple var def stmt
                BLangLiteral indexExpr = ASTBuilderUtil.createLiteral(expression.pos, symTable.intType, (long) index);
                createSimpleVarRefAssignmentStmt((BLangVariableReference) expression, parentBlockStmt, indexExpr,
                        tupleVarSymbol, parentIndexAccessExpr);
            } else if (expression.getKind() == NodeKind.TUPLE_VARIABLE_REF) {
                //else recursively create the var def statements for tuple var ref
                BLangTupleVarRef tupleVarRef = (BLangTupleVarRef) expression;
                BLangLiteral indexExpr = ASTBuilderUtil.createLiteral(tupleVarRef.pos, symTable.intType, (long) index);
                BLangIndexBasedAccess arrayAccessExpr = ASTBuilderUtil.createIndexBasesAccessExpr(tupleVarRef.pos,
                        new BArrayType(symTable.anyType), tupleVarSymbol, indexExpr);
                if (parentIndexAccessExpr != null) {
                    arrayAccessExpr.expr = parentIndexAccessExpr;
                }
                createVarRefAssignmentStmts((BLangTupleVarRef) expression, parentBlockStmt, tupleVarSymbol,
                        arrayAccessExpr);
            } else if (expression.getKind() == NodeKind.RECORD_VARIABLE_REF) {
                //else recursively create the var def statements for record var ref
                BLangRecordVarRef recordVarRef = (BLangRecordVarRef) expression;
                BLangLiteral indexExpr = ASTBuilderUtil.createLiteral(recordVarRef.pos, symTable.intType,
                        (long) index);
                BLangIndexBasedAccess arrayAccessExpr = ASTBuilderUtil.createIndexBasesAccessExpr(
                        parentTupleVariable.pos, new BMapType(TypeTags.RECORD, symTable.anyType, null),
                        tupleVarSymbol, indexExpr);
                if (parentIndexAccessExpr != null) {
                    arrayAccessExpr.expr = parentIndexAccessExpr;
                }
                createVarRefAssignmentStmts((BLangRecordVarRef) expression, parentBlockStmt, tupleVarSymbol,
                        arrayAccessExpr);
            }
        }
    }

    /**
     * This method creates a assignment statement and assigns and array expression based on the given indexExpr.
     *
     */
    private void createSimpleVarRefAssignmentStmt(BLangVariableReference simpleVarRef, BLangBlockStmt parentBlockStmt,
                                                  BLangLiteral indexExpr, BVarSymbol tupleVarSymbol,
                                                  BLangIndexBasedAccess parentArrayAccessExpr) {

        if (simpleVarRef.getKind() == NodeKind.SIMPLE_VARIABLE_REF) {
            Name varName = names.fromIdNode(((BLangSimpleVarRef) simpleVarRef).variableName);
            if (varName == Names.IGNORE) {
                return;
            }
        }

        final BLangExpression assignmentExpr = createIndexBasedAccessExpr(simpleVarRef.type, simpleVarRef.pos,
                indexExpr, tupleVarSymbol, parentArrayAccessExpr);

        final BLangAssignment assignmentStmt = ASTBuilderUtil.createAssignmentStmt(parentBlockStmt.pos,
                parentBlockStmt);
        assignmentStmt.varRef = simpleVarRef;
        assignmentStmt.expr = assignmentExpr;
    }

    private BLangExpression createIndexBasedAccessExpr(BType varType, DiagnosticPos varPos, BLangLiteral indexExpr,
                                                       BVarSymbol tupleVarSymbol, BLangIndexBasedAccess parentExpr) {

        BLangIndexBasedAccess arrayAccess = ASTBuilderUtil.createIndexBasesAccessExpr(varPos,
                symTable.anyType, tupleVarSymbol, indexExpr);

        if (parentExpr != null) {
            arrayAccess.expr = parentExpr;
        }

        final BLangExpression assignmentExpr;
        if (types.isValueType(varType)) {
            BLangTypeConversionExpr castExpr = (BLangTypeConversionExpr) TreeBuilder.createTypeConversionNode();
            castExpr.expr = arrayAccess;
            castExpr.conversionSymbol = Symbols.createUnboxValueTypeOpSymbol(symTable.anyType, varType);
            castExpr.type = varType;
            assignmentExpr = castExpr;
        } else {
            assignmentExpr = arrayAccess;
        }
        return assignmentExpr;
    }

    @Override
    public void visit(BLangRecordDestructure recordDestructure) {

        final BLangBlockStmt blockStmt = ASTBuilderUtil.createBlockStmt(recordDestructure.pos);

        BType runTimeType = new BMapType(TypeTags.RECORD, symTable.anyType, null);

        final BLangSimpleVariable mapVariable = ASTBuilderUtil.createVariable(recordDestructure.pos, "", runTimeType,
                null, new BVarSymbol(0, names.fromString("$map$0"), this.env.scope.owner.pkgID,
                        runTimeType, this.env.scope.owner));
        mapVariable.expr = recordDestructure.expr;
        final BLangSimpleVariableDef variableDef = ASTBuilderUtil.
                createVariableDefStmt(recordDestructure.pos, blockStmt);
        variableDef.var = mapVariable;

        //create the variable definition statements using the root block stmt created
        createVarRefAssignmentStmts(recordDestructure.varRef, blockStmt, mapVariable.symbol, null);

        //finally rewrite the populated block statement
        result = rewrite(blockStmt, env);
    }

    private void createVarRefAssignmentStmts(BLangRecordVarRef parentRecordVarRef, BLangBlockStmt parentBlockStmt,
                                             BVarSymbol recordVarSymbol, BLangIndexBasedAccess parentIndexAccessExpr) {
        final List<BLangRecordVarRefKeyValue> variableRefList = parentRecordVarRef.recordRefFields;
        for (BLangRecordVarRefKeyValue varRefKeyValue : variableRefList) {
            BLangExpression variableReference = varRefKeyValue.variableReference;
            if (NodeKind.SIMPLE_VARIABLE_REF == variableReference.getKind() ||
                    NodeKind.FIELD_BASED_ACCESS_EXPR == variableReference.getKind() ||
                    NodeKind.INDEX_BASED_ACCESS_EXPR == variableReference.getKind() ||
                    NodeKind.XML_ATTRIBUTE_ACCESS_EXPR == variableReference.getKind()) {
                BLangLiteral indexExpr = ASTBuilderUtil.
                        createLiteral(variableReference.pos, symTable.stringType,
                                varRefKeyValue.variableName.getValue());
                createSimpleVarRefAssignmentStmt((BLangVariableReference) variableReference, parentBlockStmt,
                        indexExpr, recordVarSymbol, parentIndexAccessExpr);
            } else if (NodeKind.RECORD_VARIABLE_REF == variableReference.getKind()) {
                BLangRecordVarRef recordVariable = (BLangRecordVarRef) variableReference;
                BLangLiteral indexExpr = ASTBuilderUtil.createLiteral(recordVariable.pos, symTable.stringType,
                        varRefKeyValue.variableName.getValue());
                BLangIndexBasedAccess arrayAccessExpr = ASTBuilderUtil.createIndexBasesAccessExpr(
                        parentRecordVarRef.pos, new BMapType(TypeTags.RECORD, symTable.anyType, null),
                        recordVarSymbol, indexExpr);
                if (parentIndexAccessExpr != null) {
                    arrayAccessExpr.expr = parentIndexAccessExpr;
                }
                createVarRefAssignmentStmts(recordVariable, parentBlockStmt, recordVarSymbol, arrayAccessExpr);
            } else if (NodeKind.TUPLE_VARIABLE_REF == variableReference.getKind()) {
                BLangTupleVarRef tupleVariable = (BLangTupleVarRef) variableReference;
                BLangLiteral indexExpr = ASTBuilderUtil.createLiteral(tupleVariable.pos, symTable.stringType,
                        varRefKeyValue.variableName.getValue());
                BLangIndexBasedAccess arrayAccessExpr = ASTBuilderUtil.createIndexBasesAccessExpr(tupleVariable.pos,
                        new BArrayType(symTable.anyType), recordVarSymbol, indexExpr);
                if (parentIndexAccessExpr != null) {
                    arrayAccessExpr.expr = parentIndexAccessExpr;
                }
                createVarRefAssignmentStmts(tupleVariable, parentBlockStmt, recordVarSymbol, arrayAccessExpr);
            }
        }

        if (parentRecordVarRef.restParam != null) {
            // The restParam is desugared to a filter iterable operation that filters out the fields provided in the
            // record variable
            // map<any> restParam = $map$0.filter($lambdaArg$0);

            DiagnosticPos pos = parentBlockStmt.pos;
            BMapType anyConstrainedMapType = new BMapType(TypeTags.MAP, symTable.anyType, null);
            BLangVariableReference variableReference;

            if (parentIndexAccessExpr != null) {
                BLangSimpleVariable mapVariable = ASTBuilderUtil.createVariable(pos, "$map$1", anyConstrainedMapType,
                        null, new BVarSymbol(0, names.fromString("$map$1"), this.env.scope.owner.pkgID,
                                anyConstrainedMapType, this.env.scope.owner));
                mapVariable.expr = parentIndexAccessExpr;
                BLangSimpleVariableDef variableDef = ASTBuilderUtil.createVariableDefStmt(pos, parentBlockStmt);
                variableDef.var = mapVariable;

                variableReference = ASTBuilderUtil.createVariableRef(pos, mapVariable.symbol);
            } else {
                variableReference = ASTBuilderUtil.createVariableRef(pos,
                        ((BLangSimpleVariableDef) parentBlockStmt.stmts.get(0)).var.symbol);
            }

            // Create rest param variable definition
            BLangSimpleVarRef restParam = (BLangSimpleVarRef) parentRecordVarRef.restParam;
            BLangAssignment restParamAssignment = ASTBuilderUtil.createAssignmentStmt(pos, parentBlockStmt);
            restParamAssignment.varRef = restParam;
            restParamAssignment.varRef.type = anyConstrainedMapType;

            // Create lambda function to be passed into the filter iterable operation (i.e. $lambdaArg$0)
            BLangLambdaFunction lambdaFunction = createFuncToFilterOutRestParam(parentRecordVarRef, pos);

            // Create filter iterator operation
            BLangInvocation filterIterator = (BLangInvocation) TreeBuilder.createInvocationNode();
            restParamAssignment.expr = filterIterator;

            filterIterator.iterableOperationInvocation = true;
            filterIterator.argExprs.add(lambdaFunction);
            filterIterator.requiredArgs.add(lambdaFunction);

            // Variable reference to the 1st variable of this block. i.e. the map ..
            filterIterator.expr = variableReference;

            filterIterator.type = new BIntermediateCollectionType(getStringAnyTupleType());

            IterableContext iterableContext = new IterableContext(filterIterator.expr, env);
            iterableContext.foreachTypes = getStringAnyTupleType().tupleTypes;
            filterIterator.iContext = iterableContext;

            iterableContext.resultType = anyConstrainedMapType;
            Operation filterOperation = new Operation(IterableKind.FILTER, filterIterator, iterableContext.resultType);
            filterOperation.pos = pos;
            filterOperation.collectionType = filterOperation.expectedType = anyConstrainedMapType;
            filterOperation.inputType = filterOperation.outputType = getStringAnyTupleType();
            iterableContext.operations.add(filterOperation);
        }
    }

    @Override
    public void visit(BLangAbort abortNode) {
        result = abortNode;
    }

    @Override
    public void visit(BLangDone doneNode) {
        result = doneNode;
    }

    @Override
    public void visit(BLangRetry retryNode) {
        result = retryNode;
    }

    @Override
    public void visit(BLangContinue nextNode) {
        result = nextNode;
    }

    @Override
    public void visit(BLangBreak breakNode) {
        result = breakNode;
    }

    @Override
    public void visit(BLangReturn returnNode) {
        // If the return node do not have an expression, we add `done` statement instead of a return statement. This is
        // to distinguish between returning nil value specifically and not returning any value.
        if (returnNode.expr == null) {
            BLangDone doneStmt = (BLangDone) TreeBuilder.createDoneNode();
            doneStmt.pos = returnNode.pos;
            result = doneStmt;
        } else {
            returnNode.expr = rewriteExpr(returnNode.expr);
        }
        result = returnNode;
    }

    @Override
    public void visit(BLangPanic panicNode) {
        panicNode.expr = rewriteExpr(panicNode.expr);
        result = panicNode;
    }

    @Override
    public void visit(BLangXMLNSStatement xmlnsStmtNode) {
        xmlnsStmtNode.xmlnsDecl = rewrite(xmlnsStmtNode.xmlnsDecl, env);
        result = xmlnsStmtNode;
    }

    @Override
    public void visit(BLangXMLNS xmlnsNode) {
        BLangXMLNS generatedXMLNSNode;
        xmlnsNode.namespaceURI = rewriteExpr(xmlnsNode.namespaceURI);
        BSymbol ownerSymbol = xmlnsNode.symbol.owner;

        // Local namespace declaration in a function/resource/action/worker
        if ((ownerSymbol.tag & SymTag.INVOKABLE) == SymTag.INVOKABLE ||
                (ownerSymbol.tag & SymTag.SERVICE) == SymTag.SERVICE) {
            generatedXMLNSNode = new BLangLocalXMLNS();
        } else {
            generatedXMLNSNode = new BLangPackageXMLNS();
        }

        generatedXMLNSNode.namespaceURI = xmlnsNode.namespaceURI;
        generatedXMLNSNode.prefix = xmlnsNode.prefix;
        generatedXMLNSNode.symbol = xmlnsNode.symbol;
        result = generatedXMLNSNode;
    }

    public void visit(BLangCompoundAssignment compoundAssignment) {
        BLangAssignment assignStmt = (BLangAssignment) TreeBuilder.createAssignmentNode();
        assignStmt.pos = compoundAssignment.pos;
        assignStmt.setVariable(rewriteExpr((BLangVariableReference) compoundAssignment.varRef));
        assignStmt.expr = rewriteExpr(compoundAssignment.modifiedExpr);
        result = assignStmt;
    }

    @Override
    public void visit(BLangExpressionStmt exprStmtNode) {
        exprStmtNode.expr = rewriteExpr(exprStmtNode.expr);
        result = exprStmtNode;
    }

    @Override
    public void visit(BLangIf ifNode) {
        ifNode.expr = rewriteExpr(ifNode.expr);

        for (Entry<BVarSymbol, BVarSymbol> typeGuard : ifNode.typeGuards.entrySet()) {
            BVarSymbol guardedSymbol = typeGuard.getValue();

            // Create a varRef to the original variable
            BLangSimpleVarRef varRef = ASTBuilderUtil.createVariableRef(ifNode.expr.pos, typeGuard.getKey());

            // Create a variable definition and add it to the beginning of the if-body
            // i.e: T x = <T> y
            BLangExpression conversionExpr = addConversionExprIfRequired(varRef, guardedSymbol.type);
            BLangSimpleVariable var = ASTBuilderUtil.createVariable(ifNode.expr.pos, guardedSymbol.name.value,
                    guardedSymbol.type, conversionExpr, guardedSymbol);
            BLangSimpleVariableDef varDef = ASTBuilderUtil.createVariableDef(ifNode.expr.pos, var);
            ifNode.body.stmts.add(0, varDef);
        }

        ifNode.body = rewrite(ifNode.body, env);
        ifNode.elseStmt = rewrite(ifNode.elseStmt, env);
        result = ifNode;
    }

    @Override
    public void visit(BLangMatch matchStmt) {
        // Here we generate an if-else statement for the match statement
        // Here is an example match statement
        //
        //  case 1 (old match)
        //
        //      match expr {
        //          int k => io:println("int value: " + k);
        //          string s => io:println("string value: " + s);
        //          json j => io:println("json value: " + s);
        //
        //      }
        //
        //  Here is how we convert the match statement to an if-else statement. The last clause should always be the
        //  else clause
        //
        //  string | int | json | any _$$_matchexpr = expr;
        //  if ( _$$_matchexpr isassignable int ){
        //      int k = (int) _$$_matchexpr; // unbox
        //      io:println("int value: " + k);
        //
        //  } else if (_$$_matchexpr isassignable string ) {
        //      string s = (string) _$$_matchexpr; // unbox
        //      io:println("string value: " + s);
        //
        //  } else if ( _$$_matchexpr isassignable float ||    // should we consider json[] as well
        //                  _$$_matchexpr isassignable boolean ||
        //                  _$$_matchexpr isassignable json) {
        //
        //  } else {
        //      // handle the last pattern
        //      any case..
        //  }
        //
        //  case 2 (new match)
        //      match expr {
        //          12 => io:println("Matched Int Value 12");
        //          35 => io:println("Matched Int Value 35");
        //          true => io:println("Matched Boolean Value true");
        //          "Hello" => io:println("Matched String Value Hello");
        //      }
        //
        //  This will be desugared as below :
        //
        //  string | int | boolean _$$_matchexpr = expr;
        //  if ((<int>_$$_matchexpr) == 12){
        //      io:println("Matched Int Value 12");
        //
        //  } else if ((<int>_$$_matchexpr) == 35) {
        //      io:println("Matched Int Value 35");
        //
        //  } else if ((<boolean>_$$_matchexpr) == true) {
        //      io:println("Matched Boolean Value true");
        //
        //  } else if ((<string>_$$_matchexpr) == "Hello") {
        //      io:println("Matched String Value Hello");
        //
        //  }

        // First create a block statement to hold generated statements
        BLangBlockStmt matchBlockStmt = (BLangBlockStmt) TreeBuilder.createBlockNode();
        matchBlockStmt.pos = matchStmt.pos;

        // Create a variable definition to store the value of the match expression
        String matchExprVarName = GEN_VAR_PREFIX.value;
        BLangSimpleVariable matchExprVar = ASTBuilderUtil.createVariable(matchStmt.expr.pos,
                matchExprVarName, matchStmt.expr.type, matchStmt.expr, new BVarSymbol(0,
                        names.fromString(matchExprVarName),
                        this.env.scope.owner.pkgID, matchStmt.expr.type, this.env.scope.owner));

        // Now create a variable definition node
        BLangSimpleVariableDef matchExprVarDef = ASTBuilderUtil.createVariableDef(matchBlockStmt.pos, matchExprVar);

        // Add the var def statement to the block statement
        //      string | int _$$_matchexpr = expr;
        matchBlockStmt.stmts.add(matchExprVarDef);

        // Create if/else blocks with typeof binary expressions for each pattern
        matchBlockStmt.stmts.add(generateIfElseStmt(matchStmt, matchExprVar));

        rewrite(matchBlockStmt, this.env);
        result = matchBlockStmt;
    }

    @Override
    public void visit(BLangForeach foreach) {
        foreach.varRefs = rewrite(foreach.varRefs, env);
        foreach.collection = rewriteExpr(foreach.collection);
        foreach.body = rewrite(foreach.body, env);
        result = foreach;
    }

    @Override
    public void visit(BLangWhile whileNode) {
        whileNode.expr = rewriteExpr(whileNode.expr);
        whileNode.body = rewrite(whileNode.body, env);
        result = whileNode;
    }

    @Override
    public void visit(BLangLock lockNode) {
        enclLocks.push(lockNode);
        lockNode.body = rewrite(lockNode.body, env);
        enclLocks.pop();
        lockNode.lockVariables = lockNode.lockVariables.stream().sorted((v1, v2) -> {
            String o1FullName = String.join(":", v1.pkgID.getName().getValue(), v1.name.getValue());
            String o2FullName = String.join(":", v2.pkgID.getName().getValue(), v2.name.getValue());
            return o1FullName.compareTo(o2FullName);
        }).collect(Collectors.toSet());
        result = lockNode;
    }

    @Override
    public void visit(BLangTransaction transactionNode) {
        transactionNode.transactionBody = rewrite(transactionNode.transactionBody, env);
        transactionNode.onRetryBody = rewrite(transactionNode.onRetryBody, env);
        transactionNode.retryCount = rewriteExpr(transactionNode.retryCount);
        transactionNode.onCommitFunction = rewriteExpr(transactionNode.onCommitFunction);
        transactionNode.onAbortFunction = rewriteExpr(transactionNode.onAbortFunction);
        result = transactionNode;
    }

    @Override
    public void visit(BLangForkJoin forkJoin) {
        forkJoin.workers = rewrite(forkJoin.workers, env);
        forkJoin.joinResultVar = rewrite(forkJoin.joinResultVar, env);
        forkJoin.joinedBody = rewrite(forkJoin.joinedBody, env);
        forkJoin.timeoutBody = rewrite(forkJoin.timeoutBody, env);
        result = forkJoin;
    }

    @Override
    public void visit(BLangCompensate compensateNode) {
        result = compensateNode;
    }

    @Override
    public void visit(BLangScope scopeNode) {
        scopeNode.scopeBody = rewrite(scopeNode.scopeBody, env);
        scopeNode.compensationFunction = rewrite(scopeNode.getCompensationFunction(), env);
        visit(scopeNode.compensationFunction.function);
        env.enclPkg.functions.add(scopeNode.getCompensationFunction().function);
        env.enclPkg.topLevelNodes.add(scopeNode.compensationFunction.function);
        result = scopeNode;
    }

    // Expressions

    @Override
    public void visit(BLangLiteral literalExpr) {
        if (TypeTags.BYTE_ARRAY == literalExpr.typeTag) { // this is blob literal as byte array
            result = rewriteBlobLiteral(literalExpr);
            return;
        }
        result = literalExpr;
    }

    private BLangNode rewriteBlobLiteral(BLangLiteral literalExpr) {
        String[] result = getBlobTextValue((String) literalExpr.value);
        if (BASE_64.equals(result[0])) {
            literalExpr.value = Base64.getDecoder().decode(result[1].getBytes(StandardCharsets.UTF_8));
        } else {
            literalExpr.value = hexStringToByteArray(result[1]);
        }
        return literalExpr;
    }

    private String[] getBlobTextValue(String blobLiteralNodeText) {
        String nodeText = blobLiteralNodeText.replaceAll(" ", "");
        String[] result = new String[2];
        result[0] = nodeText.substring(0, nodeText.indexOf('`'));
        result[1] = nodeText.substring(nodeText.indexOf('`') + 1, nodeText.lastIndexOf('`'));
        return result;
    }

    private static byte[] hexStringToByteArray(String str) {
        int len = str.length();
        byte[] data = new byte[len / 2];
        for (int i = 0; i < len; i += 2) {
            data[i / 2] = (byte) ((Character.digit(str.charAt(i), 16) << 4) + Character.digit(str.charAt(i + 1), 16));
        }
        return data;
    }

    @Override
    public void visit(BLangArrayLiteral arrayLiteral) {
        arrayLiteral.exprs = rewriteExprs(arrayLiteral.exprs);

        if (arrayLiteral.type.tag == TypeTags.JSON) {
            result = new BLangJSONArrayLiteral(arrayLiteral.exprs, new BArrayType(arrayLiteral.type));
            return;
        } else if (getElementType(arrayLiteral.type).tag == TypeTags.JSON) {
            result = new BLangJSONArrayLiteral(arrayLiteral.exprs, arrayLiteral.type);
            return;
        }
        result = arrayLiteral;
    }

    @Override
    public void visit(BLangRecordLiteral recordLiteral) {
        // Process the key-val pairs in the record literal
        recordLiteral.keyValuePairs.forEach(keyValue -> {
            BLangExpression keyExpr = keyValue.key.expr;
            if (keyExpr.getKind() == NodeKind.SIMPLE_VARIABLE_REF) {
                BLangSimpleVarRef varRef = (BLangSimpleVarRef) keyExpr;
                keyValue.key.expr = createStringLiteral(varRef.pos, varRef.variableName.value);
            } else {
                keyValue.key.expr = rewriteExpr(keyValue.key.expr);
            }

            keyValue.valueExpr = rewriteExpr(keyValue.valueExpr);
        });

        BLangExpression expr;
        if (recordLiteral.type.tag == TypeTags.RECORD) {
            expr = new BLangStructLiteral(recordLiteral.keyValuePairs, recordLiteral.type);
        } else if (recordLiteral.type.tag == TypeTags.MAP) {
            expr = new BLangMapLiteral(recordLiteral.keyValuePairs, recordLiteral.type);
        } else if (recordLiteral.type.tag == TypeTags.STREAM) {
            expr = new BLangStreamLiteral(recordLiteral.type, recordLiteral.name);
        } else {
            expr = new BLangJSONLiteral(recordLiteral.keyValuePairs, recordLiteral.type);
        }

        result = rewriteExpr(expr);
    }

    @Override
    public void visit(BLangTableLiteral tableLiteral) {
        tableLiteral.tableDataRows = rewriteExprs(tableLiteral.tableDataRows);
        //Generate key columns Array
        List<String> keyColumns = new ArrayList<>();
        for (BLangTableLiteral.BLangTableColumn column : tableLiteral.columns) {
            if (column.flagSet.contains(TableColumnFlag.PRIMARYKEY)) {
                keyColumns.add(column.columnName);
            }
        }
        BLangArrayLiteral keyColumnsArrayLiteral = createArrayLiteralExprNode();
        keyColumnsArrayLiteral.exprs = keyColumns.stream()
                .map(expr -> ASTBuilderUtil.createLiteral(tableLiteral.pos, symTable.stringType, expr))
                .collect(Collectors.toList());
        keyColumnsArrayLiteral.type = new BArrayType(symTable.stringType);
        tableLiteral.keyColumnsArrayLiteral = keyColumnsArrayLiteral;
        //Generate index columns Array
        List<String> indexColumns = new ArrayList<>();
        for (BLangTableLiteral.BLangTableColumn column : tableLiteral.columns) {
            if (column.flagSet.contains(TableColumnFlag.INDEX)) {
                indexColumns.add(column.columnName);
            }
        }
        BLangArrayLiteral indexColumnsArrayLiteral = createArrayLiteralExprNode();
        indexColumnsArrayLiteral.exprs = indexColumns.stream()
                .map(expr -> ASTBuilderUtil.createLiteral(tableLiteral.pos, symTable.stringType, expr))
                .collect(Collectors.toList());
        indexColumnsArrayLiteral.type = new BArrayType(symTable.stringType);
        tableLiteral.indexColumnsArrayLiteral = indexColumnsArrayLiteral;
        result = tableLiteral;
    }

    private BLangInvocation createInvocationForForeverBlock(BLangForever forever) {
        List<BLangExpression> args = new ArrayList<>();
        BLangLiteral streamingQueryLiteral = ASTBuilderUtil.createLiteral(forever.pos, symTable.stringType,
                forever.getSiddhiQuery());
        args.add(streamingQueryLiteral);
        addReferenceVariablesToArgs(args, siddhiQueryBuilder.getInStreamRefs());
        addReferenceVariablesToArgs(args, siddhiQueryBuilder.getInTableRefs());
        addReferenceVariablesToArgs(args, siddhiQueryBuilder.getOutStreamRefs());
        addReferenceVariablesToArgs(args, siddhiQueryBuilder.getOutTableRefs());
        addFunctionPointersToArgs(args, forever.getStreamingQueryStatements());
        return createInvocationNode(CREATE_FOREVER, args, symTable.noType);
    }

    private void addReferenceVariablesToArgs(List<BLangExpression> args, List<BLangExpression> varRefs) {
        BLangArrayLiteral localRefs = createArrayLiteralExprNode();
        varRefs.forEach(varRef -> localRefs.exprs.add(rewrite(varRef, env)));
        args.add(localRefs);
    }

    private void addFunctionPointersToArgs(List<BLangExpression> args, List<StreamingQueryStatementNode>
            streamingStmts) {
        BLangArrayLiteral funcPointers = createArrayLiteralExprNode();
        for (StreamingQueryStatementNode stmt : streamingStmts) {
            funcPointers.exprs.add(rewrite((BLangExpression) stmt.getStreamingAction().getInvokableBody(), env));
        }
        args.add(funcPointers);
    }

    @Override
    public void visit(BLangSimpleVarRef varRefExpr) {
        BLangSimpleVarRef genVarRefExpr = varRefExpr;

        // XML qualified name reference. e.g: ns0:foo
        if (varRefExpr.pkgSymbol != null && varRefExpr.pkgSymbol.tag == SymTag.XMLNS) {
            BLangXMLQName qnameExpr = new BLangXMLQName(varRefExpr.variableName);
            qnameExpr.nsSymbol = (BXMLNSSymbol) varRefExpr.pkgSymbol;
            qnameExpr.localname = varRefExpr.variableName;
            qnameExpr.prefix = varRefExpr.pkgAlias;
            qnameExpr.namespaceURI = qnameExpr.nsSymbol.namespaceURI;
            qnameExpr.isUsedInXML = false;
            qnameExpr.pos = varRefExpr.pos;
            qnameExpr.type = symTable.stringType;
            result = qnameExpr;
            return;
        }

        BSymbol ownerSymbol = varRefExpr.symbol.owner;
        if ((varRefExpr.symbol.tag & SymTag.FUNCTION) == SymTag.FUNCTION &&
                varRefExpr.symbol.type.tag == TypeTags.INVOKABLE) {
            genVarRefExpr = new BLangFunctionVarRef((BVarSymbol) varRefExpr.symbol);
        } else if ((varRefExpr.symbol.tag & SymTag.TYPE) == SymTag.TYPE) {
            genVarRefExpr = new BLangTypeLoad(varRefExpr.symbol);
        } else if ((ownerSymbol.tag & SymTag.INVOKABLE) == SymTag.INVOKABLE) {
            // Local variable in a function/resource/action/worker
            genVarRefExpr = new BLangLocalVarRef((BVarSymbol) varRefExpr.symbol);
        } else if ((ownerSymbol.tag & SymTag.STRUCT) == SymTag.STRUCT) {
            genVarRefExpr = new BLangFieldVarRef((BVarSymbol) varRefExpr.symbol);
        } else if ((ownerSymbol.tag & SymTag.PACKAGE) == SymTag.PACKAGE ||
                (ownerSymbol.tag & SymTag.SERVICE) == SymTag.SERVICE) {
            // Package variable | service variable
            // We consider both of them as package level variables
            genVarRefExpr = new BLangPackageVarRef((BVarSymbol) varRefExpr.symbol);

            //Only locking service level and package level variables
            if (!enclLocks.isEmpty()) {
                enclLocks.peek().addLockVariable((BVarSymbol) varRefExpr.symbol);
            }
        }

        genVarRefExpr.type = varRefExpr.type;
        genVarRefExpr.pos = varRefExpr.pos;
        result = genVarRefExpr;
    }

    @Override
    public void visit(BLangFieldBasedAccess fieldAccessExpr) {
        if (safeNavigate(fieldAccessExpr)) {
            result = rewriteExpr(rewriteSafeNavigationExpr(fieldAccessExpr));
            return;
        }

        BLangVariableReference targetVarRef = fieldAccessExpr;
        fieldAccessExpr.expr = rewriteExpr(fieldAccessExpr.expr);
        BLangLiteral stringLit = createStringLiteral(fieldAccessExpr.pos, fieldAccessExpr.field.value);
        BType varRefType = fieldAccessExpr.expr.type;
        if (varRefType.tag == TypeTags.OBJECT) {
            if (fieldAccessExpr.symbol != null && fieldAccessExpr.symbol.type.tag == TypeTags.INVOKABLE &&
                    ((fieldAccessExpr.symbol.flags & Flags.ATTACHED) == Flags.ATTACHED)) {
                targetVarRef = new BLangStructFunctionVarRef(fieldAccessExpr.expr,
                                                             (BVarSymbol) fieldAccessExpr.symbol);
            } else {
                targetVarRef = new BLangStructFieldAccessExpr(fieldAccessExpr.pos, fieldAccessExpr.expr, stringLit,
                                                              (BVarSymbol) fieldAccessExpr.symbol, false);
            }
        } else if (varRefType.tag == TypeTags.RECORD) {
            if (fieldAccessExpr.symbol != null && fieldAccessExpr.symbol.type.tag == TypeTags.INVOKABLE
                    && ((fieldAccessExpr.symbol.flags & Flags.ATTACHED) == Flags.ATTACHED)) {
                targetVarRef = new BLangStructFunctionVarRef(fieldAccessExpr.expr,
                                                             (BVarSymbol) fieldAccessExpr.symbol);
            } else {
                targetVarRef = new BLangStructFieldAccessExpr(fieldAccessExpr.pos, fieldAccessExpr.expr, stringLit,
                                                              (BVarSymbol) fieldAccessExpr.symbol, true);
            }
        } else if (varRefType.tag == TypeTags.MAP) {
            targetVarRef = new BLangMapAccessExpr(fieldAccessExpr.pos, fieldAccessExpr.expr, stringLit);
        } else if (varRefType.tag == TypeTags.JSON) {
            targetVarRef = new BLangJSONAccessExpr(fieldAccessExpr.pos, fieldAccessExpr.expr, stringLit);
        } else if (varRefType.tag == TypeTags.XML) {
            targetVarRef = new BLangXMLAccessExpr(fieldAccessExpr.pos, fieldAccessExpr.expr, stringLit,
                                                  fieldAccessExpr.fieldKind);
        }

        targetVarRef.lhsVar = fieldAccessExpr.lhsVar;
        targetVarRef.type = fieldAccessExpr.type;
        result = targetVarRef;
    }

    @Override
    public void visit(BLangIndexBasedAccess indexAccessExpr) {
        if (safeNavigate(indexAccessExpr)) {
            result = rewriteExpr(rewriteSafeNavigationExpr(indexAccessExpr));
            return;
        }

        BLangVariableReference targetVarRef = indexAccessExpr;
        indexAccessExpr.indexExpr = rewriteExpr(indexAccessExpr.indexExpr);
        indexAccessExpr.expr = rewriteExpr(indexAccessExpr.expr);
        BType varRefType = indexAccessExpr.expr.type;
        if (varRefType.tag == TypeTags.OBJECT || varRefType.tag == TypeTags.RECORD) {
            targetVarRef = new BLangStructFieldAccessExpr(indexAccessExpr.pos,
                                                          indexAccessExpr.expr,
                                                          indexAccessExpr.indexExpr,
                                                          (BVarSymbol) indexAccessExpr.symbol,
                                                          false);
        } else if (varRefType.tag == TypeTags.MAP) {
            targetVarRef = new BLangMapAccessExpr(indexAccessExpr.pos, indexAccessExpr.expr, indexAccessExpr.indexExpr,
                    !indexAccessExpr.type.isNullable());
        } else if (varRefType.tag == TypeTags.JSON || getElementType(varRefType).tag == TypeTags.JSON) {
            targetVarRef = new BLangJSONAccessExpr(indexAccessExpr.pos, indexAccessExpr.expr,
                    indexAccessExpr.indexExpr);
        } else if (varRefType.tag == TypeTags.ARRAY) {
            targetVarRef = new BLangArrayAccessExpr(indexAccessExpr.pos,
                    indexAccessExpr.expr, indexAccessExpr.indexExpr);
        } else if (varRefType.tag == TypeTags.XML) {
            targetVarRef = new BLangXMLAccessExpr(indexAccessExpr.pos,
                    indexAccessExpr.expr, indexAccessExpr.indexExpr);
        } else if (varRefType.tag == TypeTags.TUPLE) {
            targetVarRef = new BLangTupleAccessExpr(indexAccessExpr.pos,
                    indexAccessExpr.expr, indexAccessExpr.indexExpr);
        }

        targetVarRef.lhsVar = indexAccessExpr.lhsVar;
        targetVarRef.type = indexAccessExpr.type;
        result = targetVarRef;
    }

    @Override
    public void visit(BLangInvocation iExpr) {
        BLangInvocation genIExpr = iExpr;

        if (safeNavigate(iExpr)) {
            result = rewriteExpr(rewriteSafeNavigationExpr(iExpr));
            return;
        }

        // Reorder the arguments to match the original function signature.
        reorderArguments(iExpr);
        iExpr.requiredArgs = rewriteExprs(iExpr.requiredArgs);
        iExpr.namedArgs = rewriteExprs(iExpr.namedArgs);
        iExpr.restArgs = rewriteExprs(iExpr.restArgs);

        if (iExpr.functionPointerInvocation) {
            visitFunctionPointerInvocation(iExpr);
            return;
        } else if (iExpr.iterableOperationInvocation) {
            visitIterableOperationInvocation(iExpr);
            return;
        }
        if (iExpr.actionInvocation) {
            visitActionInvocationEndpoint(iExpr);
        }
        iExpr.expr = rewriteExpr(iExpr.expr);
        if (iExpr.builtinMethodInvocation) {
            visitBuiltInMethodInvocation(iExpr);
            return;
        }
        result = genIExpr;
        if (iExpr.expr == null) {
            if (iExpr.exprSymbol == null) {
                return;
            }
            iExpr.expr = ASTBuilderUtil.createVariableRef(iExpr.pos, (BVarSymbol) iExpr.exprSymbol);
            iExpr.expr = rewriteExpr(iExpr.expr);
        }

        switch (iExpr.expr.type.tag) {
            case TypeTags.BOOLEAN:
            case TypeTags.STRING:
            case TypeTags.INT:
            case TypeTags.FLOAT:
            case TypeTags.DECIMAL:
            case TypeTags.JSON:
            case TypeTags.XML:
            case TypeTags.MAP:
            case TypeTags.TABLE:
            case TypeTags.STREAM:
            case TypeTags.FUTURE:
            case TypeTags.OBJECT:
                List<BLangExpression> argExprs = new ArrayList<>(iExpr.requiredArgs);
                argExprs.add(0, iExpr.expr);
                final BLangAttachedFunctionInvocation attachedFunctionInvocation =
                        new BLangAttachedFunctionInvocation(iExpr.pos, argExprs, iExpr.namedArgs, iExpr.restArgs,
                                iExpr.symbol, iExpr.type, iExpr.expr, iExpr.async);
                attachedFunctionInvocation.actionInvocation = iExpr.actionInvocation;
                result = attachedFunctionInvocation;
                break;
            case TypeTags.ENDPOINT:
                List<BLangExpression> actionArgExprs = new ArrayList<>(iExpr.requiredArgs);
                actionArgExprs.add(0, iExpr.expr);
                result = new BLangActionInvocation(iExpr.pos, actionArgExprs, iExpr.namedArgs, iExpr.restArgs,
                        iExpr.symbol, iExpr.type, iExpr.async);
                break;
        }
    }

    public void visit(BLangTypeInit typeInitExpr) {
        if (typeInitExpr.type.tag == TypeTags.OBJECT &&
                typeInitExpr.objectInitInvocation.symbol == null) {
            typeInitExpr.objectInitInvocation.symbol =
                    ((BObjectTypeSymbol) typeInitExpr.type.tsymbol).initializerFunc.symbol;
        }
        typeInitExpr.objectInitInvocation = rewriteExpr(typeInitExpr.objectInitInvocation);
        result = typeInitExpr;
    }

    @Override
    public void visit(BLangTernaryExpr ternaryExpr) {
        ternaryExpr.expr = rewriteExpr(ternaryExpr.expr);

        for (Entry<BVarSymbol, BVarSymbol> typeGuard : ternaryExpr.typeGuards.entrySet()) {
            BVarSymbol guardedSymbol = typeGuard.getValue();

            // Create a varRef to the original variable
            BLangSimpleVarRef varRef = ASTBuilderUtil.createVariableRef(ternaryExpr.expr.pos, typeGuard.getKey());

            // Create a variable definition
            BLangExpression conversionExpr = addConversionExprIfRequired(varRef, guardedSymbol.type);
            BLangSimpleVariable var = ASTBuilderUtil.createVariable(ternaryExpr.expr.pos, guardedSymbol.name.value,
                    guardedSymbol.type, conversionExpr, guardedSymbol);
            BLangSimpleVariableDef varDef = ASTBuilderUtil.createVariableDef(ternaryExpr.expr.pos, var);

            // Replace the expression with the var def and the existing expression
            BLangStatementExpression stmtExpr = ASTBuilderUtil.createStatementExpression(varDef, ternaryExpr.thenExpr);
            stmtExpr.type = ternaryExpr.thenExpr.type;
            ternaryExpr.thenExpr = stmtExpr;
        }

        ternaryExpr.thenExpr = rewriteExpr(ternaryExpr.thenExpr);
        ternaryExpr.elseExpr = rewriteExpr(ternaryExpr.elseExpr);
        result = ternaryExpr;
    }

    @Override
    public void visit(BLangAwaitExpr awaitExpr) {
        awaitExpr.expr = rewriteExpr(awaitExpr.expr);
        result = awaitExpr;
    }

    @Override
    public void visit(BLangTrapExpr trapExpr) {
        trapExpr.expr = rewriteExpr(trapExpr.expr);
        result = trapExpr;
    }

    @Override
    public void visit(BLangBinaryExpr binaryExpr) {
        if (binaryExpr.opKind == OperatorKind.HALF_OPEN_RANGE) {
            binaryExpr.rhsExpr = getModifiedIntRangeEndExpr(binaryExpr.rhsExpr);
        }

        binaryExpr.lhsExpr = rewriteExpr(binaryExpr.lhsExpr);
        binaryExpr.rhsExpr = rewriteExpr(binaryExpr.rhsExpr);
        result = binaryExpr;

        int rhsExprTypeTag = binaryExpr.rhsExpr.type.tag;
        int lhsExprTypeTag = binaryExpr.lhsExpr.type.tag;

        // Check for bitwise shift operator and add type conversion to int
        if (isBitwiseShiftOperation(binaryExpr) && TypeTags.BYTE == rhsExprTypeTag) {
            binaryExpr.rhsExpr = createTypeConversionExpr(binaryExpr.rhsExpr, binaryExpr.rhsExpr.type,
                    symTable.intType);
            return;
        }

        // Check for int and byte ==, != or === comparison and add type conversion to int for byte
        if (rhsExprTypeTag != lhsExprTypeTag && (binaryExpr.opKind == OperatorKind.EQUAL ||
                                                         binaryExpr.opKind == OperatorKind.NOT_EQUAL ||
                                                         binaryExpr.opKind == OperatorKind.REF_EQUAL ||
                                                         binaryExpr.opKind == OperatorKind.REF_NOT_EQUAL)) {
            if (lhsExprTypeTag == TypeTags.INT && rhsExprTypeTag == TypeTags.BYTE) {
                binaryExpr.rhsExpr = createTypeConversionExpr(binaryExpr.rhsExpr, binaryExpr.rhsExpr.type,
                                                              symTable.intType);
                return;
            }

            if (lhsExprTypeTag == TypeTags.BYTE && rhsExprTypeTag == TypeTags.INT) {
                binaryExpr.lhsExpr = createTypeConversionExpr(binaryExpr.lhsExpr, binaryExpr.lhsExpr.type,
                                                              symTable.intType);
                return;
            }
        }

        // Check lhs and rhs type compatibility
        if (lhsExprTypeTag == rhsExprTypeTag) {
            return;
        }

        if (lhsExprTypeTag == TypeTags.STRING && binaryExpr.opKind == OperatorKind.ADD) {
            binaryExpr.rhsExpr = createTypeConversionExpr(binaryExpr.rhsExpr, binaryExpr.rhsExpr.type,
                                                          binaryExpr.lhsExpr.type);
            return;
        }

        if (rhsExprTypeTag == TypeTags.STRING && binaryExpr.opKind == OperatorKind.ADD) {
            binaryExpr.lhsExpr = createTypeConversionExpr(binaryExpr.lhsExpr, binaryExpr.lhsExpr.type,
                                                          binaryExpr.rhsExpr.type);
            return;
        }

        if (lhsExprTypeTag == TypeTags.DECIMAL) {
            binaryExpr.rhsExpr = createTypeConversionExpr(binaryExpr.rhsExpr, binaryExpr.rhsExpr.type,
                                                          binaryExpr.lhsExpr.type);
            return;
        }

        if (rhsExprTypeTag == TypeTags.DECIMAL) {
            binaryExpr.lhsExpr = createTypeConversionExpr(binaryExpr.lhsExpr, binaryExpr.lhsExpr.type,
                                                          binaryExpr.rhsExpr.type);
            return;
        }

        if (lhsExprTypeTag == TypeTags.FLOAT) {
            binaryExpr.rhsExpr = createTypeConversionExpr(binaryExpr.rhsExpr, binaryExpr.rhsExpr.type,
                                                          binaryExpr.lhsExpr.type);
            return;
        }

        if (rhsExprTypeTag == TypeTags.FLOAT) {
            binaryExpr.lhsExpr = createTypeConversionExpr(binaryExpr.lhsExpr, binaryExpr.lhsExpr.type,
                                                          binaryExpr.rhsExpr.type);
        }
    }

    /**
     * This method checks whether given binary expression is related to shift operation.
     * If its true, then both lhs and rhs of the binary expression will be converted to 'int' type.
     * <p>
     * byte a = 12;
     * byte b = 34;
     * int i = 234;
     * int j = -4;
     * <p>
     * true: where binary expression's expected type is 'int'
     * int i1 = a >> b;
     * int i2 = a << b;
     * int i3 = a >> i;
     * int i4 = a << i;
     * int i5 = i >> j;
     * int i6 = i << j;
     */
    private boolean isBitwiseShiftOperation(BLangBinaryExpr binaryExpr) {
        return binaryExpr.opKind == OperatorKind.BITWISE_LEFT_SHIFT ||
                binaryExpr.opKind == OperatorKind.BITWISE_RIGHT_SHIFT ||
                binaryExpr.opKind == OperatorKind.BITWISE_UNSIGNED_RIGHT_SHIFT;
    }

    public void visit(BLangElvisExpr elvisExpr) {
        BLangMatchExpression matchExpr = ASTBuilderUtil.createMatchExpression(elvisExpr.lhsExpr);
        matchExpr.patternClauses.add(getMatchNullPatternGivenExpression(elvisExpr.pos,
                rewriteExpr(elvisExpr.rhsExpr)));
        matchExpr.type = elvisExpr.type;
        matchExpr.pos = elvisExpr.pos;
        result = rewriteExpr(matchExpr);
    }

    @Override
    public void visit(BLangBracedOrTupleExpr bracedOrTupleExpr) {
        if (bracedOrTupleExpr.isTypedescExpr) {
            final BLangTypedescExpr typedescExpr = new BLangTypedescExpr();
            typedescExpr.resolvedType = bracedOrTupleExpr.typedescType;
            typedescExpr.type = symTable.typeDesc;
            result = rewriteExpr(typedescExpr);
            return;
        }
        if (bracedOrTupleExpr.isBracedExpr) {
            result = rewriteExpr(bracedOrTupleExpr.expressions.get(0));
            return;
        }
        bracedOrTupleExpr.expressions.forEach(expr -> {
            BType expType = expr.impConversionExpr == null ? expr.type : expr.impConversionExpr.type;
            types.setImplicitCastExpr(expr, expType, symTable.anyType);
        });
        bracedOrTupleExpr.expressions = rewriteExprs(bracedOrTupleExpr.expressions);
        result = bracedOrTupleExpr;
    }

    @Override
    public void visit(BLangUnaryExpr unaryExpr) {
        if (OperatorKind.BITWISE_COMPLEMENT == unaryExpr.operator) {
            // If this is a bitwise complement (~) expression, then we desugar it to a binary xor expression with -1,
            // which is same as doing a bitwise 2's complement operation.
            rewriteBitwiseComplementOperator(unaryExpr);
            return;
        }
        unaryExpr.expr = rewriteExpr(unaryExpr.expr);
        result = unaryExpr;
    }

    /**
     * This method desugar a bitwise complement (~) unary expressions into a bitwise xor binary expression as below.
     * Example : ~a  -> a ^ -1;
     * ~ 11110011 -> 00001100
     * 11110011 ^ 11111111 -> 00001100
     *
     * @param unaryExpr the bitwise complement expression
     */
    private void rewriteBitwiseComplementOperator(BLangUnaryExpr unaryExpr) {
        final DiagnosticPos pos = unaryExpr.pos;
        final BLangBinaryExpr binaryExpr = (BLangBinaryExpr) TreeBuilder.createBinaryExpressionNode();
        binaryExpr.pos = pos;
        binaryExpr.opKind = OperatorKind.BITWISE_XOR;
        binaryExpr.lhsExpr = unaryExpr.expr;
        if (TypeTags.BYTE == unaryExpr.type.tag) {
            binaryExpr.type = symTable.byteType;
            binaryExpr.rhsExpr = ASTBuilderUtil.createLiteral(pos, symTable.byteType, (byte) -1);
            binaryExpr.opSymbol = (BOperatorSymbol) symResolver.resolveBinaryOperator(OperatorKind.BITWISE_XOR,
                    symTable.byteType, symTable.byteType);
        } else {
            binaryExpr.type = symTable.intType;
            binaryExpr.rhsExpr = ASTBuilderUtil.createLiteral(pos, symTable.intType, -1L);
            binaryExpr.opSymbol = (BOperatorSymbol) symResolver.resolveBinaryOperator(OperatorKind.BITWISE_XOR,
                    symTable.intType, symTable.intType);
        }
        result = rewriteExpr(binaryExpr);
    }

    @Override
    public void visit(BLangTypeConversionExpr conversionExpr) {
        conversionExpr.expr = rewriteExpr(conversionExpr.expr);
        result = conversionExpr;
    }

    @Override
    public void visit(BLangLambdaFunction bLangLambdaFunction) {
        result = bLangLambdaFunction;
    }

    @Override
    public void visit(BLangArrowFunction bLangArrowFunction) {
        BLangFunction bLangFunction = (BLangFunction) TreeBuilder.createFunctionNode();
        bLangFunction.setName(bLangArrowFunction.functionName);

        BLangLambdaFunction lambdaFunction = (BLangLambdaFunction) TreeBuilder.createLambdaFunctionNode();
        lambdaFunction.pos = bLangArrowFunction.pos;
        bLangFunction.addFlag(Flag.LAMBDA);
        lambdaFunction.function = bLangFunction;

        // Create function body with return node
        BLangValueType returnType = (BLangValueType) TreeBuilder.createValueTypeNode();
        returnType.type = bLangArrowFunction.expression.type;
        bLangFunction.setReturnTypeNode(returnType);
        bLangFunction.setBody(populateArrowExprBodyBlock(bLangArrowFunction));

        bLangArrowFunction.params.forEach(bLangFunction::addParameter);
        lambdaFunction.parent = bLangArrowFunction.parent;
        lambdaFunction.type = bLangArrowFunction.funcType;

        // Create function symbol
        BLangFunction function = lambdaFunction.function;
        BInvokableSymbol functionSymbol = Symbols.createFunctionSymbol(Flags.asMask(lambdaFunction.function.flagSet),
                new Name(function.name.value), env.enclPkg.packageID, function.type, env.enclEnv.enclVarSym, true);
        functionSymbol.retType = function.returnTypeNode.type;
        functionSymbol.params = function.requiredParams.stream()
                .map(param -> param.symbol)
                .collect(Collectors.toList());
        functionSymbol.scope = env.scope;
        functionSymbol.type = bLangArrowFunction.funcType;
        function.symbol = functionSymbol;

        lambdaFunction.function.closureVarSymbols = bLangArrowFunction.closureVarSymbols;
        rewrite(lambdaFunction.function, env);
        env.enclPkg.addFunction(lambdaFunction.function);
        bLangArrowFunction.function = lambdaFunction.function;
        result = lambdaFunction;
    }

    @Override
    public void visit(BLangXMLQName xmlQName) {
        result = xmlQName;
    }

    @Override
    public void visit(BLangXMLAttribute xmlAttribute) {
        xmlAttribute.name = rewriteExpr(xmlAttribute.name);
        xmlAttribute.value = rewriteExpr(xmlAttribute.value);
        result = xmlAttribute;
    }

    @Override
    public void visit(BLangXMLElementLiteral xmlElementLiteral) {
        xmlElementLiteral.startTagName = rewriteExpr(xmlElementLiteral.startTagName);
        xmlElementLiteral.endTagName = rewriteExpr(xmlElementLiteral.endTagName);
        xmlElementLiteral.modifiedChildren = rewriteExprs(xmlElementLiteral.modifiedChildren);
        xmlElementLiteral.attributes = rewriteExprs(xmlElementLiteral.attributes);

        // Separate the in-line namepsace declarations and attributes.
        Iterator<BLangXMLAttribute> attributesItr = xmlElementLiteral.attributes.iterator();
        while (attributesItr.hasNext()) {
            BLangXMLAttribute attribute = attributesItr.next();
            if (!attribute.isNamespaceDeclr) {
                continue;
            }

            // Create namepace declaration for all in-line namespace declarations
            BLangXMLNS xmlns;
            if ((xmlElementLiteral.scope.owner.tag & SymTag.PACKAGE) == SymTag.PACKAGE) {
                xmlns = new BLangPackageXMLNS();
            } else {
                xmlns = new BLangLocalXMLNS();
            }
            xmlns.namespaceURI = attribute.value.concatExpr;
            xmlns.prefix = ((BLangXMLQName) attribute.name).localname;
            xmlns.symbol = attribute.symbol;

            xmlElementLiteral.inlineNamespaces.add(xmlns);
            attributesItr.remove();
        }

        result = xmlElementLiteral;
    }

    @Override
    public void visit(BLangXMLTextLiteral xmlTextLiteral) {
        xmlTextLiteral.concatExpr = rewriteExpr(xmlTextLiteral.concatExpr);
        result = xmlTextLiteral;
    }

    @Override
    public void visit(BLangXMLCommentLiteral xmlCommentLiteral) {
        xmlCommentLiteral.concatExpr = rewriteExpr(xmlCommentLiteral.concatExpr);
        result = xmlCommentLiteral;
    }

    @Override
    public void visit(BLangXMLProcInsLiteral xmlProcInsLiteral) {
        xmlProcInsLiteral.target = rewriteExpr(xmlProcInsLiteral.target);
        xmlProcInsLiteral.dataConcatExpr = rewriteExpr(xmlProcInsLiteral.dataConcatExpr);
        result = xmlProcInsLiteral;
    }

    @Override
    public void visit(BLangXMLQuotedString xmlQuotedString) {
        xmlQuotedString.concatExpr = rewriteExpr(xmlQuotedString.concatExpr);
        result = xmlQuotedString;
    }

    @Override
    public void visit(BLangStringTemplateLiteral stringTemplateLiteral) {
        stringTemplateLiteral.concatExpr = rewriteExpr(stringTemplateLiteral.concatExpr);
        result = stringTemplateLiteral;
    }

    @Override
    public void visit(BLangWorkerSend workerSendNode) {
        workerSendNode.expr = rewriteExpr(workerSendNode.expr);
        if (workerSendNode.keyExpr != null) {
            workerSendNode.keyExpr = rewriteExpr(workerSendNode.keyExpr);
        }
        result = workerSendNode;
    }

    @Override
    public void visit(BLangWorkerReceive workerReceiveNode) {
        workerReceiveNode.expr = rewriteExpr(workerReceiveNode.expr);
        if (workerReceiveNode.keyExpr != null) {
            workerReceiveNode.keyExpr = rewriteExpr(workerReceiveNode.keyExpr);
        }
        result = workerReceiveNode;
    }

    @Override
    public void visit(BLangXMLAttributeAccess xmlAttributeAccessExpr) {
        xmlAttributeAccessExpr.indexExpr = rewriteExpr(xmlAttributeAccessExpr.indexExpr);
        xmlAttributeAccessExpr.expr = rewriteExpr(xmlAttributeAccessExpr.expr);

        if (xmlAttributeAccessExpr.indexExpr != null
                && xmlAttributeAccessExpr.indexExpr.getKind() == NodeKind.XML_QNAME) {
            ((BLangXMLQName) xmlAttributeAccessExpr.indexExpr).isUsedInXML = true;
        }

        result = xmlAttributeAccessExpr;
    }

    // Generated expressions. Following expressions are not part of the original syntax
    // tree which is coming out of the parser

    @Override
    public void visit(BLangLocalVarRef localVarRef) {
        result = localVarRef;
    }

    @Override
    public void visit(BLangFieldVarRef fieldVarRef) {
        result = fieldVarRef;
    }

    @Override
    public void visit(BLangPackageVarRef packageVarRef) {
        result = packageVarRef;
    }

    @Override
    public void visit(BLangFunctionVarRef functionVarRef) {
        result = functionVarRef;
    }

    @Override
    public void visit(BLangStructFieldAccessExpr fieldAccessExpr) {
        BType expType = fieldAccessExpr.type;
        fieldAccessExpr.type = symTable.anyType;
        result = addConversionExprIfRequired(fieldAccessExpr, expType);
    }

    @Override
    public void visit(BLangStructFunctionVarRef functionVarRef) {
        result = functionVarRef;
    }

    @Override
    public void visit(BLangMapAccessExpr mapKeyAccessExpr) {
        result = mapKeyAccessExpr;
    }

    @Override
    public void visit(BLangArrayAccessExpr arrayIndexAccessExpr) {
        result = arrayIndexAccessExpr;
    }

    @Override
    public void visit(BLangTupleAccessExpr arrayIndexAccessExpr) {
        result = arrayIndexAccessExpr;
    }

    @Override
    public void visit(BLangJSONLiteral jsonLiteral) {
        result = jsonLiteral;
    }

    @Override
    public void visit(BLangMapLiteral mapLiteral) {
        result = mapLiteral;
    }

    public void visit(BLangStreamLiteral streamLiteral) {
        result = streamLiteral;
    }

    @Override
    public void visit(BLangStructLiteral structLiteral) {
        result = structLiteral;
    }

    @Override
    public void visit(BLangIsAssignableExpr assignableExpr) {
        assignableExpr.lhsExpr = rewriteExpr(assignableExpr.lhsExpr);
        result = assignableExpr;
    }

    @Override
    public void visit(BFunctionPointerInvocation fpInvocation) {
        result = fpInvocation;
    }

    @Override
    public void visit(BLangTypedescExpr accessExpr) {
        result = accessExpr;
    }

    @Override
    public void visit(BLangIntRangeExpression intRangeExpression) {
        if (!intRangeExpression.includeStart) {
            intRangeExpression.startExpr = getModifiedIntRangeStartExpr(intRangeExpression.startExpr);
        }
        if (!intRangeExpression.includeEnd) {
            intRangeExpression.endExpr = getModifiedIntRangeEndExpr(intRangeExpression.endExpr);
        }

        intRangeExpression.startExpr = rewriteExpr(intRangeExpression.startExpr);
        intRangeExpression.endExpr = rewriteExpr(intRangeExpression.endExpr);
        result = intRangeExpression;
    }

    @Override
    public void visit(BLangRestArgsExpression bLangVarArgsExpression) {
        result = rewriteExpr(bLangVarArgsExpression.expr);
    }

    @Override
    public void visit(BLangNamedArgsExpression bLangNamedArgsExpression) {
        bLangNamedArgsExpression.expr = rewriteExpr(bLangNamedArgsExpression.expr);
        result = bLangNamedArgsExpression.expr;
    }

    public void visit(BLangTableQueryExpression tableQueryExpression) {
        inMemoryTableQueryBuilder.visit(tableQueryExpression);

        /*replace the table expression with a function invocation,
         so that we manually call a native function "queryTable". */
        result = createInvocationFromTableExpr(tableQueryExpression);
    }

    @Override
    public void visit(BLangMatchExpression bLangMatchExpression) {
        // Add the implicit default pattern, that returns the original expression's value.
        addMatchExprDefaultCase(bLangMatchExpression);

        // Create a temp local var to hold the temp result of the match expression
        // eg: T a;
        String matchTempResultVarName = GEN_VAR_PREFIX.value + "temp_result";
        BLangSimpleVariable tempResultVar = ASTBuilderUtil.createVariable(bLangMatchExpression.pos,
                matchTempResultVarName, bLangMatchExpression.type, null,
                new BVarSymbol(0, names.fromString(matchTempResultVarName), this.env.scope.owner.pkgID,
                        bLangMatchExpression.type, this.env.scope.owner));

        BLangSimpleVariableDef tempResultVarDef =
                ASTBuilderUtil.createVariableDef(bLangMatchExpression.pos, tempResultVar);
        tempResultVarDef.desugared = true;

        BLangBlockStmt stmts = ASTBuilderUtil.createBlockStmt(bLangMatchExpression.pos, Lists.of(tempResultVarDef));
        List<BLangMatchTypedBindingPatternClause> patternClauses = new ArrayList<>();

        for (int i = 0; i < bLangMatchExpression.patternClauses.size(); i++) {
            BLangMatchExprPatternClause pattern = bLangMatchExpression.patternClauses.get(i);
            pattern.expr = rewriteExpr(pattern.expr);

            // Create var ref for the temp result variable
            // eg: var ref for 'a'
            BLangVariableReference tempResultVarRef =
                    ASTBuilderUtil.createVariableRef(bLangMatchExpression.pos, tempResultVar.symbol);

            // Create an assignment node. Add a conversion from rhs to lhs of the pattern, if required.
            pattern.expr = addConversionExprIfRequired(pattern.expr, tempResultVarRef.type);
            BLangAssignment assignmentStmt =
                    ASTBuilderUtil.createAssignmentStmt(pattern.pos, tempResultVarRef, pattern.expr, false);
            BLangBlockStmt patternBody = ASTBuilderUtil.createBlockStmt(pattern.pos, Lists.of(assignmentStmt));

            // Create the pattern
            // R b => a = b;
            patternClauses.add(ASTBuilderUtil.createMatchStatementPattern(pattern.pos, pattern.variable, patternBody));
        }

        stmts.addStatement(ASTBuilderUtil.createMatchStatement(bLangMatchExpression.pos, bLangMatchExpression.expr,
                patternClauses));
        BLangVariableReference tempResultVarRef =
                ASTBuilderUtil.createVariableRef(bLangMatchExpression.pos, tempResultVar.symbol);
        BLangStatementExpression statementExpr = ASTBuilderUtil.createStatementExpression(stmts, tempResultVarRef);
        statementExpr.type = bLangMatchExpression.type;
        result = rewriteExpr(statementExpr);
    }

    @Override
    public void visit(BLangCheckedExpr checkedExpr) {

        //
        //  person p = bar(check foo()); // foo(): person | error
        //
        //    ==>
        //
        //  person _$$_;
        //  switch foo() {
        //      person p1 => _$$_ = p1;
        //      error e1 => return e1 or throw e1
        //  }
        //  person p = bar(_$$_);

        // Create a temporary variable to hold the checked expression result value e.g. _$$_
        String checkedExprVarName = GEN_VAR_PREFIX.value;
        BLangSimpleVariable checkedExprVar = ASTBuilderUtil.createVariable(checkedExpr.pos,
                checkedExprVarName, checkedExpr.type, null, new BVarSymbol(0,
                        names.fromString(checkedExprVarName),
                        this.env.scope.owner.pkgID, checkedExpr.type, this.env.scope.owner));
        BLangSimpleVariableDef checkedExprVarDef = ASTBuilderUtil.createVariableDef(checkedExpr.pos, checkedExprVar);
        checkedExprVarDef.desugared = true;

        // Create the pattern to match the success case
        BLangMatchTypedBindingPatternClause patternSuccessCase =
                getSafeAssignSuccessPattern(checkedExprVar.pos, checkedExprVar.symbol.type, true,
                        checkedExprVar.symbol, null);
        BLangMatchTypedBindingPatternClause patternErrorCase =
                getSafeAssignErrorPattern(checkedExpr.pos, this.env.scope.owner, checkedExpr.equivalentErrorTypeList);

        // Create the match statement
        BLangMatch matchStmt = ASTBuilderUtil.createMatchStatement(checkedExpr.pos,
                checkedExpr.expr, new ArrayList<BLangMatchTypedBindingPatternClause>() {{
                    add(patternSuccessCase);
                    add(patternErrorCase);
                }});

        // Create the block statement
        BLangBlockStmt generatedStmtBlock = ASTBuilderUtil.createBlockStmt(checkedExpr.pos,
                new ArrayList<BLangStatement>() {{
                    add(checkedExprVarDef);
                    add(matchStmt);
                }});

        // Create the variable ref expression for the checkedExprVar
        BLangSimpleVarRef tempCheckedExprVarRef = ASTBuilderUtil.createVariableRef(
                checkedExpr.pos, checkedExprVar.symbol);

        BLangStatementExpression statementExpr = ASTBuilderUtil.createStatementExpression(
                generatedStmtBlock, tempCheckedExprVarRef);
        statementExpr.type = checkedExpr.type;
        result = rewriteExpr(statementExpr);
    }
    @Override
    public void visit(BLangErrorConstructorExpr errConstExpr) {
        errConstExpr.reasonExpr = rewriteExpr(errConstExpr.reasonExpr);
        errConstExpr.detailsExpr = rewriteExpr(Optional.ofNullable(errConstExpr.detailsExpr)
                .orElseGet(() -> ASTBuilderUtil.createEmptyRecordLiteral(errConstExpr.pos, symTable.mapType)));
        result = errConstExpr;
    }

    @Override
    public void visit(BLangTypeTestExpr typeTestExpr) {
        typeTestExpr.expr = rewriteExpr(typeTestExpr.expr);
        result = typeTestExpr;
    }

    @Override
    public void visit(BLangStatementExpression bLangStatementExpression) {
        bLangStatementExpression.expr = rewriteExpr(bLangStatementExpression.expr);
        bLangStatementExpression.stmt = rewrite(bLangStatementExpression.stmt, env);
        result = bLangStatementExpression;
    }

    @Override
    public void visit(BLangJSONArrayLiteral jsonArrayLiteral) {
        jsonArrayLiteral.exprs = rewriteExprs(jsonArrayLiteral.exprs);
        result = jsonArrayLiteral;
    }

    // private functions

    private BlockNode populateArrowExprBodyBlock(BLangArrowFunction bLangArrowFunction) {
        BlockNode blockNode = TreeBuilder.createBlockNode();
        BLangReturn returnNode = (BLangReturn) TreeBuilder.createReturnNode();
        returnNode.pos = bLangArrowFunction.expression.pos;
        returnNode.setExpression(bLangArrowFunction.expression);
        blockNode.addStatement(returnNode);
        return blockNode;
    }

    private BLangInvocation createInvocationFromTableExpr(BLangTableQueryExpression tableQueryExpression) {
        List<BLangExpression> args = new ArrayList<>();
        String functionName = QUERY_TABLE_WITHOUT_JOIN_CLAUSE;
        //Order matters, because these are the args for a function invocation.
        args.add(getSQLPreparedStatement(tableQueryExpression));
        args.add(getFromTableVarRef(tableQueryExpression));
        // BLangTypeofExpr
        BType retType = tableQueryExpression.type;
        BLangSimpleVarRef joinTable = getJoinTableVarRef(tableQueryExpression);
        if (joinTable != null) {
            args.add(joinTable);
            functionName = QUERY_TABLE_WITH_JOIN_CLAUSE;
        }
        args.add(getSQLStatementParameters(tableQueryExpression));
        args.add(getReturnType(tableQueryExpression));
        return createInvocationNode(functionName, args, retType);
    }

    private BLangInvocation createInvocationNode(String functionName, List<BLangExpression> args, BType retType) {
        BLangInvocation invocationNode = (BLangInvocation) TreeBuilder.createInvocationNode();
        BLangIdentifier name = (BLangIdentifier) TreeBuilder.createIdentifierNode();
        name.setLiteral(false);
        name.setValue(functionName);
        invocationNode.name = name;
        invocationNode.pkgAlias = (BLangIdentifier) TreeBuilder.createIdentifierNode();

        // TODO: 2/28/18 need to find a good way to refer to symbols
        invocationNode.symbol = symTable.rootScope.lookup(new Name(functionName)).symbol;
        invocationNode.type = retType;
        invocationNode.requiredArgs = args;
        return invocationNode;
    }

    private BLangLiteral getSQLPreparedStatement(BLangTableQueryExpression
                                                         tableQueryExpression) {
        //create a literal to represent the sql query.
        BLangLiteral sqlQueryLiteral = (BLangLiteral) TreeBuilder.createLiteralExpression();
        sqlQueryLiteral.typeTag = TypeTags.STRING;

        //assign the sql query from table expression to the literal.
        sqlQueryLiteral.value = tableQueryExpression.getSqlQuery();
        sqlQueryLiteral.type = symTable.getTypeFromTag(sqlQueryLiteral.typeTag);
        return sqlQueryLiteral;
    }

    private BLangStructLiteral getReturnType(BLangTableQueryExpression
                                                     tableQueryExpression) {
        //create a literal to represent the sql query.
        BTableType tableType = (BTableType) tableQueryExpression.type;
        BStructureType structType = (BStructureType) tableType.constraint;
        return new BLangStructLiteral(new ArrayList<>(), structType);
    }

    private BLangArrayLiteral getSQLStatementParameters(BLangTableQueryExpression tableQueryExpression) {
        BLangArrayLiteral expr = createArrayLiteralExprNode();
        List<BLangExpression> params = tableQueryExpression.getParams();

        params.stream().map(param -> (BLangLiteral) param).forEach(literal -> {
            Object value = literal.getValue();
            int type = TypeTags.STRING;
            if (value instanceof Integer || value instanceof Long) {
                type = TypeTags.INT;
            } else if (value instanceof Double || value instanceof Float) {
                type = TypeTags.FLOAT;
            } else if (value instanceof Boolean) {
                type = TypeTags.BOOLEAN;
            } else if (value instanceof Object[]) {
                type = TypeTags.ARRAY;
            }
            literal.type = symTable.getTypeFromTag(type);
            types.setImplicitCastExpr(literal, new BType(type, null), symTable.anyType);
            expr.exprs.add(literal.impConversionExpr);
        });
        return expr;
    }

    private BLangArrayLiteral createArrayLiteralExprNode() {
        BLangArrayLiteral expr = (BLangArrayLiteral) TreeBuilder.createArrayLiteralNode();
        expr.exprs = new ArrayList<>();
        expr.type = new BArrayType(symTable.anyType);
        return expr;
    }

    private BLangSimpleVarRef getJoinTableVarRef(BLangTableQueryExpression tableQueryExpression) {
        JoinStreamingInput joinStreamingInput = tableQueryExpression.getTableQuery().getJoinStreamingInput();
        BLangSimpleVarRef joinTable = null;
        if (joinStreamingInput != null) {
            joinTable = (BLangSimpleVarRef) joinStreamingInput.getStreamingInput().getStreamReference();
            joinTable = rewrite(joinTable, env);
        }
        return joinTable;
    }

    private BLangSimpleVarRef getFromTableVarRef(BLangTableQueryExpression tableQueryExpression) {
        BLangSimpleVarRef fromTable = (BLangSimpleVarRef) tableQueryExpression.getTableQuery().getStreamingInput()
                .getStreamReference();
        return rewrite(fromTable, env);
    }

    private void visitFunctionPointerInvocation(BLangInvocation iExpr) {
        BLangVariableReference expr;
        if (iExpr.expr == null) {
            expr = new BLangSimpleVarRef();
        } else {
            BLangFieldBasedAccess fieldBasedAccess = new BLangFieldBasedAccess();
            fieldBasedAccess.expr = iExpr.expr;
            fieldBasedAccess.field = iExpr.name;
            expr = fieldBasedAccess;
        }
        expr.symbol = iExpr.symbol;
        expr.type = iExpr.symbol.type;
        expr = rewriteExpr(expr);
        result = new BFunctionPointerInvocation(iExpr, expr);
    }

    private void visitBuiltInMethodInvocation(BLangInvocation iExpr) {
        switch (iExpr.builtInMethod) {
            case IS_NAN:
                BOperatorSymbol notEqSymbol = (BOperatorSymbol) symResolver.resolveBinaryOperator(
                        OperatorKind.NOT_EQUAL, symTable.floatType, symTable.floatType);
                BLangBinaryExpr binaryExprNaN = ASTBuilderUtil.createBinaryExpr(iExpr.pos, iExpr.expr, iExpr.expr,
                                                                             symTable.booleanType,
                                                                             OperatorKind.NOT_EQUAL, notEqSymbol);
                result = rewriteExpr(binaryExprNaN);
                break;
            case IS_FINITE:
                BOperatorSymbol equalSymbol = (BOperatorSymbol) symResolver.resolveBinaryOperator(OperatorKind.EQUAL,
                                                                                                  symTable.floatType,
                                                                                                  symTable.floatType);
                BOperatorSymbol notEqualSymbol = (BOperatorSymbol) symResolver.resolveBinaryOperator(
                        OperatorKind.NOT_EQUAL, symTable.floatType, symTable.floatType);
                BOperatorSymbol andEqualSymbol = (BOperatorSymbol) symResolver.resolveBinaryOperator(
                        OperatorKind.AND, symTable.booleanType, symTable.booleanType);
                // v==v
                BLangBinaryExpr binaryExprLHS = ASTBuilderUtil.createBinaryExpr(iExpr.pos, iExpr.expr, iExpr.expr,
                                                                                symTable.booleanType,
                                                                                OperatorKind.EQUAL, equalSymbol);
                // v != positive_infinity
                BLangLiteral posInfLiteral = ASTBuilderUtil.createLiteral(iExpr.pos, symTable.floatType,
                                                                          Double.POSITIVE_INFINITY);
                BLangBinaryExpr nestedLHSExpr = ASTBuilderUtil.createBinaryExpr(iExpr.pos, posInfLiteral, iExpr.expr,
                                                                                symTable.booleanType,
                                                                                OperatorKind.NOT_EQUAL, notEqualSymbol);

                // v != negative_infinity
                BLangLiteral negInfLiteral = ASTBuilderUtil.createLiteral(iExpr.pos, symTable.floatType,
                                                                          Double.NEGATIVE_INFINITY);
                BLangBinaryExpr nestedRHSExpr = ASTBuilderUtil.createBinaryExpr(iExpr.pos, negInfLiteral, iExpr.expr,
                                                                                symTable.booleanType,
                                                                                OperatorKind.NOT_EQUAL, notEqualSymbol);
                // v != positive_infinity && v != negative_infinity
                BLangBinaryExpr binaryExprRHS = ASTBuilderUtil.createBinaryExpr(iExpr.pos, nestedLHSExpr, nestedRHSExpr,
                                                                                symTable.booleanType, OperatorKind.AND,
                                                                                andEqualSymbol);
                // Final expression : v==v && v != positive_infinity && v != negative_infinity
                BLangBinaryExpr binaryExpr = ASTBuilderUtil.createBinaryExpr(iExpr.pos, binaryExprLHS, binaryExprRHS,
                                                                             symTable.booleanType, OperatorKind.AND,
                                                                             andEqualSymbol);
                result = rewriteExpr(binaryExpr);
                break;
            case IS_INFINITE:
                BOperatorSymbol eqSymbol = (BOperatorSymbol) symResolver.resolveBinaryOperator(OperatorKind.EQUAL,
                                                                                                  symTable.floatType,
                                                                                                  symTable.floatType);
                BOperatorSymbol orSymbol = (BOperatorSymbol) symResolver.resolveBinaryOperator(OperatorKind.OR,
                                                                                               symTable.booleanType,
                                                                                               symTable.booleanType);
                // v == positive_infinity
                BLangLiteral posInflitExpr = ASTBuilderUtil.createLiteral(iExpr.pos, symTable.floatType,
                                                                          Double.POSITIVE_INFINITY);
                BLangBinaryExpr binaryExprPosInf = ASTBuilderUtil.createBinaryExpr(iExpr.pos, iExpr.expr, posInflitExpr,
                                                                                symTable.booleanType,
                                                                                OperatorKind.EQUAL, eqSymbol);
                // v == negative_infinity
                BLangLiteral negInflitExpr = ASTBuilderUtil.createLiteral(iExpr.pos, symTable.floatType,
                                                                          Double.NEGATIVE_INFINITY);
                BLangBinaryExpr binaryExprNegInf = ASTBuilderUtil.createBinaryExpr(iExpr.pos, iExpr.expr, negInflitExpr,
                                                                                symTable.booleanType,
                                                                                OperatorKind.EQUAL, eqSymbol);
                // v == positive_infinity || v == negative_infinity
                BLangBinaryExpr binaryExprInf = ASTBuilderUtil.createBinaryExpr(iExpr.pos, binaryExprPosInf,
                                                                                binaryExprNegInf, symTable.booleanType,
                                                                                OperatorKind.OR, orSymbol);
                result = rewriteExpr(binaryExprInf);
                break;
            default:
                result = new BLangBuiltInMethodInvocation(iExpr, iExpr.builtInMethod);
                break;
        }
    }

    private void visitIterableOperationInvocation(BLangInvocation iExpr) {
        IterableContext iContext = iExpr.iContext;
        if (iContext.operations.getLast().iExpr != iExpr) {
            result = null;
            return;
        }
        iContext.operations.forEach(operation -> rewrite(operation.iExpr.argExprs, env));
        iterableCodeDesugar.desugar(iContext);
        result = rewriteExpr(iContext.iteratorCaller);
    }

    private void visitActionInvocationEndpoint(BLangInvocation iExpr) {
        final BEndpointVarSymbol epSymbol = (BEndpointVarSymbol) iExpr.expr.symbol;
        // Convert to endpoint.getClient(). iExpr has to be a VarRef.
        final BLangInvocation getClientExpr = ASTBuilderUtil.createInvocationExpr(iExpr.expr.pos,
                epSymbol.getClientFunction, Collections.emptyList(), symResolver);
        getClientExpr.expr = iExpr.expr;
        iExpr.expr = getClientExpr;
    }

    @SuppressWarnings("unchecked")
    private <E extends BLangNode> E rewrite(E node, SymbolEnv env) {
        if (node == null) {
            return null;
        }

        if (node.desugared) {
            return node;
        }

        SymbolEnv previousEnv = this.env;
        this.env = env;

        node.accept(this);
        BLangNode resultNode = this.result;
        this.result = null;
        resultNode.desugared = true;

        this.env = previousEnv;
        return (E) resultNode;
    }

    @SuppressWarnings("unchecked")
    private <E extends BLangExpression> E rewriteExpr(E node) {
        if (node == null) {
            return null;
        }

        if (node.desugared) {
            return node;
        }

        BLangExpression expr = node;
        if (node.impConversionExpr != null) {
            expr = node.impConversionExpr;
            node.impConversionExpr = null;
        }

        expr.accept(this);
        BLangNode resultNode = this.result;
        this.result = null;
        resultNode.desugared = true;
        return (E) resultNode;
    }

    @SuppressWarnings("unchecked")
    private <E extends BLangStatement> E rewrite(E statement, SymbolEnv env) {
        if (statement == null) {
            return null;
        }
        BLangStatementLink link = new BLangStatementLink();
        link.parent = currentLink;
        currentLink = link;
        BLangStatement stmt = (BLangStatement) rewrite((BLangNode) statement, env);
        // Link Statements.
        link.statement = stmt;
        stmt.statementLink = link;
        currentLink = link.parent;
        return (E) stmt;
    }

    private <E extends BLangStatement> List<E> rewriteStmt(List<E> nodeList, SymbolEnv env) {
        for (int i = 0; i < nodeList.size(); i++) {
            nodeList.set(i, rewrite(nodeList.get(i), env));
        }
        return nodeList;
    }

    private <E extends BLangNode> List<E> rewrite(List<E> nodeList, SymbolEnv env) {
        for (int i = 0; i < nodeList.size(); i++) {
            nodeList.set(i, rewrite(nodeList.get(i), env));
        }
        return nodeList;
    }

    private <E extends BLangExpression> List<E> rewriteExprs(List<E> nodeList) {
        for (int i = 0; i < nodeList.size(); i++) {
            nodeList.set(i, rewriteExpr(nodeList.get(i)));
        }
        return nodeList;
    }

    private BLangLiteral createStringLiteral(DiagnosticPos pos, String value) {
        BLangLiteral stringLit = new BLangLiteral();
        stringLit.pos = pos;
        stringLit.value = value;
        stringLit.type = symTable.stringType;
        return stringLit;
    }

    private BLangExpression createTypeConversionExpr(BLangExpression expr, BType sourceType, BType targetType) {
        BConversionOperatorSymbol symbol = (BConversionOperatorSymbol)
                symResolver.resolveConversionOperator(sourceType, targetType);
        BLangTypeConversionExpr conversionExpr = (BLangTypeConversionExpr) TreeBuilder.createTypeConversionNode();
        conversionExpr.pos = expr.pos;
        conversionExpr.expr = expr;
        conversionExpr.type = targetType;
        conversionExpr.conversionSymbol = symbol;
        return conversionExpr;
    }

    private BType getElementType(BType type) {
        if (type.tag != TypeTags.ARRAY) {
            return type;
        }

        return getElementType(((BArrayType) type).getElementType());
    }

    private void addReturnIfNotPresent(BLangInvokableNode invokableNode) {
        if (Symbols.isNative(invokableNode.symbol)) {
            return;
        }
        //This will only check whether last statement is a return and just add a return statement.
        //This won't analyse if else blocks etc to see whether return statements are present
        BLangBlockStmt blockStmt = invokableNode.body;
        if (invokableNode.workers.size() == 0 &&
                invokableNode.returnTypeNode.type == this.symTable.nilType
                && (blockStmt.stmts.size() < 1 ||
                blockStmt.stmts.get(blockStmt.stmts.size() - 1).getKind() != NodeKind.RETURN)) {

            DiagnosticPos invPos = invokableNode.pos;
            DiagnosticPos returnStmtPos = new DiagnosticPos(invPos.src,
                    invPos.eLine, invPos.eLine, invPos.sCol, invPos.sCol);
            BLangReturn returnStmt = ASTBuilderUtil.createNilReturnStmt(returnStmtPos, symTable.nilType);
            blockStmt.addStatement(returnStmt);
        }
    }

    /**
     * Reorder the invocation arguments to match the original function signature.
     *
     * @param iExpr Function invocation expressions to reorder the arguments
     */
    private void reorderArguments(BLangInvocation iExpr) {
        BSymbol symbol = iExpr.symbol;

        if (symbol == null || symbol.type.tag != TypeTags.INVOKABLE) {
            return;
        }

        BInvokableSymbol invocableSymbol = (BInvokableSymbol) symbol;
        if (invocableSymbol.defaultableParams != null && !invocableSymbol.defaultableParams.isEmpty()) {
            // Re-order the named args
            reorderNamedArgs(iExpr, invocableSymbol);
        }

        if (invocableSymbol.restParam == null) {
            return;
        }

        // Create an array out of all the rest arguments, and pass it as a single argument.
        // If there is only one optional argument and its type is restArg (i.e: ...x), then
        // leave it as is.
        if (iExpr.restArgs.size() == 1 && iExpr.restArgs.get(0).getKind() == NodeKind.REST_ARGS_EXPR) {
            return;
        }
        BLangArrayLiteral arrayLiteral = (BLangArrayLiteral) TreeBuilder.createArrayLiteralNode();
        arrayLiteral.exprs = iExpr.restArgs;
        arrayLiteral.type = invocableSymbol.restParam.type;
        iExpr.restArgs = new ArrayList<>();
        iExpr.restArgs.add(arrayLiteral);
    }

    private void reorderNamedArgs(BLangInvocation iExpr, BInvokableSymbol invokableSymbol) {
        Map<String, BLangExpression> namedArgs = new HashMap<>();
        iExpr.namedArgs.forEach(expr -> namedArgs.put(((NamedArgNode) expr).getName().value, expr));

        // Re-order the named arguments
        List<BLangExpression> args = new ArrayList<>();
        for (BVarSymbol param : invokableSymbol.defaultableParams) {
            // If some named parameter is not passed when invoking the function, get the 
            // default value for that parameter from the parameter symbol.
            BLangExpression expr;
            if (namedArgs.containsKey(param.name.value)) {
                expr = namedArgs.get(param.name.value);
            } else {
                expr = getDefaultValueLiteral(param.defaultValue, param.type.tag);
                expr = addConversionExprIfRequired(expr, param.type);
            }
            args.add(expr);
        }
        iExpr.namedArgs = args;
    }

    private BLangMatchTypedBindingPatternClause getSafeAssignErrorPattern(
            DiagnosticPos pos, BSymbol invokableSymbol, List<BType> equivalentErrorTypes) {
        // From here onwards we assume that this function has only one return type
        // Owner of the variable symbol must be an invokable symbol
        BType enclosingFuncReturnType = ((BInvokableType) invokableSymbol.type).retType;
        Set<BType> returnTypeSet = enclosingFuncReturnType.tag == TypeTags.UNION ?
                ((BUnionType) enclosingFuncReturnType).memberTypes :
                new LinkedHashSet<BType>() {{
                    add(enclosingFuncReturnType);
                }};

        // For each error type, there has to be at least one equivalent return type in the enclosing function
        boolean returnOnError = equivalentErrorTypes.stream()
                .allMatch(errorType -> returnTypeSet.stream()
                        .anyMatch(retType -> types.isAssignable(errorType, retType)));

        // Create the pattern to match the error type
        //      1) Create the pattern variable
        String patternFailureCaseVarName = GEN_VAR_PREFIX.value + "t_failure";
        BLangSimpleVariable patternFailureCaseVar = ASTBuilderUtil.createVariable(pos,
                patternFailureCaseVarName, symTable.errorType, null, new BVarSymbol(0,
                        names.fromString(patternFailureCaseVarName),
                        this.env.scope.owner.pkgID, symTable.errorType, this.env.scope.owner));

        //      2) Create the pattern block
        BLangVariableReference patternFailureCaseVarRef = ASTBuilderUtil.createVariableRef(pos,
                patternFailureCaseVar.symbol);

        BLangBlockStmt patternBlockFailureCase = (BLangBlockStmt) TreeBuilder.createBlockNode();
        patternBlockFailureCase.pos = pos;
        if (returnOnError) {
            //return e;
            BLangReturn returnStmt = (BLangReturn) TreeBuilder.createReturnNode();
            returnStmt.pos = pos;
            returnStmt.expr = patternFailureCaseVarRef;
            patternBlockFailureCase.stmts.add(returnStmt);
        } else {
            // throw e
            BLangPanic panicNode = (BLangPanic) TreeBuilder.createPanicNode();
            panicNode.pos = pos;
            panicNode.expr = patternFailureCaseVarRef;
            patternBlockFailureCase.stmts.add(panicNode);
        }

        return ASTBuilderUtil.createMatchStatementPattern(pos, patternFailureCaseVar, patternBlockFailureCase);
    }

    private BLangMatchTypedBindingPatternClause getSafeAssignSuccessPattern(DiagnosticPos pos,
                                                                            BType lhsType,
                                                                            boolean isVarDef,
                                                                            BVarSymbol varSymbol,
                                                                            BLangExpression lhsExpr) {
        //  File _$_f1 => f = _$_f1;
        // 1) Create the pattern variable
        String patternSuccessCaseVarName = GEN_VAR_PREFIX.value + "t_match";
        BLangSimpleVariable patternSuccessCaseVar = ASTBuilderUtil.createVariable(pos,
                patternSuccessCaseVarName, lhsType, null, new BVarSymbol(0,
                        names.fromString(patternSuccessCaseVarName),
                        this.env.scope.owner.pkgID, lhsType, this.env.scope.owner));

        //2) Create the pattern body
        BLangExpression varRefExpr;
        if (isVarDef) {
            varRefExpr = ASTBuilderUtil.createVariableRef(pos, varSymbol);
        } else {
            varRefExpr = lhsExpr;
        }

        BLangVariableReference patternSuccessCaseVarRef = ASTBuilderUtil.createVariableRef(pos,
                patternSuccessCaseVar.symbol);
        BLangAssignment assignmentStmtSuccessCase = ASTBuilderUtil.createAssignmentStmt(pos,
                varRefExpr, patternSuccessCaseVarRef, false);

        BLangBlockStmt patternBlockSuccessCase = ASTBuilderUtil.createBlockStmt(pos,
                new ArrayList<BLangStatement>() {{
                    add(assignmentStmtSuccessCase);
                }});
        return ASTBuilderUtil.createMatchStatementPattern(pos,
                patternSuccessCaseVar, patternBlockSuccessCase);
    }

    private BLangStatement generateIfElseStmt(BLangMatch matchStmt, BLangSimpleVariable matchExprVar) {
        List<BLangMatchBindingPatternClause> patterns = matchStmt.patternClauses;

        BLangIf parentIfNode = generateIfElseStmt(patterns.get(0), matchExprVar);
        BLangIf currentIfNode = parentIfNode;
        for (int i = 1; i < patterns.size(); i++) {
            BLangMatchBindingPatternClause patternClause = patterns.get(i);
            if (i == patterns.size() - 1 && patternClause.isLastPattern) { // This is the last pattern
                currentIfNode.elseStmt = getMatchPatternBody(patternClause, matchExprVar);
            } else {
                currentIfNode.elseStmt = generateIfElseStmt(patternClause, matchExprVar);
                currentIfNode = (BLangIf) currentIfNode.elseStmt;
            }
        }

        // TODO handle json and any
        // only one pattern no if just a block
        // last one just a else block..
        // json handle it specially
        //
        return parentIfNode;
    }


    /**
     * Generate an if-else statement from the given match statement.
     *
     * @param patternClause match pattern statement node
     * @param matchExprVar  variable node of the match expression
     * @return if else statement node
     */
    private BLangIf generateIfElseStmt(BLangMatchBindingPatternClause patternClause,
                                       BLangSimpleVariable matchExprVar) {
        BLangExpression patternIfCondition = createPatternIfCondition(patternClause, matchExprVar.symbol);
        BLangBlockStmt patternBody = getMatchPatternBody(patternClause, matchExprVar);
        return ASTBuilderUtil.createIfElseStmt(patternClause.pos,
                patternIfCondition, patternBody, null);
    }

    private BLangBlockStmt getMatchPatternBody(BLangMatchBindingPatternClause pattern,
                                               BLangSimpleVariable matchExprVar) {

        BLangBlockStmt body = null;

        if (NodeKind.MATCH_STATIC_PATTERN_CLAUSE == pattern.getKind()) { // static match patterns
            body = pattern.body;
        } else if (NodeKind.MATCH_STRUCTURED_PATTERN_CLAUSE == pattern.getKind()) { // structured match patterns
            BLangMatchStructuredBindingPatternClause structuredPattern =
                    (BLangMatchStructuredBindingPatternClause) pattern;
            BLangStatement varDefStmt;
            if (NodeKind.TUPLE_VARIABLE == structuredPattern.bindingPatternVariable.getKind()) {
                varDefStmt = ASTBuilderUtil.createTupleVariableDef(pattern.pos,
                        (BLangTupleVariable) structuredPattern.bindingPatternVariable);
            } else if (NodeKind.RECORD_VARIABLE == structuredPattern.bindingPatternVariable.getKind()) {
                varDefStmt = ASTBuilderUtil.createRecordVariableDef(pattern.pos,
                        (BLangRecordVariable) structuredPattern.bindingPatternVariable);
            } else {
                varDefStmt = ASTBuilderUtil.createVariableDef(pattern.pos,
                        (BLangSimpleVariable) structuredPattern.bindingPatternVariable);
            }
            structuredPattern.body.stmts.add(0, varDefStmt);
            body = structuredPattern.body;
        } else if (NodeKind.MATCH_TYPED_PATTERN_CLAUSE == pattern.getKind()) { // typed match patterns
            BLangMatchTypedBindingPatternClause patternClause = (BLangMatchTypedBindingPatternClause) pattern;
            // Add the variable definition to the body of the pattern` clause
            if (patternClause.variable.name.value.equals(Names.IGNORE.value)) {
                return patternClause.body;
            }

            // create TypeName i = <TypeName> _$$_
            // Create a variable reference for _$$_
            BLangSimpleVarRef matchExprVarRef = ASTBuilderUtil.createVariableRef(patternClause.pos,
                    matchExprVar.symbol);
            BLangExpression patternVarExpr = addConversionExprIfRequired(matchExprVarRef, patternClause.variable.type);

            // Add the variable def statement
            BLangSimpleVariable patternVar = ASTBuilderUtil.createVariable(patternClause.pos, "",
                    patternClause.variable.type, patternVarExpr, patternClause.variable.symbol);
            BLangSimpleVariableDef patternVarDef = ASTBuilderUtil.createVariableDef(patternVar.pos, patternVar);
            patternClause.body.stmts.add(0, patternVarDef);
            body = patternClause.body;
        }

        return body;
    }

    BLangExpression addConversionExprIfRequired(BLangExpression expr, BType lhsType) {
        BType rhsType = expr.type;
        if (types.isSameType(rhsType, lhsType)) {
            return expr;
        }

        types.setImplicitCastExpr(expr, rhsType, lhsType);
        if (expr.impConversionExpr != null) {
            return expr;
        }

        if (lhsType.tag == TypeTags.JSON && rhsType.tag == TypeTags.NIL) {
            return expr;
        }

        if (lhsType.tag == TypeTags.NIL && rhsType.isNullable()) {
            return expr;
        }

        BConversionOperatorSymbol conversionSymbol;
        if (types.isValueType(lhsType)) {
            conversionSymbol = Symbols.createUnboxValueTypeOpSymbol(rhsType, lhsType);
        } else if (lhsType.tag == TypeTags.UNION || rhsType.tag == TypeTags.UNION) {
            conversionSymbol = Symbols.createConversionOperatorSymbol(rhsType, lhsType, symTable.errorType,
                    false, true, InstructionCodes.NOP, null, null);
        } else {
            conversionSymbol = (BConversionOperatorSymbol) symResolver.resolveConversionOperator(rhsType, lhsType);
        }

        // Create a type cast expression
        BLangTypeConversionExpr conversionExpr = (BLangTypeConversionExpr)
                TreeBuilder.createTypeConversionNode();
        conversionExpr.expr = expr;
        conversionExpr.targetType = lhsType;
        conversionExpr.conversionSymbol = conversionSymbol;
        conversionExpr.type = lhsType;
        return conversionExpr;
    }

    private BLangExpression createPatternIfCondition(BLangMatchBindingPatternClause patternClause,
                                                     BVarSymbol varSymbol) {
        BType patternType;

        switch (patternClause.getKind()) {
            case MATCH_STATIC_PATTERN_CLAUSE:
                BLangMatchStaticBindingPatternClause staticPattern =
                        (BLangMatchStaticBindingPatternClause) patternClause;
                patternType = staticPattern.literal.type;
                break;
            case MATCH_STRUCTURED_PATTERN_CLAUSE:
                BLangMatchStructuredBindingPatternClause structuredPattern =
                        (BLangMatchStructuredBindingPatternClause) patternClause;
                patternType = getStructuredBindingPatternType(structuredPattern.bindingPatternVariable);
                break;
            default:
                BLangMatchTypedBindingPatternClause simplePattern =
                        (BLangMatchTypedBindingPatternClause) patternClause;
                patternType = simplePattern.variable.type;
                break;
        }

        BLangExpression binaryExpr;
        BType[] memberTypes;
        if (patternType.tag == TypeTags.UNION) {
            BUnionType unionType = (BUnionType) patternType;
            memberTypes = unionType.memberTypes.toArray(new BType[0]);
        } else {
            memberTypes = new BType[1];
            memberTypes[0] = patternType;
        }

        if (memberTypes.length == 1) {
            binaryExpr = createPatternMatchBinaryExpr(patternClause, varSymbol, memberTypes[0]);
        } else {
            BLangExpression lhsExpr = createPatternMatchBinaryExpr(patternClause, varSymbol, memberTypes[0]);
            BLangExpression rhsExpr = createPatternMatchBinaryExpr(patternClause, varSymbol, memberTypes[1]);
            binaryExpr = ASTBuilderUtil.createBinaryExpr(patternClause.pos, lhsExpr, rhsExpr,
                    symTable.booleanType, OperatorKind.OR,
                    (BOperatorSymbol) symResolver.resolveBinaryOperator(OperatorKind.OR,
                            lhsExpr.type, rhsExpr.type));
            for (int i = 2; i < memberTypes.length; i++) {
                lhsExpr = createPatternMatchBinaryExpr(patternClause, varSymbol, memberTypes[i]);
                rhsExpr = binaryExpr;
                binaryExpr = ASTBuilderUtil.createBinaryExpr(patternClause.pos, lhsExpr, rhsExpr,
                        symTable.booleanType, OperatorKind.OR,
                        (BOperatorSymbol) symResolver.resolveBinaryOperator(OperatorKind.OR,
                                lhsExpr.type, rhsExpr.type));
            }
        }
        return binaryExpr;
    }

    private BType getStructuredBindingPatternType(BLangVariable bindingPatternVariable) {
        if (NodeKind.TUPLE_VARIABLE == bindingPatternVariable.getKind()) {
            BLangTupleVariable tupleVariable = (BLangTupleVariable) bindingPatternVariable;
            List<BType> memberTypes = new ArrayList<>();
            for (int i = 0; i < tupleVariable.memberVariables.size(); i++) {
                memberTypes.add(getStructuredBindingPatternType(tupleVariable.memberVariables.get(i)));
            }
            return new BTupleType(memberTypes);
        }

        if (NodeKind.RECORD_VARIABLE == bindingPatternVariable.getKind()) {
            BLangRecordVariable recordVariable = (BLangRecordVariable) bindingPatternVariable;

            BRecordTypeSymbol recordSymbol = Symbols.createRecordSymbol(
                    0, names.fromString("$anonType$" + recordCount++), env.enclPkg.symbol.pkgID, null, env.scope.owner);
            List<BField> fields = new ArrayList<>();
            List<BLangSimpleVariable> typeDefFields = new ArrayList<>();

            for (int i = 0; i < recordVariable.variableList.size(); i++) {
                String fieldName = recordVariable.variableList.get(i).key.value;
                BType fieldType = getStructuredBindingPatternType(
                        recordVariable.variableList.get(i).valueBindingPattern);
                BVarSymbol fieldSymbol = new BVarSymbol(0, names.fromString(fieldName),
                        env.enclPkg.symbol.pkgID, fieldType, recordSymbol);

                fields.add(new BField(names.fromString(fieldName), fieldSymbol, false));
                typeDefFields.add(ASTBuilderUtil.createVariable(null, fieldName, fieldType, null, fieldSymbol));
            }

            BRecordType recordVarType = new BRecordType(recordSymbol);
            recordVarType.fields = fields;
            recordVarType.restFieldType = symTable.anydataType;
            recordSymbol.type = recordVarType;
            recordVarType.tsymbol = recordSymbol;

            createTypeDefinition(recordVarType, recordSymbol, createRecordTypeNode(typeDefFields, recordVarType));

            return recordVarType;
        }

        return bindingPatternVariable.type;
    }

    private BLangRecordTypeNode createRecordTypeNode(List<BLangSimpleVariable> typeDefFields,
                                                     BRecordType recordVarType) {
        BLangRecordTypeNode recordTypeNode = (BLangRecordTypeNode) TreeBuilder.createRecordTypeNode();
        recordTypeNode.type = recordVarType;
        recordTypeNode.fields = typeDefFields;
        return recordTypeNode;
    }

    private void createTypeDefinition(BType type, BTypeSymbol symbol, BLangType typeNode) {
        BLangTypeDefinition typeDefinition = (BLangTypeDefinition) TreeBuilder.createTypeDefinition();
        env.enclPkg.addTypeDefinition(typeDefinition);
        typeDefinition.typeNode = typeNode;
        typeDefinition.type = type;
        typeDefinition.symbol = symbol;
    }

    private BLangExpression createPatternMatchBinaryExpr(BLangMatchBindingPatternClause patternClause,
                                                         BVarSymbol varSymbol, BType patternType) {
        DiagnosticPos pos = patternClause.pos;

        BLangSimpleVarRef varRef = ASTBuilderUtil.createVariableRef(pos, varSymbol);

        if (NodeKind.MATCH_STATIC_PATTERN_CLAUSE == patternClause.getKind()) {
<<<<<<< HEAD

            BLangMatchStmtStaticBindingPatternClause pattern = (BLangMatchStmtStaticBindingPatternClause) patternClause;

            BLangExpression conversionExpr = addConversionExprIfRequired(varRef, pattern.literal.type);

            BLangExpression binaryExpr = ASTBuilderUtil.createBinaryExpr(pos, conversionExpr, pattern.literal,
                    symTable.booleanType, OperatorKind.EQUAL,
                    (BOperatorSymbol) symResolver.resolveBinaryOperator(OperatorKind.EQUAL, patternType,
                            pattern.literal.type));

            if (!types.isValueType(varSymbol.type)) {
                //todo should this be is-like check?
                BLangIsAssignableExpr lhsExpr = createIsAssignableExpression(pos, varSymbol, patternType);

                binaryExpr =  ASTBuilderUtil.createBinaryExpr(pos, lhsExpr, binaryExpr, symTable.booleanType,
                        OperatorKind.AND, (BOperatorSymbol) symResolver.resolveBinaryOperator(OperatorKind.AND,
                                symTable.booleanType, symTable.booleanType));
=======
            BLangMatchStaticBindingPatternClause pattern = (BLangMatchStaticBindingPatternClause) patternClause;
            BLangSimpleVarRef varRef = ASTBuilderUtil.createVariableRef(pos, varSymbol);
            BLangExpression binaryExpr = ASTBuilderUtil.createBinaryExpr(pos, varRef, pattern.literal,
                    symTable.booleanType, OperatorKind.EQUAL, null);

            BSymbol opSymbol = symResolver.resolveBinaryOperator(OperatorKind.EQUAL, varRef.type, pattern.literal.type);
            if (opSymbol == symTable.notFoundSymbol) {
                opSymbol = symResolver.getBinaryEqualityForTypeSets(OperatorKind.EQUAL, symTable.anyType,
                        pattern.literal.type, (BLangBinaryExpr) binaryExpr);
>>>>>>> 5977e866
            }
            ((BLangBinaryExpr) binaryExpr).opSymbol = (BOperatorSymbol) opSymbol;
            return binaryExpr;
        }

        if (NodeKind.MATCH_STRUCTURED_PATTERN_CLAUSE == patternClause.getKind()) {
            BLangType typeNode = ASTBuilderUtil.createTypeNode(patternType);
            return ASTBuilderUtil.createTypeTestExpr(pos, varRef, typeNode, symTable.booleanType);
        }

        if (patternType == symTable.nilType) {
            BLangLiteral bLangLiteral = ASTBuilderUtil.createLiteral(pos, symTable.nilType, null);
            return ASTBuilderUtil.createBinaryExpr(pos, varRef, bLangLiteral, symTable.booleanType,
                    OperatorKind.EQUAL, (BOperatorSymbol) symResolver.resolveBinaryOperator(OperatorKind.EQUAL,
                            symTable.anyType, symTable.nilType));
        } else {
            return createIsAssignableExpression(pos, varSymbol, patternType);
        }
    }

    private BLangIsAssignableExpr createIsAssignableExpression(DiagnosticPos pos,
                                                               BVarSymbol varSymbol,
                                                               BType patternType) {
        //  _$$_ isassignable patternType
        // Create a variable reference for _$$_
        BLangSimpleVarRef varRef = ASTBuilderUtil.createVariableRef(pos, varSymbol);

        // Binary operator for equality
        return ASTBuilderUtil.createIsAssignableExpr(pos, varRef, patternType, symTable.booleanType, names);
    }

    private BLangExpression getInitExpr(BLangSimpleVariable varNode) {
        return getInitExpr(varNode.type, varNode.name);
    }

    private BLangExpression getInitExpr(BType type, BLangIdentifier name) {
        // Don't need to create an empty init expressions if the type allows null.
        if (type.isNullable()) {
            return getNullLiteral();
        }

        switch (type.tag) {
            case TypeTags.INT:
                return getIntLiteral(0);
            case TypeTags.FLOAT:
                return getFloatLiteral(0);
            case TypeTags.DECIMAL:
                return getDecimalLiteral("0.0");
            case TypeTags.BOOLEAN:
                return getBooleanLiteral(false);
            case TypeTags.STRING:
                return getStringLiteral("");
            case TypeTags.XML:
                return new BLangXMLSequenceLiteral(type);
            case TypeTags.MAP:
                return new BLangMapLiteral(new ArrayList<>(), type);
            case TypeTags.STREAM:
                return new BLangStreamLiteral(type, name);
            case TypeTags.OBJECT:
                return ASTBuilderUtil.createEmptyTypeInit(null, type);
            case TypeTags.RECORD:
                return new BLangStructLiteral(new ArrayList<>(), type);
            case TypeTags.TABLE:
                if (((BTableType) type).getConstraint().tag == TypeTags.RECORD) {
                    BLangTableLiteral table = new BLangTableLiteral();
                    table.type = type;
                    return rewriteExpr(table);
                } else if (((BTableType) type).getConstraint().tag == TypeTags.NONE) {
                    BLangTableLiteral table = new BLangTableLiteral();
                    table.type = new BTableType(TypeTags.TABLE, symTable.noType, symTable.tableType.tsymbol);
                    return rewriteExpr(table);
                }
                break;
            case TypeTags.ARRAY:
                BLangArrayLiteral array = new BLangArrayLiteral();
                array.exprs = new ArrayList<>();
                array.type = type;
                return rewriteExpr(array);
            case TypeTags.TUPLE:
                BLangBracedOrTupleExpr tuple = new BLangBracedOrTupleExpr();
                tuple.type = type;
                return rewriteExpr(tuple);
            case TypeTags.CHANNEL:
                return new BLangChannelLiteral(type, name);
            default:
                break;
        }
        return null;
    }

    private BLangAssignment createAssignmentStmt(BLangSimpleVariable variable) {
        BLangSimpleVarRef varRef = (BLangSimpleVarRef) TreeBuilder.createSimpleVariableReferenceNode();
        varRef.pos = variable.pos;
        varRef.variableName = variable.name;
        varRef.symbol = variable.symbol;
        varRef.type = variable.type;

        BLangAssignment assignmentStmt = (BLangAssignment) TreeBuilder.createAssignmentNode();
        assignmentStmt.expr = variable.expr;
        assignmentStmt.pos = variable.pos;
        assignmentStmt.setVariable(varRef);
        return assignmentStmt;
    }

    private void addMatchExprDefaultCase(BLangMatchExpression bLangMatchExpression) {
        List<BType> exprTypes;
        List<BType> unmatchedTypes = new ArrayList<>();

        if (bLangMatchExpression.expr.type.tag == TypeTags.UNION) {
            BUnionType unionType = (BUnionType) bLangMatchExpression.expr.type;
            exprTypes = new ArrayList<>(unionType.memberTypes);
        } else {
            exprTypes = Lists.of(bLangMatchExpression.type);
        }

        // find the types that do not match to any of the patterns.
        for (BType type : exprTypes) {
            boolean assignable = false;
            for (BLangMatchExprPatternClause pattern : bLangMatchExpression.patternClauses) {
                if (this.types.isAssignable(type, pattern.variable.type)) {
                    assignable = true;
                    break;
                }
            }

            if (!assignable) {
                unmatchedTypes.add(type);
            }
        }

        if (unmatchedTypes.isEmpty()) {
            return;
        }

        BType defaultPatternType;
        if (unmatchedTypes.size() == 1) {
            defaultPatternType = unmatchedTypes.get(0);
        } else {
            defaultPatternType = new BUnionType(null, new LinkedHashSet<>(unmatchedTypes), false);
        }

        String patternCaseVarName = GEN_VAR_PREFIX.value + "t_match_default";
        BLangSimpleVariable patternMatchCaseVar = ASTBuilderUtil.createVariable(bLangMatchExpression.pos,
                patternCaseVarName, defaultPatternType, null, new BVarSymbol(0, names.fromString(patternCaseVarName),
                        this.env.scope.owner.pkgID, defaultPatternType, this.env.scope.owner));

        BLangMatchExprPatternClause defaultPattern =
                (BLangMatchExprPatternClause) TreeBuilder.createMatchExpressionPattern();
        defaultPattern.variable = patternMatchCaseVar;
        defaultPattern.expr = ASTBuilderUtil.createVariableRef(bLangMatchExpression.pos, patternMatchCaseVar.symbol);
        defaultPattern.pos = bLangMatchExpression.pos;
        bLangMatchExpression.patternClauses.add(defaultPattern);
    }

    private boolean safeNavigate(BLangAccessExpression accessExpr) {
        if (accessExpr.lhsVar || accessExpr.expr == null) {
            return false;
        }

        if (accessExpr.safeNavigate || safeNavigateType(accessExpr.expr.type)) {
            return true;
        }

        NodeKind kind = accessExpr.expr.getKind();
        if (kind == NodeKind.FIELD_BASED_ACCESS_EXPR ||
                kind == NodeKind.INDEX_BASED_ACCESS_EXPR ||
                kind == NodeKind.INVOCATION) {
            return safeNavigate((BLangAccessExpression) accessExpr.expr);
        }

        return false;
    }

    private boolean safeNavigateType(BType type) {
        // Do not add safe navigation checks for JSON. Because null is a valid value for json,
        // we handle it at runtime. This is also required to make function on json such as
        // j.toString(), j.keys() to work.
        if (type.tag == TypeTags.JSON) {
            return false;
        }

        if (type.isNullable()) {
            return true;
        }

        if (type.tag != TypeTags.UNION) {
            return false;
        }

        return ((BUnionType) type).memberTypes.contains(symTable.nilType);
    }

    private BLangExpression rewriteSafeNavigationExpr(BLangAccessExpression accessExpr) {
        BType originalExprType = accessExpr.type;
        // Create a temp variable to hold the intermediate result of the acces expression.
        String matchTempResultVarName = GEN_VAR_PREFIX.value + "temp_result";
        BLangSimpleVariable tempResultVar = ASTBuilderUtil.createVariable(accessExpr.pos, matchTempResultVarName,
                accessExpr.type, null, new BVarSymbol(0, names.fromString(matchTempResultVarName),
                        this.env.scope.owner.pkgID, accessExpr.type, this.env.scope.owner));
        BLangSimpleVariableDef tempResultVarDef = ASTBuilderUtil.createVariableDef(accessExpr.pos, tempResultVar);
        BLangVariableReference tempResultVarRef =
                ASTBuilderUtil.createVariableRef(accessExpr.pos, tempResultVar.symbol);

        // Create a chain of match statements
        handleSafeNavigation(accessExpr, accessExpr.type, tempResultVar);

        // Create a statement-expression including the match statement
        BLangMatch matcEXpr = this.matchStmtStack.firstElement();
        BLangBlockStmt blockStmt =
                ASTBuilderUtil.createBlockStmt(accessExpr.pos, Lists.of(tempResultVarDef, matcEXpr));
        BLangStatementExpression stmtExpression = ASTBuilderUtil.createStatementExpression(blockStmt, tempResultVarRef);
        stmtExpression.type = originalExprType;

        // Reset the variables
        this.matchStmtStack = new Stack<>();
        this.accessExprStack = new Stack<>();
        this.successPattern = null;
        this.safeNavigationAssignment = null;
        return stmtExpression;
    }

    private void handleSafeNavigation(BLangAccessExpression accessExpr, BType type, BLangSimpleVariable tempResultVar) {
        if (accessExpr.expr == null) {
            return;
        }

        // If the parent of current expr is the root, terminate
        NodeKind kind = accessExpr.expr.getKind();
        if (kind == NodeKind.FIELD_BASED_ACCESS_EXPR ||
                kind == NodeKind.INDEX_BASED_ACCESS_EXPR ||
                kind == NodeKind.INVOCATION) {
            handleSafeNavigation((BLangAccessExpression) accessExpr.expr, type, tempResultVar);
        }

        if (!accessExpr.safeNavigate && !accessExpr.expr.type.isNullable()) {
            accessExpr.type = accessExpr.originalType;
            if (this.safeNavigationAssignment != null) {
                this.safeNavigationAssignment.expr = addConversionExprIfRequired(accessExpr, tempResultVar.type);
            }
            return;
        }

        /*
         * If the field access is a safe navigation, create a match expression.
         * Then chain the current expression as the success-pattern of the parent
         * match expr, if available.
         * eg:
         * x but {              <--- parent match expr
         *   error e => e,
         *   T t => t.y but {   <--- current expr
         *      error e => e,
         *      R r => r.z
         *   }
         * }
         */

        // Add pattern to lift nil
        BLangMatch matchStmt = ASTBuilderUtil.createMatchStatement(accessExpr.pos, accessExpr.expr, new ArrayList<>());
        matchStmt.patternClauses.add(getMatchNullPattern(accessExpr, tempResultVar));
        matchStmt.type = type;

        // Add pattern to lift error, only if the safe navigation is used
        if (accessExpr.safeNavigate) {
            matchStmt.patternClauses.add(getMatchErrorPattern(accessExpr, tempResultVar));
            matchStmt.type = type;
            matchStmt.pos = accessExpr.pos;

        }

        // Create the pattern for success scenario. i.e: not null and not error (if applicable).
        BLangMatchTypedBindingPatternClause successPattern =
                getSuccessPattern(accessExpr, tempResultVar, accessExpr.safeNavigate);
        matchStmt.patternClauses.add(successPattern);
        this.matchStmtStack.push(matchStmt);
        if (this.successPattern != null) {
            this.successPattern.body = ASTBuilderUtil.createBlockStmt(accessExpr.pos, Lists.of(matchStmt));
        }
        this.successPattern = successPattern;
    }

    private BLangMatchTypedBindingPatternClause getMatchErrorPattern(BLangExpression expr,
                                                                     BLangSimpleVariable tempResultVar) {
        String errorPatternVarName = GEN_VAR_PREFIX.value + "t_match_error";
        BLangSimpleVariable errorPatternVar = ASTBuilderUtil.createVariable(expr.pos, errorPatternVarName,
                symTable.errorType, null, new BVarSymbol(0, names.fromString(errorPatternVarName),
                        this.env.scope.owner.pkgID, symTable.errorType, this.env.scope.owner));

        // Create assignment to temp result
        BLangSimpleVarRef assignmentRhsExpr = ASTBuilderUtil.createVariableRef(expr.pos, errorPatternVar.symbol);
        BLangVariableReference tempResultVarRef = ASTBuilderUtil.createVariableRef(expr.pos, tempResultVar.symbol);
        BLangAssignment assignmentStmt =
                ASTBuilderUtil.createAssignmentStmt(expr.pos, tempResultVarRef, assignmentRhsExpr, false);
        BLangBlockStmt patternBody = ASTBuilderUtil.createBlockStmt(expr.pos, Lists.of(assignmentStmt));

        // Create the pattern
        // R b => a = b;
        BLangMatchTypedBindingPatternClause errorPattern = ASTBuilderUtil
                .createMatchStatementPattern(expr.pos, errorPatternVar, patternBody);
        return errorPattern;
    }

    private BLangMatchExprPatternClause getMatchNullPatternGivenExpression(DiagnosticPos pos,
                                                                           BLangExpression expr) {
        String nullPatternVarName = IGNORE.toString();
        BLangSimpleVariable errorPatternVar = ASTBuilderUtil.createVariable(pos, nullPatternVarName, symTable.nilType,
                null, new BVarSymbol(0, names.fromString(nullPatternVarName),
                        this.env.scope.owner.pkgID, symTable.nilType, this.env.scope.owner));

        BLangMatchExprPatternClause nullPattern =
                (BLangMatchExprPatternClause) TreeBuilder.createMatchExpressionPattern();
        nullPattern.variable = errorPatternVar;
        nullPattern.expr = expr;
        nullPattern.pos = pos;
        return nullPattern;
    }

    private BLangMatchTypedBindingPatternClause getMatchNullPattern(BLangExpression expr,
                                                                    BLangSimpleVariable tempResultVar) {
        // TODO: optimize following by replacing var with underscore, and assigning null literal
        String nullPatternVarName = GEN_VAR_PREFIX.value + "t_match_null";
        BLangSimpleVariable nullPatternVar = ASTBuilderUtil.createVariable(expr.pos, nullPatternVarName,
                symTable.nilType, null, new BVarSymbol(0, names.fromString(nullPatternVarName),
                        this.env.scope.owner.pkgID, symTable.nilType, this.env.scope.owner));

        // Create assignment to temp result
        BLangSimpleVarRef assignmentRhsExpr = ASTBuilderUtil.createVariableRef(expr.pos, nullPatternVar.symbol);
        BLangVariableReference tempResultVarRef = ASTBuilderUtil.createVariableRef(expr.pos, tempResultVar.symbol);
        BLangAssignment assignmentStmt =
                ASTBuilderUtil.createAssignmentStmt(expr.pos, tempResultVarRef, assignmentRhsExpr, false);
        BLangBlockStmt patternBody = ASTBuilderUtil.createBlockStmt(expr.pos, Lists.of(assignmentStmt));

        // Create the pattern
        // R b => a = b;
        BLangMatchTypedBindingPatternClause nullPattern = ASTBuilderUtil
                .createMatchStatementPattern(expr.pos, nullPatternVar, patternBody);
        return nullPattern;
    }

    private BLangMatchTypedBindingPatternClause getSuccessPattern(BLangAccessExpression accessExpr,
                                                                  BLangSimpleVariable tempResultVar,
                                                                  boolean liftError) {
        BType type = getSafeType(accessExpr.expr.type, liftError);
        String successPatternVarName = GEN_VAR_PREFIX.value + "t_match_success";
        BLangSimpleVariable successPatternVar = ASTBuilderUtil.createVariable(accessExpr.pos, successPatternVarName,
                type, null, new BVarSymbol(0, names.fromString(successPatternVarName), this.env.scope.owner.pkgID, type,
                        this.env.scope.owner));

        // Create x.foo, by replacing the varRef expr of the current expression, with the new temp var ref
        accessExpr.expr = ASTBuilderUtil.createVariableRef(accessExpr.pos, successPatternVar.symbol);
        accessExpr.safeNavigate = false;

        // Type of the field access expression should be always taken from the child type.
        // Because the type assigned to expression contains the inherited error/nil types,
        // and may not reflect the actual type of the child/field expr.
        accessExpr.type = accessExpr.originalType;

        BLangVariableReference tempResultVarRef =
                ASTBuilderUtil.createVariableRef(accessExpr.pos, tempResultVar.symbol);

        BLangExpression assignmentRhsExpr = addConversionExprIfRequired(accessExpr, tempResultVarRef.type);
        BLangAssignment assignmentStmt =
                ASTBuilderUtil.createAssignmentStmt(accessExpr.pos, tempResultVarRef, assignmentRhsExpr, false);
        BLangBlockStmt patternBody = ASTBuilderUtil.createBlockStmt(accessExpr.pos, Lists.of(assignmentStmt));

        // Create the pattern
        // R b => a = x.foo;
        BLangMatchTypedBindingPatternClause successPattern =
                ASTBuilderUtil.createMatchStatementPattern(accessExpr.pos, successPatternVar, patternBody);
        this.safeNavigationAssignment = assignmentStmt;
        return successPattern;
    }

    private BType getSafeType(BType type, boolean liftError) {
        // Since JSON is by default contains null, we need to create a new json type which
        // is not-nullable.
        if (type.tag == TypeTags.JSON) {
            BJSONType jsonType = (BJSONType) type;
            return new BJSONType(jsonType.tag, jsonType.constraint, jsonType.tsymbol, false);
        }

        if (type.tag != TypeTags.UNION) {
            return type;
        }

        BUnionType unionType = (BUnionType) type;
        BUnionType errorLiftedType =
                new BUnionType(null, new LinkedHashSet<>(unionType.memberTypes), unionType.isNullable());

        // Lift nil always. Lift error only if safe navigation is used.
        errorLiftedType.memberTypes.remove(symTable.nilType);
        if (liftError) {
            errorLiftedType.memberTypes.remove(symTable.errorType);
        }

        if (errorLiftedType.memberTypes.size() == 1) {
            return errorLiftedType.memberTypes.toArray(new BType[0])[0];
        }
        return errorLiftedType;
    }

    private boolean safeNavigateLHS(BLangExpression expr) {
        if (expr.getKind() != NodeKind.FIELD_BASED_ACCESS_EXPR && expr.getKind() != NodeKind.INDEX_BASED_ACCESS_EXPR) {
            return false;
        }

        BLangVariableReference varRef = ((BLangAccessExpression) expr).expr;
        if (varRef.type.isNullable()) {
            return true;
        }

        return safeNavigateLHS(varRef);
    }

    private BLangStatement rewriteSafeNavigationAssignment(BLangAccessExpression accessExpr, BLangExpression rhsExpr,
                                                           boolean safeAssignment) {
        List<BLangStatement> stmts = createLHSSafeNavigation(accessExpr, accessExpr.type, rhsExpr, safeAssignment);
        BLangBlockStmt blockStmt = ASTBuilderUtil.createBlockStmt(accessExpr.pos, stmts);
        return blockStmt;
    }

    private List<BLangStatement> createLHSSafeNavigation(BLangVariableReference expr, BType type,
                                                         BLangExpression rhsExpr, boolean safeAssignment) {
        List<BLangStatement> stmts = new ArrayList<>();
        NodeKind kind = expr.getKind();
        if (kind == NodeKind.FIELD_BASED_ACCESS_EXPR || kind == NodeKind.INDEX_BASED_ACCESS_EXPR ||
                kind == NodeKind.INVOCATION) {
            BLangAccessExpression accessExpr = (BLangAccessExpression) expr;
            if (accessExpr.expr != null) {
                this.accessExprStack.push(accessExpr);
                // If the parent of current expr is the root, terminate
                stmts.addAll(createLHSSafeNavigation(accessExpr.expr, type, rhsExpr,
                        safeAssignment));

                this.accessExprStack.pop();
            }
            accessExpr.type = accessExpr.originalType;

            // if its the leaf node, assign the original rhs expression to the access expression
            if (accessExpr.leafNode) {
                BLangVariableReference accessExprForFinalAssignment = cloneExpression(accessExpr);
                BLangAssignment assignmentStmt = ASTBuilderUtil.createAssignmentStmt(accessExpr.pos,
                        accessExprForFinalAssignment, rhsExpr, false);
                assignmentStmt.safeAssignment = safeAssignment;
                stmts.add(assignmentStmt);
                return stmts;
            }
        } else if (expr.type.tag != TypeTags.JSON) {
            // Do not create any default init statement for the very first varRef, unless its a JSON.
            // i.e: In a field access expression a.b.c.d, do not create an init for 'a', if it is not JSON
            return stmts;
        }

        if (expr.type.isNullable() && isDefaultableMappingType(expr.type)) {
            BLangIf ifStmt = getSafeNaviDefaultInitStmt(expr);
            stmts.add(ifStmt);
        }

        return stmts;
    }

    private BLangIf getSafeNaviDefaultInitStmt(BLangVariableReference accessExpr) {
        // Create if-condition. eg:
        // if (a.b == () )
        BLangVariableReference accessExprForNullCheck = cloneExpression(accessExpr);
        BLangLiteral bLangLiteral = ASTBuilderUtil.createLiteral(accessExpr.pos, symTable.nilType, null);
        BLangBinaryExpr ifCondition = ASTBuilderUtil.createBinaryExpr(accessExpr.pos, accessExprForNullCheck,
                bLangLiteral, symTable.booleanType, OperatorKind.EQUAL, (BOperatorSymbol) symResolver
                        .resolveBinaryOperator(OperatorKind.EQUAL, symTable.anyType, symTable.nilType));

        // Create if body. eg:
        // a.b = {};
        BLangVariableReference accessExprForInit = cloneExpression(accessExpr);
        // Look one step ahead to determine the type of the child, and get the default value expression
        BLangExpression defaultValue = getDefaultValueExpr(this.accessExprStack.peek());
        BLangAssignment assignmentStmt =
                ASTBuilderUtil.createAssignmentStmt(accessExpr.pos, accessExprForInit, defaultValue, false);

        // Create If-statement
        BLangBlockStmt ifBody = ASTBuilderUtil.createBlockStmt(accessExpr.pos, Lists.of(assignmentStmt));
        return ASTBuilderUtil.createIfElseStmt(accessExpr.pos, ifCondition, ifBody, null);
    }

    private BLangVariableReference cloneExpression(BLangVariableReference expr) {
        switch (expr.getKind()) {
            case SIMPLE_VARIABLE_REF:
                return ASTBuilderUtil.createVariableRef(expr.pos, (BVarSymbol) ((BLangSimpleVarRef) expr).symbol);
            case FIELD_BASED_ACCESS_EXPR:
            case INDEX_BASED_ACCESS_EXPR:
            case INVOCATION:
                return cloneAccessExpr((BLangAccessExpression) expr);
            default:
                throw new IllegalStateException();
        }
    }

    private BLangAccessExpression cloneAccessExpr(BLangAccessExpression originalAccessExpr) {
        if (originalAccessExpr.expr == null) {
            return originalAccessExpr;
        }

        BLangVariableReference varRef;
        NodeKind kind = originalAccessExpr.expr.getKind();
        if (kind == NodeKind.FIELD_BASED_ACCESS_EXPR || kind == NodeKind.INDEX_BASED_ACCESS_EXPR ||
                kind == NodeKind.INVOCATION) {
            varRef = cloneAccessExpr((BLangAccessExpression) originalAccessExpr.expr);
        } else {
            varRef = cloneExpression(originalAccessExpr.expr);
        }
        varRef.type = getSafeType(originalAccessExpr.expr.type, false);

        BLangAccessExpression accessExpr;
        switch (originalAccessExpr.getKind()) {
            case FIELD_BASED_ACCESS_EXPR:
                accessExpr = ASTBuilderUtil.createFieldAccessExpr(varRef,
                        ((BLangFieldBasedAccess) originalAccessExpr).field);
                break;
            case INDEX_BASED_ACCESS_EXPR:
                accessExpr = ASTBuilderUtil.createIndexAccessExpr(varRef,
                        ((BLangIndexBasedAccess) originalAccessExpr).indexExpr);
                break;
            case INVOCATION:
                // TODO
                accessExpr = null;
                break;
            default:
                throw new IllegalStateException();
        }

        accessExpr.originalType = originalAccessExpr.originalType;
        accessExpr.pos = originalAccessExpr.pos;
        accessExpr.lhsVar = originalAccessExpr.lhsVar;
        accessExpr.symbol = originalAccessExpr.symbol;
        accessExpr.safeNavigate = false;

        // Type of the field access expression should be always taken from the child type.
        // Because the type assigned to expression contains the inherited error/nil types,
        // and may not reflect the actual type of the child/field expr.
        accessExpr.type = originalAccessExpr.originalType;
        return accessExpr;
    }

    private BLangBinaryExpr getModifiedIntRangeStartExpr(BLangExpression expr) {
        BLangLiteral constOneLiteral = ASTBuilderUtil.createLiteral(expr.pos, symTable.intType, 1L);
        return ASTBuilderUtil.createBinaryExpr(expr.pos, expr, constOneLiteral, symTable.intType, OperatorKind.ADD,
                (BOperatorSymbol) symResolver.resolveBinaryOperator(OperatorKind.ADD,
                        symTable.intType,
                        symTable.intType));
    }

    private BLangBinaryExpr getModifiedIntRangeEndExpr(BLangExpression expr) {
        BLangLiteral constOneLiteral = ASTBuilderUtil.createLiteral(expr.pos, symTable.intType, 1L);
        return ASTBuilderUtil.createBinaryExpr(expr.pos, expr, constOneLiteral, symTable.intType, OperatorKind.SUB,
                (BOperatorSymbol) symResolver.resolveBinaryOperator(OperatorKind.SUB,
                        symTable.intType,
                        symTable.intType));
    }

    private BLangExpression getDefaultValueExpr(BLangAccessExpression accessExpr) {
        BType fieldType = accessExpr.originalType;
        BType type = getSafeType(accessExpr.expr.type, false);
        switch (type.tag) {
            case TypeTags.JSON:
                if (accessExpr.getKind() == NodeKind.INDEX_BASED_ACCESS_EXPR &&
                        ((BLangIndexBasedAccess) accessExpr).indexExpr.type.tag == TypeTags.INT) {
                    return new BLangJSONArrayLiteral(new ArrayList<>(), new BArrayType(fieldType));
                }
                return new BLangJSONLiteral(new ArrayList<>(), fieldType);
            case TypeTags.MAP:
                return new BLangMapLiteral(new ArrayList<>(), type);
            case TypeTags.RECORD:
                return new BLangRecordLiteral(type);
            default:
                throw new IllegalStateException();
        }
    }

    // TODO: Allowing decimal defaultable args may break some cases of the union type defaultable args.
    // TODO: We need to preserve the literal type to resolve this.
    private BLangExpression getDefaultValueLiteral(Object value, int typeTag) {
        if (value == null) {
            return getNullLiteral();
        }
        if (value instanceof Long) {
            switch (typeTag) {
                case TypeTags.FLOAT:
                    return getFloatLiteral(((Long) value).doubleValue());
                case TypeTags.DECIMAL:
                    return getDecimalLiteral(String.valueOf(value));
                default:
                    return getIntLiteral((Long) value);
            }
        }
        if (value instanceof String) {
            switch (typeTag) {
                case TypeTags.FLOAT:
                    return getFloatLiteral(Double.parseDouble((String) value));
                case TypeTags.DECIMAL:
                    return getDecimalLiteral(String.valueOf(value));
                default:
                    return getStringLiteral((String) value);
            }
        }
        if (value instanceof Boolean) {
            return getBooleanLiteral((Boolean) value);
        }
        throw new IllegalStateException("Unsupported default value type");
    }

    private BLangLiteral getStringLiteral(String value) {
        BLangLiteral literal = (BLangLiteral) TreeBuilder.createLiteralExpression();
        literal.value = value;
        literal.typeTag = TypeTags.STRING;
        literal.type = symTable.stringType;
        return literal;
    }

    private BLangLiteral getIntLiteral(long value) {
        BLangLiteral literal = (BLangLiteral) TreeBuilder.createLiteralExpression();
        literal.value = value;
        literal.typeTag = TypeTags.INT;
        literal.type = symTable.intType;
        return literal;
    }

    private BLangLiteral getFloatLiteral(double value) {
        BLangLiteral literal = (BLangLiteral) TreeBuilder.createLiteralExpression();
        literal.value = value;
        literal.typeTag = TypeTags.FLOAT;
        literal.type = symTable.floatType;
        return literal;
    }

    private BLangLiteral getDecimalLiteral(String value) {
        BLangLiteral literal = (BLangLiteral) TreeBuilder.createLiteralExpression();
        literal.value = value;
        literal.typeTag = TypeTags.FLOAT;
        literal.type = symTable.decimalType;
        return literal;
    }

    private BLangLiteral getBooleanLiteral(boolean value) {
        BLangLiteral literal = (BLangLiteral) TreeBuilder.createLiteralExpression();
        literal.value = value;
        literal.typeTag = TypeTags.BOOLEAN;
        literal.type = symTable.booleanType;
        return literal;
    }

    private BLangLiteral getNullLiteral() {
        BLangLiteral literal = (BLangLiteral) TreeBuilder.createLiteralExpression();
        literal.typeTag = TypeTags.NIL;
        literal.type = symTable.nilType;
        return literal;
    }

    private boolean isDefaultableMappingType(BType type) {
        switch (getSafeType(type, false).tag) {
            case TypeTags.JSON:
            case TypeTags.MAP:
            case TypeTags.RECORD:
                return true;
            default:
                return false;
        }
    }

    private BLangFunction createDefaultObjectConstructor(BLangObjectTypeNode objectTypeNode, SymbolEnv env) {
        BLangFunction initFunction =
                ASTBuilderUtil.createInitFunction(objectTypeNode.pos, Names.EMPTY.value, Names.OBJECT_INIT_SUFFIX);

        // Create the receiver
        initFunction.receiver = ASTBuilderUtil.createReceiver(objectTypeNode.pos, objectTypeNode.type);
        BVarSymbol receiverSymbol =
                new BVarSymbol(Flags.asMask(EnumSet.noneOf(Flag.class)), names.fromIdNode(initFunction.receiver.name),
                        env.enclPkg.symbol.pkgID, objectTypeNode.type, env.scope.owner);
        env.scope.define(receiverSymbol.name, receiverSymbol);
        initFunction.receiver.symbol = receiverSymbol;

        initFunction.type = new BInvokableType(new ArrayList<>(), symTable.nilType, null);
        initFunction.attachedFunction = true;
        initFunction.flagSet.add(Flag.ATTACHED);

        // Create function symbol
        Name funcSymbolName = names.fromString(Symbols.getAttachedFuncSymbolName(objectTypeNode.type.tsymbol.name.value,
                Names.OBJECT_INIT_SUFFIX.value));
        initFunction.symbol = Symbols.createFunctionSymbol(Flags.asMask(initFunction.flagSet), funcSymbolName,
                env.enclPkg.symbol.pkgID, initFunction.type, env.scope.owner, initFunction.body != null);
        initFunction.symbol.scope = new Scope(initFunction.symbol);
        initFunction.symbol.receiverSymbol = receiverSymbol;

        // Set the taint information to the constructed init function
        initFunction.symbol.taintTable = new HashMap<>();
        TaintRecord taintRecord = new TaintRecord(Boolean.FALSE, new ArrayList<>());
        initFunction.symbol.taintTable.put(TaintAnalyzer.ALL_UNTAINTED_TABLE_ENTRY_INDEX, taintRecord);

        // Update Object type with attached function details
        BObjectTypeSymbol objectSymbol = ((BObjectTypeSymbol) objectTypeNode.type.tsymbol);
        objectSymbol.initializerFunc = new BAttachedFunction(Names.OBJECT_INIT_SUFFIX, initFunction.symbol,
                (BInvokableType) initFunction.type);
        objectSymbol.attachedFuncs.add(objectSymbol.initializerFunc);
        objectTypeNode.initFunction = initFunction;
        return initFunction;
    }
}<|MERGE_RESOLUTION|>--- conflicted
+++ resolved
@@ -3323,37 +3323,16 @@
         BLangSimpleVarRef varRef = ASTBuilderUtil.createVariableRef(pos, varSymbol);
 
         if (NodeKind.MATCH_STATIC_PATTERN_CLAUSE == patternClause.getKind()) {
-<<<<<<< HEAD
-
-            BLangMatchStmtStaticBindingPatternClause pattern = (BLangMatchStmtStaticBindingPatternClause) patternClause;
-
-            BLangExpression conversionExpr = addConversionExprIfRequired(varRef, pattern.literal.type);
-
-            BLangExpression binaryExpr = ASTBuilderUtil.createBinaryExpr(pos, conversionExpr, pattern.literal,
-                    symTable.booleanType, OperatorKind.EQUAL,
-                    (BOperatorSymbol) symResolver.resolveBinaryOperator(OperatorKind.EQUAL, patternType,
-                            pattern.literal.type));
-
-            if (!types.isValueType(varSymbol.type)) {
-                //todo should this be is-like check?
-                BLangIsAssignableExpr lhsExpr = createIsAssignableExpression(pos, varSymbol, patternType);
-
-                binaryExpr =  ASTBuilderUtil.createBinaryExpr(pos, lhsExpr, binaryExpr, symTable.booleanType,
-                        OperatorKind.AND, (BOperatorSymbol) symResolver.resolveBinaryOperator(OperatorKind.AND,
-                                symTable.booleanType, symTable.booleanType));
-=======
             BLangMatchStaticBindingPatternClause pattern = (BLangMatchStaticBindingPatternClause) patternClause;
-            BLangSimpleVarRef varRef = ASTBuilderUtil.createVariableRef(pos, varSymbol);
-            BLangExpression binaryExpr = ASTBuilderUtil.createBinaryExpr(pos, varRef, pattern.literal,
+            BLangBinaryExpr binaryExpr = ASTBuilderUtil.createBinaryExpr(pos, varRef, pattern.literal,
                     symTable.booleanType, OperatorKind.EQUAL, null);
 
             BSymbol opSymbol = symResolver.resolveBinaryOperator(OperatorKind.EQUAL, varRef.type, pattern.literal.type);
             if (opSymbol == symTable.notFoundSymbol) {
                 opSymbol = symResolver.getBinaryEqualityForTypeSets(OperatorKind.EQUAL, symTable.anyType,
-                        pattern.literal.type, (BLangBinaryExpr) binaryExpr);
->>>>>>> 5977e866
+                        pattern.literal.type, binaryExpr);
             }
-            ((BLangBinaryExpr) binaryExpr).opSymbol = (BOperatorSymbol) opSymbol;
+            binaryExpr.opSymbol = (BOperatorSymbol) opSymbol;
             return binaryExpr;
         }
 
