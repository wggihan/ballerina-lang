/*
 *  Copyright (c) 2017, WSO2 Inc. (http://www.wso2.org) All Rights Reserved.
 *
 *  WSO2 Inc. licenses this file to you under the Apache License,
 *  Version 2.0 (the "License"); you may not use this file except
 *  in compliance with the License.
 *  You may obtain a copy of the License at
 *
 *    http://www.apache.org/licenses/LICENSE-2.0
 *
 *  Unless required by applicable law or agreed to in writing,
 *  software distributed under the License is distributed on an
 *  "AS IS" BASIS, WITHOUT WARRANTIES OR CONDITIONS OF ANY
 *  KIND, either express or implied.  See the License for the
 *  specific language governing permissions and limitations
 *  under the License.
 */
package org.wso2.ballerinalang.compiler.desugar;

import org.ballerinalang.compiler.CompilerPhase;
import org.ballerinalang.model.TreeBuilder;
import org.ballerinalang.model.elements.Flag;
import org.ballerinalang.model.elements.TableColumnFlag;
import org.ballerinalang.model.tree.NodeKind;
import org.ballerinalang.model.tree.OperatorKind;
import org.ballerinalang.model.tree.RecordVariableNode.BLangRecordVariableKeyValueNode;
import org.ballerinalang.model.tree.clauses.JoinStreamingInput;
import org.ballerinalang.model.tree.expressions.NamedArgNode;
import org.ballerinalang.model.tree.statements.BlockNode;
import org.ballerinalang.model.tree.statements.StreamingQueryStatementNode;
import org.ballerinalang.model.types.TypeKind;
import org.wso2.ballerinalang.compiler.semantics.analyzer.SymbolResolver;
import org.wso2.ballerinalang.compiler.semantics.analyzer.TaintAnalyzer;
import org.wso2.ballerinalang.compiler.semantics.analyzer.Types;
import org.wso2.ballerinalang.compiler.semantics.model.Scope;
import org.wso2.ballerinalang.compiler.semantics.model.SymbolEnv;
import org.wso2.ballerinalang.compiler.semantics.model.SymbolTable;
import org.wso2.ballerinalang.compiler.semantics.model.iterable.IterableContext;
import org.wso2.ballerinalang.compiler.semantics.model.iterable.IterableKind;
import org.wso2.ballerinalang.compiler.semantics.model.iterable.Operation;
import org.wso2.ballerinalang.compiler.semantics.model.symbols.BAttachedFunction;
import org.wso2.ballerinalang.compiler.semantics.model.symbols.BConstantSymbol;
import org.wso2.ballerinalang.compiler.semantics.model.symbols.BConversionOperatorSymbol;
import org.wso2.ballerinalang.compiler.semantics.model.symbols.BEndpointVarSymbol;
import org.wso2.ballerinalang.compiler.semantics.model.symbols.BInvokableSymbol;
import org.wso2.ballerinalang.compiler.semantics.model.symbols.BObjectTypeSymbol;
import org.wso2.ballerinalang.compiler.semantics.model.symbols.BOperatorSymbol;
import org.wso2.ballerinalang.compiler.semantics.model.symbols.BPackageSymbol;
import org.wso2.ballerinalang.compiler.semantics.model.symbols.BSymbol;
import org.wso2.ballerinalang.compiler.semantics.model.symbols.BVarSymbol;
import org.wso2.ballerinalang.compiler.semantics.model.symbols.BXMLNSSymbol;
import org.wso2.ballerinalang.compiler.semantics.model.symbols.SymTag;
import org.wso2.ballerinalang.compiler.semantics.model.symbols.Symbols;
import org.wso2.ballerinalang.compiler.semantics.model.symbols.TaintRecord;
import org.wso2.ballerinalang.compiler.semantics.model.types.BArrayType;
import org.wso2.ballerinalang.compiler.semantics.model.types.BIntermediateCollectionType;
import org.wso2.ballerinalang.compiler.semantics.model.types.BInvokableType;
import org.wso2.ballerinalang.compiler.semantics.model.types.BJSONType;
import org.wso2.ballerinalang.compiler.semantics.model.types.BMapType;
import org.wso2.ballerinalang.compiler.semantics.model.types.BStructureType;
import org.wso2.ballerinalang.compiler.semantics.model.types.BTableType;
import org.wso2.ballerinalang.compiler.semantics.model.types.BTupleType;
import org.wso2.ballerinalang.compiler.semantics.model.types.BType;
import org.wso2.ballerinalang.compiler.semantics.model.types.BUnionType;
import org.wso2.ballerinalang.compiler.tree.BLangAction;
import org.wso2.ballerinalang.compiler.tree.BLangEndpoint;
import org.wso2.ballerinalang.compiler.tree.BLangFunction;
import org.wso2.ballerinalang.compiler.tree.BLangIdentifier;
import org.wso2.ballerinalang.compiler.tree.BLangImportPackage;
import org.wso2.ballerinalang.compiler.tree.BLangInvokableNode;
import org.wso2.ballerinalang.compiler.tree.BLangNode;
import org.wso2.ballerinalang.compiler.tree.BLangNodeVisitor;
import org.wso2.ballerinalang.compiler.tree.BLangPackage;
import org.wso2.ballerinalang.compiler.tree.BLangRecordVariable;
import org.wso2.ballerinalang.compiler.tree.BLangRecordVariable.BLangRecordVariableKeyValue;
import org.wso2.ballerinalang.compiler.tree.BLangResource;
import org.wso2.ballerinalang.compiler.tree.BLangService;
import org.wso2.ballerinalang.compiler.tree.BLangSimpleVariable;
import org.wso2.ballerinalang.compiler.tree.BLangTupleVariable;
import org.wso2.ballerinalang.compiler.tree.BLangTypeDefinition;
import org.wso2.ballerinalang.compiler.tree.BLangVariable;
import org.wso2.ballerinalang.compiler.tree.BLangWorker;
import org.wso2.ballerinalang.compiler.tree.BLangXMLNS;
import org.wso2.ballerinalang.compiler.tree.BLangXMLNS.BLangLocalXMLNS;
import org.wso2.ballerinalang.compiler.tree.BLangXMLNS.BLangPackageXMLNS;
import org.wso2.ballerinalang.compiler.tree.expressions.BLangAccessExpression;
import org.wso2.ballerinalang.compiler.tree.expressions.BLangArrayLiteral;
import org.wso2.ballerinalang.compiler.tree.expressions.BLangArrayLiteral.BLangJSONArrayLiteral;
import org.wso2.ballerinalang.compiler.tree.expressions.BLangArrowFunction;
import org.wso2.ballerinalang.compiler.tree.expressions.BLangAwaitExpr;
import org.wso2.ballerinalang.compiler.tree.expressions.BLangBinaryExpr;
import org.wso2.ballerinalang.compiler.tree.expressions.BLangBracedOrTupleExpr;
import org.wso2.ballerinalang.compiler.tree.expressions.BLangCheckedExpr;
import org.wso2.ballerinalang.compiler.tree.expressions.BLangElvisExpr;
import org.wso2.ballerinalang.compiler.tree.expressions.BLangErrorConstructorExpr;
import org.wso2.ballerinalang.compiler.tree.expressions.BLangExpression;
import org.wso2.ballerinalang.compiler.tree.expressions.BLangFieldBasedAccess;
import org.wso2.ballerinalang.compiler.tree.expressions.BLangFieldBasedAccess.BLangStructFunctionVarRef;
import org.wso2.ballerinalang.compiler.tree.expressions.BLangIndexBasedAccess;
import org.wso2.ballerinalang.compiler.tree.expressions.BLangIndexBasedAccess.BLangArrayAccessExpr;
import org.wso2.ballerinalang.compiler.tree.expressions.BLangIndexBasedAccess.BLangJSONAccessExpr;
import org.wso2.ballerinalang.compiler.tree.expressions.BLangIndexBasedAccess.BLangMapAccessExpr;
import org.wso2.ballerinalang.compiler.tree.expressions.BLangIndexBasedAccess.BLangStructFieldAccessExpr;
import org.wso2.ballerinalang.compiler.tree.expressions.BLangIndexBasedAccess.BLangTupleAccessExpr;
import org.wso2.ballerinalang.compiler.tree.expressions.BLangIndexBasedAccess.BLangXMLAccessExpr;
import org.wso2.ballerinalang.compiler.tree.expressions.BLangIntRangeExpression;
import org.wso2.ballerinalang.compiler.tree.expressions.BLangInvocation;
import org.wso2.ballerinalang.compiler.tree.expressions.BLangInvocation.BFunctionPointerInvocation;
import org.wso2.ballerinalang.compiler.tree.expressions.BLangInvocation.BLangActionInvocation;
import org.wso2.ballerinalang.compiler.tree.expressions.BLangInvocation.BLangAttachedFunctionInvocation;
import org.wso2.ballerinalang.compiler.tree.expressions.BLangInvocation.BLangBuiltInMethodInvocation;
import org.wso2.ballerinalang.compiler.tree.expressions.BLangIsAssignableExpr;
import org.wso2.ballerinalang.compiler.tree.expressions.BLangLambdaFunction;
import org.wso2.ballerinalang.compiler.tree.expressions.BLangLiteral;
import org.wso2.ballerinalang.compiler.tree.expressions.BLangMatchExpression;
import org.wso2.ballerinalang.compiler.tree.expressions.BLangMatchExpression.BLangMatchExprPatternClause;
import org.wso2.ballerinalang.compiler.tree.expressions.BLangNamedArgsExpression;
import org.wso2.ballerinalang.compiler.tree.expressions.BLangRecordLiteral;
import org.wso2.ballerinalang.compiler.tree.expressions.BLangRecordLiteral.BLangChannelLiteral;
import org.wso2.ballerinalang.compiler.tree.expressions.BLangRecordLiteral.BLangJSONLiteral;
import org.wso2.ballerinalang.compiler.tree.expressions.BLangRecordLiteral.BLangMapLiteral;
import org.wso2.ballerinalang.compiler.tree.expressions.BLangRecordLiteral.BLangStreamLiteral;
import org.wso2.ballerinalang.compiler.tree.expressions.BLangRecordLiteral.BLangStructLiteral;
import org.wso2.ballerinalang.compiler.tree.expressions.BLangRecordVarRef;
import org.wso2.ballerinalang.compiler.tree.expressions.BLangRecordVarRef.BLangRecordVarRefKeyValue;
import org.wso2.ballerinalang.compiler.tree.expressions.BLangRestArgsExpression;
import org.wso2.ballerinalang.compiler.tree.expressions.BLangSimpleVarRef;
import org.wso2.ballerinalang.compiler.tree.expressions.BLangSimpleVarRef.BLangFieldVarRef;
import org.wso2.ballerinalang.compiler.tree.expressions.BLangSimpleVarRef.BLangFunctionVarRef;
import org.wso2.ballerinalang.compiler.tree.expressions.BLangSimpleVarRef.BLangLocalVarRef;
import org.wso2.ballerinalang.compiler.tree.expressions.BLangSimpleVarRef.BLangPackageVarRef;
import org.wso2.ballerinalang.compiler.tree.expressions.BLangSimpleVarRef.BLangTypeLoad;
import org.wso2.ballerinalang.compiler.tree.expressions.BLangStatementExpression;
import org.wso2.ballerinalang.compiler.tree.expressions.BLangStringTemplateLiteral;
import org.wso2.ballerinalang.compiler.tree.expressions.BLangTableLiteral;
import org.wso2.ballerinalang.compiler.tree.expressions.BLangTableQueryExpression;
import org.wso2.ballerinalang.compiler.tree.expressions.BLangTernaryExpr;
import org.wso2.ballerinalang.compiler.tree.expressions.BLangTrapExpr;
import org.wso2.ballerinalang.compiler.tree.expressions.BLangTupleVarRef;
import org.wso2.ballerinalang.compiler.tree.expressions.BLangTypeConversionExpr;
import org.wso2.ballerinalang.compiler.tree.expressions.BLangTypeInit;
import org.wso2.ballerinalang.compiler.tree.expressions.BLangTypeTestExpr;
import org.wso2.ballerinalang.compiler.tree.expressions.BLangTypedescExpr;
import org.wso2.ballerinalang.compiler.tree.expressions.BLangUnaryExpr;
import org.wso2.ballerinalang.compiler.tree.expressions.BLangVariableReference;
import org.wso2.ballerinalang.compiler.tree.expressions.BLangXMLAttribute;
import org.wso2.ballerinalang.compiler.tree.expressions.BLangXMLAttributeAccess;
import org.wso2.ballerinalang.compiler.tree.expressions.BLangXMLCommentLiteral;
import org.wso2.ballerinalang.compiler.tree.expressions.BLangXMLElementLiteral;
import org.wso2.ballerinalang.compiler.tree.expressions.BLangXMLProcInsLiteral;
import org.wso2.ballerinalang.compiler.tree.expressions.BLangXMLQName;
import org.wso2.ballerinalang.compiler.tree.expressions.BLangXMLQuotedString;
import org.wso2.ballerinalang.compiler.tree.expressions.BLangXMLSequenceLiteral;
import org.wso2.ballerinalang.compiler.tree.expressions.BLangXMLTextLiteral;
import org.wso2.ballerinalang.compiler.tree.statements.BLangAbort;
import org.wso2.ballerinalang.compiler.tree.statements.BLangAssignment;
import org.wso2.ballerinalang.compiler.tree.statements.BLangBlockStmt;
import org.wso2.ballerinalang.compiler.tree.statements.BLangBreak;
import org.wso2.ballerinalang.compiler.tree.statements.BLangCompensate;
import org.wso2.ballerinalang.compiler.tree.statements.BLangCompoundAssignment;
import org.wso2.ballerinalang.compiler.tree.statements.BLangContinue;
import org.wso2.ballerinalang.compiler.tree.statements.BLangDone;
import org.wso2.ballerinalang.compiler.tree.statements.BLangExpressionStmt;
import org.wso2.ballerinalang.compiler.tree.statements.BLangForeach;
import org.wso2.ballerinalang.compiler.tree.statements.BLangForever;
import org.wso2.ballerinalang.compiler.tree.statements.BLangForkJoin;
import org.wso2.ballerinalang.compiler.tree.statements.BLangIf;
import org.wso2.ballerinalang.compiler.tree.statements.BLangLock;
import org.wso2.ballerinalang.compiler.tree.statements.BLangMatch;
import org.wso2.ballerinalang.compiler.tree.statements.BLangMatch.BLangMatchStmtBindingPatternClause;
import org.wso2.ballerinalang.compiler.tree.statements.BLangMatch.BLangMatchStmtTypedBindingPatternClause;
import org.wso2.ballerinalang.compiler.tree.statements.BLangPanic;
import org.wso2.ballerinalang.compiler.tree.statements.BLangRecordDestructure;
import org.wso2.ballerinalang.compiler.tree.statements.BLangRecordVariableDef;
import org.wso2.ballerinalang.compiler.tree.statements.BLangRetry;
import org.wso2.ballerinalang.compiler.tree.statements.BLangReturn;
import org.wso2.ballerinalang.compiler.tree.statements.BLangScope;
import org.wso2.ballerinalang.compiler.tree.statements.BLangSimpleVariableDef;
import org.wso2.ballerinalang.compiler.tree.statements.BLangStatement;
import org.wso2.ballerinalang.compiler.tree.statements.BLangStatement.BLangStatementLink;
import org.wso2.ballerinalang.compiler.tree.statements.BLangTransaction;
import org.wso2.ballerinalang.compiler.tree.statements.BLangTupleDestructure;
import org.wso2.ballerinalang.compiler.tree.statements.BLangTupleVariableDef;
import org.wso2.ballerinalang.compiler.tree.statements.BLangWhile;
import org.wso2.ballerinalang.compiler.tree.statements.BLangWorkerReceive;
import org.wso2.ballerinalang.compiler.tree.statements.BLangWorkerSend;
import org.wso2.ballerinalang.compiler.tree.statements.BLangXMLNSStatement;
import org.wso2.ballerinalang.compiler.tree.types.BLangObjectTypeNode;
import org.wso2.ballerinalang.compiler.tree.types.BLangRecordTypeNode;
import org.wso2.ballerinalang.compiler.tree.types.BLangValueType;
import org.wso2.ballerinalang.compiler.util.CompilerContext;
import org.wso2.ballerinalang.compiler.util.Name;
import org.wso2.ballerinalang.compiler.util.Names;
import org.wso2.ballerinalang.compiler.util.TypeTags;
import org.wso2.ballerinalang.compiler.util.diagnotic.DiagnosticPos;
import org.wso2.ballerinalang.programfile.InstructionCodes;
import org.wso2.ballerinalang.util.Flags;
import org.wso2.ballerinalang.util.Lists;

import java.nio.charset.StandardCharsets;
import java.util.ArrayList;
import java.util.Base64;
import java.util.Collections;
import java.util.Comparator;
import java.util.EnumSet;
import java.util.HashMap;
import java.util.Iterator;
import java.util.LinkedHashSet;
import java.util.List;
import java.util.Map;
import java.util.Map.Entry;
import java.util.Optional;
import java.util.Set;
import java.util.Stack;
import java.util.stream.Collectors;

import static org.wso2.ballerinalang.compiler.util.Names.GEN_VAR_PREFIX;
import static org.wso2.ballerinalang.compiler.util.Names.IGNORE;

/**
 * @since 0.94
 */
public class Desugar extends BLangNodeVisitor {

    private static final CompilerContext.Key<Desugar> DESUGAR_KEY =
            new CompilerContext.Key<>();
    private static final String QUERY_TABLE_WITH_JOIN_CLAUSE = "queryTableWithJoinClause";
    private static final String QUERY_TABLE_WITHOUT_JOIN_CLAUSE = "queryTableWithoutJoinClause";
    private static final String CREATE_FOREVER = "startForever";
    private static final String BASE_64 = "base64";

    private SymbolTable symTable;
    private SymbolResolver symResolver;
    private IterableCodeDesugar iterableCodeDesugar;
    private StreamingCodeDesugar streamingCodeDesugar;
    private AnnotationDesugar annotationDesugar;
    private EndpointDesugar endpointDesugar;
    private InMemoryTableQueryBuilder inMemoryTableQueryBuilder;
    private Types types;
    private Names names;
    private SiddhiQueryBuilder siddhiQueryBuilder;
    private HttpFiltersDesugar httpFiltersDesugar;

    private BLangNode result;

    private BLangStatementLink currentLink;
    private Stack<BLangWorker> workerStack = new Stack<>();

    public Stack<BLangLock> enclLocks = new Stack<>();

    private SymbolEnv env;
    private int lambdaFunctionCount = 0;

    // Safe navigation related variables
    private Stack<BLangMatch> matchStmtStack = new Stack<>();
    Stack<BLangAccessExpression> accessExprStack = new Stack<>();
    private BLangMatchStmtTypedBindingPatternClause successPattern;
    private BLangAssignment safeNavigationAssignment;

    public static Desugar getInstance(CompilerContext context) {
        Desugar desugar = context.get(DESUGAR_KEY);
        if (desugar == null) {
            desugar = new Desugar(context);
        }

        return desugar;
    }

    private Desugar(CompilerContext context) {
        context.put(DESUGAR_KEY, this);
        this.symTable = SymbolTable.getInstance(context);
        this.symResolver = SymbolResolver.getInstance(context);
        this.iterableCodeDesugar = IterableCodeDesugar.getInstance(context);
        this.streamingCodeDesugar = StreamingCodeDesugar.getInstance(context);
        this.annotationDesugar = AnnotationDesugar.getInstance(context);
        this.endpointDesugar = EndpointDesugar.getInstance(context);
        this.inMemoryTableQueryBuilder = InMemoryTableQueryBuilder.getInstance(context);
        this.types = Types.getInstance(context);
        this.names = Names.getInstance(context);
        this.siddhiQueryBuilder = SiddhiQueryBuilder.getInstance(context);
        this.names = Names.getInstance(context);
        httpFiltersDesugar = HttpFiltersDesugar.getInstance(context);
    }

    public BLangPackage perform(BLangPackage pkgNode) {
        // Initialize the annotation map
        annotationDesugar.initializeAnnotationMap(pkgNode);
        return rewrite(pkgNode, env);
    }

    private void addAttachedFunctionsToPackageLevel(BLangPackage pkgNode, SymbolEnv env) {
        for (BLangTypeDefinition typeDef : pkgNode.typeDefinitions) {
            if (typeDef.typeNode.getKind() == NodeKind.USER_DEFINED_TYPE) {
                continue;
            }
            if (typeDef.symbol.tag == SymTag.OBJECT) {
                BLangObjectTypeNode objectTypeNode = (BLangObjectTypeNode) typeDef.typeNode;

                objectTypeNode.functions.forEach(f -> {
                    if (!pkgNode.objAttachedFunctions.contains(f.symbol)) {
                        pkgNode.functions.add(f);
                        pkgNode.topLevelNodes.add(f);
                    }
                });

                if (objectTypeNode.flagSet.contains(Flag.ABSTRACT)) {
                    continue;
                }

                if (objectTypeNode.initFunction == null) {
                    objectTypeNode.initFunction = createDefaultObjectConstructor(objectTypeNode, env);
                }
                pkgNode.functions.add(objectTypeNode.initFunction);
                pkgNode.topLevelNodes.add(objectTypeNode.initFunction);
            } else if (typeDef.symbol.tag == SymTag.RECORD) {
                BLangRecordTypeNode recordTypeNod = (BLangRecordTypeNode) typeDef.typeNode;
                pkgNode.functions.add(recordTypeNod.initFunction);
                pkgNode.topLevelNodes.add(recordTypeNod.initFunction);
            }
        }
    }

    /**
     * Create package init functions.
     *
     * @param pkgNode package node
     * @param env     symbol environment of package
     */
    private void createPackageInitFunctions(BLangPackage pkgNode, SymbolEnv env) {
        String alias = pkgNode.symbol.pkgID.toString();
        pkgNode.initFunction = ASTBuilderUtil.createInitFunction(pkgNode.pos, alias, Names.INIT_FUNCTION_SUFFIX);
        // Add package level namespace declarations to the init function
        pkgNode.xmlnsList.forEach(xmlns -> {
            pkgNode.initFunction.body.addStatement(createNamespaceDeclrStatement(xmlns));
        });
        pkgNode.startFunction = ASTBuilderUtil.createInitFunction(pkgNode.pos, alias, Names.START_FUNCTION_SUFFIX);
        pkgNode.stopFunction = ASTBuilderUtil.createInitFunction(pkgNode.pos, alias, Names.STOP_FUNCTION_SUFFIX);
        // Create invokable symbol for init function
        createInvokableSymbol(pkgNode.initFunction, env);
        // Create invokable symbol for start function
        createInvokableSymbol(pkgNode.startFunction, env);
        addInitReturnStatement(pkgNode.startFunction.body);
        // Create invokable symbol for stop function
        createInvokableSymbol(pkgNode.stopFunction, env);
        addInitReturnStatement(pkgNode.stopFunction.body);
    }

    /**
     * Create invokable symbol for function.
     *
     * @param bLangFunction function node
     * @param env           Symbol environment
     */
    private void createInvokableSymbol(BLangFunction bLangFunction, SymbolEnv env) {
        BInvokableSymbol functionSymbol = Symbols.createFunctionSymbol(Flags.asMask(bLangFunction.flagSet),
                new Name(bLangFunction.name.value),
                env.enclPkg.packageID, bLangFunction.type,
                env.enclPkg.symbol, true);
        functionSymbol.retType = bLangFunction.returnTypeNode.type;
        // Add parameters
        for (BLangVariable param : bLangFunction.requiredParams) {
            functionSymbol.params.add(param.symbol);
        }

        functionSymbol.scope = new Scope(functionSymbol);
        functionSymbol.type = new BInvokableType(new ArrayList<>(), symTable.nilType, null);
        bLangFunction.symbol = functionSymbol;
    }

    /**
     * Add init return statments.
     *
     * @param bLangBlockStmt block statement node
     */
    private void addInitReturnStatement(BLangBlockStmt bLangBlockStmt) {
        BLangReturn returnStmt = ASTBuilderUtil.createNilReturnStmt(bLangBlockStmt.pos, symTable.nilType);
        bLangBlockStmt.addStatement(returnStmt);
    }

    /**
     * Create namespace declaration statement for XMNLNS.
     *
     * @param xmlns XMLNS node
     * @return XMLNS statement
     */
    private BLangXMLNSStatement createNamespaceDeclrStatement(BLangXMLNS xmlns) {
        BLangXMLNSStatement xmlnsStmt = (BLangXMLNSStatement) TreeBuilder.createXMLNSDeclrStatementNode();
        xmlnsStmt.xmlnsDecl = xmlns;
        xmlnsStmt.pos = xmlns.pos;
        return xmlnsStmt;
    }
    // visitors

    @Override
    public void visit(BLangPackage pkgNode) {
        if (pkgNode.completedPhases.contains(CompilerPhase.DESUGAR)) {
            result = pkgNode;
            return;
        }
        SymbolEnv env = this.symTable.pkgEnvMap.get(pkgNode.symbol);
        createPackageInitFunctions(pkgNode, env);
        // Adding object functions to package level.
        addAttachedFunctionsToPackageLevel(pkgNode, env);

        pkgNode.constants.forEach(constant-> pkgNode.typeDefinitions.add(constant.associatedTypeDefinition));

        pkgNode.globalVars.forEach(globalVar -> {
            BLangAssignment assignment = createAssignmentStmt(globalVar);
            if (assignment.expr == null) {
                assignment.expr = getInitExpr(globalVar);
            }
            if (assignment.expr != null) {
                pkgNode.initFunction.body.stmts.add(assignment);
            }
        });
        annotationDesugar.rewritePackageAnnotations(pkgNode);
        //Sort type definitions with precedence
        pkgNode.typeDefinitions.sort(Comparator.comparing(t -> t.precedence));

        pkgNode.typeDefinitions = rewrite(pkgNode.typeDefinitions, env);
        pkgNode.xmlnsList = rewrite(pkgNode.xmlnsList, env);
        pkgNode.globalVars = rewrite(pkgNode.globalVars, env);
        endpointDesugar.rewriteAnonymousEndpointsInPkg(pkgNode, env);
        pkgNode.globalEndpoints = rewrite(pkgNode.globalEndpoints, env);
        pkgNode.globalEndpoints.forEach(endpoint -> endpointDesugar.defineGlobalEndpoint(endpoint, env));
        endpointDesugar.rewriteAllEndpointsInPkg(pkgNode, env);
        endpointDesugar.rewriteServiceBoundToEndpointInPkg(pkgNode, env);
        pkgNode.services = rewrite(pkgNode.services, env);
        pkgNode.functions = rewrite(pkgNode.functions, env);

        pkgNode.initFunction = rewrite(pkgNode.initFunction, env);
        pkgNode.startFunction = rewrite(pkgNode.startFunction, env);
        pkgNode.stopFunction = rewrite(pkgNode.stopFunction, env);
        pkgNode.getTestablePkgs().forEach(testablePackage -> visit((BLangPackage) testablePackage));
        pkgNode.completedPhases.add(CompilerPhase.DESUGAR);
        result = pkgNode;
    }

    @Override
    public void visit(BLangImportPackage importPkgNode) {
        BPackageSymbol pkgSymbol = importPkgNode.symbol;
        SymbolEnv pkgEnv = this.symTable.pkgEnvMap.get(pkgSymbol);
        rewrite(pkgEnv.node, pkgEnv);
        result = importPkgNode;
    }

    @Override
    public void visit(BLangTypeDefinition typeDef) {
        if (typeDef.typeNode.getKind() == NodeKind.OBJECT_TYPE
                || typeDef.typeNode.getKind() == NodeKind.RECORD_TYPE) {
            typeDef.typeNode = rewrite(typeDef.typeNode, env);
        }
        result = typeDef;
    }

    @Override
    public void visit(BLangObjectTypeNode objectTypeNode) {
        // Merge the fields defined within the object and the fields that
        // get inherited via the type references.
        objectTypeNode.fields.addAll(objectTypeNode.referencedFields);

        if (objectTypeNode.flagSet.contains(Flag.ABSTRACT)) {
            result = objectTypeNode;
            return;
        }

        // Add object level variables to the init function.
        Map<BSymbol, BLangStatement> initFunctionStmts = objectTypeNode.initFunction.initFunctionStmts;
        objectTypeNode.fields.stream()
                // skip if the field is already have an value set by the constructor.
                .filter(field -> !initFunctionStmts.containsKey(field.symbol))
                .map(field -> {
                    // If the rhs value is not given in-line inside the struct
                    // then get the default value literal for that particular struct.
                    if (field.expr == null) {
                        field.expr = getInitExpr(field);
                    }
                    return field;
                })
                .filter(field -> field.expr != null)
                .forEachOrdered(field -> {
                    initFunctionStmts.put(field.symbol, createAssignmentStmt(field));
                });

        // Adding init statements to the init function.
        BLangStatement[] initStmts = initFunctionStmts.values().toArray(new BLangStatement[0]);
        for (int i = 0; i < initFunctionStmts.size(); i++) {
            objectTypeNode.initFunction.body.stmts.add(i, initStmts[i]);
        }

        result = objectTypeNode;
    }

    @Override
    public void visit(BLangRecordTypeNode recordTypeNode) {
        int maskOptional = Flags.asMask(EnumSet.of(Flag.OPTIONAL));
        // Add struct level variables to the init function.
        recordTypeNode.fields.stream()
                // Only add a field if it is required. Checking if it's required is enough since non-defaultable
                // required fields will have been caught in the type checking phase.
                .filter(field -> !recordTypeNode.initFunction.initFunctionStmts.containsKey(field.symbol) &&
                            !Symbols.isFlagOn(field.symbol.flags, maskOptional))
                .map(field -> {
                    // If the rhs value is not given in-line inside the struct
                    // then get the default value literal for that particular struct.
                    if (field.expr == null) {
                        field.expr = getInitExpr(field);
                    }
                    return field;
                })
                .filter(field -> field.expr != null)
                .forEachOrdered(field -> {
<<<<<<< HEAD
                    // Only add a field if it is required. Checking if it's required is enough since non-defaultable
                    // required fields will have been caught in the type checking phase.
                    if (!recordTypeNode.initFunction.initFunctionStmts.containsKey(field.symbol) &&
                            !Symbols.isFlagOn(field.symbol.flags, maskOptional)) {
                        recordTypeNode.initFunction.initFunctionStmts.put(field.symbol,
                                (BLangStatement) createAssignmentStmt(field));
                    }
=======
                    recordTypeNode.initFunction.initFunctionStmts.put(field.symbol,
                            createAssignmentStmt(field));
>>>>>>> 94410474
                });

        //Adding init statements to the init function.
        BLangStatement[] initStmts = recordTypeNode.initFunction.initFunctionStmts
                .values().toArray(new BLangStatement[0]);
        for (int i = 0; i < recordTypeNode.initFunction.initFunctionStmts.size(); i++) {
            recordTypeNode.initFunction.body.stmts.add(i, initStmts[i]);
        }

        result = recordTypeNode;
    }

    @Override
    public void visit(BLangFunction funcNode) {
        SymbolEnv fucEnv = SymbolEnv.createFunctionEnv(funcNode, funcNode.symbol.scope, env);
        if (!funcNode.interfaceFunction) {
            addReturnIfNotPresent(funcNode);
        }

        Collections.reverse(funcNode.endpoints); // To preserve endpoint code gen order.
        funcNode.endpoints = rewrite(funcNode.endpoints, fucEnv);

        // Duplicate the invokable symbol and the invokable type.
        funcNode.originalFuncSymbol = funcNode.symbol;
        BInvokableSymbol dupFuncSymbol = ASTBuilderUtil.duplicateInvokableSymbol(funcNode.symbol);
        funcNode.symbol = dupFuncSymbol;
        BInvokableType dupFuncType = (BInvokableType) dupFuncSymbol.type;

        //write closure vars
        funcNode.closureVarSymbols.stream()
                .filter(symbol -> !isFunctionArgument(symbol, funcNode.symbol.params))
                .forEach(symbol -> {
                    symbol.closure = true;
                    dupFuncSymbol.params.add(0, symbol);
                    dupFuncType.paramTypes.add(0, symbol.type);
                });

        funcNode.body = rewrite(funcNode.body, fucEnv);
        funcNode.workers = rewrite(funcNode.workers, fucEnv);
        result = funcNode;
    }

    private boolean isFunctionArgument(BVarSymbol symbol, List<BVarSymbol> params) {
        return params.stream().anyMatch(param -> (param.name.equals(symbol.name) && param.type.tag == symbol.type.tag));
    }

    @Override
    public void visit(BLangService serviceNode) {
        SymbolEnv serviceEnv = SymbolEnv.createServiceEnv(serviceNode, serviceNode.symbol.scope, env);
        serviceNode.resources = rewrite(serviceNode.resources, serviceEnv);

        serviceNode.nsDeclarations.forEach(xmlns -> serviceNode.initFunction.body.stmts.add(xmlns));
        serviceNode.vars.forEach(v -> {
            BLangAssignment assignment = (BLangAssignment) createAssignmentStmt(v.var);
            if (assignment.expr == null) {
                assignment.expr = getInitExpr(v.var);
            }
            if (assignment.expr != null) {
                serviceNode.initFunction.body.stmts.add(assignment);
            }
        });

        serviceNode.vars = rewrite(serviceNode.vars, serviceEnv);
        serviceNode.endpoints = rewrite(serviceNode.endpoints, serviceEnv);
        BLangReturn returnStmt = ASTBuilderUtil.createNilReturnStmt(serviceNode.pos, symTable.nilType);
        serviceNode.initFunction.body.stmts.add(returnStmt);
        serviceNode.initFunction = rewrite(serviceNode.initFunction, serviceEnv);
        result = serviceNode;
    }

    public void visit(BLangForever foreverStatement) {
        if (foreverStatement.isSiddhiRuntimeEnabled()) {
            siddhiQueryBuilder.visit(foreverStatement);
            BLangExpressionStmt stmt = (BLangExpressionStmt) TreeBuilder.createExpressionStatementNode();
            stmt.expr = createInvocationForForeverBlock(foreverStatement);
            stmt.pos = foreverStatement.pos;
            stmt.addWS(foreverStatement.getWS());
            result = rewrite(stmt, env);
        } else {
            result = streamingCodeDesugar.desugar(foreverStatement);
            result = rewrite(result, env);
        }
    }

    @Override
    public void visit(BLangResource resourceNode) {
        addReturnIfNotPresent(resourceNode);
        httpFiltersDesugar.invokeFilters(resourceNode, env);
        SymbolEnv resourceEnv = SymbolEnv.createResourceActionSymbolEnv(resourceNode, resourceNode.symbol.scope, env);
        Collections.reverse(resourceNode.endpoints); // To preserve endpoint code gen order at resource
        resourceNode.endpoints = rewrite(resourceNode.endpoints, resourceEnv);
        resourceNode.body = rewrite(resourceNode.body, resourceEnv);
        resourceNode.workers = rewrite(resourceNode.workers, resourceEnv);
        result = resourceNode;
    }

    @Override
    public void visit(BLangAction actionNode) {
        addReturnIfNotPresent(actionNode);
        SymbolEnv actionEnv = SymbolEnv.createResourceActionSymbolEnv(actionNode, actionNode.symbol.scope, env);
        Collections.reverse(actionNode.endpoints); // To preserve endpoint code gen order at action.
        actionNode.endpoints = rewrite(actionNode.endpoints, actionEnv);
        actionNode.body = rewrite(actionNode.body, actionEnv);
        actionNode.workers = rewrite(actionNode.workers, actionEnv);

        // we rewrite it's parameter list to have the receiver variable as the first parameter
        BInvokableSymbol actionSymbol = actionNode.symbol;
        List<BVarSymbol> params = actionSymbol.params;
        BVarSymbol receiverSymbol = actionNode.symbol.receiverSymbol;
        params.add(0, receiverSymbol);
        BInvokableType actionType = (BInvokableType) actionSymbol.type;
        if (receiverSymbol != null) {
            actionType.paramTypes.add(0, receiverSymbol.type);
        }
        result = actionNode;
    }

    @Override
    public void visit(BLangWorker workerNode) {
        this.workerStack.push(workerNode);
        workerNode.body = rewrite(workerNode.body, env);
        this.workerStack.pop();
        result = workerNode;
    }

    @Override
    public void visit(BLangEndpoint endpoint) {
        result = endpoint;
    }

    @Override
    public void visit(BLangSimpleVariable varNode) {
        if ((varNode.symbol.owner.tag & SymTag.INVOKABLE) != SymTag.INVOKABLE) {
            varNode.expr = null;
            result = varNode;
            return;
        }

        // Return if this assignment is not a safe assignment
        varNode.expr = rewriteExpr(varNode.expr);
        result = varNode;

    }

    @Override
    public void visit(BLangTupleVariable varNode) {
        result = varNode;
    }

    @Override
    public void visit(BLangRecordVariable varNode) {
        result = varNode;
    }

    // Statements

    @Override
    public void visit(BLangBlockStmt block) {
        SymbolEnv blockEnv = SymbolEnv.createBlockEnv(block, env);
        block.stmts = rewriteStmt(block.stmts, blockEnv);
        result = block;
    }

    @Override
    public void visit(BLangSimpleVariableDef varDefNode) {
        varDefNode.var = rewrite(varDefNode.var, env);
        BLangSimpleVariable varNode = varDefNode.var;

        // Generate default init expression, if rhs expr is null
        if (varNode.expr == null) {
            varNode.expr = getInitExpr(varNode);
        }
        result = varDefNode;

    }

    @Override
    public void visit(BLangTupleVariableDef varDefNode) {
        //  case 1:
        //  (string, int) (a, b) = (tuple)
        //
        //  any[] x = (tuple);
        //  string a = x[0];
        //  int b = x[1];
        //
        //  case 2:
        //  ((string, float) int)) ((a, b), c)) = (tuple)
        //
        //  any[] x = (tuple);
        //  string a = x[0][0];
        //  float b = x[0][1];
        //  int c = x[1];
        varDefNode.var = rewrite(varDefNode.var, env);
        BLangTupleVariable tupleVariable = varDefNode.var;

        //create tuple destruct block stmt
        final BLangBlockStmt blockStmt = ASTBuilderUtil.createBlockStmt(varDefNode.pos);

        //create a array of any-type based on the dimension
        BType runTimeType = new BArrayType(symTable.anyType);

        //create a simple var for the array 'any[] x = (tuple)' based on the dimension for x
        final BLangSimpleVariable tuple = ASTBuilderUtil.createVariable(varDefNode.pos, "", runTimeType, null,
                new BVarSymbol(0, names.fromString("tuple"), this.env.scope.owner.pkgID, runTimeType,
                        this.env.scope.owner));
        tuple.expr = tupleVariable.expr;
        final BLangSimpleVariableDef variableDef = ASTBuilderUtil.createVariableDefStmt(varDefNode.pos, blockStmt);
        variableDef.var = tuple;

        //create the variable definition statements using the root block stmt created
        createVarDefStmts(tupleVariable, blockStmt, tuple.symbol, null);

        //finally rewrite the populated block statement
        result = rewrite(blockStmt, env);
    }

    @Override
    public void visit(BLangRecordVariableDef varDefNode) {

        BLangRecordVariable varNode = varDefNode.var;

        final BLangBlockStmt blockStmt = ASTBuilderUtil.createBlockStmt(varDefNode.pos);

        BType runTimeType = new BMapType(TypeTags.RECORD, symTable.anyType, null);

        final BLangSimpleVariable mapVariable = ASTBuilderUtil.createVariable(varDefNode.pos, "", runTimeType,
                null, new BVarSymbol(0, names.fromString("$map$0"), this.env.scope.owner.pkgID,
                        runTimeType, this.env.scope.owner));
        mapVariable.expr = varDefNode.var.expr;
        final BLangSimpleVariableDef variableDef = ASTBuilderUtil.createVariableDefStmt(varDefNode.pos, blockStmt);
        variableDef.var = mapVariable;

        createVarDefStmts(varNode, blockStmt, mapVariable.symbol, null);

        result = rewrite(blockStmt, env);
    }

    /**
     * This method iterate through each member of the tupleVar and create the relevant var def statements. This method
     * does the check for node kind of each member and call the related var def creation method.
     *
     * Example:
     * ((string, float) int)) ((a, b), c)) = (tuple)
     *
     * (a, b) is again a tuple, so it is a recursive var def creation.
     *
     * c is a simple var, so a simple var def will be created.
     *
     */
    private void createVarDefStmts(BLangTupleVariable parentTupleVariable, BLangBlockStmt parentBlockStmt,
                                   BVarSymbol tupleVarSymbol, BLangIndexBasedAccess parentIndexAccessExpr) {

        final List<BLangVariable> memberVars = parentTupleVariable.memberVariables;
        for (int index = 0; index < memberVars.size(); index++) {
            BLangVariable variable = memberVars.get(index);
            if (NodeKind.VARIABLE == variable.getKind()) { //if this is simple var, then create a simple var def stmt
                BLangLiteral indexExpr = ASTBuilderUtil.createLiteral(variable.pos, symTable.intType, (long) index);
                createSimpleVarDefStmt((BLangSimpleVariable) variable, parentBlockStmt, indexExpr, tupleVarSymbol,
                        parentIndexAccessExpr);
            } else if (variable.getKind() == NodeKind.TUPLE_VARIABLE) { //else recursively create the var def statements
                BLangTupleVariable tupleVariable = (BLangTupleVariable) variable;
                BLangLiteral indexExpr = ASTBuilderUtil.createLiteral(tupleVariable.pos, symTable.intType,
                        (long) index);
                BLangIndexBasedAccess arrayAccessExpr = ASTBuilderUtil.createIndexBasesAccessExpr(tupleVariable.pos,
                        new BArrayType(symTable.anyType), tupleVarSymbol, indexExpr);
                if (parentIndexAccessExpr != null) {
                    arrayAccessExpr.expr = parentIndexAccessExpr;
                }
                createVarDefStmts((BLangTupleVariable) variable, parentBlockStmt, tupleVarSymbol, arrayAccessExpr);
            } else if (variable.getKind() == NodeKind.RECORD_VARIABLE) {
                BLangRecordVariable recordVariable = (BLangRecordVariable) variable;
                BLangLiteral indexExpr = ASTBuilderUtil.createLiteral(recordVariable.pos, symTable.intType,
                        (long) index);
                BLangIndexBasedAccess arrayAccessExpr = ASTBuilderUtil.createIndexBasesAccessExpr(
                        parentTupleVariable.pos, new BMapType(TypeTags.RECORD, symTable.anyType, null),
                        tupleVarSymbol, indexExpr);
                if (parentIndexAccessExpr != null) {
                    arrayAccessExpr.expr = parentIndexAccessExpr;
                }
                createVarDefStmts((BLangRecordVariable) variable, parentBlockStmt, tupleVarSymbol, arrayAccessExpr);
            }
        }
    }

    /**
     * Overloaded method to handle record variables.
     * This method iterate through each member of the recordVar and create the relevant var def statements. This method
     * does the check for node kind of each member and call the related var def creation method.
     *
     * Example:
     * type Foo record {
     *     string name;
     *     (int, string) age;
     *     Address address;
     * };
     *
     * Foo {name: a, age: (b, c), address: d} = {record literal}
     *
     *  a is a simple var, so a simple var def will be created.
     *
     * (b, c) is a tuple, so it is a recursive var def creation.
     *
     * d is a record, so it is a recursive var def creation.
     *
     */
    private void createVarDefStmts(BLangRecordVariable parentRecordVariable, BLangBlockStmt parentBlockStmt,
                                   BVarSymbol recordVarSymbol, BLangIndexBasedAccess parentIndexAccessExpr) {

        List<BLangRecordVariableKeyValue> variableList = parentRecordVariable.variableList;
        for (BLangRecordVariableKeyValue recordFieldKeyValue : variableList) {
            if (recordFieldKeyValue.valueBindingPattern.getKind() == NodeKind.VARIABLE) {
                BLangLiteral indexExpr = ASTBuilderUtil.
                        createLiteral((recordFieldKeyValue.valueBindingPattern).pos, symTable.stringType,
                                recordFieldKeyValue.key.value);
                createSimpleVarDefStmt((BLangSimpleVariable) recordFieldKeyValue.valueBindingPattern, parentBlockStmt,
                        indexExpr, recordVarSymbol, parentIndexAccessExpr);
            } else if (recordFieldKeyValue.valueBindingPattern.getKind() == NodeKind.TUPLE_VARIABLE) {
                BLangTupleVariable tupleVariable = (BLangTupleVariable) recordFieldKeyValue.valueBindingPattern;
                BLangLiteral indexExpr = ASTBuilderUtil.createLiteral(tupleVariable.pos, symTable.stringType,
                        recordFieldKeyValue.key.value);
                BLangIndexBasedAccess arrayAccessExpr = ASTBuilderUtil.createIndexBasesAccessExpr(tupleVariable.pos,
                        new BArrayType(symTable.anyType), recordVarSymbol, indexExpr);
                if (parentIndexAccessExpr != null) {
                    arrayAccessExpr.expr = parentIndexAccessExpr;
                }
                createVarDefStmts((BLangTupleVariable) recordFieldKeyValue.valueBindingPattern,
                        parentBlockStmt, recordVarSymbol, arrayAccessExpr);
            } else if (recordFieldKeyValue.valueBindingPattern.getKind() == NodeKind.RECORD_VARIABLE) {
                BLangRecordVariable recordVariable = (BLangRecordVariable) recordFieldKeyValue.valueBindingPattern;
                BLangLiteral indexExpr = ASTBuilderUtil.createLiteral(recordVariable.pos, symTable.stringType,
                        recordFieldKeyValue.key.value);
                BLangIndexBasedAccess arrayAccessExpr = ASTBuilderUtil.createIndexBasesAccessExpr(
                        parentRecordVariable.pos, new BMapType(TypeTags.RECORD, symTable.anyType, null),
                        recordVarSymbol, indexExpr);
                if (parentIndexAccessExpr != null) {
                    arrayAccessExpr.expr = parentIndexAccessExpr;
                }
                createVarDefStmts((BLangRecordVariable) recordFieldKeyValue.valueBindingPattern, parentBlockStmt,
                        recordVarSymbol, arrayAccessExpr);
            }
        }

        if (parentRecordVariable.restParam != null) {
            // The restParam is desugared to a filter iterable operation that filters out the fields provided in the
            // record variable
            // map<any> restParam = $map$0.filter($lambdaArg$0);

            DiagnosticPos pos = parentBlockStmt.pos;
            BMapType anyConstrainedMapType = new BMapType(TypeTags.MAP, symTable.anyType, null);
            BLangVariableReference variableReference;

            if (parentIndexAccessExpr != null) {
                BLangSimpleVariable mapVariable = ASTBuilderUtil.createVariable(pos, "$map$1", anyConstrainedMapType,
                        null, new BVarSymbol(0, names.fromString("$map$1"), this.env.scope.owner.pkgID,
                                anyConstrainedMapType, this.env.scope.owner));
                mapVariable.expr = parentIndexAccessExpr;
                BLangSimpleVariableDef variableDef = ASTBuilderUtil.createVariableDefStmt(pos, parentBlockStmt);
                variableDef.var = mapVariable;

                variableReference = ASTBuilderUtil.createVariableRef(pos, mapVariable.symbol);
            } else {
                variableReference = ASTBuilderUtil.createVariableRef(pos,
                        ((BLangSimpleVariableDef) parentBlockStmt.stmts.get(0)).var.symbol);
            }

            // Create rest param variable definition
            BLangSimpleVariable restParam = (BLangSimpleVariable) parentRecordVariable.restParam;
            BLangSimpleVariableDef restParamVarDef = ASTBuilderUtil.createVariableDefStmt(pos,
                    parentBlockStmt);
            restParamVarDef.var = restParam;
            restParamVarDef.var.type = anyConstrainedMapType;

            // Create lambda function to be passed into the filter iterable operation (i.e. $lambdaArg$0)
            BLangLambdaFunction lambdaFunction = createFuncToFilterOutRestParam(parentRecordVariable, pos);

            // Create filter iterator operation
            BLangInvocation filterIterator = (BLangInvocation) TreeBuilder.createInvocationNode();
            restParam.expr = filterIterator;

            filterIterator.iterableOperationInvocation = true;
            filterIterator.argExprs.add(lambdaFunction);
            filterIterator.requiredArgs.add(lambdaFunction);

            // Variable reference to the 1st variable of this block. i.e. the map ..
            filterIterator.expr = variableReference;

            filterIterator.type = new BIntermediateCollectionType(getStringAnyTupleType());

            IterableContext iterableContext = new IterableContext(filterIterator.expr, env);
            iterableContext.foreachTypes = getStringAnyTupleType().tupleTypes;
            filterIterator.iContext = iterableContext;

            iterableContext.resultType = anyConstrainedMapType;
            Operation filterOperation = new Operation(IterableKind.FILTER, filterIterator, iterableContext.resultType);
            filterOperation.pos = pos;
            filterOperation.collectionType = filterOperation.expectedType = anyConstrainedMapType;
            filterOperation.inputType = filterOperation.outputType = getStringAnyTupleType();
            iterableContext.operations.add(filterOperation);
        }
    }

    private BLangLambdaFunction createFuncToFilterOutRestParam(BLangRecordVarRef recordVarRef, DiagnosticPos pos) {

        // Creates following anonymous function
        //
        // function ((string, any) $lambdaArg$0) returns boolean {
        //     Following if block is generated for all parameters given in the record variable
        //     if ($lambdaArg$0[0] == "name") {
        //         return false;
        //     }
        //     if ($lambdaArg$0[0] == "age") {
        //         return false;
        //     }
        //      return true;
        // }

        BLangFunction function = ASTBuilderUtil.createFunction(pos, "$anonFunc$" + lambdaFunctionCount++);
        BVarSymbol keyValSymbol = new BVarSymbol(0, names.fromString("$lambdaArg$0"), this.env.scope.owner.pkgID,
                getStringAnyTupleType(), this.env.scope.owner);
        BLangBlockStmt functionBlock = createAnonymousFunctionBlock(pos, function, keyValSymbol);

        // Create the if statements
        for (BLangRecordVarRefKeyValue variableKeyValueNode : recordVarRef.recordRefFields) {
            createIfStmt(pos, keyValSymbol, functionBlock, variableKeyValueNode.variableName.getValue());
        }

        // Create the final return true statement
        BInvokableSymbol functionSymbol = createReturnTrueStatement(pos, function, functionBlock);

        // Create and return a lambda function
        return createLambdaFunction(function, functionSymbol);
    }

    private BLangLambdaFunction createFuncToFilterOutRestParam(BLangRecordVariable recordVariable, DiagnosticPos pos) {

        // Creates following anonymous function
        //
        // function ((string, any) $lambdaArg$0) returns boolean {
        //     Following if block is generated for all parameters given in the record variable
        //     if ($lambdaArg$0[0] == "name") {
        //         return false;
        //     }
        //     if ($lambdaArg$0[0] == "age") {
        //         return false;
        //     }
        //      return true;
        // }

        BLangFunction function = ASTBuilderUtil.createFunction(pos, "$anonFunc$" + lambdaFunctionCount++);
        BVarSymbol keyValSymbol = new BVarSymbol(0, names.fromString("$lambdaArg$0"), this.env.scope.owner.pkgID,
                getStringAnyTupleType(), this.env.scope.owner);
        BLangBlockStmt functionBlock = createAnonymousFunctionBlock(pos, function, keyValSymbol);

        // Create the if statements
        for (BLangRecordVariableKeyValueNode variableKeyValueNode : recordVariable.variableList) {
            createIfStmt(pos, keyValSymbol, functionBlock, variableKeyValueNode.getKey().getValue());
        }

        // Create the final return true statement
        BInvokableSymbol functionSymbol = createReturnTrueStatement(pos, function, functionBlock);

        // Create and return a lambda function
        return createLambdaFunction(function, functionSymbol);
    }

    private void createIfStmt(DiagnosticPos pos, BVarSymbol keyValSymbol, BLangBlockStmt functionBlock, String key) {
        BLangIf ifStmt = ASTBuilderUtil.createIfStmt(pos, functionBlock);

        BLangBlockStmt ifBlock = ASTBuilderUtil.createBlockStmt(pos, new ArrayList<>());
        BLangReturn returnStmt = ASTBuilderUtil.createReturnStmt(pos, ifBlock);
        returnStmt.expr = ASTBuilderUtil.createLiteral(pos, symTable.booleanType, false);
        ifStmt.body = ifBlock;

        BLangBracedOrTupleExpr tupleExpr = new BLangBracedOrTupleExpr();
        tupleExpr.isBracedExpr = true;
        tupleExpr.type = symTable.booleanType;

        BLangIndexBasedAccess indexBasesAccessExpr = ASTBuilderUtil.createIndexBasesAccessExpr(pos,
                symTable.stringType, keyValSymbol, ASTBuilderUtil.createLiteral(pos, symTable.intType, (long) 0));

        BLangBinaryExpr binaryExpr = ASTBuilderUtil.createBinaryExpr(pos, indexBasesAccessExpr,
                ASTBuilderUtil.createLiteral(pos, symTable.stringType, key),
                symTable.booleanType, OperatorKind.EQUAL, null);

        binaryExpr.opSymbol = (BOperatorSymbol) symResolver.resolveBinaryOperator(
                binaryExpr.opKind, binaryExpr.lhsExpr.type, binaryExpr.rhsExpr.type);

        tupleExpr.expressions.add(binaryExpr);
        ifStmt.expr = tupleExpr;
    }

    private BLangLambdaFunction createLambdaFunction(BLangFunction function, BInvokableSymbol functionSymbol) {
        BLangLambdaFunction lambdaFunction = (BLangLambdaFunction) TreeBuilder.createLambdaFunctionNode();
        lambdaFunction.function = function;
        lambdaFunction.type = functionSymbol.type;
        return lambdaFunction;
    }

    private BInvokableSymbol createReturnTrueStatement(DiagnosticPos pos, BLangFunction function,
                                                       BLangBlockStmt functionBlock) {
        BLangReturn trueReturnStmt = ASTBuilderUtil.createReturnStmt(pos, functionBlock);
        trueReturnStmt.expr = ASTBuilderUtil.createLiteral(pos, symTable.booleanType, true);

        // Create function symbol before visiting desugar phase for the function
        BInvokableSymbol functionSymbol = Symbols.createFunctionSymbol(Flags.asMask(function.flagSet),
                new Name(function.name.value), env.enclPkg.packageID, function.type, env.enclEnv.enclVarSym, true);
        functionSymbol.retType = function.returnTypeNode.type;
        functionSymbol.params = function.requiredParams.stream()
                .map(param -> param.symbol)
                .collect(Collectors.toList());
        functionSymbol.scope = env.scope;
        functionSymbol.type = new BInvokableType(Collections.singletonList(getStringAnyTupleType()),
                symTable.booleanType, null);
        function.symbol = functionSymbol;
        rewrite(function, env);
        env.enclPkg.addFunction(function);
        return functionSymbol;
    }

    private BLangBlockStmt createAnonymousFunctionBlock(DiagnosticPos pos, BLangFunction function,
                                                        BVarSymbol keyValSymbol) {
        BLangSimpleVariable inputParameter = ASTBuilderUtil.createVariable(pos, null, getStringAnyTupleType(),
                null, keyValSymbol);
        function.requiredParams.add(inputParameter);
        BLangValueType booleanTypeKind = new BLangValueType();
        booleanTypeKind.typeKind = TypeKind.BOOLEAN;
        function.returnTypeNode = booleanTypeKind;

        BLangBlockStmt functionBlock = ASTBuilderUtil.createBlockStmt(pos, new ArrayList<>());
        function.body = functionBlock;
        return functionBlock;
    }

    private BTupleType getStringAnyTupleType() {
        ArrayList<BType> typeList = new ArrayList<BType>() {{
            add(symTable.stringType);
            add(symTable.anyType);
        }};
        return new BTupleType(typeList);
    }

    /**
     * This method creates a simple variable def and assigns and array expression based on the given indexExpr.
     *
     *  case 1: when there is no parent array access expression, but with the indexExpr : 1
     *  string s = x[1];
     *
     *  case 2: when there is a parent array expression : x[2] and indexExpr : 3
     *  string s = x[2][3];
     *
     *  case 3: when there is no parent array access expression, but with the indexExpr : name
     *  string s = x[name];
     *
     *  case 4: when there is a parent map expression : x[name] and indexExpr : fName
     *  string s = x[name][fName]; // record variable inside record variable
     *
     *  case 5: when there is a parent map expression : x[name] and indexExpr : 1
     *  string s = x[name][1]; // tuple variable inside record variable
     */
    private void createSimpleVarDefStmt(BLangSimpleVariable simpleVariable, BLangBlockStmt parentBlockStmt,
                                        BLangLiteral indexExpr, BVarSymbol tupleVarSymbol,
                                        BLangIndexBasedAccess parentArrayAccessExpr) {

        Name varName = names.fromIdNode(simpleVariable.name);
        if (varName == Names.IGNORE) {
            return;
        }

        final BLangSimpleVariableDef simpleVariableDef = ASTBuilderUtil.createVariableDefStmt(simpleVariable.pos,
                parentBlockStmt);
        simpleVariableDef.var = simpleVariable;

        simpleVariable.expr = createIndexBasedAccessExpr(simpleVariable.type, simpleVariable.pos,
                indexExpr, tupleVarSymbol, parentArrayAccessExpr);
    }

    @Override
    public void visit(BLangAssignment assignNode) {
        if (safeNavigateLHS(assignNode.varRef)) {
            BLangAccessExpression accessExpr = (BLangAccessExpression) assignNode.varRef;
            accessExpr.leafNode = true;
            result = rewriteSafeNavigationAssignment(accessExpr, assignNode.expr, assignNode.safeAssignment);
            result = rewrite(result, env);
            return;
        }

        assignNode.varRef = rewriteExpr(assignNode.varRef);
        assignNode.expr = rewriteExpr(assignNode.expr);
        result = assignNode;

    }

    @Override
    public void visit(BLangTupleDestructure tupleDestructure) {
        //  case 1:
        //  a is string, b is float
        //  (a, b) = (tuple)
        //
        //  any[] x = (tuple);
        //  string a = x[0];
        //  int b = x[1];
        //
        //  case 2:
        //  a is string, b is float, c is int
        //  ((a, b), c)) = (tuple)
        //
        //  any[] x = (tuple);
        //  string a = x[0][0];
        //  float b = x[0][1];
        //  int c = x[1];


        //create tuple destruct block stmt
        final BLangBlockStmt blockStmt = ASTBuilderUtil.createBlockStmt(tupleDestructure.pos);

        //create a array of any-type based on the dimension
        BType runTimeType = new BArrayType(symTable.anyType);

        //create a simple var for the array 'any[] x = (tuple)' based on the dimension for x
        final BLangSimpleVariable tuple = ASTBuilderUtil.createVariable(tupleDestructure.pos, "", runTimeType, null,
                new BVarSymbol(0, names.fromString("tuple"), this.env.scope.owner.pkgID, runTimeType,
                        this.env.scope.owner));
        tuple.expr = tupleDestructure.expr;
        final BLangSimpleVariableDef variableDef = ASTBuilderUtil.createVariableDefStmt(tupleDestructure.pos,
                blockStmt);
        variableDef.var = tuple;

        //create the variable definition statements using the root block stmt created
        createVarRefAssignmentStmts(tupleDestructure.varRef, blockStmt, tuple.symbol, null);

        //finally rewrite the populated block statement
        result = rewrite(blockStmt, env);
    }

    /**
     * This method iterate through each member of the tupleVarRef and create the relevant var ref assignment statements.
     * This method does the check for node kind of each member and call the related var ref creation method.
     *
     * Example:
     * ((a, b), c)) = (tuple)
     *
     * (a, b) is again a tuple, so it is a recursive var ref creation.
     *
     * c is a simple var, so a simple var def will be created.
     *
     */
    private void createVarRefAssignmentStmts(BLangTupleVarRef parentTupleVariable, BLangBlockStmt parentBlockStmt,
                                             BVarSymbol tupleVarSymbol, BLangIndexBasedAccess parentIndexAccessExpr) {

        final List<BLangExpression> expressions = parentTupleVariable.expressions;
        for (int index = 0; index < expressions.size(); index++) {
            BLangExpression expression = expressions.get(index);
            if (NodeKind.SIMPLE_VARIABLE_REF == expression.getKind() ||
                    NodeKind.FIELD_BASED_ACCESS_EXPR == expression.getKind() ||
                    NodeKind.INDEX_BASED_ACCESS_EXPR == expression.getKind() ||
                    NodeKind.XML_ATTRIBUTE_ACCESS_EXPR == expression.getKind()) {
                //if this is simple var, then create a simple var def stmt
                BLangLiteral indexExpr = ASTBuilderUtil.createLiteral(expression.pos, symTable.intType, (long) index);
                createSimpleVarRefAssignmentStmt((BLangVariableReference) expression, parentBlockStmt, indexExpr,
                        tupleVarSymbol, parentIndexAccessExpr);
            } else if (expression.getKind() == NodeKind.TUPLE_VARIABLE_REF) {
                //else recursively create the var def statements for tuple var ref
                BLangTupleVarRef tupleVarRef = (BLangTupleVarRef) expression;
                BLangLiteral indexExpr = ASTBuilderUtil.createLiteral(tupleVarRef.pos, symTable.intType, (long) index);
                BLangIndexBasedAccess arrayAccessExpr = ASTBuilderUtil.createIndexBasesAccessExpr(tupleVarRef.pos,
                        new BArrayType(symTable.anyType), tupleVarSymbol, indexExpr);
                if (parentIndexAccessExpr != null) {
                    arrayAccessExpr.expr = parentIndexAccessExpr;
                }
                createVarRefAssignmentStmts((BLangTupleVarRef) expression, parentBlockStmt, tupleVarSymbol,
                        arrayAccessExpr);
            } else if (expression.getKind() == NodeKind.RECORD_VARIABLE_REF) {
                //else recursively create the var def statements for record var ref
                BLangRecordVarRef recordVarRef = (BLangRecordVarRef) expression;
                BLangLiteral indexExpr = ASTBuilderUtil.createLiteral(recordVarRef.pos, symTable.intType,
                        (long) index);
                BLangIndexBasedAccess arrayAccessExpr = ASTBuilderUtil.createIndexBasesAccessExpr(
                        parentTupleVariable.pos, new BMapType(TypeTags.RECORD, symTable.anyType, null),
                        tupleVarSymbol, indexExpr);
                if (parentIndexAccessExpr != null) {
                    arrayAccessExpr.expr = parentIndexAccessExpr;
                }
                createVarRefAssignmentStmts((BLangRecordVarRef) expression, parentBlockStmt, tupleVarSymbol,
                        arrayAccessExpr);
            }
        }
    }

    /**
     * This method creates a assignment statement and assigns and array expression based on the given indexExpr.
     *
     */
    private void createSimpleVarRefAssignmentStmt(BLangVariableReference simpleVarRef, BLangBlockStmt parentBlockStmt,
                                                  BLangLiteral indexExpr, BVarSymbol tupleVarSymbol,
                                                  BLangIndexBasedAccess parentArrayAccessExpr) {

        if (simpleVarRef.getKind() == NodeKind.SIMPLE_VARIABLE_REF) {
            Name varName = names.fromIdNode(((BLangSimpleVarRef) simpleVarRef).variableName);
            if (varName == Names.IGNORE) {
                return;
            }
        }

        final BLangExpression assignmentExpr = createIndexBasedAccessExpr(simpleVarRef.type, simpleVarRef.pos,
                indexExpr, tupleVarSymbol, parentArrayAccessExpr);

        final BLangAssignment assignmentStmt = ASTBuilderUtil.createAssignmentStmt(parentBlockStmt.pos,
                parentBlockStmt);
        assignmentStmt.varRef = simpleVarRef;
        assignmentStmt.expr = assignmentExpr;
    }

    private BLangExpression createIndexBasedAccessExpr(BType varType, DiagnosticPos varPos, BLangLiteral indexExpr,
                                                       BVarSymbol tupleVarSymbol, BLangIndexBasedAccess parentExpr) {

        BLangIndexBasedAccess arrayAccess = ASTBuilderUtil.createIndexBasesAccessExpr(varPos,
                symTable.anyType, tupleVarSymbol, indexExpr);

        if (parentExpr != null) {
            arrayAccess.expr = parentExpr;
        }

        final BLangExpression assignmentExpr;
        if (types.isValueType(varType)) {
            BLangTypeConversionExpr castExpr = (BLangTypeConversionExpr) TreeBuilder.createTypeConversionNode();
            castExpr.expr = arrayAccess;
            castExpr.conversionSymbol = Symbols.createUnboxValueTypeOpSymbol(symTable.anyType, varType);
            castExpr.type = varType;
            assignmentExpr = castExpr;
        } else {
            assignmentExpr = arrayAccess;
        }
        return assignmentExpr;
    }

    @Override
    public void visit(BLangRecordDestructure recordDestructure) {

        final BLangBlockStmt blockStmt = ASTBuilderUtil.createBlockStmt(recordDestructure.pos);

        BType runTimeType = new BMapType(TypeTags.RECORD, symTable.anyType, null);

        final BLangSimpleVariable mapVariable = ASTBuilderUtil.createVariable(recordDestructure.pos, "", runTimeType,
                null, new BVarSymbol(0, names.fromString("$map$0"), this.env.scope.owner.pkgID,
                        runTimeType, this.env.scope.owner));
        mapVariable.expr = recordDestructure.expr;
        final BLangSimpleVariableDef variableDef = ASTBuilderUtil.
                createVariableDefStmt(recordDestructure.pos, blockStmt);
        variableDef.var = mapVariable;

        //create the variable definition statements using the root block stmt created
        createVarRefAssignmentStmts(recordDestructure.varRef, blockStmt, mapVariable.symbol, null);

        //finally rewrite the populated block statement
        result = rewrite(blockStmt, env);
    }

    private void createVarRefAssignmentStmts(BLangRecordVarRef parentRecordVarRef, BLangBlockStmt parentBlockStmt,
                                             BVarSymbol recordVarSymbol, BLangIndexBasedAccess parentIndexAccessExpr) {
        final List<BLangRecordVarRefKeyValue> variableRefList = parentRecordVarRef.recordRefFields;
        for (BLangRecordVarRefKeyValue varRefKeyValue : variableRefList) {
            BLangExpression variableReference = varRefKeyValue.variableReference;
            if (NodeKind.SIMPLE_VARIABLE_REF == variableReference.getKind() ||
                    NodeKind.FIELD_BASED_ACCESS_EXPR == variableReference.getKind() ||
                    NodeKind.INDEX_BASED_ACCESS_EXPR == variableReference.getKind() ||
                    NodeKind.XML_ATTRIBUTE_ACCESS_EXPR == variableReference.getKind()) {
                BLangLiteral indexExpr = ASTBuilderUtil.
                        createLiteral(variableReference.pos, symTable.stringType,
                                varRefKeyValue.variableName.getValue());
                createSimpleVarRefAssignmentStmt((BLangVariableReference) variableReference, parentBlockStmt,
                        indexExpr, recordVarSymbol, parentIndexAccessExpr);
            } else if (NodeKind.RECORD_VARIABLE_REF == variableReference.getKind()) {
                BLangRecordVarRef recordVariable = (BLangRecordVarRef) variableReference;
                BLangLiteral indexExpr = ASTBuilderUtil.createLiteral(recordVariable.pos, symTable.stringType,
                        varRefKeyValue.variableName.getValue());
                BLangIndexBasedAccess arrayAccessExpr = ASTBuilderUtil.createIndexBasesAccessExpr(
                        parentRecordVarRef.pos, new BMapType(TypeTags.RECORD, symTable.anyType, null),
                        recordVarSymbol, indexExpr);
                if (parentIndexAccessExpr != null) {
                    arrayAccessExpr.expr = parentIndexAccessExpr;
                }
                createVarRefAssignmentStmts(recordVariable, parentBlockStmt, recordVarSymbol, arrayAccessExpr);
            } else if (NodeKind.TUPLE_VARIABLE_REF == variableReference.getKind()) {
                BLangTupleVarRef tupleVariable = (BLangTupleVarRef) variableReference;
                BLangLiteral indexExpr = ASTBuilderUtil.createLiteral(tupleVariable.pos, symTable.stringType,
                        varRefKeyValue.variableName.getValue());
                BLangIndexBasedAccess arrayAccessExpr = ASTBuilderUtil.createIndexBasesAccessExpr(tupleVariable.pos,
                        new BArrayType(symTable.anyType), recordVarSymbol, indexExpr);
                if (parentIndexAccessExpr != null) {
                    arrayAccessExpr.expr = parentIndexAccessExpr;
                }
                createVarRefAssignmentStmts(tupleVariable, parentBlockStmt, recordVarSymbol, arrayAccessExpr);
            }
        }

        if (parentRecordVarRef.restParam != null) {
            // The restParam is desugared to a filter iterable operation that filters out the fields provided in the
            // record variable
            // map<any> restParam = $map$0.filter($lambdaArg$0);

            DiagnosticPos pos = parentBlockStmt.pos;
            BMapType anyConstrainedMapType = new BMapType(TypeTags.MAP, symTable.anyType, null);
            BLangVariableReference variableReference;

            if (parentIndexAccessExpr != null) {
                BLangSimpleVariable mapVariable = ASTBuilderUtil.createVariable(pos, "$map$1", anyConstrainedMapType,
                        null, new BVarSymbol(0, names.fromString("$map$1"), this.env.scope.owner.pkgID,
                                anyConstrainedMapType, this.env.scope.owner));
                mapVariable.expr = parentIndexAccessExpr;
                BLangSimpleVariableDef variableDef = ASTBuilderUtil.createVariableDefStmt(pos, parentBlockStmt);
                variableDef.var = mapVariable;

                variableReference = ASTBuilderUtil.createVariableRef(pos, mapVariable.symbol);
            } else {
                variableReference = ASTBuilderUtil.createVariableRef(pos,
                        ((BLangSimpleVariableDef) parentBlockStmt.stmts.get(0)).var.symbol);
            }

            // Create rest param variable definition
            BLangSimpleVarRef restParam = (BLangSimpleVarRef) parentRecordVarRef.restParam;
            BLangAssignment restParamAssignment = ASTBuilderUtil.createAssignmentStmt(pos, parentBlockStmt);
            restParamAssignment.varRef = restParam;
            restParamAssignment.varRef.type = anyConstrainedMapType;

            // Create lambda function to be passed into the filter iterable operation (i.e. $lambdaArg$0)
            BLangLambdaFunction lambdaFunction = createFuncToFilterOutRestParam(parentRecordVarRef, pos);

            // Create filter iterator operation
            BLangInvocation filterIterator = (BLangInvocation) TreeBuilder.createInvocationNode();
            restParamAssignment.expr = filterIterator;

            filterIterator.iterableOperationInvocation = true;
            filterIterator.argExprs.add(lambdaFunction);
            filterIterator.requiredArgs.add(lambdaFunction);

            // Variable reference to the 1st variable of this block. i.e. the map ..
            filterIterator.expr = variableReference;

            filterIterator.type = new BIntermediateCollectionType(getStringAnyTupleType());

            IterableContext iterableContext = new IterableContext(filterIterator.expr, env);
            iterableContext.foreachTypes = getStringAnyTupleType().tupleTypes;
            filterIterator.iContext = iterableContext;

            iterableContext.resultType = anyConstrainedMapType;
            Operation filterOperation = new Operation(IterableKind.FILTER, filterIterator, iterableContext.resultType);
            filterOperation.pos = pos;
            filterOperation.collectionType = filterOperation.expectedType = anyConstrainedMapType;
            filterOperation.inputType = filterOperation.outputType = getStringAnyTupleType();
            iterableContext.operations.add(filterOperation);
        }
    }

    @Override
    public void visit(BLangAbort abortNode) {
        result = abortNode;
    }

    @Override
    public void visit(BLangDone doneNode) {
        result = doneNode;
    }

    @Override
    public void visit(BLangRetry retryNode) {
        result = retryNode;
    }

    @Override
    public void visit(BLangContinue nextNode) {
        result = nextNode;
    }

    @Override
    public void visit(BLangBreak breakNode) {
        result = breakNode;
    }

    @Override
    public void visit(BLangReturn returnNode) {
        // If the return node do not have an expression, we add `done` statement instead of a return statement. This is
        // to distinguish between returning nil value specifically and not returning any value.
        if (returnNode.expr == null) {
            BLangDone doneStmt = (BLangDone) TreeBuilder.createDoneNode();
            doneStmt.pos = returnNode.pos;
            result = doneStmt;
        } else {
            returnNode.expr = rewriteExpr(returnNode.expr);
        }
        result = returnNode;
    }

    @Override
    public void visit(BLangPanic panicNode) {
        panicNode.expr = rewriteExpr(panicNode.expr);
        result = panicNode;
    }

    @Override
    public void visit(BLangXMLNSStatement xmlnsStmtNode) {
        xmlnsStmtNode.xmlnsDecl = rewrite(xmlnsStmtNode.xmlnsDecl, env);
        result = xmlnsStmtNode;
    }

    @Override
    public void visit(BLangXMLNS xmlnsNode) {
        BLangXMLNS generatedXMLNSNode;
        xmlnsNode.namespaceURI = rewriteExpr(xmlnsNode.namespaceURI);
        BSymbol ownerSymbol = xmlnsNode.symbol.owner;

        // Local namespace declaration in a function/resource/action/worker
        if ((ownerSymbol.tag & SymTag.INVOKABLE) == SymTag.INVOKABLE ||
                (ownerSymbol.tag & SymTag.SERVICE) == SymTag.SERVICE) {
            generatedXMLNSNode = new BLangLocalXMLNS();
        } else {
            generatedXMLNSNode = new BLangPackageXMLNS();
        }

        generatedXMLNSNode.namespaceURI = xmlnsNode.namespaceURI;
        generatedXMLNSNode.prefix = xmlnsNode.prefix;
        generatedXMLNSNode.symbol = xmlnsNode.symbol;
        result = generatedXMLNSNode;
    }

    public void visit(BLangCompoundAssignment compoundAssignment) {
        BLangAssignment assignStmt = (BLangAssignment) TreeBuilder.createAssignmentNode();
        assignStmt.pos = compoundAssignment.pos;
        assignStmt.setVariable(rewriteExpr((BLangVariableReference) compoundAssignment.varRef));
        assignStmt.expr = rewriteExpr(compoundAssignment.modifiedExpr);
        result = assignStmt;
    }

    @Override
    public void visit(BLangExpressionStmt exprStmtNode) {
        exprStmtNode.expr = rewriteExpr(exprStmtNode.expr);
        result = exprStmtNode;
    }

    @Override
    public void visit(BLangIf ifNode) {
        ifNode.expr = rewriteExpr(ifNode.expr);

        for (Entry<BVarSymbol, BVarSymbol> typeGuard : ifNode.typeGuards.entrySet()) {
            BVarSymbol guardedSymbol = typeGuard.getValue();

            // Create a varRef to the original variable
            BLangSimpleVarRef varRef = ASTBuilderUtil.createVariableRef(ifNode.expr.pos, typeGuard.getKey());

            // Create a variable definition and add it to the beginning of the if-body
            // i.e: T x = <T> y
            BLangExpression conversionExpr = addConversionExprIfRequired(varRef, guardedSymbol.type);
            BLangSimpleVariable var = ASTBuilderUtil.createVariable(ifNode.expr.pos, guardedSymbol.name.value,
                    guardedSymbol.type, conversionExpr, guardedSymbol);
            BLangSimpleVariableDef varDef = ASTBuilderUtil.createVariableDef(ifNode.expr.pos, var);
            ifNode.body.stmts.add(0, varDef);
        }

        ifNode.body = rewrite(ifNode.body, env);
        ifNode.elseStmt = rewrite(ifNode.elseStmt, env);
        result = ifNode;
    }

    @Override
    public void visit(BLangMatch matchStmt) {
        // Here we generate an if-else statement for the match statement
        // Here is an example match statement
        //
        //      match expr {
        //          int k => io:println("int value: " + k);
        //          string s => io:println("string value: " + s);
        //          json j => io:println("json value: " + s);
        //
        //      }
        //
        //  Here is how we convert the match statement to an if-else statement. The last clause should always be the
        //  else clause
        //
        //  string | int | json | any _$$_matchexpr = expr;
        //  if ( _$$_matchexpr isassignable int ){
        //      int k = (int) _$$_matchexpr; // unbox
        //      io:println("int value: " + k);
        //
        //  } else if (_$$_matchexpr isassignable string ) {
        //      string s = (string) _$$_matchexpr; // unbox
        //      io:println("string value: " + s);
        //
        //  } else if ( _$$_matchexpr isassignable float ||    // should we consider json[] as well
        //                  _$$_matchexpr isassignable boolean ||
        //                  _$$_matchexpr isassignable json) {
        //
        //  } else {
        //      // handle the last pattern
        //      any case..
        //  }
        //

        // First create a block statement to hold generated statements
        BLangBlockStmt matchBlockStmt = (BLangBlockStmt) TreeBuilder.createBlockNode();
        matchBlockStmt.pos = matchStmt.pos;

        // Create a variable definition to store the value of the match expression
        String matchExprVarName = GEN_VAR_PREFIX.value;
        BLangSimpleVariable matchExprVar = ASTBuilderUtil.createVariable(matchStmt.expr.pos,
                matchExprVarName, matchStmt.expr.type, matchStmt.expr, new BVarSymbol(0,
                        names.fromString(matchExprVarName),
                        this.env.scope.owner.pkgID, matchStmt.expr.type, this.env.scope.owner));

        // Now create a variable definition node
        BLangSimpleVariableDef matchExprVarDef = ASTBuilderUtil.createVariableDef(matchBlockStmt.pos, matchExprVar);

        // Add the var def statement to the block statement
        //      string | int _$$_matchexpr = expr;
        matchBlockStmt.stmts.add(matchExprVarDef);

        // Create if/else blocks with typeof binary expressions for each pattern
        matchBlockStmt.stmts.add(generateIfElseStmt(matchStmt, matchExprVar));

        rewrite(matchBlockStmt, this.env);
        result = matchBlockStmt;
    }

    @Override
    public void visit(BLangForeach foreach) {
        foreach.varRefs = rewrite(foreach.varRefs, env);
        foreach.collection = rewriteExpr(foreach.collection);
        foreach.body = rewrite(foreach.body, env);
        result = foreach;
    }

    @Override
    public void visit(BLangWhile whileNode) {
        whileNode.expr = rewriteExpr(whileNode.expr);
        whileNode.body = rewrite(whileNode.body, env);
        result = whileNode;
    }

    @Override
    public void visit(BLangLock lockNode) {
        enclLocks.push(lockNode);
        lockNode.body = rewrite(lockNode.body, env);
        enclLocks.pop();
        lockNode.lockVariables = lockNode.lockVariables.stream().sorted((v1, v2) -> {
            String o1FullName = String.join(":", v1.pkgID.getName().getValue(), v1.name.getValue());
            String o2FullName = String.join(":", v2.pkgID.getName().getValue(), v2.name.getValue());
            return o1FullName.compareTo(o2FullName);
        }).collect(Collectors.toSet());
        result = lockNode;
    }

    @Override
    public void visit(BLangTransaction transactionNode) {
        transactionNode.transactionBody = rewrite(transactionNode.transactionBody, env);
        transactionNode.onRetryBody = rewrite(transactionNode.onRetryBody, env);
        transactionNode.retryCount = rewriteExpr(transactionNode.retryCount);
        transactionNode.onCommitFunction = rewriteExpr(transactionNode.onCommitFunction);
        transactionNode.onAbortFunction = rewriteExpr(transactionNode.onAbortFunction);
        result = transactionNode;
    }

    @Override
    public void visit(BLangForkJoin forkJoin) {
        forkJoin.workers = rewrite(forkJoin.workers, env);
        forkJoin.joinResultVar = rewrite(forkJoin.joinResultVar, env);
        forkJoin.joinedBody = rewrite(forkJoin.joinedBody, env);
        forkJoin.timeoutBody = rewrite(forkJoin.timeoutBody, env);
        result = forkJoin;
    }

    @Override
    public void visit(BLangCompensate compensateNode) {
        result = compensateNode;
    }

    @Override
    public void visit(BLangScope scopeNode) {
        scopeNode.scopeBody = rewrite(scopeNode.scopeBody, env);
        scopeNode.compensationFunction = rewrite(scopeNode.getCompensationFunction(), env);
        visit(scopeNode.compensationFunction.function);
        env.enclPkg.functions.add(scopeNode.getCompensationFunction().function);
        env.enclPkg.topLevelNodes.add(scopeNode.compensationFunction.function);
        result = scopeNode;
    }

    // Expressions

    @Override
    public void visit(BLangLiteral literalExpr) {
        if (TypeTags.BYTE_ARRAY == literalExpr.typeTag) { // this is blob literal as byte array
            result = rewriteBlobLiteral(literalExpr);
            return;
        }
        result = literalExpr;
    }

    private BLangNode rewriteBlobLiteral(BLangLiteral literalExpr) {
        String[] result = getBlobTextValue((String) literalExpr.value);
        if (BASE_64.equals(result[0])) {
            literalExpr.value = Base64.getDecoder().decode(result[1].getBytes(StandardCharsets.UTF_8));
        } else {
            literalExpr.value = hexStringToByteArray(result[1]);
        }
        return literalExpr;
    }

    private String[] getBlobTextValue(String blobLiteralNodeText) {
        String nodeText = blobLiteralNodeText.replaceAll(" ", "");
        String[] result = new String[2];
        result[0] = nodeText.substring(0, nodeText.indexOf('`'));
        result[1] = nodeText.substring(nodeText.indexOf('`') + 1, nodeText.lastIndexOf('`'));
        return result;
    }

    private static byte[] hexStringToByteArray(String str) {
        int len = str.length();
        byte[] data = new byte[len / 2];
        for (int i = 0; i < len; i += 2) {
            data[i / 2] = (byte) ((Character.digit(str.charAt(i), 16) << 4) + Character.digit(str.charAt(i + 1), 16));
        }
        return data;
    }

    @Override
    public void visit(BLangArrayLiteral arrayLiteral) {
        arrayLiteral.exprs = rewriteExprs(arrayLiteral.exprs);

        if (arrayLiteral.type.tag == TypeTags.JSON) {
            result = new BLangJSONArrayLiteral(arrayLiteral.exprs, new BArrayType(arrayLiteral.type));
            return;
        } else if (getElementType(arrayLiteral.type).tag == TypeTags.JSON) {
            result = new BLangJSONArrayLiteral(arrayLiteral.exprs, arrayLiteral.type);
            return;
        }
        result = arrayLiteral;
    }

    @Override
    public void visit(BLangRecordLiteral recordLiteral) {
        // Process the key-val pairs in the record literal
        recordLiteral.keyValuePairs.forEach(keyValue -> {
            BLangExpression keyExpr = keyValue.key.expr;
            if (keyExpr.getKind() == NodeKind.SIMPLE_VARIABLE_REF) {
                BLangSimpleVarRef varRef = (BLangSimpleVarRef) keyExpr;
                keyValue.key.expr = createStringLiteral(varRef.pos, varRef.variableName.value);
            } else {
                keyValue.key.expr = rewriteExpr(keyValue.key.expr);
            }

            keyValue.valueExpr = rewriteExpr(keyValue.valueExpr);
        });

        BLangExpression expr;
        if (recordLiteral.type.tag == TypeTags.RECORD) {
            expr = new BLangStructLiteral(recordLiteral.keyValuePairs, recordLiteral.type);
        } else if (recordLiteral.type.tag == TypeTags.MAP) {
            expr = new BLangMapLiteral(recordLiteral.keyValuePairs, recordLiteral.type);
        } else if (recordLiteral.type.tag == TypeTags.STREAM) {
            expr = new BLangStreamLiteral(recordLiteral.type, recordLiteral.name);
        } else {
            expr = new BLangJSONLiteral(recordLiteral.keyValuePairs, recordLiteral.type);
        }

        result = rewriteExpr(expr);
    }

    @Override
    public void visit(BLangTableLiteral tableLiteral) {
        tableLiteral.tableDataRows = rewriteExprs(tableLiteral.tableDataRows);
        //Generate key columns Array
        List<String> keyColumns = new ArrayList<>();
        for (BLangTableLiteral.BLangTableColumn column : tableLiteral.columns) {
            if (column.flagSet.contains(TableColumnFlag.PRIMARYKEY)) {
                keyColumns.add(column.columnName);
            }
        }
        BLangArrayLiteral keyColumnsArrayLiteral = createArrayLiteralExprNode();
        keyColumnsArrayLiteral.exprs = keyColumns.stream()
                .map(expr -> ASTBuilderUtil.createLiteral(tableLiteral.pos, symTable.stringType, expr))
                .collect(Collectors.toList());
        keyColumnsArrayLiteral.type = new BArrayType(symTable.stringType);
        tableLiteral.keyColumnsArrayLiteral = keyColumnsArrayLiteral;
        //Generate index columns Array
        List<String> indexColumns = new ArrayList<>();
        for (BLangTableLiteral.BLangTableColumn column : tableLiteral.columns) {
            if (column.flagSet.contains(TableColumnFlag.INDEX)) {
                indexColumns.add(column.columnName);
            }
        }
        BLangArrayLiteral indexColumnsArrayLiteral = createArrayLiteralExprNode();
        indexColumnsArrayLiteral.exprs = indexColumns.stream()
                .map(expr -> ASTBuilderUtil.createLiteral(tableLiteral.pos, symTable.stringType, expr))
                .collect(Collectors.toList());
        indexColumnsArrayLiteral.type = new BArrayType(symTable.stringType);
        tableLiteral.indexColumnsArrayLiteral = indexColumnsArrayLiteral;
        result = tableLiteral;
    }

    private BLangInvocation createInvocationForForeverBlock(BLangForever forever) {
        List<BLangExpression> args = new ArrayList<>();
        BLangLiteral streamingQueryLiteral = ASTBuilderUtil.createLiteral(forever.pos, symTable.stringType,
                forever.getSiddhiQuery());
        args.add(streamingQueryLiteral);
        addReferenceVariablesToArgs(args, siddhiQueryBuilder.getInStreamRefs());
        addReferenceVariablesToArgs(args, siddhiQueryBuilder.getInTableRefs());
        addReferenceVariablesToArgs(args, siddhiQueryBuilder.getOutStreamRefs());
        addReferenceVariablesToArgs(args, siddhiQueryBuilder.getOutTableRefs());
        addFunctionPointersToArgs(args, forever.getStreamingQueryStatements());
        return createInvocationNode(CREATE_FOREVER, args, symTable.noType);
    }

    private void addReferenceVariablesToArgs(List<BLangExpression> args, List<BLangExpression> varRefs) {
        BLangArrayLiteral localRefs = createArrayLiteralExprNode();
        varRefs.forEach(varRef -> localRefs.exprs.add(rewrite(varRef, env)));
        args.add(localRefs);
    }

    private void addFunctionPointersToArgs(List<BLangExpression> args, List<StreamingQueryStatementNode>
            streamingStmts) {
        BLangArrayLiteral funcPointers = createArrayLiteralExprNode();
        for (StreamingQueryStatementNode stmt : streamingStmts) {
            funcPointers.exprs.add(rewrite((BLangExpression) stmt.getStreamingAction().getInvokableBody(), env));
        }
        args.add(funcPointers);
    }

    @Override
    public void visit(BLangSimpleVarRef varRefExpr) {
        BLangSimpleVarRef genVarRefExpr = varRefExpr;

        // XML qualified name reference. e.g: ns0:foo
        if (varRefExpr.pkgSymbol != null && varRefExpr.pkgSymbol.tag == SymTag.XMLNS) {
            BLangXMLQName qnameExpr = new BLangXMLQName(varRefExpr.variableName);
            qnameExpr.nsSymbol = (BXMLNSSymbol) varRefExpr.pkgSymbol;
            qnameExpr.localname = varRefExpr.variableName;
            qnameExpr.prefix = varRefExpr.pkgAlias;
            qnameExpr.namespaceURI = qnameExpr.nsSymbol.namespaceURI;
            qnameExpr.isUsedInXML = false;
            qnameExpr.pos = varRefExpr.pos;
            qnameExpr.type = symTable.stringType;
            result = qnameExpr;
            return;
        }

        BSymbol ownerSymbol = varRefExpr.symbol.owner;
        if ((varRefExpr.symbol.tag & SymTag.FUNCTION) == SymTag.FUNCTION &&
                varRefExpr.symbol.type.tag == TypeTags.INVOKABLE) {
            genVarRefExpr = new BLangFunctionVarRef((BVarSymbol) varRefExpr.symbol);
        } else if ((varRefExpr.symbol.tag & SymTag.TYPE) == SymTag.TYPE) {
            genVarRefExpr = new BLangTypeLoad(varRefExpr.symbol);
        } else if ((ownerSymbol.tag & SymTag.INVOKABLE) == SymTag.INVOKABLE) {
            // Local variable in a function/resource/action/worker
            genVarRefExpr = new BLangLocalVarRef((BVarSymbol) varRefExpr.symbol);
        } else if ((ownerSymbol.tag & SymTag.STRUCT) == SymTag.STRUCT) {
            genVarRefExpr = new BLangFieldVarRef((BVarSymbol) varRefExpr.symbol);
        } else if ((ownerSymbol.tag & SymTag.PACKAGE) == SymTag.PACKAGE ||
                (ownerSymbol.tag & SymTag.SERVICE) == SymTag.SERVICE) {
            if (varRefExpr.symbol.tag == SymTag.CONSTANT) {
                BConstantSymbol symbol = (BConstantSymbol) varRefExpr.symbol;
                // We need to get a copy of the literal value and set it as the result. Otherwise there will be
                // issues because registry allocation will be only done one time.
                BLangLiteral literal = ASTBuilderUtil.createLiteral(varRefExpr.pos, symbol.literalValueType,
                        symbol.literalValue);
                literal.typeTag = symbol.literalValueTypeTag;
                result = rewriteExpr(addConversionExprIfRequired(literal, varRefExpr.type));
                return;
            } else {
                // Package variable | service variable.
                // We consider both of them as package level variables.
                genVarRefExpr = new BLangPackageVarRef((BVarSymbol) varRefExpr.symbol);

                // Only locking service level and package level variables.
                if (!enclLocks.isEmpty()) {
                    enclLocks.peek().addLockVariable((BVarSymbol) varRefExpr.symbol);
                }
            }
        }

        genVarRefExpr.type = varRefExpr.type;
        genVarRefExpr.pos = varRefExpr.pos;
        result = genVarRefExpr;
    }

    @Override
    public void visit(BLangFieldBasedAccess fieldAccessExpr) {
        if (safeNavigate(fieldAccessExpr)) {
            result = rewriteExpr(rewriteSafeNavigationExpr(fieldAccessExpr));
            return;
        }

        BLangVariableReference targetVarRef = fieldAccessExpr;
        fieldAccessExpr.expr = rewriteExpr(fieldAccessExpr.expr);
        BLangLiteral stringLit = createStringLiteral(fieldAccessExpr.pos, fieldAccessExpr.field.value);
        BType varRefType = fieldAccessExpr.expr.type;
        if (varRefType.tag == TypeTags.OBJECT) {
            if (fieldAccessExpr.symbol != null && fieldAccessExpr.symbol.type.tag == TypeTags.INVOKABLE &&
                    ((fieldAccessExpr.symbol.flags & Flags.ATTACHED) == Flags.ATTACHED)) {
                targetVarRef = new BLangStructFunctionVarRef((BLangVariableReference) fieldAccessExpr.expr,
                        (BVarSymbol) fieldAccessExpr.symbol);
            } else {
                targetVarRef = new BLangStructFieldAccessExpr(fieldAccessExpr.pos,
                        (BLangVariableReference) fieldAccessExpr.expr, stringLit,
                        (BVarSymbol) fieldAccessExpr.symbol, false);
            }
        } else if (varRefType.tag == TypeTags.RECORD) {
            if (fieldAccessExpr.symbol != null && fieldAccessExpr.symbol.type.tag == TypeTags.INVOKABLE
                    && ((fieldAccessExpr.symbol.flags & Flags.ATTACHED) == Flags.ATTACHED)) {
                targetVarRef = new BLangStructFunctionVarRef(((BLangVariableReference) fieldAccessExpr.expr),
                        (BVarSymbol) fieldAccessExpr.symbol);
            } else {
                targetVarRef = new BLangStructFieldAccessExpr(fieldAccessExpr.pos,
                        (BLangVariableReference) fieldAccessExpr.expr, stringLit, (BVarSymbol) fieldAccessExpr.symbol,
                        true);
            }
        } else if (varRefType.tag == TypeTags.MAP) {
            targetVarRef = new BLangMapAccessExpr(fieldAccessExpr.pos, (BLangVariableReference) fieldAccessExpr.expr,
                    stringLit);
        } else if (varRefType.tag == TypeTags.JSON) {
            targetVarRef = new BLangJSONAccessExpr(fieldAccessExpr.pos, (BLangVariableReference) fieldAccessExpr.expr,
                    stringLit);
        } else if (varRefType.tag == TypeTags.XML) {
            targetVarRef = new BLangXMLAccessExpr(fieldAccessExpr.pos, (BLangVariableReference) fieldAccessExpr.expr,
                    stringLit, fieldAccessExpr.fieldKind);
        }

        targetVarRef.lhsVar = fieldAccessExpr.lhsVar;
        targetVarRef.type = fieldAccessExpr.type;
        result = targetVarRef;
    }

    @Override
    public void visit(BLangIndexBasedAccess indexAccessExpr) {
        if (safeNavigate(indexAccessExpr)) {
            result = rewriteExpr(rewriteSafeNavigationExpr(indexAccessExpr));
            return;
        }

        BLangVariableReference targetVarRef = indexAccessExpr;
        indexAccessExpr.indexExpr = rewriteExpr(indexAccessExpr.indexExpr);
        indexAccessExpr.expr = rewriteExpr(indexAccessExpr.expr);
        BType varRefType = indexAccessExpr.expr.type;
        if (varRefType.tag == TypeTags.OBJECT || varRefType.tag == TypeTags.RECORD) {
            targetVarRef = new BLangStructFieldAccessExpr(indexAccessExpr.pos,
                    (BLangVariableReference) indexAccessExpr.expr, indexAccessExpr.indexExpr,
                    (BVarSymbol) indexAccessExpr.symbol, false);
        } else if (varRefType.tag == TypeTags.MAP) {
            targetVarRef = new BLangMapAccessExpr(indexAccessExpr.pos, (BLangVariableReference) indexAccessExpr.expr,
                    indexAccessExpr.indexExpr, !indexAccessExpr.type.isNullable());
        } else if (varRefType.tag == TypeTags.JSON || getElementType(varRefType).tag == TypeTags.JSON) {
            targetVarRef = new BLangJSONAccessExpr(indexAccessExpr.pos, (BLangVariableReference) indexAccessExpr.expr,
                    indexAccessExpr.indexExpr);
        } else if (varRefType.tag == TypeTags.ARRAY) {
            targetVarRef = new BLangArrayAccessExpr(indexAccessExpr.pos, (BLangVariableReference) indexAccessExpr.expr,
                    indexAccessExpr.indexExpr);
        } else if (varRefType.tag == TypeTags.XML) {
            targetVarRef = new BLangXMLAccessExpr(indexAccessExpr.pos, (BLangVariableReference) indexAccessExpr.expr,
                    indexAccessExpr.indexExpr);
        } else if (varRefType.tag == TypeTags.TUPLE) {
            targetVarRef = new BLangTupleAccessExpr(indexAccessExpr.pos, (BLangVariableReference) indexAccessExpr.expr,
                    indexAccessExpr.indexExpr);
        }

        targetVarRef.lhsVar = indexAccessExpr.lhsVar;
        targetVarRef.type = indexAccessExpr.type;
        result = targetVarRef;
    }

    @Override
    public void visit(BLangInvocation iExpr) {
        BLangInvocation genIExpr = iExpr;

        if (safeNavigate(iExpr)) {
            result = rewriteExpr(rewriteSafeNavigationExpr(iExpr));
            return;
        }

        // Reorder the arguments to match the original function signature.
        reorderArguments(iExpr);
        iExpr.requiredArgs = rewriteExprs(iExpr.requiredArgs);
        iExpr.namedArgs = rewriteExprs(iExpr.namedArgs);
        iExpr.restArgs = rewriteExprs(iExpr.restArgs);

        if (iExpr.functionPointerInvocation) {
            visitFunctionPointerInvocation(iExpr);
            return;
        } else if (iExpr.iterableOperationInvocation) {
            visitIterableOperationInvocation(iExpr);
            return;
        }
        if (iExpr.actionInvocation) {
            visitActionInvocationEndpoint(iExpr);
        }
        iExpr.expr = rewriteExpr(iExpr.expr);
        if (iExpr.builtinMethodInvocation) {
            visitBuiltInMethodInvocation(iExpr);
            return;
        }
        result = genIExpr;
        if (iExpr.expr == null) {
            if (iExpr.exprSymbol == null) {
                return;
            }
            iExpr.expr = ASTBuilderUtil.createVariableRef(iExpr.pos, (BVarSymbol) iExpr.exprSymbol);
            iExpr.expr = rewriteExpr(iExpr.expr);
        }

        switch (iExpr.expr.type.tag) {
            case TypeTags.BOOLEAN:
            case TypeTags.STRING:
            case TypeTags.INT:
            case TypeTags.FLOAT:
            case TypeTags.DECIMAL:
            case TypeTags.JSON:
            case TypeTags.XML:
            case TypeTags.MAP:
            case TypeTags.TABLE:
            case TypeTags.STREAM:
            case TypeTags.FUTURE:
            case TypeTags.OBJECT:
                List<BLangExpression> argExprs = new ArrayList<>(iExpr.requiredArgs);
                argExprs.add(0, iExpr.expr);
                final BLangAttachedFunctionInvocation attachedFunctionInvocation =
                        new BLangAttachedFunctionInvocation(iExpr.pos, argExprs, iExpr.namedArgs, iExpr.restArgs,
                                iExpr.symbol, iExpr.type, iExpr.expr, iExpr.async);
                attachedFunctionInvocation.actionInvocation = iExpr.actionInvocation;
                result = attachedFunctionInvocation;
                break;
            case TypeTags.ENDPOINT:
                List<BLangExpression> actionArgExprs = new ArrayList<>(iExpr.requiredArgs);
                actionArgExprs.add(0, iExpr.expr);
                result = new BLangActionInvocation(iExpr.pos, actionArgExprs, iExpr.namedArgs, iExpr.restArgs,
                        iExpr.symbol, iExpr.type, iExpr.async);
                break;
        }
    }

    public void visit(BLangTypeInit typeInitExpr) {
        if (typeInitExpr.type.tag == TypeTags.OBJECT &&
                typeInitExpr.objectInitInvocation.symbol == null) {
            typeInitExpr.objectInitInvocation.symbol =
                    ((BObjectTypeSymbol) typeInitExpr.type.tsymbol).initializerFunc.symbol;
        }
        typeInitExpr.objectInitInvocation = rewriteExpr(typeInitExpr.objectInitInvocation);
        result = typeInitExpr;
    }

    @Override
    public void visit(BLangTernaryExpr ternaryExpr) {
        ternaryExpr.expr = rewriteExpr(ternaryExpr.expr);

        for (Entry<BVarSymbol, BVarSymbol> typeGuard : ternaryExpr.typeGuards.entrySet()) {
            BVarSymbol guardedSymbol = typeGuard.getValue();

            // Create a varRef to the original variable
            BLangSimpleVarRef varRef = ASTBuilderUtil.createVariableRef(ternaryExpr.expr.pos, typeGuard.getKey());

            // Create a variable definition
            BLangExpression conversionExpr = addConversionExprIfRequired(varRef, guardedSymbol.type);
            BLangSimpleVariable var = ASTBuilderUtil.createVariable(ternaryExpr.expr.pos, guardedSymbol.name.value,
                    guardedSymbol.type, conversionExpr, guardedSymbol);
            BLangSimpleVariableDef varDef = ASTBuilderUtil.createVariableDef(ternaryExpr.expr.pos, var);

            // Replace the expression with the var def and the existing expression
            BLangStatementExpression stmtExpr = ASTBuilderUtil.createStatementExpression(varDef, ternaryExpr.thenExpr);
            stmtExpr.type = ternaryExpr.thenExpr.type;
            ternaryExpr.thenExpr = stmtExpr;
        }

        ternaryExpr.thenExpr = rewriteExpr(ternaryExpr.thenExpr);
        ternaryExpr.elseExpr = rewriteExpr(ternaryExpr.elseExpr);
        result = ternaryExpr;
    }

    @Override
    public void visit(BLangAwaitExpr awaitExpr) {
        awaitExpr.expr = rewriteExpr(awaitExpr.expr);
        result = awaitExpr;
    }

    @Override
    public void visit(BLangTrapExpr trapExpr) {
        trapExpr.expr = rewriteExpr(trapExpr.expr);
        result = trapExpr;
    }

    @Override
    public void visit(BLangBinaryExpr binaryExpr) {
        if (binaryExpr.opKind == OperatorKind.HALF_OPEN_RANGE) {
            binaryExpr.rhsExpr = getModifiedIntRangeEndExpr(binaryExpr.rhsExpr);
        }

        binaryExpr.lhsExpr = rewriteExpr(binaryExpr.lhsExpr);
        binaryExpr.rhsExpr = rewriteExpr(binaryExpr.rhsExpr);
        result = binaryExpr;

        int rhsExprTypeTag = binaryExpr.rhsExpr.type.tag;
        int lhsExprTypeTag = binaryExpr.lhsExpr.type.tag;

        // Check for bitwise shift operator and add type conversion to int
        if (isBitwiseShiftOperation(binaryExpr) && TypeTags.BYTE == rhsExprTypeTag) {
            binaryExpr.rhsExpr = createTypeConversionExpr(binaryExpr.rhsExpr, binaryExpr.rhsExpr.type,
                    symTable.intType);
            return;
        }

        // Check for int and byte ==, != or === comparison and add type conversion to int for byte
        if (rhsExprTypeTag != lhsExprTypeTag && (binaryExpr.opKind == OperatorKind.EQUAL ||
                                                         binaryExpr.opKind == OperatorKind.NOT_EQUAL ||
                                                         binaryExpr.opKind == OperatorKind.REF_EQUAL ||
                                                         binaryExpr.opKind == OperatorKind.REF_NOT_EQUAL)) {
            if (lhsExprTypeTag == TypeTags.INT && rhsExprTypeTag == TypeTags.BYTE) {
                binaryExpr.rhsExpr = createTypeConversionExpr(binaryExpr.rhsExpr, binaryExpr.rhsExpr.type,
                                                              symTable.intType);
                return;
            }

            if (lhsExprTypeTag == TypeTags.BYTE && rhsExprTypeTag == TypeTags.INT) {
                binaryExpr.lhsExpr = createTypeConversionExpr(binaryExpr.lhsExpr, binaryExpr.lhsExpr.type,
                                                              symTable.intType);
                return;
            }
        }

        // Check lhs and rhs type compatibility
        if (lhsExprTypeTag == rhsExprTypeTag) {
            return;
        }

        if (lhsExprTypeTag == TypeTags.STRING && binaryExpr.opKind == OperatorKind.ADD) {
            binaryExpr.rhsExpr = createTypeConversionExpr(binaryExpr.rhsExpr, binaryExpr.rhsExpr.type,
                                                          binaryExpr.lhsExpr.type);
            return;
        }

        if (rhsExprTypeTag == TypeTags.STRING && binaryExpr.opKind == OperatorKind.ADD) {
            binaryExpr.lhsExpr = createTypeConversionExpr(binaryExpr.lhsExpr, binaryExpr.lhsExpr.type,
                                                          binaryExpr.rhsExpr.type);
            return;
        }

        if (lhsExprTypeTag == TypeTags.DECIMAL) {
            binaryExpr.rhsExpr = createTypeConversionExpr(binaryExpr.rhsExpr, binaryExpr.rhsExpr.type,
                                                          binaryExpr.lhsExpr.type);
            return;
        }

        if (rhsExprTypeTag == TypeTags.DECIMAL) {
            binaryExpr.lhsExpr = createTypeConversionExpr(binaryExpr.lhsExpr, binaryExpr.lhsExpr.type,
                                                          binaryExpr.rhsExpr.type);
            return;
        }

        if (lhsExprTypeTag == TypeTags.FLOAT) {
            binaryExpr.rhsExpr = createTypeConversionExpr(binaryExpr.rhsExpr, binaryExpr.rhsExpr.type,
                                                          binaryExpr.lhsExpr.type);
            return;
        }

        if (rhsExprTypeTag == TypeTags.FLOAT) {
            binaryExpr.lhsExpr = createTypeConversionExpr(binaryExpr.lhsExpr, binaryExpr.lhsExpr.type,
                                                          binaryExpr.rhsExpr.type);
        }
    }

    /**
     * This method checks whether given binary expression is related to shift operation.
     * If its true, then both lhs and rhs of the binary expression will be converted to 'int' type.
     * <p>
     * byte a = 12;
     * byte b = 34;
     * int i = 234;
     * int j = -4;
     * <p>
     * true: where binary expression's expected type is 'int'
     * int i1 = a >> b;
     * int i2 = a << b;
     * int i3 = a >> i;
     * int i4 = a << i;
     * int i5 = i >> j;
     * int i6 = i << j;
     */
    private boolean isBitwiseShiftOperation(BLangBinaryExpr binaryExpr) {
        return binaryExpr.opKind == OperatorKind.BITWISE_LEFT_SHIFT ||
                binaryExpr.opKind == OperatorKind.BITWISE_RIGHT_SHIFT ||
                binaryExpr.opKind == OperatorKind.BITWISE_UNSIGNED_RIGHT_SHIFT;
    }

    public void visit(BLangElvisExpr elvisExpr) {
        BLangMatchExpression matchExpr = ASTBuilderUtil.createMatchExpression(elvisExpr.lhsExpr);
        matchExpr.patternClauses.add(getMatchNullPatternGivenExpression(elvisExpr.pos,
                rewriteExpr(elvisExpr.rhsExpr)));
        matchExpr.type = elvisExpr.type;
        matchExpr.pos = elvisExpr.pos;
        result = rewriteExpr(matchExpr);
    }

    @Override
    public void visit(BLangBracedOrTupleExpr bracedOrTupleExpr) {
        if (bracedOrTupleExpr.isTypedescExpr) {
            final BLangTypedescExpr typedescExpr = new BLangTypedescExpr();
            typedescExpr.resolvedType = bracedOrTupleExpr.typedescType;
            typedescExpr.type = symTable.typeDesc;
            result = rewriteExpr(typedescExpr);
            return;
        }
        if (bracedOrTupleExpr.isBracedExpr) {
            result = rewriteExpr(bracedOrTupleExpr.expressions.get(0));
            return;
        }
        bracedOrTupleExpr.expressions.forEach(expr -> {
            BType expType = expr.impConversionExpr == null ? expr.type : expr.impConversionExpr.type;
            types.setImplicitCastExpr(expr, expType, symTable.anyType);
        });
        bracedOrTupleExpr.expressions = rewriteExprs(bracedOrTupleExpr.expressions);
        result = bracedOrTupleExpr;
    }

    @Override
    public void visit(BLangUnaryExpr unaryExpr) {
        if (OperatorKind.BITWISE_COMPLEMENT == unaryExpr.operator) {
            // If this is a bitwise complement (~) expression, then we desugar it to a binary xor expression with -1,
            // which is same as doing a bitwise 2's complement operation.
            rewriteBitwiseComplementOperator(unaryExpr);
            return;
        }
        unaryExpr.expr = rewriteExpr(unaryExpr.expr);
        result = unaryExpr;
    }

    /**
     * This method desugar a bitwise complement (~) unary expressions into a bitwise xor binary expression as below.
     * Example : ~a  -> a ^ -1;
     * ~ 11110011 -> 00001100
     * 11110011 ^ 11111111 -> 00001100
     *
     * @param unaryExpr the bitwise complement expression
     */
    private void rewriteBitwiseComplementOperator(BLangUnaryExpr unaryExpr) {
        final DiagnosticPos pos = unaryExpr.pos;
        final BLangBinaryExpr binaryExpr = (BLangBinaryExpr) TreeBuilder.createBinaryExpressionNode();
        binaryExpr.pos = pos;
        binaryExpr.opKind = OperatorKind.BITWISE_XOR;
        binaryExpr.lhsExpr = unaryExpr.expr;
        if (TypeTags.BYTE == unaryExpr.type.tag) {
            binaryExpr.type = symTable.byteType;
            binaryExpr.rhsExpr = ASTBuilderUtil.createLiteral(pos, symTable.byteType, (byte) -1);
            binaryExpr.opSymbol = (BOperatorSymbol) symResolver.resolveBinaryOperator(OperatorKind.BITWISE_XOR,
                    symTable.byteType, symTable.byteType);
        } else {
            binaryExpr.type = symTable.intType;
            binaryExpr.rhsExpr = ASTBuilderUtil.createLiteral(pos, symTable.intType, -1L);
            binaryExpr.opSymbol = (BOperatorSymbol) symResolver.resolveBinaryOperator(OperatorKind.BITWISE_XOR,
                    symTable.intType, symTable.intType);
        }
        result = rewriteExpr(binaryExpr);
    }

    @Override
    public void visit(BLangTypeConversionExpr conversionExpr) {
        conversionExpr.expr = rewriteExpr(conversionExpr.expr);
        result = conversionExpr;
    }

    @Override
    public void visit(BLangLambdaFunction bLangLambdaFunction) {
        result = bLangLambdaFunction;
    }

    @Override
    public void visit(BLangArrowFunction bLangArrowFunction) {
        BLangFunction bLangFunction = (BLangFunction) TreeBuilder.createFunctionNode();
        bLangFunction.setName(bLangArrowFunction.functionName);

        BLangLambdaFunction lambdaFunction = (BLangLambdaFunction) TreeBuilder.createLambdaFunctionNode();
        lambdaFunction.pos = bLangArrowFunction.pos;
        bLangFunction.addFlag(Flag.LAMBDA);
        lambdaFunction.function = bLangFunction;

        // Create function body with return node
        BLangValueType returnType = (BLangValueType) TreeBuilder.createValueTypeNode();
        returnType.type = bLangArrowFunction.expression.type;
        bLangFunction.setReturnTypeNode(returnType);
        bLangFunction.setBody(populateArrowExprBodyBlock(bLangArrowFunction));

        bLangArrowFunction.params.forEach(bLangFunction::addParameter);
        lambdaFunction.parent = bLangArrowFunction.parent;
        lambdaFunction.type = bLangArrowFunction.funcType;

        // Create function symbol
        BLangFunction function = lambdaFunction.function;
        BInvokableSymbol functionSymbol = Symbols.createFunctionSymbol(Flags.asMask(lambdaFunction.function.flagSet),
                new Name(function.name.value), env.enclPkg.packageID, function.type, env.enclEnv.enclVarSym, true);
        functionSymbol.retType = function.returnTypeNode.type;
        functionSymbol.params = function.requiredParams.stream()
                .map(param -> param.symbol)
                .collect(Collectors.toList());
        functionSymbol.scope = env.scope;
        functionSymbol.type = bLangArrowFunction.funcType;
        function.symbol = functionSymbol;

        lambdaFunction.function.closureVarSymbols = bLangArrowFunction.closureVarSymbols;
        rewrite(lambdaFunction.function, env);
        env.enclPkg.addFunction(lambdaFunction.function);
        bLangArrowFunction.function = lambdaFunction.function;
        result = lambdaFunction;
    }

    @Override
    public void visit(BLangXMLQName xmlQName) {
        result = xmlQName;
    }

    @Override
    public void visit(BLangXMLAttribute xmlAttribute) {
        xmlAttribute.name = rewriteExpr(xmlAttribute.name);
        xmlAttribute.value = rewriteExpr(xmlAttribute.value);
        result = xmlAttribute;
    }

    @Override
    public void visit(BLangXMLElementLiteral xmlElementLiteral) {
        xmlElementLiteral.startTagName = rewriteExpr(xmlElementLiteral.startTagName);
        xmlElementLiteral.endTagName = rewriteExpr(xmlElementLiteral.endTagName);
        xmlElementLiteral.modifiedChildren = rewriteExprs(xmlElementLiteral.modifiedChildren);
        xmlElementLiteral.attributes = rewriteExprs(xmlElementLiteral.attributes);

        // Separate the in-line namepsace declarations and attributes.
        Iterator<BLangXMLAttribute> attributesItr = xmlElementLiteral.attributes.iterator();
        while (attributesItr.hasNext()) {
            BLangXMLAttribute attribute = attributesItr.next();
            if (!attribute.isNamespaceDeclr) {
                continue;
            }

            // Create namepace declaration for all in-line namespace declarations
            BLangXMLNS xmlns;
            if ((xmlElementLiteral.scope.owner.tag & SymTag.PACKAGE) == SymTag.PACKAGE) {
                xmlns = new BLangPackageXMLNS();
            } else {
                xmlns = new BLangLocalXMLNS();
            }
            xmlns.namespaceURI = attribute.value.concatExpr;
            xmlns.prefix = ((BLangXMLQName) attribute.name).localname;
            xmlns.symbol = attribute.symbol;

            xmlElementLiteral.inlineNamespaces.add(xmlns);
            attributesItr.remove();
        }

        result = xmlElementLiteral;
    }

    @Override
    public void visit(BLangXMLTextLiteral xmlTextLiteral) {
        xmlTextLiteral.concatExpr = rewriteExpr(xmlTextLiteral.concatExpr);
        result = xmlTextLiteral;
    }

    @Override
    public void visit(BLangXMLCommentLiteral xmlCommentLiteral) {
        xmlCommentLiteral.concatExpr = rewriteExpr(xmlCommentLiteral.concatExpr);
        result = xmlCommentLiteral;
    }

    @Override
    public void visit(BLangXMLProcInsLiteral xmlProcInsLiteral) {
        xmlProcInsLiteral.target = rewriteExpr(xmlProcInsLiteral.target);
        xmlProcInsLiteral.dataConcatExpr = rewriteExpr(xmlProcInsLiteral.dataConcatExpr);
        result = xmlProcInsLiteral;
    }

    @Override
    public void visit(BLangXMLQuotedString xmlQuotedString) {
        xmlQuotedString.concatExpr = rewriteExpr(xmlQuotedString.concatExpr);
        result = xmlQuotedString;
    }

    @Override
    public void visit(BLangStringTemplateLiteral stringTemplateLiteral) {
        stringTemplateLiteral.concatExpr = rewriteExpr(stringTemplateLiteral.concatExpr);
        result = stringTemplateLiteral;
    }

    @Override
    public void visit(BLangWorkerSend workerSendNode) {
        workerSendNode.expr = rewriteExpr(workerSendNode.expr);
        if (workerSendNode.keyExpr != null) {
            workerSendNode.keyExpr = rewriteExpr(workerSendNode.keyExpr);
        }
        result = workerSendNode;
    }

    @Override
    public void visit(BLangWorkerReceive workerReceiveNode) {
        workerReceiveNode.expr = rewriteExpr(workerReceiveNode.expr);
        if (workerReceiveNode.keyExpr != null) {
            workerReceiveNode.keyExpr = rewriteExpr(workerReceiveNode.keyExpr);
        }
        result = workerReceiveNode;
    }

    @Override
    public void visit(BLangXMLAttributeAccess xmlAttributeAccessExpr) {
        xmlAttributeAccessExpr.indexExpr = rewriteExpr(xmlAttributeAccessExpr.indexExpr);
        xmlAttributeAccessExpr.expr = rewriteExpr(xmlAttributeAccessExpr.expr);

        if (xmlAttributeAccessExpr.indexExpr != null
                && xmlAttributeAccessExpr.indexExpr.getKind() == NodeKind.XML_QNAME) {
            ((BLangXMLQName) xmlAttributeAccessExpr.indexExpr).isUsedInXML = true;
        }

        result = xmlAttributeAccessExpr;
    }

    // Generated expressions. Following expressions are not part of the original syntax
    // tree which is coming out of the parser

    @Override
    public void visit(BLangLocalVarRef localVarRef) {
        result = localVarRef;
    }

    @Override
    public void visit(BLangFieldVarRef fieldVarRef) {
        result = fieldVarRef;
    }

    @Override
    public void visit(BLangPackageVarRef packageVarRef) {
        result = packageVarRef;
    }

    @Override
    public void visit(BLangFunctionVarRef functionVarRef) {
        result = functionVarRef;
    }

    @Override
    public void visit(BLangStructFieldAccessExpr fieldAccessExpr) {
        BType expType = fieldAccessExpr.type;
        fieldAccessExpr.type = symTable.anyType;
        result = addConversionExprIfRequired(fieldAccessExpr, expType);
    }

    @Override
    public void visit(BLangStructFunctionVarRef functionVarRef) {
        result = functionVarRef;
    }

    @Override
    public void visit(BLangMapAccessExpr mapKeyAccessExpr) {
        result = mapKeyAccessExpr;
    }

    @Override
    public void visit(BLangArrayAccessExpr arrayIndexAccessExpr) {
        result = arrayIndexAccessExpr;
    }

    @Override
    public void visit(BLangTupleAccessExpr arrayIndexAccessExpr) {
        result = arrayIndexAccessExpr;
    }

    @Override
    public void visit(BLangJSONLiteral jsonLiteral) {
        result = jsonLiteral;
    }

    @Override
    public void visit(BLangMapLiteral mapLiteral) {
        result = mapLiteral;
    }

    public void visit(BLangStreamLiteral streamLiteral) {
        result = streamLiteral;
    }

    @Override
    public void visit(BLangStructLiteral structLiteral) {
        result = structLiteral;
    }

    @Override
    public void visit(BLangIsAssignableExpr assignableExpr) {
        assignableExpr.lhsExpr = rewriteExpr(assignableExpr.lhsExpr);
        result = assignableExpr;
    }

    @Override
    public void visit(BFunctionPointerInvocation fpInvocation) {
        result = fpInvocation;
    }

    @Override
    public void visit(BLangTypedescExpr accessExpr) {
        result = accessExpr;
    }

    @Override
    public void visit(BLangIntRangeExpression intRangeExpression) {
        if (!intRangeExpression.includeStart) {
            intRangeExpression.startExpr = getModifiedIntRangeStartExpr(intRangeExpression.startExpr);
        }
        if (!intRangeExpression.includeEnd) {
            intRangeExpression.endExpr = getModifiedIntRangeEndExpr(intRangeExpression.endExpr);
        }

        intRangeExpression.startExpr = rewriteExpr(intRangeExpression.startExpr);
        intRangeExpression.endExpr = rewriteExpr(intRangeExpression.endExpr);
        result = intRangeExpression;
    }

    @Override
    public void visit(BLangRestArgsExpression bLangVarArgsExpression) {
        result = rewriteExpr(bLangVarArgsExpression.expr);
    }

    @Override
    public void visit(BLangNamedArgsExpression bLangNamedArgsExpression) {
        bLangNamedArgsExpression.expr = rewriteExpr(bLangNamedArgsExpression.expr);
        result = bLangNamedArgsExpression.expr;
    }

    public void visit(BLangTableQueryExpression tableQueryExpression) {
        inMemoryTableQueryBuilder.visit(tableQueryExpression);

        /*replace the table expression with a function invocation,
         so that we manually call a native function "queryTable". */
        result = createInvocationFromTableExpr(tableQueryExpression);
    }

    @Override
    public void visit(BLangMatchExpression bLangMatchExpression) {
        // Add the implicit default pattern, that returns the original expression's value.
        addMatchExprDefaultCase(bLangMatchExpression);

        // Create a temp local var to hold the temp result of the match expression
        // eg: T a;
        String matchTempResultVarName = GEN_VAR_PREFIX.value + "temp_result";
        BLangSimpleVariable tempResultVar = ASTBuilderUtil.createVariable(bLangMatchExpression.pos,
                matchTempResultVarName, bLangMatchExpression.type, null,
                new BVarSymbol(0, names.fromString(matchTempResultVarName), this.env.scope.owner.pkgID,
                        bLangMatchExpression.type, this.env.scope.owner));

        BLangSimpleVariableDef tempResultVarDef =
                ASTBuilderUtil.createVariableDef(bLangMatchExpression.pos, tempResultVar);
        tempResultVarDef.desugared = true;

        BLangBlockStmt stmts = ASTBuilderUtil.createBlockStmt(bLangMatchExpression.pos, Lists.of(tempResultVarDef));
        List<BLangMatchStmtTypedBindingPatternClause> patternClauses = new ArrayList<>();

        for (int i = 0; i < bLangMatchExpression.patternClauses.size(); i++) {
            BLangMatchExprPatternClause pattern = bLangMatchExpression.patternClauses.get(i);
            pattern.expr = rewriteExpr(pattern.expr);

            // Create var ref for the temp result variable
            // eg: var ref for 'a'
            BLangVariableReference tempResultVarRef =
                    ASTBuilderUtil.createVariableRef(bLangMatchExpression.pos, tempResultVar.symbol);

            // Create an assignment node. Add a conversion from rhs to lhs of the pattern, if required.
            pattern.expr = addConversionExprIfRequired(pattern.expr, tempResultVarRef.type);
            BLangAssignment assignmentStmt =
                    ASTBuilderUtil.createAssignmentStmt(pattern.pos, tempResultVarRef, pattern.expr, false);
            BLangBlockStmt patternBody = ASTBuilderUtil.createBlockStmt(pattern.pos, Lists.of(assignmentStmt));

            // Create the pattern
            // R b => a = b;
            patternClauses.add(ASTBuilderUtil.createMatchStatementPattern(pattern.pos, pattern.variable, patternBody));
        }

        stmts.addStatement(ASTBuilderUtil.createMatchStatement(bLangMatchExpression.pos, bLangMatchExpression.expr,
                patternClauses));
        BLangVariableReference tempResultVarRef =
                ASTBuilderUtil.createVariableRef(bLangMatchExpression.pos, tempResultVar.symbol);
        BLangStatementExpression statementExpr = ASTBuilderUtil.createStatementExpression(stmts, tempResultVarRef);
        statementExpr.type = bLangMatchExpression.type;
        result = rewriteExpr(statementExpr);
    }

    @Override
    public void visit(BLangCheckedExpr checkedExpr) {

        //
        //  person p = bar(check foo()); // foo(): person | error
        //
        //    ==>
        //
        //  person _$$_;
        //  switch foo() {
        //      person p1 => _$$_ = p1;
        //      error e1 => return e1 or throw e1
        //  }
        //  person p = bar(_$$_);

        // Create a temporary variable to hold the checked expression result value e.g. _$$_
        String checkedExprVarName = GEN_VAR_PREFIX.value;
        BLangSimpleVariable checkedExprVar = ASTBuilderUtil.createVariable(checkedExpr.pos,
                checkedExprVarName, checkedExpr.type, null, new BVarSymbol(0,
                        names.fromString(checkedExprVarName),
                        this.env.scope.owner.pkgID, checkedExpr.type, this.env.scope.owner));
        BLangSimpleVariableDef checkedExprVarDef = ASTBuilderUtil.createVariableDef(checkedExpr.pos, checkedExprVar);
        checkedExprVarDef.desugared = true;

        // Create the pattern to match the success case
        BLangMatchStmtTypedBindingPatternClause patternSuccessCase =
                getSafeAssignSuccessPattern(checkedExprVar.pos, checkedExprVar.symbol.type, true,
                        checkedExprVar.symbol, null);
        BLangMatchStmtTypedBindingPatternClause patternErrorCase =
                getSafeAssignErrorPattern(checkedExpr.pos, this.env.scope.owner, checkedExpr.equivalentErrorTypeList);

        // Create the match statement
        BLangMatch matchStmt = ASTBuilderUtil.createMatchStatement(checkedExpr.pos,
                checkedExpr.expr, new ArrayList<BLangMatchStmtTypedBindingPatternClause>() {{
                    add(patternSuccessCase);
                    add(patternErrorCase);
                }});

        // Create the block statement
        BLangBlockStmt generatedStmtBlock = ASTBuilderUtil.createBlockStmt(checkedExpr.pos,
                new ArrayList<BLangStatement>() {{
                    add(checkedExprVarDef);
                    add(matchStmt);
                }});

        // Create the variable ref expression for the checkedExprVar
        BLangSimpleVarRef tempCheckedExprVarRef = ASTBuilderUtil.createVariableRef(
                checkedExpr.pos, checkedExprVar.symbol);

        BLangStatementExpression statementExpr = ASTBuilderUtil.createStatementExpression(
                generatedStmtBlock, tempCheckedExprVarRef);
        statementExpr.type = checkedExpr.type;
        result = rewriteExpr(statementExpr);
    }
    @Override
    public void visit(BLangErrorConstructorExpr errConstExpr) {
        errConstExpr.reasonExpr = rewriteExpr(errConstExpr.reasonExpr);
        errConstExpr.detailsExpr = rewriteExpr(Optional.ofNullable(errConstExpr.detailsExpr)
                .orElseGet(() -> ASTBuilderUtil.createEmptyRecordLiteral(errConstExpr.pos, symTable.mapType)));
        result = errConstExpr;
    }

    @Override
    public void visit(BLangTypeTestExpr typeTestExpr) {
        typeTestExpr.expr = rewriteExpr(typeTestExpr.expr);
        result = typeTestExpr;
    }

    @Override
    public void visit(BLangStatementExpression bLangStatementExpression) {
        bLangStatementExpression.expr = rewriteExpr(bLangStatementExpression.expr);
        bLangStatementExpression.stmt = rewrite(bLangStatementExpression.stmt, env);
        result = bLangStatementExpression;
    }

    @Override
    public void visit(BLangJSONArrayLiteral jsonArrayLiteral) {
        jsonArrayLiteral.exprs = rewriteExprs(jsonArrayLiteral.exprs);
        result = jsonArrayLiteral;
    }

    // private functions

    private BlockNode populateArrowExprBodyBlock(BLangArrowFunction bLangArrowFunction) {
        BlockNode blockNode = TreeBuilder.createBlockNode();
        BLangReturn returnNode = (BLangReturn) TreeBuilder.createReturnNode();
        returnNode.pos = bLangArrowFunction.expression.pos;
        returnNode.setExpression(bLangArrowFunction.expression);
        blockNode.addStatement(returnNode);
        return blockNode;
    }

    private BLangInvocation createInvocationFromTableExpr(BLangTableQueryExpression tableQueryExpression) {
        List<BLangExpression> args = new ArrayList<>();
        String functionName = QUERY_TABLE_WITHOUT_JOIN_CLAUSE;
        //Order matters, because these are the args for a function invocation.
        args.add(getSQLPreparedStatement(tableQueryExpression));
        args.add(getFromTableVarRef(tableQueryExpression));
        // BLangTypeofExpr
        BType retType = tableQueryExpression.type;
        BLangSimpleVarRef joinTable = getJoinTableVarRef(tableQueryExpression);
        if (joinTable != null) {
            args.add(joinTable);
            functionName = QUERY_TABLE_WITH_JOIN_CLAUSE;
        }
        args.add(getSQLStatementParameters(tableQueryExpression));
        args.add(getReturnType(tableQueryExpression));
        return createInvocationNode(functionName, args, retType);
    }

    private BLangInvocation createInvocationNode(String functionName, List<BLangExpression> args, BType retType) {
        BLangInvocation invocationNode = (BLangInvocation) TreeBuilder.createInvocationNode();
        BLangIdentifier name = (BLangIdentifier) TreeBuilder.createIdentifierNode();
        name.setLiteral(false);
        name.setValue(functionName);
        invocationNode.name = name;
        invocationNode.pkgAlias = (BLangIdentifier) TreeBuilder.createIdentifierNode();

        // TODO: 2/28/18 need to find a good way to refer to symbols
        invocationNode.symbol = symTable.rootScope.lookup(new Name(functionName)).symbol;
        invocationNode.type = retType;
        invocationNode.requiredArgs = args;
        return invocationNode;
    }

    private BLangLiteral getSQLPreparedStatement(BLangTableQueryExpression
                                                         tableQueryExpression) {
        //create a literal to represent the sql query.
        BLangLiteral sqlQueryLiteral = (BLangLiteral) TreeBuilder.createLiteralExpression();
        sqlQueryLiteral.typeTag = TypeTags.STRING;

        //assign the sql query from table expression to the literal.
        sqlQueryLiteral.value = tableQueryExpression.getSqlQuery();
        sqlQueryLiteral.type = symTable.getTypeFromTag(sqlQueryLiteral.typeTag);
        return sqlQueryLiteral;
    }

    private BLangStructLiteral getReturnType(BLangTableQueryExpression
                                                     tableQueryExpression) {
        //create a literal to represent the sql query.
        BTableType tableType = (BTableType) tableQueryExpression.type;
        BStructureType structType = (BStructureType) tableType.constraint;
        return new BLangStructLiteral(new ArrayList<>(), structType);
    }

    private BLangArrayLiteral getSQLStatementParameters(BLangTableQueryExpression tableQueryExpression) {
        BLangArrayLiteral expr = createArrayLiteralExprNode();
        List<BLangExpression> params = tableQueryExpression.getParams();

        params.stream().map(param -> (BLangLiteral) param).forEach(literal -> {
            Object value = literal.getValue();
            int type = TypeTags.STRING;
            if (value instanceof Integer || value instanceof Long) {
                type = TypeTags.INT;
            } else if (value instanceof Double || value instanceof Float) {
                type = TypeTags.FLOAT;
            } else if (value instanceof Boolean) {
                type = TypeTags.BOOLEAN;
            } else if (value instanceof Object[]) {
                type = TypeTags.ARRAY;
            }
            literal.type = symTable.getTypeFromTag(type);
            types.setImplicitCastExpr(literal, new BType(type, null), symTable.anyType);
            expr.exprs.add(literal.impConversionExpr);
        });
        return expr;
    }

    private BLangArrayLiteral createArrayLiteralExprNode() {
        BLangArrayLiteral expr = (BLangArrayLiteral) TreeBuilder.createArrayLiteralNode();
        expr.exprs = new ArrayList<>();
        expr.type = new BArrayType(symTable.anyType);
        return expr;
    }

    private BLangSimpleVarRef getJoinTableVarRef(BLangTableQueryExpression tableQueryExpression) {
        JoinStreamingInput joinStreamingInput = tableQueryExpression.getTableQuery().getJoinStreamingInput();
        BLangSimpleVarRef joinTable = null;
        if (joinStreamingInput != null) {
            joinTable = (BLangSimpleVarRef) joinStreamingInput.getStreamingInput().getStreamReference();
            joinTable = rewrite(joinTable, env);
        }
        return joinTable;
    }

    private BLangSimpleVarRef getFromTableVarRef(BLangTableQueryExpression tableQueryExpression) {
        BLangSimpleVarRef fromTable = (BLangSimpleVarRef) tableQueryExpression.getTableQuery().getStreamingInput()
                .getStreamReference();
        return rewrite(fromTable, env);
    }

    private void visitFunctionPointerInvocation(BLangInvocation iExpr) {
        BLangVariableReference expr;
        if (iExpr.expr == null) {
            expr = new BLangSimpleVarRef();
        } else {
            BLangFieldBasedAccess fieldBasedAccess = new BLangFieldBasedAccess();
            fieldBasedAccess.expr = iExpr.expr;
            fieldBasedAccess.field = iExpr.name;
            expr = fieldBasedAccess;
        }
        expr.symbol = iExpr.symbol;
        expr.type = iExpr.symbol.type;
        expr = rewriteExpr(expr);
        result = new BFunctionPointerInvocation(iExpr, expr);
    }

    private void visitBuiltInMethodInvocation(BLangInvocation iExpr) {
        switch (iExpr.builtInMethod) {
            case IS_NAN:
                BOperatorSymbol notEqSymbol = (BOperatorSymbol) symResolver.resolveBinaryOperator(
                        OperatorKind.NOT_EQUAL, symTable.floatType, symTable.floatType);
                BLangBinaryExpr binaryExprNaN = ASTBuilderUtil.createBinaryExpr(iExpr.pos, iExpr.expr, iExpr.expr,
                                                                             symTable.booleanType,
                                                                             OperatorKind.NOT_EQUAL, notEqSymbol);
                result = rewriteExpr(binaryExprNaN);
                break;
            case IS_FINITE:
                BOperatorSymbol equalSymbol = (BOperatorSymbol) symResolver.resolveBinaryOperator(OperatorKind.EQUAL,
                                                                                                  symTable.floatType,
                                                                                                  symTable.floatType);
                BOperatorSymbol notEqualSymbol = (BOperatorSymbol) symResolver.resolveBinaryOperator(
                        OperatorKind.NOT_EQUAL, symTable.floatType, symTable.floatType);
                BOperatorSymbol andEqualSymbol = (BOperatorSymbol) symResolver.resolveBinaryOperator(
                        OperatorKind.AND, symTable.booleanType, symTable.booleanType);
                // v==v
                BLangBinaryExpr binaryExprLHS = ASTBuilderUtil.createBinaryExpr(iExpr.pos, iExpr.expr, iExpr.expr,
                                                                                symTable.booleanType,
                                                                                OperatorKind.EQUAL, equalSymbol);
                // v != positive_infinity
                BLangLiteral posInfLiteral = ASTBuilderUtil.createLiteral(iExpr.pos, symTable.floatType,
                                                                          Double.POSITIVE_INFINITY);
                BLangBinaryExpr nestedLHSExpr = ASTBuilderUtil.createBinaryExpr(iExpr.pos, posInfLiteral, iExpr.expr,
                                                                                symTable.booleanType,
                                                                                OperatorKind.NOT_EQUAL, notEqualSymbol);

                // v != negative_infinity
                BLangLiteral negInfLiteral = ASTBuilderUtil.createLiteral(iExpr.pos, symTable.floatType,
                                                                          Double.NEGATIVE_INFINITY);
                BLangBinaryExpr nestedRHSExpr = ASTBuilderUtil.createBinaryExpr(iExpr.pos, negInfLiteral, iExpr.expr,
                                                                                symTable.booleanType,
                                                                                OperatorKind.NOT_EQUAL, notEqualSymbol);
                // v != positive_infinity && v != negative_infinity
                BLangBinaryExpr binaryExprRHS = ASTBuilderUtil.createBinaryExpr(iExpr.pos, nestedLHSExpr, nestedRHSExpr,
                                                                                symTable.booleanType, OperatorKind.AND,
                                                                                andEqualSymbol);
                // Final expression : v==v && v != positive_infinity && v != negative_infinity
                BLangBinaryExpr binaryExpr = ASTBuilderUtil.createBinaryExpr(iExpr.pos, binaryExprLHS, binaryExprRHS,
                                                                             symTable.booleanType, OperatorKind.AND,
                                                                             andEqualSymbol);
                result = rewriteExpr(binaryExpr);
                break;
            case IS_INFINITE:
                BOperatorSymbol eqSymbol = (BOperatorSymbol) symResolver.resolveBinaryOperator(OperatorKind.EQUAL,
                                                                                                  symTable.floatType,
                                                                                                  symTable.floatType);
                BOperatorSymbol orSymbol = (BOperatorSymbol) symResolver.resolveBinaryOperator(OperatorKind.OR,
                                                                                               symTable.booleanType,
                                                                                               symTable.booleanType);
                // v == positive_infinity
                BLangLiteral posInflitExpr = ASTBuilderUtil.createLiteral(iExpr.pos, symTable.floatType,
                                                                          Double.POSITIVE_INFINITY);
                BLangBinaryExpr binaryExprPosInf = ASTBuilderUtil.createBinaryExpr(iExpr.pos, iExpr.expr, posInflitExpr,
                                                                                symTable.booleanType,
                                                                                OperatorKind.EQUAL, eqSymbol);
                // v == negative_infinity
                BLangLiteral negInflitExpr = ASTBuilderUtil.createLiteral(iExpr.pos, symTable.floatType,
                                                                          Double.NEGATIVE_INFINITY);
                BLangBinaryExpr binaryExprNegInf = ASTBuilderUtil.createBinaryExpr(iExpr.pos, iExpr.expr, negInflitExpr,
                                                                                symTable.booleanType,
                                                                                OperatorKind.EQUAL, eqSymbol);
                // v == positive_infinity || v == negative_infinity
                BLangBinaryExpr binaryExprInf = ASTBuilderUtil.createBinaryExpr(iExpr.pos, binaryExprPosInf,
                                                                                binaryExprNegInf, symTable.booleanType,
                                                                                OperatorKind.OR, orSymbol);
                result = rewriteExpr(binaryExprInf);
                break;
            default:
                result = new BLangBuiltInMethodInvocation(iExpr, iExpr.builtInMethod);
                break;
        }
    }

    private void visitIterableOperationInvocation(BLangInvocation iExpr) {
        IterableContext iContext = iExpr.iContext;
        if (iContext.operations.getLast().iExpr != iExpr) {
            result = null;
            return;
        }
        iContext.operations.forEach(operation -> rewrite(operation.iExpr.argExprs, env));
        iterableCodeDesugar.desugar(iContext);
        result = rewriteExpr(iContext.iteratorCaller);
    }

    private void visitActionInvocationEndpoint(BLangInvocation iExpr) {
        final BEndpointVarSymbol epSymbol = (BEndpointVarSymbol) ((BLangVariableReference) iExpr.expr).symbol;
        // Convert to endpoint.getClient(). iExpr has to be a VarRef.
        final BLangInvocation getClientExpr = ASTBuilderUtil.createInvocationExpr(iExpr.expr.pos,
                epSymbol.getClientFunction, Collections.emptyList(), symResolver);
        getClientExpr.expr = iExpr.expr;
        iExpr.expr = getClientExpr;
    }

    @SuppressWarnings("unchecked")
    private <E extends BLangNode> E rewrite(E node, SymbolEnv env) {
        if (node == null) {
            return null;
        }

        if (node.desugared) {
            return node;
        }

        SymbolEnv previousEnv = this.env;
        this.env = env;

        node.accept(this);
        BLangNode resultNode = this.result;
        this.result = null;
        resultNode.desugared = true;

        this.env = previousEnv;
        return (E) resultNode;
    }

    @SuppressWarnings("unchecked")
    private <E extends BLangExpression> E rewriteExpr(E node) {
        if (node == null) {
            return null;
        }

        if (node.desugared) {
            return node;
        }

        BLangExpression expr = node;
        if (node.impConversionExpr != null) {
            expr = node.impConversionExpr;
            node.impConversionExpr = null;
        }

        expr.accept(this);
        BLangNode resultNode = this.result;
        this.result = null;
        resultNode.desugared = true;
        return (E) resultNode;
    }

    @SuppressWarnings("unchecked")
    private <E extends BLangStatement> E rewrite(E statement, SymbolEnv env) {
        if (statement == null) {
            return null;
        }
        BLangStatementLink link = new BLangStatementLink();
        link.parent = currentLink;
        currentLink = link;
        BLangStatement stmt = (BLangStatement) rewrite((BLangNode) statement, env);
        // Link Statements.
        link.statement = stmt;
        stmt.statementLink = link;
        currentLink = link.parent;
        return (E) stmt;
    }

    private <E extends BLangStatement> List<E> rewriteStmt(List<E> nodeList, SymbolEnv env) {
        for (int i = 0; i < nodeList.size(); i++) {
            nodeList.set(i, rewrite(nodeList.get(i), env));
        }
        return nodeList;
    }

    private <E extends BLangNode> List<E> rewrite(List<E> nodeList, SymbolEnv env) {
        for (int i = 0; i < nodeList.size(); i++) {
            nodeList.set(i, rewrite(nodeList.get(i), env));
        }
        return nodeList;
    }

    private <E extends BLangExpression> List<E> rewriteExprs(List<E> nodeList) {
        for (int i = 0; i < nodeList.size(); i++) {
            nodeList.set(i, rewriteExpr(nodeList.get(i)));
        }
        return nodeList;
    }

    private BLangLiteral createStringLiteral(DiagnosticPos pos, String value) {
        BLangLiteral stringLit = new BLangLiteral();
        stringLit.pos = pos;
        stringLit.value = value;
        stringLit.type = symTable.stringType;
        return stringLit;
    }

    private BLangExpression createTypeConversionExpr(BLangExpression expr, BType sourceType, BType targetType) {
        BConversionOperatorSymbol symbol = (BConversionOperatorSymbol)
                symResolver.resolveConversionOperator(sourceType, targetType);
        BLangTypeConversionExpr conversionExpr = (BLangTypeConversionExpr) TreeBuilder.createTypeConversionNode();
        conversionExpr.pos = expr.pos;
        conversionExpr.expr = expr;
        conversionExpr.type = targetType;
        conversionExpr.conversionSymbol = symbol;
        return conversionExpr;
    }

    private BType getElementType(BType type) {
        if (type.tag != TypeTags.ARRAY) {
            return type;
        }

        return getElementType(((BArrayType) type).getElementType());
    }

    private void addReturnIfNotPresent(BLangInvokableNode invokableNode) {
        if (Symbols.isNative(invokableNode.symbol)) {
            return;
        }
        //This will only check whether last statement is a return and just add a return statement.
        //This won't analyse if else blocks etc to see whether return statements are present
        BLangBlockStmt blockStmt = invokableNode.body;
        if (invokableNode.workers.size() == 0 &&
                invokableNode.returnTypeNode.type == this.symTable.nilType
                && (blockStmt.stmts.size() < 1 ||
                blockStmt.stmts.get(blockStmt.stmts.size() - 1).getKind() != NodeKind.RETURN)) {

            DiagnosticPos invPos = invokableNode.pos;
            DiagnosticPos returnStmtPos = new DiagnosticPos(invPos.src,
                    invPos.eLine, invPos.eLine, invPos.sCol, invPos.sCol);
            BLangReturn returnStmt = ASTBuilderUtil.createNilReturnStmt(returnStmtPos, symTable.nilType);
            blockStmt.addStatement(returnStmt);
        }
    }

    /**
     * Reorder the invocation arguments to match the original function signature.
     *
     * @param iExpr Function invocation expressions to reorder the arguments
     */
    private void reorderArguments(BLangInvocation iExpr) {
        BSymbol symbol = iExpr.symbol;

        if (symbol == null || symbol.type.tag != TypeTags.INVOKABLE) {
            return;
        }

        BInvokableSymbol invocableSymbol = (BInvokableSymbol) symbol;
        if (invocableSymbol.defaultableParams != null && !invocableSymbol.defaultableParams.isEmpty()) {
            // Re-order the named args
            reorderNamedArgs(iExpr, invocableSymbol);
        }

        if (invocableSymbol.restParam == null) {
            return;
        }

        // Create an array out of all the rest arguments, and pass it as a single argument.
        // If there is only one optional argument and its type is restArg (i.e: ...x), then
        // leave it as is.
        if (iExpr.restArgs.size() == 1 && iExpr.restArgs.get(0).getKind() == NodeKind.REST_ARGS_EXPR) {
            return;
        }
        BLangArrayLiteral arrayLiteral = (BLangArrayLiteral) TreeBuilder.createArrayLiteralNode();
        arrayLiteral.exprs = iExpr.restArgs;
        arrayLiteral.type = invocableSymbol.restParam.type;
        iExpr.restArgs = new ArrayList<>();
        iExpr.restArgs.add(arrayLiteral);
    }

    private void reorderNamedArgs(BLangInvocation iExpr, BInvokableSymbol invokableSymbol) {
        Map<String, BLangExpression> namedArgs = new HashMap<>();
        iExpr.namedArgs.forEach(expr -> namedArgs.put(((NamedArgNode) expr).getName().value, expr));

        // Re-order the named arguments
        List<BLangExpression> args = new ArrayList<>();
        for (BVarSymbol param : invokableSymbol.defaultableParams) {
            // If some named parameter is not passed when invoking the function, get the 
            // default value for that parameter from the parameter symbol.
            BLangExpression expr;
            if (namedArgs.containsKey(param.name.value)) {
                expr = namedArgs.get(param.name.value);
            } else {
                expr = getDefaultValueLiteral(param.defaultValue, param.type.tag);
                expr = addConversionExprIfRequired(expr, param.type);
            }
            args.add(expr);
        }
        iExpr.namedArgs = args;
    }

    private BLangMatchStmtTypedBindingPatternClause getSafeAssignErrorPattern(
            DiagnosticPos pos, BSymbol invokableSymbol, List<BType> equivalentErrorTypes) {
        // From here onwards we assume that this function has only one return type
        // Owner of the variable symbol must be an invokable symbol
        BType enclosingFuncReturnType = ((BInvokableType) invokableSymbol.type).retType;
        Set<BType> returnTypeSet = enclosingFuncReturnType.tag == TypeTags.UNION ?
                ((BUnionType) enclosingFuncReturnType).memberTypes :
                new LinkedHashSet<BType>() {{
                    add(enclosingFuncReturnType);
                }};

        // For each error type, there has to be at least one equivalent return type in the enclosing function
        boolean returnOnError = equivalentErrorTypes.stream()
                .allMatch(errorType -> returnTypeSet.stream()
                        .anyMatch(retType -> types.isAssignable(errorType, retType)));

        // Create the pattern to match the error type
        //      1) Create the pattern variable
        String patternFailureCaseVarName = GEN_VAR_PREFIX.value + "t_failure";
        BLangSimpleVariable patternFailureCaseVar = ASTBuilderUtil.createVariable(pos,
                patternFailureCaseVarName, symTable.errorType, null, new BVarSymbol(0,
                        names.fromString(patternFailureCaseVarName),
                        this.env.scope.owner.pkgID, symTable.errorType, this.env.scope.owner));

        //      2) Create the pattern block
        BLangVariableReference patternFailureCaseVarRef = ASTBuilderUtil.createVariableRef(pos,
                patternFailureCaseVar.symbol);

        BLangBlockStmt patternBlockFailureCase = (BLangBlockStmt) TreeBuilder.createBlockNode();
        patternBlockFailureCase.pos = pos;
        if (returnOnError) {
            //return e;
            BLangReturn returnStmt = (BLangReturn) TreeBuilder.createReturnNode();
            returnStmt.pos = pos;
            returnStmt.expr = patternFailureCaseVarRef;
            patternBlockFailureCase.stmts.add(returnStmt);
        } else {
            // throw e
            BLangPanic panicNode = (BLangPanic) TreeBuilder.createPanicNode();
            panicNode.pos = pos;
            panicNode.expr = patternFailureCaseVarRef;
            patternBlockFailureCase.stmts.add(panicNode);
        }

        return ASTBuilderUtil.createMatchStatementPattern(pos, patternFailureCaseVar, patternBlockFailureCase);
    }

    private BLangMatchStmtTypedBindingPatternClause getSafeAssignSuccessPattern(DiagnosticPos pos,
                                                                                           BType lhsType,
                                                                                           boolean isVarDef,
                                                                                           BVarSymbol varSymbol,
                                                                                           BLangExpression lhsExpr) {
        //  File _$_f1 => f = _$_f1;
        // 1) Create the pattern variable
        String patternSuccessCaseVarName = GEN_VAR_PREFIX.value + "t_match";
        BLangSimpleVariable patternSuccessCaseVar = ASTBuilderUtil.createVariable(pos,
                patternSuccessCaseVarName, lhsType, null, new BVarSymbol(0,
                        names.fromString(patternSuccessCaseVarName),
                        this.env.scope.owner.pkgID, lhsType, this.env.scope.owner));

        //2) Create the pattern body
        BLangExpression varRefExpr;
        if (isVarDef) {
            varRefExpr = ASTBuilderUtil.createVariableRef(pos, varSymbol);
        } else {
            varRefExpr = lhsExpr;
        }

        BLangVariableReference patternSuccessCaseVarRef = ASTBuilderUtil.createVariableRef(pos,
                patternSuccessCaseVar.symbol);
        BLangAssignment assignmentStmtSuccessCase = ASTBuilderUtil.createAssignmentStmt(pos,
                varRefExpr, patternSuccessCaseVarRef, false);

        BLangBlockStmt patternBlockSuccessCase = ASTBuilderUtil.createBlockStmt(pos,
                new ArrayList<BLangStatement>() {{
                    add(assignmentStmtSuccessCase);
                }});
        return ASTBuilderUtil.createMatchStatementPattern(pos,
                patternSuccessCaseVar, patternBlockSuccessCase);
    }

    private BLangStatement generateIfElseStmt(BLangMatch matchStmt, BLangSimpleVariable matchExprVar) {
        List<BLangMatchStmtBindingPatternClause> patterns = matchStmt.patternClauses;
        if (patterns.size() == 1) {
            return getMatchPatternBody(patterns.get(0), matchExprVar);
        }

        BLangIf parentIfNode = generateIfElseStmt(patterns.get(0), matchExprVar);
        BLangIf currentIfNode = parentIfNode;
        for (int i = 1; i < patterns.size(); i++) {
            if (i == patterns.size() - 1) {
                // This is the last pattern
                currentIfNode.elseStmt = getMatchPatternBody(patterns.get(i), matchExprVar);
            } else {
                currentIfNode.elseStmt = generateIfElseStmt(patterns.get(i), matchExprVar);
                currentIfNode = (BLangIf) currentIfNode.elseStmt;
            }
        }

        // TODO handle json and any
        // only one pattern no if just a block
        // last one just a else block..
        // json handle it specially
        //
        return parentIfNode;
    }


    /**
     * Generate an if-else statement from the given match statement.
     *
     * @param patternClause match pattern statement node
     * @param matchExprVar  variable node of the match expression
     * @return if else statement node
     */
    private BLangIf generateIfElseStmt(BLangMatchStmtBindingPatternClause patternClause,
                                       BLangSimpleVariable matchExprVar) {
        BLangExpression patternIfCondition = createPatternIfCondition(patternClause, matchExprVar.symbol);
        BLangBlockStmt patternBody = getMatchPatternBody(patternClause, matchExprVar);
        return ASTBuilderUtil.createIfElseStmt(patternClause.pos,
                patternIfCondition, patternBody, null);
    }

    private BLangBlockStmt getMatchPatternBody(BLangMatchStmtBindingPatternClause pattern,
                                               BLangSimpleVariable matchExprVar) {

        BLangMatchStmtTypedBindingPatternClause patternClause = (BLangMatchStmtTypedBindingPatternClause) pattern;
        // Add the variable definition to the body of the pattern clause
        if (patternClause.variable.name.value.equals(Names.IGNORE.value)) {
            return patternClause.body;
        }

        // create TypeName i = <TypeName> _$$_
        // Create a variable reference for _$$_
        BLangSimpleVarRef matchExprVarRef = ASTBuilderUtil.createVariableRef(patternClause.pos,
                matchExprVar.symbol);
        BLangExpression patternVarExpr = addConversionExprIfRequired(matchExprVarRef, patternClause.variable.type);

        // Add the variable def statement
        BLangSimpleVariable patternVar = ASTBuilderUtil.createVariable(patternClause.pos, "",
                patternClause.variable.type, patternVarExpr, patternClause.variable.symbol);
        BLangSimpleVariableDef patternVarDef = ASTBuilderUtil.createVariableDef(patternVar.pos, patternVar);
        patternClause.body.stmts.add(0, patternVarDef);
        return patternClause.body;
    }

    BLangExpression addConversionExprIfRequired(BLangExpression expr, BType lhsType) {
        BType rhsType = expr.type;
        if (types.isSameType(rhsType, lhsType)) {
            return expr;
        }

        types.setImplicitCastExpr(expr, rhsType, lhsType);
        if (expr.impConversionExpr != null) {
            return expr;
        }

        if (lhsType.tag == TypeTags.JSON && rhsType.tag == TypeTags.NIL) {
            return expr;
        }

        if (lhsType.tag == TypeTags.NIL && rhsType.isNullable()) {
            return expr;
        }

        BConversionOperatorSymbol conversionSymbol;
        if (types.isValueType(lhsType)) {
            conversionSymbol = Symbols.createUnboxValueTypeOpSymbol(rhsType, lhsType);
        } else if (lhsType.tag == TypeTags.UNION || rhsType.tag == TypeTags.UNION) {
            conversionSymbol = Symbols.createConversionOperatorSymbol(rhsType, lhsType, symTable.errorType,
                    false, true, InstructionCodes.NOP, null, null);
        } else {
            conversionSymbol = (BConversionOperatorSymbol) symResolver.resolveConversionOperator(rhsType, lhsType);
        }

        // Create a type cast expression
        BLangTypeConversionExpr conversionExpr = (BLangTypeConversionExpr)
                TreeBuilder.createTypeConversionNode();
        conversionExpr.expr = expr;
        conversionExpr.targetType = lhsType;
        conversionExpr.conversionSymbol = conversionSymbol;
        conversionExpr.type = lhsType;
        return conversionExpr;
    }

    private BLangExpression createPatternIfCondition(BLangMatchStmtBindingPatternClause patternClause,
                                                     BVarSymbol varSymbol) {
        BLangExpression binaryExpr;
        BType patternType = ((BLangMatchStmtTypedBindingPatternClause) patternClause).variable.type;
        BType[] memberTypes;
        if (patternType.tag == TypeTags.UNION) {
            BUnionType unionType = (BUnionType) patternType;
            memberTypes = unionType.memberTypes.toArray(new BType[0]);
        } else {
            memberTypes = new BType[1];
            memberTypes[0] = patternType;
        }

        if (memberTypes.length == 1) {
            binaryExpr = createPatternMatchBinaryExpr(patternClause.pos, varSymbol, memberTypes[0]);
        } else {
            BLangExpression lhsExpr = createPatternMatchBinaryExpr(patternClause.pos, varSymbol, memberTypes[0]);
            BLangExpression rhsExpr = createPatternMatchBinaryExpr(patternClause.pos, varSymbol, memberTypes[1]);
            binaryExpr = ASTBuilderUtil.createBinaryExpr(patternClause.pos, lhsExpr, rhsExpr,
                    symTable.booleanType, OperatorKind.OR,
                    (BOperatorSymbol) symResolver.resolveBinaryOperator(OperatorKind.OR,
                            lhsExpr.type, rhsExpr.type));
            for (int i = 2; i < memberTypes.length; i++) {
                lhsExpr = createPatternMatchBinaryExpr(patternClause.pos, varSymbol, memberTypes[i]);
                rhsExpr = binaryExpr;
                binaryExpr = ASTBuilderUtil.createBinaryExpr(patternClause.pos, lhsExpr, rhsExpr,
                        symTable.booleanType, OperatorKind.OR,
                        (BOperatorSymbol) symResolver.resolveBinaryOperator(OperatorKind.OR,
                                lhsExpr.type, rhsExpr.type));
            }
        }
        return binaryExpr;
    }

    private BLangExpression createPatternMatchBinaryExpr(DiagnosticPos pos,
                                                         BVarSymbol varSymbol, BType patternType) {
        if (patternType == symTable.nilType) {
            BLangSimpleVarRef varRef = ASTBuilderUtil.createVariableRef(pos, varSymbol);
            BLangLiteral bLangLiteral = ASTBuilderUtil.createLiteral(pos, symTable.nilType, null);
            return ASTBuilderUtil.createBinaryExpr(pos, varRef, bLangLiteral, symTable.booleanType,
                    OperatorKind.EQUAL, (BOperatorSymbol) symResolver.resolveBinaryOperator(OperatorKind.EQUAL,
                            symTable.anyType, symTable.nilType));
        } else {
            return createIsAssignableExpression(pos, varSymbol, patternType);
        }
    }

    private BLangIsAssignableExpr createIsAssignableExpression(DiagnosticPos pos,
                                                               BVarSymbol varSymbol,
                                                               BType patternType) {
        //  _$$_ isassignable patternType
        // Create a variable reference for _$$_
        BLangSimpleVarRef varRef = ASTBuilderUtil.createVariableRef(pos, varSymbol);

        // Binary operator for equality
        return ASTBuilderUtil.createIsAssignableExpr(pos, varRef, patternType, symTable.booleanType, names);
    }

    private BLangExpression getInitExpr(BLangSimpleVariable varNode) {
        return getInitExpr(varNode.type, varNode.name);
    }

    private BLangExpression getInitExpr(BType type, BLangIdentifier name) {
        // Don't need to create an empty init expressions if the type allows null.
        if (type.isNullable()) {
            return getNullLiteral();
        }

        switch (type.tag) {
            case TypeTags.INT:
                return getIntLiteral(0);
            case TypeTags.FLOAT:
                return getFloatLiteral(0);
            case TypeTags.DECIMAL:
                return getDecimalLiteral("0.0");
            case TypeTags.BOOLEAN:
                return getBooleanLiteral(false);
            case TypeTags.STRING:
                return getStringLiteral("");
            case TypeTags.XML:
                return new BLangXMLSequenceLiteral(type);
            case TypeTags.MAP:
                return new BLangMapLiteral(new ArrayList<>(), type);
            case TypeTags.STREAM:
                return new BLangStreamLiteral(type, name);
            case TypeTags.OBJECT:
                return ASTBuilderUtil.createEmptyTypeInit(null, type);
            case TypeTags.RECORD:
                return new BLangStructLiteral(new ArrayList<>(), type);
            case TypeTags.TABLE:
                if (((BTableType) type).getConstraint().tag == TypeTags.RECORD) {
                    BLangTableLiteral table = new BLangTableLiteral();
                    table.type = type;
                    return rewriteExpr(table);
                } else if (((BTableType) type).getConstraint().tag == TypeTags.NONE) {
                    BLangTableLiteral table = new BLangTableLiteral();
                    table.type = new BTableType(TypeTags.TABLE, symTable.noType, symTable.tableType.tsymbol);
                    return rewriteExpr(table);
                }
                break;
            case TypeTags.ARRAY:
                BLangArrayLiteral array = new BLangArrayLiteral();
                array.exprs = new ArrayList<>();
                array.type = type;
                return rewriteExpr(array);
            case TypeTags.TUPLE:
                BLangBracedOrTupleExpr tuple = new BLangBracedOrTupleExpr();
                tuple.type = type;
                return rewriteExpr(tuple);
            case TypeTags.CHANNEL:
                return new BLangChannelLiteral(type, name);
            default:
                break;
        }
        return null;
    }

    private BLangAssignment createAssignmentStmt(BLangSimpleVariable variable) {
        BLangSimpleVarRef varRef = (BLangSimpleVarRef) TreeBuilder.createSimpleVariableReferenceNode();
        varRef.pos = variable.pos;
        varRef.variableName = variable.name;
        varRef.symbol = variable.symbol;
        varRef.type = variable.type;

        BLangAssignment assignmentStmt = (BLangAssignment) TreeBuilder.createAssignmentNode();
        assignmentStmt.expr = variable.expr;
        assignmentStmt.pos = variable.pos;
        assignmentStmt.setVariable(varRef);
        return assignmentStmt;
    }

    private void addMatchExprDefaultCase(BLangMatchExpression bLangMatchExpression) {
        List<BType> exprTypes;
        List<BType> unmatchedTypes = new ArrayList<>();

        if (bLangMatchExpression.expr.type.tag == TypeTags.UNION) {
            BUnionType unionType = (BUnionType) bLangMatchExpression.expr.type;
            exprTypes = new ArrayList<>(unionType.memberTypes);
        } else {
            exprTypes = Lists.of(bLangMatchExpression.type);
        }

        // find the types that do not match to any of the patterns.
        for (BType type : exprTypes) {
            boolean assignable = false;
            for (BLangMatchExprPatternClause pattern : bLangMatchExpression.patternClauses) {
                if (this.types.isAssignable(type, pattern.variable.type)) {
                    assignable = true;
                    break;
                }
            }

            if (!assignable) {
                unmatchedTypes.add(type);
            }
        }

        if (unmatchedTypes.isEmpty()) {
            return;
        }

        BType defaultPatternType;
        if (unmatchedTypes.size() == 1) {
            defaultPatternType = unmatchedTypes.get(0);
        } else {
            defaultPatternType = new BUnionType(null, new LinkedHashSet<>(unmatchedTypes), false);
        }

        String patternCaseVarName = GEN_VAR_PREFIX.value + "t_match_default";
        BLangSimpleVariable patternMatchCaseVar = ASTBuilderUtil.createVariable(bLangMatchExpression.pos,
                patternCaseVarName, defaultPatternType, null, new BVarSymbol(0, names.fromString(patternCaseVarName),
                        this.env.scope.owner.pkgID, defaultPatternType, this.env.scope.owner));

        BLangMatchExprPatternClause defaultPattern =
                (BLangMatchExprPatternClause) TreeBuilder.createMatchExpressionPattern();
        defaultPattern.variable = patternMatchCaseVar;
        defaultPattern.expr = ASTBuilderUtil.createVariableRef(bLangMatchExpression.pos, patternMatchCaseVar.symbol);
        defaultPattern.pos = bLangMatchExpression.pos;
        bLangMatchExpression.patternClauses.add(defaultPattern);
    }

    private boolean safeNavigate(BLangAccessExpression accessExpr) {
        if (accessExpr.lhsVar || accessExpr.expr == null) {
            return false;
        }

        if (accessExpr.safeNavigate || safeNavigateType(accessExpr.expr.type)) {
            return true;
        }

        NodeKind kind = accessExpr.expr.getKind();
        if (kind == NodeKind.FIELD_BASED_ACCESS_EXPR ||
                kind == NodeKind.INDEX_BASED_ACCESS_EXPR ||
                kind == NodeKind.INVOCATION) {
            return safeNavigate((BLangAccessExpression) accessExpr.expr);
        }

        return false;
    }

    private boolean safeNavigateType(BType type) {
        // Do not add safe navigation checks for JSON. Because null is a valid value for json,
        // we handle it at runtime. This is also required to make function on json such as
        // j.toString(), j.keys() to work.
        if (type.tag == TypeTags.JSON) {
            return false;
        }

        if (type.isNullable()) {
            return true;
        }

        if (type.tag != TypeTags.UNION) {
            return false;
        }

        return ((BUnionType) type).memberTypes.contains(symTable.nilType);
    }

    private BLangExpression rewriteSafeNavigationExpr(BLangAccessExpression accessExpr) {
        BType originalExprType = accessExpr.type;
        // Create a temp variable to hold the intermediate result of the acces expression.
        String matchTempResultVarName = GEN_VAR_PREFIX.value + "temp_result";
        BLangSimpleVariable tempResultVar = ASTBuilderUtil.createVariable(accessExpr.pos, matchTempResultVarName,
                accessExpr.type, null, new BVarSymbol(0, names.fromString(matchTempResultVarName),
                        this.env.scope.owner.pkgID, accessExpr.type, this.env.scope.owner));
        BLangSimpleVariableDef tempResultVarDef = ASTBuilderUtil.createVariableDef(accessExpr.pos, tempResultVar);
        BLangVariableReference tempResultVarRef =
                ASTBuilderUtil.createVariableRef(accessExpr.pos, tempResultVar.symbol);

        // Create a chain of match statements
        handleSafeNavigation(accessExpr, accessExpr.type, tempResultVar);

        // Create a statement-expression including the match statement
        BLangMatch matcEXpr = this.matchStmtStack.firstElement();
        BLangBlockStmt blockStmt =
                ASTBuilderUtil.createBlockStmt(accessExpr.pos, Lists.of(tempResultVarDef, matcEXpr));
        BLangStatementExpression stmtExpression = ASTBuilderUtil.createStatementExpression(blockStmt, tempResultVarRef);
        stmtExpression.type = originalExprType;

        // Reset the variables
        this.matchStmtStack = new Stack<>();
        this.accessExprStack = new Stack<>();
        this.successPattern = null;
        this.safeNavigationAssignment = null;
        return stmtExpression;
    }

    private void handleSafeNavigation(BLangAccessExpression accessExpr, BType type, BLangSimpleVariable tempResultVar) {
        if (accessExpr.expr == null) {
            return;
        }

        // If the parent of current expr is the root, terminate
        NodeKind kind = accessExpr.expr.getKind();
        if (kind == NodeKind.FIELD_BASED_ACCESS_EXPR ||
                kind == NodeKind.INDEX_BASED_ACCESS_EXPR ||
                kind == NodeKind.INVOCATION) {
            handleSafeNavigation((BLangAccessExpression) accessExpr.expr, type, tempResultVar);
        }

        if (!accessExpr.safeNavigate && !accessExpr.expr.type.isNullable()) {
            accessExpr.type = accessExpr.originalType;
            if (this.safeNavigationAssignment != null) {
                this.safeNavigationAssignment.expr = addConversionExprIfRequired(accessExpr, tempResultVar.type);
            }
            return;
        }

        /*
         * If the field access is a safe navigation, create a match expression.
         * Then chain the current expression as the success-pattern of the parent
         * match expr, if available.
         * eg:
         * x but {              <--- parent match expr
         *   error e => e,
         *   T t => t.y but {   <--- current expr
         *      error e => e,
         *      R r => r.z
         *   }
         * }
         */

        // Add pattern to lift nil
        BLangMatch matchStmt = ASTBuilderUtil.createMatchStatement(accessExpr.pos, accessExpr.expr, new ArrayList<>());
        matchStmt.patternClauses.add(getMatchNullPattern(accessExpr, tempResultVar));
        matchStmt.type = type;

        // Add pattern to lift error, only if the safe navigation is used
        if (accessExpr.safeNavigate) {
            matchStmt.patternClauses.add(getMatchErrorPattern(accessExpr, tempResultVar));
            matchStmt.type = type;
            matchStmt.pos = accessExpr.pos;

        }

        // Create the pattern for success scenario. i.e: not null and not error (if applicable).
        BLangMatchStmtTypedBindingPatternClause successPattern =
                getSuccessPattern(accessExpr, tempResultVar, accessExpr.safeNavigate);
        matchStmt.patternClauses.add(successPattern);
        this.matchStmtStack.push(matchStmt);
        if (this.successPattern != null) {
            this.successPattern.body = ASTBuilderUtil.createBlockStmt(accessExpr.pos, Lists.of(matchStmt));
        }
        this.successPattern = successPattern;
    }

    private BLangMatchStmtTypedBindingPatternClause getMatchErrorPattern(BLangExpression expr,
                                                                         BLangSimpleVariable tempResultVar) {
        String errorPatternVarName = GEN_VAR_PREFIX.value + "t_match_error";
        BLangSimpleVariable errorPatternVar = ASTBuilderUtil.createVariable(expr.pos, errorPatternVarName,
                symTable.errorType, null, new BVarSymbol(0, names.fromString(errorPatternVarName),
                        this.env.scope.owner.pkgID, symTable.errorType, this.env.scope.owner));

        // Create assignment to temp result
        BLangSimpleVarRef assignmentRhsExpr = ASTBuilderUtil.createVariableRef(expr.pos, errorPatternVar.symbol);
        BLangVariableReference tempResultVarRef = ASTBuilderUtil.createVariableRef(expr.pos, tempResultVar.symbol);
        BLangAssignment assignmentStmt =
                ASTBuilderUtil.createAssignmentStmt(expr.pos, tempResultVarRef, assignmentRhsExpr, false);
        BLangBlockStmt patternBody = ASTBuilderUtil.createBlockStmt(expr.pos, Lists.of(assignmentStmt));

        // Create the pattern
        // R b => a = b;
        BLangMatchStmtTypedBindingPatternClause errorPattern = ASTBuilderUtil
                .createMatchStatementPattern(expr.pos, errorPatternVar, patternBody);
        return errorPattern;
    }

    private BLangMatchExprPatternClause getMatchNullPatternGivenExpression(DiagnosticPos pos,
                                                                           BLangExpression expr) {
        String nullPatternVarName = IGNORE.toString();
        BLangSimpleVariable errorPatternVar = ASTBuilderUtil.createVariable(pos, nullPatternVarName, symTable.nilType,
                null, new BVarSymbol(0, names.fromString(nullPatternVarName),
                        this.env.scope.owner.pkgID, symTable.nilType, this.env.scope.owner));

        BLangMatchExprPatternClause nullPattern =
                (BLangMatchExprPatternClause) TreeBuilder.createMatchExpressionPattern();
        nullPattern.variable = errorPatternVar;
        nullPattern.expr = expr;
        nullPattern.pos = pos;
        return nullPattern;
    }

    private BLangMatchStmtTypedBindingPatternClause getMatchNullPattern(BLangExpression expr,
                                                                        BLangSimpleVariable tempResultVar) {
        // TODO: optimize following by replacing var with underscore, and assigning null literal
        String nullPatternVarName = GEN_VAR_PREFIX.value + "t_match_null";
        BLangSimpleVariable nullPatternVar = ASTBuilderUtil.createVariable(expr.pos, nullPatternVarName,
                symTable.nilType, null, new BVarSymbol(0, names.fromString(nullPatternVarName),
                        this.env.scope.owner.pkgID, symTable.nilType, this.env.scope.owner));

        // Create assignment to temp result
        BLangSimpleVarRef assignmentRhsExpr = ASTBuilderUtil.createVariableRef(expr.pos, nullPatternVar.symbol);
        BLangVariableReference tempResultVarRef = ASTBuilderUtil.createVariableRef(expr.pos, tempResultVar.symbol);
        BLangAssignment assignmentStmt =
                ASTBuilderUtil.createAssignmentStmt(expr.pos, tempResultVarRef, assignmentRhsExpr, false);
        BLangBlockStmt patternBody = ASTBuilderUtil.createBlockStmt(expr.pos, Lists.of(assignmentStmt));

        // Create the pattern
        // R b => a = b;
        BLangMatchStmtTypedBindingPatternClause nullPattern = ASTBuilderUtil
                .createMatchStatementPattern(expr.pos, nullPatternVar, patternBody);
        return nullPattern;
    }

    private BLangMatchStmtTypedBindingPatternClause getSuccessPattern(BLangAccessExpression accessExpr,
                                                                      BLangSimpleVariable tempResultVar,
                                                                      boolean liftError) {
        BType type = getSafeType(accessExpr.expr.type, liftError);
        String successPatternVarName = GEN_VAR_PREFIX.value + "t_match_success";
        BLangSimpleVariable successPatternVar = ASTBuilderUtil.createVariable(accessExpr.pos, successPatternVarName,
                type, null, new BVarSymbol(0, names.fromString(successPatternVarName), this.env.scope.owner.pkgID, type,
                        this.env.scope.owner));

        // Create x.foo, by replacing the varRef expr of the current expression, with the new temp var ref
        accessExpr.expr = ASTBuilderUtil.createVariableRef(accessExpr.pos, successPatternVar.symbol);
        accessExpr.safeNavigate = false;

        // Type of the field access expression should be always taken from the child type.
        // Because the type assigned to expression contains the inherited error/nil types,
        // and may not reflect the actual type of the child/field expr.
        accessExpr.type = accessExpr.originalType;

        BLangVariableReference tempResultVarRef =
                ASTBuilderUtil.createVariableRef(accessExpr.pos, tempResultVar.symbol);

        BLangExpression assignmentRhsExpr = addConversionExprIfRequired(accessExpr, tempResultVarRef.type);
        BLangAssignment assignmentStmt =
                ASTBuilderUtil.createAssignmentStmt(accessExpr.pos, tempResultVarRef, assignmentRhsExpr, false);
        BLangBlockStmt patternBody = ASTBuilderUtil.createBlockStmt(accessExpr.pos, Lists.of(assignmentStmt));

        // Create the pattern
        // R b => a = x.foo;
        BLangMatchStmtTypedBindingPatternClause successPattern =
                ASTBuilderUtil.createMatchStatementPattern(accessExpr.pos, successPatternVar, patternBody);
        this.safeNavigationAssignment = assignmentStmt;
        return successPattern;
    }

    private BType getSafeType(BType type, boolean liftError) {
        // Since JSON is by default contains null, we need to create a new json type which
        // is not-nullable.
        if (type.tag == TypeTags.JSON) {
            BJSONType jsonType = (BJSONType) type;
            return new BJSONType(jsonType.tag, jsonType.constraint, jsonType.tsymbol, false);
        }

        if (type.tag != TypeTags.UNION) {
            return type;
        }

        BUnionType unionType = (BUnionType) type;
        BUnionType errorLiftedType =
                new BUnionType(null, new LinkedHashSet<>(unionType.memberTypes), unionType.isNullable());

        // Lift nil always. Lift error only if safe navigation is used.
        errorLiftedType.memberTypes.remove(symTable.nilType);
        if (liftError) {
            errorLiftedType.memberTypes.remove(symTable.errorType);
        }

        if (errorLiftedType.memberTypes.size() == 1) {
            return errorLiftedType.memberTypes.toArray(new BType[0])[0];
        }
        return errorLiftedType;
    }

    private boolean safeNavigateLHS(BLangExpression expr) {
        if (expr.getKind() != NodeKind.FIELD_BASED_ACCESS_EXPR && expr.getKind() != NodeKind.INDEX_BASED_ACCESS_EXPR) {
            return false;
        }

        BLangVariableReference varRef = (BLangVariableReference) ((BLangAccessExpression) expr).expr;
        if (varRef.type.isNullable()) {
            return true;
        }

        return safeNavigateLHS(varRef);
    }

    private BLangStatement rewriteSafeNavigationAssignment(BLangAccessExpression accessExpr, BLangExpression rhsExpr,
                                                           boolean safeAssignment) {
        List<BLangStatement> stmts = createLHSSafeNavigation(accessExpr, accessExpr.type, rhsExpr, safeAssignment);
        BLangBlockStmt blockStmt = ASTBuilderUtil.createBlockStmt(accessExpr.pos, stmts);
        return blockStmt;
    }

    private List<BLangStatement> createLHSSafeNavigation(BLangVariableReference expr, BType type,
                                                         BLangExpression rhsExpr, boolean safeAssignment) {
        List<BLangStatement> stmts = new ArrayList<>();
        NodeKind kind = expr.getKind();
        if (kind == NodeKind.FIELD_BASED_ACCESS_EXPR || kind == NodeKind.INDEX_BASED_ACCESS_EXPR ||
                kind == NodeKind.INVOCATION) {
            BLangAccessExpression accessExpr = (BLangAccessExpression) expr;
            if (accessExpr.expr != null) {
                this.accessExprStack.push(accessExpr);
                // If the parent of current expr is the root, terminate
                stmts.addAll(createLHSSafeNavigation((BLangVariableReference) accessExpr.expr, type, rhsExpr,
                        safeAssignment));

                this.accessExprStack.pop();
            }
            accessExpr.type = accessExpr.originalType;

            // if its the leaf node, assign the original rhs expression to the access expression
            if (accessExpr.leafNode) {
                BLangVariableReference accessExprForFinalAssignment = cloneExpression(accessExpr);
                BLangAssignment assignmentStmt = ASTBuilderUtil.createAssignmentStmt(accessExpr.pos,
                        accessExprForFinalAssignment, rhsExpr, false);
                assignmentStmt.safeAssignment = safeAssignment;
                stmts.add(assignmentStmt);
                return stmts;
            }
        } else if (expr.type.tag != TypeTags.JSON) {
            // Do not create any default init statement for the very first varRef, unless its a JSON.
            // i.e: In a field access expression a.b.c.d, do not create an init for 'a', if it is not JSON
            return stmts;
        }

        if (expr.type.isNullable() && isDefaultableMappingType(expr.type)) {
            BLangIf ifStmt = getSafeNaviDefaultInitStmt(expr);
            stmts.add(ifStmt);
        }

        return stmts;
    }

    private BLangIf getSafeNaviDefaultInitStmt(BLangVariableReference accessExpr) {
        // Create if-condition. eg:
        // if (a.b == () )
        BLangVariableReference accessExprForNullCheck = cloneExpression(accessExpr);
        BLangLiteral bLangLiteral = ASTBuilderUtil.createLiteral(accessExpr.pos, symTable.nilType, null);
        BLangBinaryExpr ifCondition = ASTBuilderUtil.createBinaryExpr(accessExpr.pos, accessExprForNullCheck,
                bLangLiteral, symTable.booleanType, OperatorKind.EQUAL, (BOperatorSymbol) symResolver
                        .resolveBinaryOperator(OperatorKind.EQUAL, symTable.anyType, symTable.nilType));

        // Create if body. eg:
        // a.b = {};
        BLangVariableReference accessExprForInit = cloneExpression(accessExpr);
        // Look one step ahead to determine the type of the child, and get the default value expression
        BLangExpression defaultValue = getDefaultValueExpr(this.accessExprStack.peek());
        BLangAssignment assignmentStmt =
                ASTBuilderUtil.createAssignmentStmt(accessExpr.pos, accessExprForInit, defaultValue, false);

        // Create If-statement
        BLangBlockStmt ifBody = ASTBuilderUtil.createBlockStmt(accessExpr.pos, Lists.of(assignmentStmt));
        return ASTBuilderUtil.createIfElseStmt(accessExpr.pos, ifCondition, ifBody, null);
    }

    private BLangVariableReference cloneExpression(BLangVariableReference expr) {
        switch (expr.getKind()) {
            case SIMPLE_VARIABLE_REF:
                return ASTBuilderUtil.createVariableRef(expr.pos, (BVarSymbol) ((BLangSimpleVarRef) expr).symbol);
            case FIELD_BASED_ACCESS_EXPR:
            case INDEX_BASED_ACCESS_EXPR:
            case INVOCATION:
                return cloneAccessExpr((BLangAccessExpression) expr);
            default:
                throw new IllegalStateException();
        }
    }

    private BLangAccessExpression cloneAccessExpr(BLangAccessExpression originalAccessExpr) {
        if (originalAccessExpr.expr == null) {
            return originalAccessExpr;
        }

        BLangVariableReference varRef;
        NodeKind kind = originalAccessExpr.expr.getKind();
        if (kind == NodeKind.FIELD_BASED_ACCESS_EXPR || kind == NodeKind.INDEX_BASED_ACCESS_EXPR ||
                kind == NodeKind.INVOCATION) {
            varRef = cloneAccessExpr((BLangAccessExpression) originalAccessExpr.expr);
        } else {
            varRef = cloneExpression((BLangVariableReference) originalAccessExpr.expr);
        }
        varRef.type = getSafeType(originalAccessExpr.expr.type, false);

        BLangAccessExpression accessExpr;
        switch (originalAccessExpr.getKind()) {
            case FIELD_BASED_ACCESS_EXPR:
                accessExpr = ASTBuilderUtil.createFieldAccessExpr(varRef,
                        ((BLangFieldBasedAccess) originalAccessExpr).field);
                break;
            case INDEX_BASED_ACCESS_EXPR:
                accessExpr = ASTBuilderUtil.createIndexAccessExpr(varRef,
                        ((BLangIndexBasedAccess) originalAccessExpr).indexExpr);
                break;
            case INVOCATION:
                // TODO
                accessExpr = null;
                break;
            default:
                throw new IllegalStateException();
        }

        accessExpr.originalType = originalAccessExpr.originalType;
        accessExpr.pos = originalAccessExpr.pos;
        accessExpr.lhsVar = originalAccessExpr.lhsVar;
        accessExpr.symbol = originalAccessExpr.symbol;
        accessExpr.safeNavigate = false;

        // Type of the field access expression should be always taken from the child type.
        // Because the type assigned to expression contains the inherited error/nil types,
        // and may not reflect the actual type of the child/field expr.
        accessExpr.type = originalAccessExpr.originalType;
        return accessExpr;
    }

    private BLangBinaryExpr getModifiedIntRangeStartExpr(BLangExpression expr) {
        BLangLiteral constOneLiteral = ASTBuilderUtil.createLiteral(expr.pos, symTable.intType, 1L);
        return ASTBuilderUtil.createBinaryExpr(expr.pos, expr, constOneLiteral, symTable.intType, OperatorKind.ADD,
                (BOperatorSymbol) symResolver.resolveBinaryOperator(OperatorKind.ADD,
                        symTable.intType,
                        symTable.intType));
    }

    private BLangBinaryExpr getModifiedIntRangeEndExpr(BLangExpression expr) {
        BLangLiteral constOneLiteral = ASTBuilderUtil.createLiteral(expr.pos, symTable.intType, 1L);
        return ASTBuilderUtil.createBinaryExpr(expr.pos, expr, constOneLiteral, symTable.intType, OperatorKind.SUB,
                (BOperatorSymbol) symResolver.resolveBinaryOperator(OperatorKind.SUB,
                        symTable.intType,
                        symTable.intType));
    }

    private BLangExpression getDefaultValueExpr(BLangAccessExpression accessExpr) {
        BType fieldType = accessExpr.originalType;
        BType type = getSafeType(accessExpr.expr.type, false);
        switch (type.tag) {
            case TypeTags.JSON:
                if (accessExpr.getKind() == NodeKind.INDEX_BASED_ACCESS_EXPR &&
                        ((BLangIndexBasedAccess) accessExpr).indexExpr.type.tag == TypeTags.INT) {
                    return new BLangJSONArrayLiteral(new ArrayList<>(), new BArrayType(fieldType));
                }
                return new BLangJSONLiteral(new ArrayList<>(), fieldType);
            case TypeTags.MAP:
                return new BLangMapLiteral(new ArrayList<>(), type);
            case TypeTags.RECORD:
                return new BLangRecordLiteral(type);
            default:
                throw new IllegalStateException();
        }
    }

    // TODO: Allowing decimal defaultable args may break some cases of the union type defaultable args.
    // TODO: We need to preserve the literal type to resolve this.
    private BLangExpression getDefaultValueLiteral(Object value, int typeTag) {
        if (value == null) {
            return getNullLiteral();
        }
        if (value instanceof Long) {
            switch (typeTag) {
                case TypeTags.FLOAT:
                    return getFloatLiteral(((Long) value).doubleValue());
                case TypeTags.DECIMAL:
                    return getDecimalLiteral(String.valueOf(value));
                default:
                    return getIntLiteral((Long) value);
            }
        }
        if (value instanceof String) {
            switch (typeTag) {
                case TypeTags.FLOAT:
                    return getFloatLiteral(Double.parseDouble((String) value));
                case TypeTags.DECIMAL:
                    return getDecimalLiteral(String.valueOf(value));
                default:
                    return getStringLiteral((String) value);
            }
        }
        if (value instanceof Boolean) {
            return getBooleanLiteral((Boolean) value);
        }
        throw new IllegalStateException("Unsupported default value type");
    }

    private BLangLiteral getStringLiteral(String value) {
        BLangLiteral literal = (BLangLiteral) TreeBuilder.createLiteralExpression();
        literal.value = value;
        literal.typeTag = TypeTags.STRING;
        literal.type = symTable.stringType;
        return literal;
    }

    private BLangLiteral getIntLiteral(long value) {
        BLangLiteral literal = (BLangLiteral) TreeBuilder.createLiteralExpression();
        literal.value = value;
        literal.typeTag = TypeTags.INT;
        literal.type = symTable.intType;
        return literal;
    }

    private BLangLiteral getFloatLiteral(double value) {
        BLangLiteral literal = (BLangLiteral) TreeBuilder.createLiteralExpression();
        literal.value = value;
        literal.typeTag = TypeTags.FLOAT;
        literal.type = symTable.floatType;
        return literal;
    }

    private BLangLiteral getDecimalLiteral(String value) {
        BLangLiteral literal = (BLangLiteral) TreeBuilder.createLiteralExpression();
        literal.value = value;
        literal.typeTag = TypeTags.FLOAT;
        literal.type = symTable.decimalType;
        return literal;
    }

    private BLangLiteral getBooleanLiteral(boolean value) {
        BLangLiteral literal = (BLangLiteral) TreeBuilder.createLiteralExpression();
        literal.value = value;
        literal.typeTag = TypeTags.BOOLEAN;
        literal.type = symTable.booleanType;
        return literal;
    }

    private BLangLiteral getNullLiteral() {
        BLangLiteral literal = (BLangLiteral) TreeBuilder.createLiteralExpression();
        literal.typeTag = TypeTags.NIL;
        literal.type = symTable.nilType;
        return literal;
    }

    private boolean isDefaultableMappingType(BType type) {
        switch (getSafeType(type, false).tag) {
            case TypeTags.JSON:
            case TypeTags.MAP:
            case TypeTags.RECORD:
                return true;
            default:
                return false;
        }
    }

    private BLangFunction createDefaultObjectConstructor(BLangObjectTypeNode objectTypeNode, SymbolEnv env) {
        BLangFunction initFunction =
                ASTBuilderUtil.createInitFunction(objectTypeNode.pos, Names.EMPTY.value, Names.OBJECT_INIT_SUFFIX);

        // Create the receiver
        initFunction.receiver = ASTBuilderUtil.createReceiver(objectTypeNode.pos, objectTypeNode.type);
        BVarSymbol receiverSymbol =
                new BVarSymbol(Flags.asMask(EnumSet.noneOf(Flag.class)), names.fromIdNode(initFunction.receiver.name),
                        env.enclPkg.symbol.pkgID, objectTypeNode.type, env.scope.owner);
        env.scope.define(receiverSymbol.name, receiverSymbol);
        initFunction.receiver.symbol = receiverSymbol;

        initFunction.type = new BInvokableType(new ArrayList<>(), symTable.nilType, null);
        initFunction.attachedFunction = true;
        initFunction.flagSet.add(Flag.ATTACHED);

        // Create function symbol
        Name funcSymbolName = names.fromString(Symbols.getAttachedFuncSymbolName(objectTypeNode.type.tsymbol.name.value,
                Names.OBJECT_INIT_SUFFIX.value));
        initFunction.symbol = Symbols.createFunctionSymbol(Flags.asMask(initFunction.flagSet), funcSymbolName,
                env.enclPkg.symbol.pkgID, initFunction.type, env.scope.owner, initFunction.body != null);
        initFunction.symbol.scope = new Scope(initFunction.symbol);
        initFunction.symbol.receiverSymbol = receiverSymbol;

        // Set the taint information to the constructed init function
        initFunction.symbol.taintTable = new HashMap<>();
        TaintRecord taintRecord = new TaintRecord(Boolean.FALSE, new ArrayList<>());
        initFunction.symbol.taintTable.put(TaintAnalyzer.ALL_UNTAINTED_TABLE_ENTRY_INDEX, taintRecord);

        // Update Object type with attached function details
        BObjectTypeSymbol objectSymbol = ((BObjectTypeSymbol) objectTypeNode.type.tsymbol);
        objectSymbol.initializerFunc = new BAttachedFunction(Names.OBJECT_INIT_SUFFIX, initFunction.symbol,
                (BInvokableType) initFunction.type);
        objectSymbol.attachedFuncs.add(objectSymbol.initializerFunc);
        objectTypeNode.initFunction = initFunction;
        return initFunction;
    }
}<|MERGE_RESOLUTION|>--- conflicted
+++ resolved
@@ -510,18 +510,8 @@
                 })
                 .filter(field -> field.expr != null)
                 .forEachOrdered(field -> {
-<<<<<<< HEAD
-                    // Only add a field if it is required. Checking if it's required is enough since non-defaultable
-                    // required fields will have been caught in the type checking phase.
-                    if (!recordTypeNode.initFunction.initFunctionStmts.containsKey(field.symbol) &&
-                            !Symbols.isFlagOn(field.symbol.flags, maskOptional)) {
-                        recordTypeNode.initFunction.initFunctionStmts.put(field.symbol,
-                                (BLangStatement) createAssignmentStmt(field));
-                    }
-=======
                     recordTypeNode.initFunction.initFunctionStmts.put(field.symbol,
                             createAssignmentStmt(field));
->>>>>>> 94410474
                 });
 
         //Adding init statements to the init function.
