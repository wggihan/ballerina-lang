--- conflicted
+++ resolved
@@ -2173,7 +2173,7 @@
             return;
         }
 
-        // If the the variable is not used in lhs, then add a conversion if required. 
+        // If the the variable is not used in lhs, then add a conversion if required.
         // This is done to make the types compatible for narrowed types.
         genVarRefExpr.lhsVar = varRefExpr.lhsVar;
         BType targetType = genVarRefExpr.type;
@@ -2201,15 +2201,10 @@
         }
 
         BLangLiteral stringLit = createStringLiteral(fieldAccessExpr.pos, fieldAccessExpr.field.value);
-<<<<<<< HEAD
-        BType varRefType = fieldAccessExpr.expr.type;
         int varRefTypeTag = varRefType.tag;
         if (varRefTypeTag == TypeTags.OBJECT ||
                 (varRefTypeTag == TypeTags.UNION &&
                          ((BUnionType) varRefType).getMemberTypes().iterator().next().tag == TypeTags.OBJECT)) {
-=======
-        if (varRefType.tag == TypeTags.OBJECT) {
->>>>>>> e1e3f7c5
             if (fieldAccessExpr.symbol != null && fieldAccessExpr.symbol.type.tag == TypeTags.INVOKABLE &&
                     ((fieldAccessExpr.symbol.flags & Flags.ATTACHED) == Flags.ATTACHED)) {
                 targetVarRef = new BLangStructFunctionVarRef(fieldAccessExpr.expr, (BVarSymbol) fieldAccessExpr.symbol);
@@ -4234,7 +4229,7 @@
 
     BLangExpression addConversionExprIfRequired(BLangExpression expr, BType lhsType) {
         if (lhsType.tag == TypeTags.NONE) {
-            return expr; 
+            return expr;
         }
 
         BType rhsType = expr.type;
