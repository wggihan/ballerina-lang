--- conflicted
+++ resolved
@@ -433,41 +433,7 @@
         result = pkgNode;
     }
 
-<<<<<<< HEAD
-    private void addAttachedFunctionsToPackageLevel(BLangPackage pkgNode, SymbolEnv env) {
-        for (BLangTypeDefinition typeDef : pkgNode.typeDefinitions) {
-            if (typeDef.typeNode.getKind() == NodeKind.USER_DEFINED_TYPE) {
-                continue;
-            }
-            if (typeDef.symbol.tag == SymTag.OBJECT) {
-                BLangObjectTypeNode objectTypeNode = (BLangObjectTypeNode) typeDef.typeNode;
-
-                objectTypeNode.functions.forEach(f -> {
-                    if (!pkgNode.objAttachedFunctions.contains(f.symbol)) {
-                        pkgNode.functions.add(f);
-                        pkgNode.topLevelNodes.add(f);
-                    }
-                });
-
-                if (objectTypeNode.flagSet.contains(Flag.ABSTRACT)) {
-                    continue;
-                }
-
-                if (objectTypeNode.initFunction == null) {
-                    objectTypeNode.initFunction = createDefaultObjectConstructor(objectTypeNode, env);
-                }
-                pkgNode.functions.add(objectTypeNode.initFunction);
-                pkgNode.topLevelNodes.add(objectTypeNode.initFunction);
-            } else if (typeDef.symbol.tag == SymTag.RECORD) {
-                BLangRecordTypeNode recordTypeNod = (BLangRecordTypeNode) typeDef.typeNode;
-                pkgNode.functions.add(recordTypeNod.initFunction);
-                pkgNode.topLevelNodes.add(recordTypeNod.initFunction);
-            }
-        }
-    }
-
-=======
->>>>>>> d29c6332
+
     @Override
     public void visit(BLangImportPackage importPkgNode) {
         BPackageSymbol pkgSymbol = importPkgNode.symbol;
@@ -1811,19 +1777,12 @@
         } else if ((ownerSymbol.tag & SymTag.INVOKABLE) == SymTag.INVOKABLE) {
             // Local variable in a function/resource/action/worker
             genVarRefExpr = new BLangLocalVarRef((BVarSymbol) varRefExpr.symbol);
-<<<<<<< HEAD
             if (!enclLocks.isEmpty() && varRefExpr.variableName != null &&
                     varRefExpr.variableName.value.equals(Names.SELF.value)) {
                 enclLocks.peek().addSelfVariable((BVarSymbol) varRefExpr.symbol);
             }
-        } else if ((ownerSymbol.tag & SymTag.CONNECTOR) == SymTag.CONNECTOR) {
-            // Field variable in a receiver
-            genVarRefExpr = new BLangFieldVarRef((BVarSymbol) varRefExpr.symbol);
-=======
->>>>>>> d29c6332
         } else if ((ownerSymbol.tag & SymTag.STRUCT) == SymTag.STRUCT) {
             genVarRefExpr = new BLangFieldVarRef((BVarSymbol) varRefExpr.symbol);
-           //Add locking for field variables as well
             if (!enclLocks.isEmpty()) {
                 enclLocks.peek().addSelfVariable((BVarSymbol) varRefExpr.symbol);
             }
