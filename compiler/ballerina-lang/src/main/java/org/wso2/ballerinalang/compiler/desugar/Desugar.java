/*
 *  Copyright (c) 2017, WSO2 Inc. (http://www.wso2.org) All Rights Reserved.
 *
 *  WSO2 Inc. licenses this file to you under the Apache License,
 *  Version 2.0 (the "License"); you may not use this file except
 *  in compliance with the License.
 *  You may obtain a copy of the License at
 *
 *    http://www.apache.org/licenses/LICENSE-2.0
 *
 *  Unless required by applicable law or agreed to in writing,
 *  software distributed under the License is distributed on an
 *  "AS IS" BASIS, WITHOUT WARRANTIES OR CONDITIONS OF ANY
 *  KIND, either express or implied.  See the License for the
 *  specific language governing permissions and limitations
 *  under the License.
 */
package org.wso2.ballerinalang.compiler.desugar;

import org.ballerinalang.compiler.CompilerPhase;
import org.ballerinalang.model.TreeBuilder;
import org.ballerinalang.model.tree.NodeKind;
import org.ballerinalang.model.tree.OperatorKind;
import org.ballerinalang.model.tree.clauses.JoinStreamingInput;
import org.ballerinalang.model.tree.expressions.NamedArgNode;
import org.ballerinalang.model.tree.statements.StatementNode;
import org.ballerinalang.model.tree.statements.StreamingQueryStatementNode;
import org.wso2.ballerinalang.compiler.PackageCache;
import org.wso2.ballerinalang.compiler.semantics.analyzer.SymbolResolver;
import org.wso2.ballerinalang.compiler.semantics.analyzer.Types;
import org.wso2.ballerinalang.compiler.semantics.model.SymbolEnv;
import org.wso2.ballerinalang.compiler.semantics.model.SymbolTable;
import org.wso2.ballerinalang.compiler.semantics.model.symbols.BConversionOperatorSymbol;
import org.wso2.ballerinalang.compiler.semantics.model.symbols.BEndpointVarSymbol;
import org.wso2.ballerinalang.compiler.semantics.model.symbols.BInvokableSymbol;
import org.wso2.ballerinalang.compiler.semantics.model.symbols.BOperatorSymbol;
import org.wso2.ballerinalang.compiler.semantics.model.symbols.BPackageSymbol;
import org.wso2.ballerinalang.compiler.semantics.model.symbols.BStructSymbol;
import org.wso2.ballerinalang.compiler.semantics.model.symbols.BSymbol;
import org.wso2.ballerinalang.compiler.semantics.model.symbols.BVarSymbol;
import org.wso2.ballerinalang.compiler.semantics.model.symbols.BXMLNSSymbol;
import org.wso2.ballerinalang.compiler.semantics.model.symbols.SymTag;
import org.wso2.ballerinalang.compiler.semantics.model.symbols.Symbols;
import org.wso2.ballerinalang.compiler.semantics.model.types.BArrayType;
import org.wso2.ballerinalang.compiler.semantics.model.types.BInvokableType;
import org.wso2.ballerinalang.compiler.semantics.model.types.BStructType;
import org.wso2.ballerinalang.compiler.semantics.model.types.BTableType;
import org.wso2.ballerinalang.compiler.semantics.model.types.BType;
import org.wso2.ballerinalang.compiler.semantics.model.types.BUnionType;
import org.wso2.ballerinalang.compiler.tree.BLangAction;
import org.wso2.ballerinalang.compiler.tree.BLangConnector;
import org.wso2.ballerinalang.compiler.tree.BLangEndpoint;
import org.wso2.ballerinalang.compiler.tree.BLangFunction;
import org.wso2.ballerinalang.compiler.tree.BLangIdentifier;
import org.wso2.ballerinalang.compiler.tree.BLangImportPackage;
import org.wso2.ballerinalang.compiler.tree.BLangInvokableNode;
import org.wso2.ballerinalang.compiler.tree.BLangNode;
import org.wso2.ballerinalang.compiler.tree.BLangNodeVisitor;
import org.wso2.ballerinalang.compiler.tree.BLangObject;
import org.wso2.ballerinalang.compiler.tree.BLangPackage;
import org.wso2.ballerinalang.compiler.tree.BLangResource;
import org.wso2.ballerinalang.compiler.tree.BLangService;
import org.wso2.ballerinalang.compiler.tree.BLangStruct;
import org.wso2.ballerinalang.compiler.tree.BLangTransformer;
import org.wso2.ballerinalang.compiler.tree.BLangVariable;
import org.wso2.ballerinalang.compiler.tree.BLangWorker;
import org.wso2.ballerinalang.compiler.tree.BLangXMLNS;
import org.wso2.ballerinalang.compiler.tree.BLangXMLNS.BLangLocalXMLNS;
import org.wso2.ballerinalang.compiler.tree.BLangXMLNS.BLangPackageXMLNS;
import org.wso2.ballerinalang.compiler.tree.expressions.BLangArrayLiteral;
import org.wso2.ballerinalang.compiler.tree.expressions.BLangArrayLiteral.BLangJSONArrayLiteral;
import org.wso2.ballerinalang.compiler.tree.expressions.BLangAwaitExpr;
import org.wso2.ballerinalang.compiler.tree.expressions.BLangBinaryExpr;
import org.wso2.ballerinalang.compiler.tree.expressions.BLangBracedOrTupleExpr;
import org.wso2.ballerinalang.compiler.tree.expressions.BLangExpression;
import org.wso2.ballerinalang.compiler.tree.expressions.BLangFieldBasedAccess;
import org.wso2.ballerinalang.compiler.tree.expressions.BLangFieldBasedAccess.BLangEnumeratorAccessExpr;
import org.wso2.ballerinalang.compiler.tree.expressions.BLangFieldBasedAccess.BLangStructFieldAccessExpr;
import org.wso2.ballerinalang.compiler.tree.expressions.BLangIndexBasedAccess;
import org.wso2.ballerinalang.compiler.tree.expressions.BLangIndexBasedAccess.BLangArrayAccessExpr;
import org.wso2.ballerinalang.compiler.tree.expressions.BLangIndexBasedAccess.BLangJSONAccessExpr;
import org.wso2.ballerinalang.compiler.tree.expressions.BLangIndexBasedAccess.BLangMapAccessExpr;
import org.wso2.ballerinalang.compiler.tree.expressions.BLangIndexBasedAccess.BLangXMLAccessExpr;
import org.wso2.ballerinalang.compiler.tree.expressions.BLangIntRangeExpression;
import org.wso2.ballerinalang.compiler.tree.expressions.BLangInvocation;
import org.wso2.ballerinalang.compiler.tree.expressions.BLangInvocation.BFunctionPointerInvocation;
import org.wso2.ballerinalang.compiler.tree.expressions.BLangInvocation.BLangActionInvocation;
import org.wso2.ballerinalang.compiler.tree.expressions.BLangInvocation.BLangAttachedFunctionInvocation;
import org.wso2.ballerinalang.compiler.tree.expressions.BLangInvocation.BLangTransformerInvocation;
import org.wso2.ballerinalang.compiler.tree.expressions.BLangLambdaFunction;
import org.wso2.ballerinalang.compiler.tree.expressions.BLangLiteral;
import org.wso2.ballerinalang.compiler.tree.expressions.BLangNamedArgsExpression;
import org.wso2.ballerinalang.compiler.tree.expressions.BLangRecordLiteral;
import org.wso2.ballerinalang.compiler.tree.expressions.BLangRecordLiteral.BLangJSONLiteral;
import org.wso2.ballerinalang.compiler.tree.expressions.BLangRecordLiteral.BLangMapLiteral;
import org.wso2.ballerinalang.compiler.tree.expressions.BLangRecordLiteral.BLangStreamLiteral;
import org.wso2.ballerinalang.compiler.tree.expressions.BLangRecordLiteral.BLangStructLiteral;
import org.wso2.ballerinalang.compiler.tree.expressions.BLangRecordLiteral.BLangTableLiteral;
import org.wso2.ballerinalang.compiler.tree.expressions.BLangRestArgsExpression;
import org.wso2.ballerinalang.compiler.tree.expressions.BLangSimpleVarRef;
import org.wso2.ballerinalang.compiler.tree.expressions.BLangSimpleVarRef.BLangFieldVarRef;
import org.wso2.ballerinalang.compiler.tree.expressions.BLangSimpleVarRef.BLangFunctionVarRef;
import org.wso2.ballerinalang.compiler.tree.expressions.BLangSimpleVarRef.BLangLocalVarRef;
import org.wso2.ballerinalang.compiler.tree.expressions.BLangSimpleVarRef.BLangPackageVarRef;
import org.wso2.ballerinalang.compiler.tree.expressions.BLangStringTemplateLiteral;
import org.wso2.ballerinalang.compiler.tree.expressions.BLangTableQueryExpression;
import org.wso2.ballerinalang.compiler.tree.expressions.BLangTernaryExpr;
import org.wso2.ballerinalang.compiler.tree.expressions.BLangTypeCastExpr;
import org.wso2.ballerinalang.compiler.tree.expressions.BLangTypeConversionExpr;
import org.wso2.ballerinalang.compiler.tree.expressions.BLangTypeInit;
import org.wso2.ballerinalang.compiler.tree.expressions.BLangTypeofExpr;
import org.wso2.ballerinalang.compiler.tree.expressions.BLangUnaryExpr;
import org.wso2.ballerinalang.compiler.tree.expressions.BLangVariableReference;
import org.wso2.ballerinalang.compiler.tree.expressions.BLangXMLAttribute;
import org.wso2.ballerinalang.compiler.tree.expressions.BLangXMLAttributeAccess;
import org.wso2.ballerinalang.compiler.tree.expressions.BLangXMLCommentLiteral;
import org.wso2.ballerinalang.compiler.tree.expressions.BLangXMLElementLiteral;
import org.wso2.ballerinalang.compiler.tree.expressions.BLangXMLProcInsLiteral;
import org.wso2.ballerinalang.compiler.tree.expressions.BLangXMLQName;
import org.wso2.ballerinalang.compiler.tree.expressions.BLangXMLQuotedString;
import org.wso2.ballerinalang.compiler.tree.expressions.BLangXMLSequenceLiteral;
import org.wso2.ballerinalang.compiler.tree.expressions.BLangXMLTextLiteral;
import org.wso2.ballerinalang.compiler.tree.statements.BLangAbort;
import org.wso2.ballerinalang.compiler.tree.statements.BLangAssignment;
import org.wso2.ballerinalang.compiler.tree.statements.BLangBind;
import org.wso2.ballerinalang.compiler.tree.statements.BLangBlockStmt;
import org.wso2.ballerinalang.compiler.tree.statements.BLangBreak;
import org.wso2.ballerinalang.compiler.tree.statements.BLangCatch;
import org.wso2.ballerinalang.compiler.tree.statements.BLangCompoundAssignment;
import org.wso2.ballerinalang.compiler.tree.statements.BLangExpressionStmt;
import org.wso2.ballerinalang.compiler.tree.statements.BLangForeach;
import org.wso2.ballerinalang.compiler.tree.statements.BLangForkJoin;
import org.wso2.ballerinalang.compiler.tree.statements.BLangIf;
import org.wso2.ballerinalang.compiler.tree.statements.BLangLock;
import org.wso2.ballerinalang.compiler.tree.statements.BLangMatch;
import org.wso2.ballerinalang.compiler.tree.statements.BLangMatch.BLangMatchStmtPatternClause;
import org.wso2.ballerinalang.compiler.tree.statements.BLangNext;
import org.wso2.ballerinalang.compiler.tree.statements.BLangPostIncrement;
import org.wso2.ballerinalang.compiler.tree.statements.BLangReturn;
import org.wso2.ballerinalang.compiler.tree.statements.BLangStatement;
import org.wso2.ballerinalang.compiler.tree.statements.BLangStatement.BLangStatementLink;
import org.wso2.ballerinalang.compiler.tree.statements.BLangThrow;
import org.wso2.ballerinalang.compiler.tree.statements.BLangTransaction;
import org.wso2.ballerinalang.compiler.tree.statements.BLangTryCatchFinally;
import org.wso2.ballerinalang.compiler.tree.statements.BLangTupleDestructure;
import org.wso2.ballerinalang.compiler.tree.statements.BLangVariableDef;
import org.wso2.ballerinalang.compiler.tree.statements.BLangWhenever;
import org.wso2.ballerinalang.compiler.tree.statements.BLangWhile;
import org.wso2.ballerinalang.compiler.tree.statements.BLangWorkerReceive;
import org.wso2.ballerinalang.compiler.tree.statements.BLangWorkerSend;
import org.wso2.ballerinalang.compiler.tree.statements.BLangXMLNSStatement;
import org.wso2.ballerinalang.compiler.util.CompilerContext;
import org.wso2.ballerinalang.compiler.util.Name;
import org.wso2.ballerinalang.compiler.util.Names;
import org.wso2.ballerinalang.compiler.util.TypeTags;
import org.wso2.ballerinalang.compiler.util.diagnotic.DiagnosticPos;
import org.wso2.ballerinalang.util.Lists;

import java.util.ArrayList;
import java.util.Arrays;
import java.util.Collections;
import java.util.HashMap;
import java.util.HashSet;
import java.util.Iterator;
import java.util.List;
import java.util.Map;
import java.util.Set;
import java.util.Stack;
import java.util.stream.Collectors;

import static org.wso2.ballerinalang.compiler.util.Names.GEN_VAR_PREFIX;

/**
 * @since 0.94
 */
public class Desugar extends BLangNodeVisitor {

    private static final CompilerContext.Key<Desugar> DESUGAR_KEY =
            new CompilerContext.Key<>();
    private static final String QUERY_TABLE_WITH_JOIN_CLAUSE = "queryTableWithJoinClause";
    private static final String QUERY_TABLE_WITHOUT_JOIN_CLAUSE = "queryTableWithoutJoinClause";
    private static final String CREATE_WHENEVER = "startWhenever";

    private SymbolTable symTable;
    private final PackageCache packageCache;
    private SymbolResolver symResolver;
    private IterableCodeDesugar iterableCodeDesugar;
    private AnnotationDesugar annotationDesugar;
    private EndpointDesugar endpointDesugar;
    private SqlQueryBuilder sqlQueryBuilder;
    private Types types;
    private Names names;
    private SiddhiQueryBuilder siddhiQueryBuilder;

    private BLangNode result;

    private BLangStatementLink currentLink;
    private Stack<BLangWorker> workerStack = new Stack<>();

    public Stack<BLangLock> enclLocks = new Stack<>();

    private SymbolEnv env;

    public static Desugar getInstance(CompilerContext context) {
        Desugar desugar = context.get(DESUGAR_KEY);
        if (desugar == null) {
            desugar = new Desugar(context);
        }

        return desugar;
    }

    private Desugar(CompilerContext context) {
        context.put(DESUGAR_KEY, this);
        this.symTable = SymbolTable.getInstance(context);
        this.symResolver = SymbolResolver.getInstance(context);
        this.iterableCodeDesugar = IterableCodeDesugar.getInstance(context);
        this.annotationDesugar = AnnotationDesugar.getInstance(context);
        this.endpointDesugar = EndpointDesugar.getInstance(context);
        this.sqlQueryBuilder = SqlQueryBuilder.getInstance(context);
        this.types = Types.getInstance(context);
        this.names = Names.getInstance(context);
        this.siddhiQueryBuilder = SiddhiQueryBuilder.getInstance(context);
        this.packageCache = PackageCache.getInstance(context);
        this.names = Names.getInstance(context);
    }

    public BLangPackage perform(BLangPackage pkgNode) {
        return rewrite(pkgNode, env);
    }

    // visitors

    @Override
    public void visit(BLangPackage pkgNode) {
        if (pkgNode.completedPhases.contains(CompilerPhase.DESUGAR)) {
            result = pkgNode;
            return;
        }
        SymbolEnv env = this.symTable.pkgEnvMap.get(pkgNode.symbol);

        //Adding object functions to package level.
        pkgNode.objects.forEach(o -> {
            pkgNode.functions.add(o.initFunction);
            pkgNode.topLevelNodes.add(o.initFunction);
            o.functions.forEach(f -> {
                pkgNode.functions.add(f);
                pkgNode.topLevelNodes.add(f);
            });
        });
        //Rewriting Object to struct
        pkgNode.objects.forEach(o -> pkgNode.structs.add(rewriteObjectToStruct(o, env)));

        pkgNode.structs = rewrite(pkgNode.structs, env);
        // Adding struct init functions to package level.
        pkgNode.structs.forEach(struct -> {
            pkgNode.functions.add(struct.initFunction);
            pkgNode.topLevelNodes.add(struct.initFunction);
        });

        pkgNode.imports = rewrite(pkgNode.imports, env);
        pkgNode.xmlnsList = rewrite(pkgNode.xmlnsList, env);
        pkgNode.globalVars = rewrite(pkgNode.globalVars, env);
        pkgNode.globalEndpoints = rewrite(pkgNode.globalEndpoints, env);
        pkgNode.globalEndpoints.forEach(endpoint -> endpointDesugar.defineGlobalEndpoint(endpoint, env));
        annotationDesugar.rewritePackageAnnotations(pkgNode);
        endpointDesugar.rewriteAllEndpointsInPkg(pkgNode, env);
        endpointDesugar.rewriteServiceBoundToEndpointInPkg(pkgNode, env);
        pkgNode.transformers = rewrite(pkgNode.transformers, env);
        pkgNode.functions = rewrite(pkgNode.functions, env);
        pkgNode.connectors = rewrite(pkgNode.connectors, env);
        pkgNode.services = rewrite(pkgNode.services, env);
        pkgNode.initFunction = rewrite(pkgNode.initFunction, env);
        pkgNode.startFunction = rewrite(pkgNode.startFunction, env);
        pkgNode.stopFunction = rewrite(pkgNode.stopFunction, env);
        pkgNode.completedPhases.add(CompilerPhase.DESUGAR);
        result = pkgNode;
    }

    @Override
    public void visit(BLangImportPackage importPkgNode) {
        BPackageSymbol pkgSymbol = importPkgNode.symbol;
        SymbolEnv pkgEnv = this.symTable.pkgEnvMap.get(pkgSymbol);
        rewrite(pkgEnv.node, pkgEnv);
        result = importPkgNode;
    }

    @Override
    public void visit(BLangStruct structNode) {
        // Add struct level variables to the init function.
        structNode.fields.stream()
            .map(field -> {
                    // If the rhs value is not given in-line inside the struct
                    // then get the default value literal for that particular struct.
                    if (field.expr == null) {
                        field.expr = getInitExpr(field.type);
                    }
                    return field;
                })
            .filter(field -> field.expr != null)
            .forEachOrdered(field -> structNode.initFunction.initFunctionStmts.put(field.symbol,
                    (BLangStatement) createAssignmentStmt(field)));
        result = structNode;
    }

    @Override
    public void visit(BLangFunction funcNode) {
        SymbolEnv fucEnv = SymbolEnv.createFunctionEnv(funcNode, funcNode.symbol.scope, env);
        if (!funcNode.interfaceFunction) {
            addReturnIfNotPresent(funcNode);
        }

        Collections.reverse(funcNode.endpoints); // To preserve endpoint code gen order.
        funcNode.endpoints = rewrite(funcNode.endpoints, fucEnv);

        //Adding init statements to the init function.
        if (funcNode.objectInitFunction) {
            BLangStatement[] initStmts = funcNode.initFunctionStmts.values().toArray(new BLangStatement[0]);
            for (int i = 0; i < funcNode.initFunctionStmts.size(); i++) {
                funcNode.body.stmts.add(i, initStmts[i]);
            }
        }

        funcNode.body = rewrite(funcNode.body, fucEnv);
        funcNode.workers = rewrite(funcNode.workers, fucEnv);

        // If the function has a receiver, we rewrite it's parameter list to have
        // the struct variable as the first parameter
        if (funcNode.receiver != null) {
            BInvokableSymbol funcSymbol = funcNode.symbol;
            List<BVarSymbol> params = funcSymbol.params;
            params.add(0, funcNode.receiver.symbol);
            BInvokableType funcType = (BInvokableType) funcSymbol.type;
            funcType.paramTypes.add(0, funcNode.receiver.type);
        }

        result = funcNode;
    }

    @Override
    public void visit(BLangService serviceNode) {
        SymbolEnv serviceEnv = SymbolEnv.createServiceEnv(serviceNode, serviceNode.symbol.scope, env);
        serviceNode.resources = rewrite(serviceNode.resources, serviceEnv);
        serviceNode.vars = rewrite(serviceNode.vars, serviceEnv);
        serviceNode.endpoints = rewrite(serviceNode.endpoints, serviceEnv);
        serviceNode.initFunction = rewrite(serviceNode.initFunction, serviceEnv);
        result = serviceNode;
    }

    public void visit(BLangWhenever wheneverStatement) {
        siddhiQueryBuilder.visit(wheneverStatement);
        BLangExpressionStmt stmt = (BLangExpressionStmt) TreeBuilder.createExpressionStatementNode();
        stmt.expr = createInvocationForWheneverBlock(wheneverStatement);
        stmt.pos = wheneverStatement.pos;
        stmt.addWS(wheneverStatement.getWS());
        result = rewrite(stmt, env);
    }

    private BLangStruct rewriteObjectToStruct(BLangObject objectNode, SymbolEnv env) {
        BLangStruct bLangStruct = (BLangStruct) TreeBuilder.createStructNode();
        bLangStruct.name = objectNode.name;
        bLangStruct.fields = objectNode.fields;
//        bLangStruct.functions = rewrite(objectNode.functions, env);
//        bLangStruct.initFunction = rewrite(objectNode.initFunction, env);
        bLangStruct.annAttachments = rewrite(objectNode.annAttachments, env);
        bLangStruct.docAttachments = rewrite(objectNode.docAttachments, env);
        bLangStruct.deprecatedAttachments = rewrite(objectNode.deprecatedAttachments, env);
        bLangStruct.isAnonymous = objectNode.isAnonymous;
        bLangStruct.symbol = objectNode.symbol;

        return bLangStruct;
    }

    @Override
    public void visit(BLangResource resourceNode) {
        addReturnIfNotPresent(resourceNode);
        SymbolEnv resourceEnv = SymbolEnv.createResourceActionSymbolEnv(resourceNode, resourceNode.symbol.scope, env);
        Collections.reverse(resourceNode.endpoints); // To preserve endpoint code gen order at resource
        resourceNode.endpoints = rewrite(resourceNode.endpoints, resourceEnv);
        resourceNode.body = rewrite(resourceNode.body, resourceEnv);
        resourceNode.workers = rewrite(resourceNode.workers, resourceEnv);
        result = resourceNode;
    }

    @Override
    public void visit(BLangConnector connectorNode) {
        SymbolEnv conEnv = SymbolEnv.createConnectorEnv(connectorNode, connectorNode.symbol.scope, env);
        connectorNode.params = rewrite(connectorNode.params, conEnv);
        connectorNode.actions = rewrite(connectorNode.actions, conEnv);
        connectorNode.varDefs = rewrite(connectorNode.varDefs, conEnv);
        connectorNode.endpoints = rewrite(connectorNode.endpoints, conEnv);
        connectorNode.initFunction = rewrite(connectorNode.initFunction, conEnv);
        connectorNode.initAction = rewrite(connectorNode.initAction, conEnv);
        result = connectorNode;
    }

    @Override
    public void visit(BLangAction actionNode) {
        addReturnIfNotPresent(actionNode);
        SymbolEnv actionEnv = SymbolEnv.createResourceActionSymbolEnv(actionNode, actionNode.symbol.scope, env);
        Collections.reverse(actionNode.endpoints); // To preserve endpoint code gen order at action.
        actionNode.endpoints = rewrite(actionNode.endpoints, actionEnv);
        actionNode.body = rewrite(actionNode.body, actionEnv);
        actionNode.workers = rewrite(actionNode.workers, actionEnv);

        // we rewrite it's parameter list to have the receiver variable as the first parameter
        BInvokableSymbol actionSymbol = actionNode.symbol;
        List<BVarSymbol> params = actionSymbol.params;
        BVarSymbol receiverSymbol = actionNode.symbol.receiverSymbol;
        params.add(0, receiverSymbol);
        BInvokableType actionType = (BInvokableType) actionSymbol.type;
        if (receiverSymbol != null) {
            actionType.paramTypes.add(0, receiverSymbol.type);
        }
        result = actionNode;
    }

    @Override
    public void visit(BLangWorker workerNode) {
        this.workerStack.push(workerNode);
        workerNode.body = rewrite(workerNode.body, env);
        this.workerStack.pop();
        result = workerNode;
    }

    @Override
    public void visit(BLangEndpoint endpoint) {
        result = endpoint;
    }

    @Override
    public void visit(BLangVariable varNode) {
        if ((varNode.symbol.owner.tag & SymTag.INVOKABLE) != SymTag.INVOKABLE) {
            varNode.expr = null;
            result = varNode;
            return;
        }

        // Return if this assignment is not a safe assignment
        varNode.expr = rewriteExpr(varNode.expr);
        result = varNode;

    }

    public void visit(BLangTransformer transformerNode) {
        addTransformerReturn(transformerNode);
        SymbolEnv tranEnv = SymbolEnv.createTransformerEnv(transformerNode, transformerNode.symbol.scope, env);
        transformerNode.body = rewrite(transformerNode.body, tranEnv);

        addArgInitExpr(transformerNode, transformerNode.retParams.get(0));

        BInvokableSymbol transformerSymbol = transformerNode.symbol;
        List<BVarSymbol> params = transformerSymbol.params;
        params.add(0, transformerNode.source.symbol);
        BInvokableType transformerType = (BInvokableType) transformerSymbol.type;
        transformerType.paramTypes.add(0, transformerNode.source.type);

        result = transformerNode;
    }

    // Statements

    @Override
    public void visit(BLangBlockStmt block) {
        SymbolEnv blockEnv = SymbolEnv.createBlockEnv(block, env);
        block.stmts = rewriteStmt(block.stmts, blockEnv);
        result = block;
    }

    @Override
    public void visit(BLangVariableDef varDefNode) {
        if (varDefNode.var.expr instanceof BLangRecordLiteral &&
                ((BLangRecordLiteral) varDefNode.var.expr).type.tag == TypeTags.STREAM) {
            ((BLangRecordLiteral) varDefNode.var.expr).name = varDefNode.var.name;
        }

        varDefNode.var = rewrite(varDefNode.var, env);
        BLangVariable varNode = varDefNode.var;

        // Generate default init expression, if rhs expr is null
        if (varNode.expr == null) {
            varNode.expr = getInitExpr(varNode.type);
        }

        if (!varNode.safeAssignment) {
            result = varDefNode;
            return;
        }

        // Desugar the =? operator with the match statement
        //
        //  e.g.
        //      var f =? openFile("/tmp/foo.txt"); // openFile: () -> (File | error)
        //
        //      {
        //          File f;
        //          match openFile("/tmp/foo.txt") {
        //              File _$_f1 => f = _$_f1;
        //              error e => throw e | return e
        //          }
        //      }

        // Create the pattern to match the success case
        BLangMatchStmtPatternClause patternSuccessCase = getSafeAssignSuccessPattern(varNode.pos,
                varNode.symbol.type, true, varNode.symbol, null);
        BLangMatchStmtPatternClause patternErrorCase = getSafeAssignErrorPattern(varNode.pos, varNode.symbol.owner);


        // Create the match statement
        BLangMatch matchStmt = ASTBuilderUtil.createMatchStatement(varNode.expr.pos,
                varNode.expr, new ArrayList<BLangMatchStmtPatternClause>() {{
                    add(patternSuccessCase);
                    add(patternErrorCase);
                }});

        // var f =? foo() -> var f;
        varNode.expr = null;
        varNode.safeAssignment = false;

        BLangBlockStmt safeAssignmentBlock = ASTBuilderUtil.createBlockStmt(varDefNode.pos,
                new ArrayList<BLangStatement>() {{
                    add(varDefNode);
                    add(matchStmt);
                }});

        result = rewrite(safeAssignmentBlock, this.env);
    }

    @Override
    public void visit(BLangAssignment assignNode) {
        if (assignNode.expr.type.tag == TypeTags.STREAM && assignNode.varRefs.get(0) instanceof BLangSimpleVarRef) {
                ((BLangRecordLiteral) assignNode.expr).name =
                        ((BLangSimpleVarRef) assignNode.varRefs.get(0)).variableName;
        }
        assignNode.varRefs = rewriteExprs(assignNode.varRefs);
        assignNode.expr = rewriteExpr(assignNode.expr);
        result = assignNode;

        if (!assignNode.safeAssignment) {
            return;
        }

        // Desugar the =? operator with the match statement
        //
        //  e.g.
        //      File f;
        //      .....
        //      f =? openFile("/tmp/foo.txt"); // openFile: () -> (File | error)
        //
        //      {
        //          match openFile("/tmp/foo.txt") {
        //              File _$_f1 => f = _$_f1;
        //              error e => throw e | return e
        //          }
        //      }
        BLangBlockStmt safeAssignmentBlock = ASTBuilderUtil.createBlockStmt(assignNode.pos, new ArrayList<>());
        BLangExpression lhsExpr = assignNode.varRefs.get(0);
        BLangMatchStmtPatternClause patternSuccessCase;
        if (assignNode.declaredWithVar) {
            BVarSymbol varSymbol = ((BLangSimpleVarRef) lhsExpr).symbol;
            BLangVariable variable = ASTBuilderUtil.createVariable(assignNode.pos, "", lhsExpr.type, null, varSymbol);
            BLangVariableDef variableDef = ASTBuilderUtil.createVariableDef(assignNode.pos, variable);
            safeAssignmentBlock.stmts.add(variableDef);
            patternSuccessCase = getSafeAssignSuccessPattern(assignNode.pos, lhsExpr.type,
                    true, varSymbol, null);
        } else {
            patternSuccessCase = getSafeAssignSuccessPattern(assignNode.pos, lhsExpr.type,
                    false, null, lhsExpr);
        }

        // Create the pattern to match the success case
        BLangMatchStmtPatternClause patternErrorCase = getSafeAssignErrorPattern(assignNode.pos,
                this.env.enclInvokable.symbol);


        // Create the match statement
        BLangMatch matchStmt = ASTBuilderUtil.createMatchStatement(assignNode.pos,
                assignNode.expr, new ArrayList<BLangMatchStmtPatternClause>() {{
                    add(patternSuccessCase);
                    add(patternErrorCase);
                }});

        // var f =? foo() -> var f;
        assignNode.expr = null;
        assignNode.safeAssignment = false;
        safeAssignmentBlock.stmts.add(matchStmt);
        result = rewrite(safeAssignmentBlock, this.env);
    }

    @Override
    public void visit(BLangTupleDestructure stmt) {
        this.visit((BLangAssignment) stmt);

        // Resolve Access Expr's cast operator
        for (int i = 0; i < stmt.varRefs.size(); i++) {
            BLangExpression varRef = stmt.varRefs.get(i);
            BSymbol symbol = symResolver.resolveConversionOperator(symTable.anyType, varRef.type);
            if (symbol == symTable.notFoundSymbol) {
                stmt.convOperatorSymbols.add(null);
            } else {
                stmt.convOperatorSymbols.add((BConversionOperatorSymbol) symbol);
            }
        }
    }

    @Override
    public void visit(BLangBind bindNode) {
        bindNode.varRef = rewriteExpr(bindNode.varRef);
        bindNode.expr = rewriteExpr(bindNode.expr);
        result = new BLangAssignment(bindNode.pos, Arrays.asList(bindNode.varRef), bindNode.expr, false);
    }

    @Override
    public void visit(BLangAbort abortNode) {
        result = abortNode;
    }

    @Override
    public void visit(BLangNext nextNode) {
        result = nextNode;
    }

    @Override
    public void visit(BLangBreak breakNode) {
        result = breakNode;
    }

    @Override
    public void visit(BLangReturn returnNode) {
        if (returnNode.namedReturnVariables != null) {
            // Handled named returns.
            for (BLangVariable variable : returnNode.namedReturnVariables) {
                BLangSimpleVarRef varRef = (BLangSimpleVarRef) TreeBuilder.createSimpleVariableReferenceNode();
                varRef.variableName = variable.name;
                varRef.symbol = variable.symbol;
                varRef.type = variable.type;
                varRef.pos = returnNode.pos;
                returnNode.exprs.add(varRef);
            }
        }
        returnNode.exprs = rewriteExprs(returnNode.exprs);
        result = returnNode;
    }

    @Override
    public void visit(BLangThrow throwNode) {
        throwNode.expr = rewriteExpr(throwNode.expr);
        result = throwNode;
    }

    @Override
    public void visit(BLangXMLNSStatement xmlnsStmtNode) {
        xmlnsStmtNode.xmlnsDecl = rewrite(xmlnsStmtNode.xmlnsDecl, env);
        result = xmlnsStmtNode;
    }

    @Override
    public void visit(BLangXMLNS xmlnsNode) {
        BLangXMLNS generatedXMLNSNode;
        xmlnsNode.namespaceURI = rewriteExpr(xmlnsNode.namespaceURI);
        BSymbol ownerSymbol = xmlnsNode.symbol.owner;

        // Local namespace declaration in a function/resource/action/worker
        if ((ownerSymbol.tag & SymTag.INVOKABLE) == SymTag.INVOKABLE) {
            generatedXMLNSNode = new BLangLocalXMLNS();
        } else {
            generatedXMLNSNode = new BLangPackageXMLNS();
        }

        generatedXMLNSNode.namespaceURI = xmlnsNode.namespaceURI;
        generatedXMLNSNode.prefix = xmlnsNode.prefix;
        generatedXMLNSNode.symbol = xmlnsNode.symbol;
        result = generatedXMLNSNode;
    }

    public void visit(BLangCompoundAssignment compoundAssignment) {
        BLangAssignment assignStmt = (BLangAssignment) TreeBuilder.createAssignmentNode();
        assignStmt.pos = compoundAssignment.pos;
        assignStmt.addVariable(rewriteExpr((BLangVariableReference) compoundAssignment.varRef));
        assignStmt.expr = rewriteExpr(compoundAssignment.modifiedExpr);
        result = assignStmt;
    }

    public void visit(BLangPostIncrement postIncrement) {
        BLangAssignment assignStmt = (BLangAssignment) TreeBuilder.createAssignmentNode();
        assignStmt.pos = postIncrement.pos;
        assignStmt.addVariable(rewriteExpr((BLangVariableReference) postIncrement.varRef));
        assignStmt.expr = rewriteExpr(postIncrement.modifiedExpr);
        result = assignStmt;
    }

    @Override
    public void visit(BLangExpressionStmt exprStmtNode) {
        exprStmtNode.expr = rewriteExpr(exprStmtNode.expr);
        result = exprStmtNode;
    }

    @Override
    public void visit(BLangIf ifNode) {
        ifNode.expr = rewriteExpr(ifNode.expr);
        ifNode.body = rewrite(ifNode.body, env);
        ifNode.elseStmt = rewrite(ifNode.elseStmt, env);
        result = ifNode;
    }

    @Override
    public void visit(BLangMatch matchStmt) {
        // Here we generate an if-else statement for the match statement
        // Here is an example match statement
        //
        //      match expr {
        //          int k => io:println("int value: " + k);
        //          string s => io:println("string value: " + s);
        //      }
        //
        //  Here is how we convert the match statement to an if-else statement
        //
        //  string | int _$$_matchexpr = expr;
        //  if ( typeof _$$_matchexpr == typeof int ){
        //      int k = (int) _$$_matchexpr;
        //      io:println("int value: " + k);
        //  } else if (typeof _$$_matchexpr == typeof string ) {
        //      string s = (string) _$$_matchexpr;
        //      io:println("string value: " + s);
        //  }


        // First create a block statement to hold generated statements
        BLangBlockStmt matchBlockStmt = (BLangBlockStmt) TreeBuilder.createBlockNode();
        matchBlockStmt.pos = matchStmt.pos;

        // Create a variable definition to store the value of the match expression
        String matchExprVarName = GEN_VAR_PREFIX.value + "matchexpr";
        BLangVariable matchExprVar = ASTBuilderUtil.createVariable(matchStmt.expr.pos,
                matchExprVarName, matchStmt.expr.type, matchStmt.expr, new BVarSymbol(0,
                        names.fromString(matchExprVarName),
                        this.env.scope.owner.pkgID, matchStmt.expr.type, this.env.scope.owner));

        // Now create a variable definition node
        BLangVariableDef matchExprVarDef = (ASTBuilderUtil.createVariableDef(matchBlockStmt.pos, matchExprVar));

        // Add the var def statement to the block statement
        //      string | int _$$_matchexpr = expr;
        matchBlockStmt.stmts.add(matchExprVarDef);

        // Create if/else blocks with typeof binary expressions for each pattern
        BLangIf ifNode = generateIfElseStmt(matchStmt, matchExprVar);
        matchBlockStmt.stmts.add(ifNode);

        rewrite(matchBlockStmt, this.env);
        result = matchBlockStmt;
    }

    @Override
    public void visit(BLangForeach foreach) {
        foreach.varRefs = rewrite(foreach.varRefs, env);
        foreach.collection = rewriteExpr(foreach.collection);
        foreach.body = rewrite(foreach.body, env);
        result = foreach;
    }

    @Override
    public void visit(BLangWhile whileNode) {
        whileNode.expr = rewriteExpr(whileNode.expr);
        whileNode.body = rewrite(whileNode.body, env);
        result = whileNode;
    }

    @Override
    public void visit(BLangLock lockNode) {
        enclLocks.push(lockNode);
        lockNode.body = rewrite(lockNode.body, env);
        enclLocks.pop();
        lockNode.lockVariables = lockNode.lockVariables.stream().sorted((v1, v2) -> {
            String o1FullName = String.join(":", v1.pkgID.getName().getValue(), v1.name.getValue());
            String o2FullName = String.join(":", v2.pkgID.getName().getValue(), v2.name.getValue());
            return o1FullName.compareTo(o2FullName);
        }).collect(Collectors.toSet());
        result = lockNode;
    }

    @Override
    public void visit(BLangTransaction transactionNode) {
        transactionNode.transactionBody = rewrite(transactionNode.transactionBody, env);
        transactionNode.onRetryBody = rewrite(transactionNode.onRetryBody, env);
        transactionNode.retryCount = rewriteExpr(transactionNode.retryCount);
        transactionNode.onCommitFunction = rewriteExpr(transactionNode.onCommitFunction);
        transactionNode.onAbortFunction = rewriteExpr(transactionNode.onAbortFunction);
        result = transactionNode;
    }

    @Override
    public void visit(BLangTryCatchFinally tryNode) {
        tryNode.tryBody = rewrite(tryNode.tryBody, env);
        tryNode.catchBlocks = rewrite(tryNode.catchBlocks, env);
        tryNode.finallyBody = rewrite(tryNode.finallyBody, env);
        result = tryNode;
    }

    @Override
    public void visit(BLangCatch catchNode) {
        catchNode.body = rewrite(catchNode.body, env);
        result = catchNode;
    }

    @Override
    public void visit(BLangForkJoin forkJoin) {
        forkJoin.workers = rewrite(forkJoin.workers, env);
        forkJoin.joinResultVar = rewrite(forkJoin.joinResultVar, env);
        forkJoin.joinedBody = rewrite(forkJoin.joinedBody, env);
        forkJoin.timeoutBody = rewrite(forkJoin.timeoutBody, env);
        result = forkJoin;
    }

    // Expressions

    @Override
    public void visit(BLangLiteral literalExpr) {
        result = literalExpr;
    }

    @Override
    public void visit(BLangArrayLiteral arrayLiteral) {
        arrayLiteral.exprs = rewriteExprs(arrayLiteral.exprs);

        if (arrayLiteral.type.tag == TypeTags.JSON || getElementType(arrayLiteral.type).tag == TypeTags.JSON) {
            result = new BLangJSONArrayLiteral(arrayLiteral.exprs, arrayLiteral.type);
            return;
        }
        result = arrayLiteral;
    }

    @Override
    public void visit(BLangRecordLiteral recordLiteral) {
        recordLiteral.keyValuePairs.forEach(keyValue -> {
            BLangExpression keyExpr = keyValue.key.expr;
            if (keyExpr.getKind() == NodeKind.SIMPLE_VARIABLE_REF) {
                BLangSimpleVarRef varRef = (BLangSimpleVarRef) keyExpr;
                keyValue.key.expr = createStringLiteral(varRef.pos, varRef.variableName.value);
            } else {
                keyValue.key.expr = rewriteExpr(keyValue.key.expr);
            }

            keyValue.valueExpr = rewriteExpr(keyValue.valueExpr);
        });

        BLangExpression expr;
        if (recordLiteral.type.tag == TypeTags.STRUCT) {
            expr = new BLangStructLiteral(recordLiteral.keyValuePairs, recordLiteral.type);
        } else if (recordLiteral.type.tag == TypeTags.MAP) {
            expr = new BLangMapLiteral(recordLiteral.keyValuePairs, recordLiteral.type);
        } else if (recordLiteral.type.tag == TypeTags.TABLE) {
            expr = new BLangTableLiteral(recordLiteral.type);
        } else if (recordLiteral.type.tag == TypeTags.STREAM) {
            expr = new BLangStreamLiteral(recordLiteral.type, recordLiteral.name);
        } else {
            expr = new BLangJSONLiteral(recordLiteral.keyValuePairs, recordLiteral.type);
        }

        result = rewriteExpr(expr);
    }

    @Override
    public void visit(BLangTableLiteral tableLiteral) {
        result = tableLiteral;
    }

    private BLangInvocation createInvocationForWheneverBlock(BLangWhenever whenever) {
        List<BLangExpression> args = new ArrayList<>();
        List<BType> retTypes = new ArrayList<>();
        retTypes.add(symTable.noType);
        BLangLiteral streamingQueryLiteral = ASTBuilderUtil.createLiteral(whenever.pos, symTable.stringType, whenever
                .getSiddhiQuery());
        args.add(streamingQueryLiteral);
        addReferenceVariablesToArgs(args, siddhiQueryBuilder.getInStreamRefs());
        addReferenceVariablesToArgs(args, siddhiQueryBuilder.getInTableRefs());
        addReferenceVariablesToArgs(args, siddhiQueryBuilder.getOutStreamRefs());
        addReferenceVariablesToArgs(args, siddhiQueryBuilder.getOutTableRefs());
        addFunctionPointersToArgs(args, whenever.gettreamingQueryStatements());
        return createInvocationNode(CREATE_WHENEVER, args, retTypes);
    }

    private void addReferenceVariablesToArgs(List<BLangExpression> args, List<BLangExpression> varRefs) {
        BLangArrayLiteral localRefs = createArrayLiteralExprNode();
        varRefs.forEach(varRef -> localRefs.exprs.add(rewrite(varRef, env)));
        args.add(localRefs);
    }

    private void addFunctionPointersToArgs(List<BLangExpression> args, List<StreamingQueryStatementNode>
            streamingStmts) {
        BLangArrayLiteral funcPointers = createArrayLiteralExprNode();
        for (StreamingQueryStatementNode stmt : streamingStmts) {
            funcPointers.exprs.add(rewrite((BLangExpression) stmt.getStreamingAction().getInvokableBody(), env));
        }
        args.add(funcPointers);
    }

    @Override
    public void visit(BLangSimpleVarRef varRefExpr) {
        BLangSimpleVarRef genVarRefExpr = varRefExpr;

        // XML qualified name reference. e.g: ns0:foo
        if (varRefExpr.pkgSymbol != null && varRefExpr.pkgSymbol.tag == SymTag.XMLNS) {
            BLangXMLQName qnameExpr = new BLangXMLQName(varRefExpr.variableName);
            qnameExpr.nsSymbol = (BXMLNSSymbol) varRefExpr.pkgSymbol;
            qnameExpr.localname = varRefExpr.variableName;
            qnameExpr.prefix = varRefExpr.pkgAlias;
            qnameExpr.namespaceURI = qnameExpr.nsSymbol.namespaceURI;
            qnameExpr.isUsedInXML = false;
            qnameExpr.pos = varRefExpr.pos;
            qnameExpr.type = symTable.stringType;
            result = qnameExpr;
            return;
        }

        BSymbol ownerSymbol = varRefExpr.symbol.owner;
        if ((varRefExpr.symbol.tag & SymTag.FUNCTION) == SymTag.FUNCTION &&
                varRefExpr.symbol.type.tag == TypeTags.INVOKABLE) {
            genVarRefExpr = new BLangFunctionVarRef(varRefExpr.symbol);
        } else if ((ownerSymbol.tag & SymTag.INVOKABLE) == SymTag.INVOKABLE) {
            // Local variable in a function/resource/action/worker
            genVarRefExpr = new BLangLocalVarRef(varRefExpr.symbol);
        } else if ((ownerSymbol.tag & SymTag.CONNECTOR) == SymTag.CONNECTOR) {
            // Field variable in a receiver
            genVarRefExpr = new BLangFieldVarRef(varRefExpr.symbol);
        } else if ((ownerSymbol.tag & SymTag.OBJECT) == SymTag.OBJECT) {
            genVarRefExpr = new BLangFieldVarRef(varRefExpr.symbol);
        } else if ((ownerSymbol.tag & SymTag.PACKAGE) == SymTag.PACKAGE ||
                (ownerSymbol.tag & SymTag.SERVICE) == SymTag.SERVICE) {
            // Package variable | service variable
            // We consider both of them as package level variables
            genVarRefExpr = new BLangPackageVarRef(varRefExpr.symbol);

            //Only locking service level and package level variables
            if (!enclLocks.isEmpty()) {
                enclLocks.peek().addLockVariable(varRefExpr.symbol);
            }
        }

        genVarRefExpr.type = varRefExpr.type;
        result = genVarRefExpr;
    }

    @Override
    public void visit(BLangFieldBasedAccess fieldAccessExpr) {
        BLangVariableReference targetVarRef = fieldAccessExpr;
        if (fieldAccessExpr.expr.type.tag == TypeTags.ENUM) {
            targetVarRef = new BLangEnumeratorAccessExpr(fieldAccessExpr.pos,
                    fieldAccessExpr.field, fieldAccessExpr.symbol);
        } else {
            fieldAccessExpr.expr = rewriteExpr(fieldAccessExpr.expr);
            BType varRefType = fieldAccessExpr.expr.type;
            if (varRefType.tag == TypeTags.STRUCT) {
                targetVarRef = new BLangStructFieldAccessExpr(fieldAccessExpr.pos,
                        fieldAccessExpr.expr, fieldAccessExpr.symbol);
            } else if (varRefType.tag == TypeTags.MAP) {
                BLangLiteral stringLit = createStringLiteral(fieldAccessExpr.pos, fieldAccessExpr.field.value);
                targetVarRef = new BLangMapAccessExpr(fieldAccessExpr.pos, fieldAccessExpr.expr, stringLit);
            } else if (varRefType.tag == TypeTags.JSON) {
                BLangLiteral stringLit = createStringLiteral(fieldAccessExpr.pos, fieldAccessExpr.field.value);
                targetVarRef = new BLangJSONAccessExpr(fieldAccessExpr.pos, fieldAccessExpr.expr, stringLit);
            }
        }

        targetVarRef.lhsVar = fieldAccessExpr.lhsVar;
        targetVarRef.type = fieldAccessExpr.type;
        result = targetVarRef;
    }

    @Override
    public void visit(BLangIndexBasedAccess indexAccessExpr) {
        BLangVariableReference targetVarRef = indexAccessExpr;
        indexAccessExpr.indexExpr = rewriteExpr(indexAccessExpr.indexExpr);
        indexAccessExpr.expr = rewriteExpr(indexAccessExpr.expr);
        BType varRefType = indexAccessExpr.expr.type;
        if (varRefType.tag == TypeTags.STRUCT) {
            targetVarRef = new BLangStructFieldAccessExpr(indexAccessExpr.pos,
                    indexAccessExpr.expr, indexAccessExpr.symbol);
        } else if (varRefType.tag == TypeTags.MAP) {
            targetVarRef = new BLangMapAccessExpr(indexAccessExpr.pos,
                    indexAccessExpr.expr, indexAccessExpr.indexExpr);
        } else if (varRefType.tag == TypeTags.JSON || getElementType(varRefType).tag == TypeTags.JSON) {
            targetVarRef = new BLangJSONAccessExpr(indexAccessExpr.pos, indexAccessExpr.expr,
                    indexAccessExpr.indexExpr);
        } else if (varRefType.tag == TypeTags.ARRAY) {
            targetVarRef = new BLangArrayAccessExpr(indexAccessExpr.pos,
                    indexAccessExpr.expr, indexAccessExpr.indexExpr);
        } else if (varRefType.tag == TypeTags.XML) {
            targetVarRef = new BLangXMLAccessExpr(indexAccessExpr.pos,
                    indexAccessExpr.expr, indexAccessExpr.indexExpr);
        }

        targetVarRef.lhsVar = indexAccessExpr.lhsVar;
        targetVarRef.type = indexAccessExpr.type;
        result = targetVarRef;
    }

    @Override
    public void visit(BLangInvocation iExpr) {
        BLangInvocation genIExpr = iExpr;

        // Reorder the arguments to match the original function signature.
        reorderArguments(iExpr);
        iExpr.requiredArgs = rewriteExprs(iExpr.requiredArgs);
        iExpr.namedArgs = rewriteExprs(iExpr.namedArgs);
        iExpr.restArgs = rewriteExprs(iExpr.restArgs);

        if (iExpr.functionPointerInvocation) {
            visitFunctionPointerInvocation(iExpr);
            return;
        } else if (iExpr.iterableOperationInvocation) {
            visitIterableOperationInvocation(iExpr);
            return;
        }
        if (iExpr.actionInvocation) {
            visitActionInvocationEndpoint(iExpr);
        }
        iExpr.expr = rewriteExpr(iExpr.expr);
        result = genIExpr;
        if (iExpr.expr == null) {
            return;
        }

        switch (iExpr.expr.type.tag) {
            case TypeTags.BOOLEAN:
            case TypeTags.STRING:
            case TypeTags.INT:
            case TypeTags.FLOAT:
            case TypeTags.BLOB:
            case TypeTags.JSON:
            case TypeTags.XML:
            case TypeTags.MAP:
            case TypeTags.TABLE:
            case TypeTags.STREAM:
<<<<<<< HEAD
            case TypeTags.STREAMLET:
            case TypeTags.FUTURE:
=======
>>>>>>> 941713dc
            case TypeTags.STRUCT:
                List<BLangExpression> argExprs = new ArrayList<>(iExpr.requiredArgs);
                argExprs.add(0, iExpr.expr);
                result = new BLangAttachedFunctionInvocation(iExpr.pos, argExprs, iExpr.namedArgs, iExpr.restArgs,
                        iExpr.symbol, iExpr.types, iExpr.expr);
                break;
            case TypeTags.CONNECTOR:
                List<BLangExpression> actionArgExprs = new ArrayList<>(iExpr.requiredArgs);
                actionArgExprs.add(0, iExpr.expr);
                result = new BLangActionInvocation(iExpr.pos, actionArgExprs, iExpr.namedArgs, iExpr.restArgs,
                        iExpr.symbol, iExpr.types);
                break;
        }
    }

    public void visit(BLangTypeInit connectorInitExpr) {
        connectorInitExpr.argsExpr = rewriteExprs(connectorInitExpr.argsExpr);
        connectorInitExpr.objectInitInvocation = rewriteExpr(connectorInitExpr.objectInitInvocation);
        result = connectorInitExpr;
    }

    @Override
    public void visit(BLangTernaryExpr ternaryExpr) {
        ternaryExpr.expr = rewriteExpr(ternaryExpr.expr);
        ternaryExpr.thenExpr = rewriteExpr(ternaryExpr.thenExpr);
        ternaryExpr.elseExpr = rewriteExpr(ternaryExpr.elseExpr);
        result = ternaryExpr;
    }

    @Override
    public void visit(BLangAwaitExpr awaitExpr) {
        awaitExpr.expr = rewriteExpr(awaitExpr.expr);
        result = awaitExpr;
    }

    @Override
    public void visit(BLangBinaryExpr binaryExpr) {
        binaryExpr.lhsExpr = rewriteExpr(binaryExpr.lhsExpr);
        binaryExpr.rhsExpr = rewriteExpr(binaryExpr.rhsExpr);
        result = binaryExpr;

        // Check lhs and rhs type compatibility
        if (binaryExpr.lhsExpr.type.tag == binaryExpr.rhsExpr.type.tag) {
            return;
        }

        if (binaryExpr.lhsExpr.type.tag == TypeTags.STRING && binaryExpr.opKind == OperatorKind.ADD) {
            binaryExpr.rhsExpr = createTypeConversionExpr(binaryExpr.rhsExpr,
                    binaryExpr.rhsExpr.type, binaryExpr.lhsExpr.type);
            return;
        }

        if (binaryExpr.rhsExpr.type.tag == TypeTags.STRING && binaryExpr.opKind == OperatorKind.ADD) {
            binaryExpr.lhsExpr = createTypeConversionExpr(binaryExpr.lhsExpr,
                    binaryExpr.lhsExpr.type, binaryExpr.rhsExpr.type);
            return;
        }

        if (binaryExpr.lhsExpr.type.tag == TypeTags.FLOAT) {
            binaryExpr.rhsExpr = createTypeConversionExpr(binaryExpr.rhsExpr,
                    binaryExpr.rhsExpr.type, binaryExpr.lhsExpr.type);
            return;
        }

        if (binaryExpr.rhsExpr.type.tag == TypeTags.FLOAT) {
            binaryExpr.lhsExpr = createTypeConversionExpr(binaryExpr.lhsExpr,
                    binaryExpr.lhsExpr.type, binaryExpr.rhsExpr.type);
        }
    }

    @Override
    public void visit(BLangBracedOrTupleExpr bracedOrTupleExpr) {
        if (bracedOrTupleExpr.isBracedExpr) {
            result = rewriteExpr(bracedOrTupleExpr.expressions.get(0));
            return;
        }
        bracedOrTupleExpr.expressions.forEach(expr -> types.setImplicitCastExpr(expr, expr.type, symTable.anyType));
        bracedOrTupleExpr.expressions = rewriteExprs(bracedOrTupleExpr.expressions);
        result = bracedOrTupleExpr;
    }

    @Override
    public void visit(BLangUnaryExpr unaryExpr) {
        unaryExpr.expr = rewriteExpr(unaryExpr.expr);
        if (unaryExpr.expr.getKind() == NodeKind.TYPEOF_EXPRESSION) {
            result = unaryExpr.expr;
        } else {
            result = unaryExpr;
        }
    }

    @Override
    public void visit(BLangTypeCastExpr castExpr) {
        castExpr.expr = rewriteExpr(castExpr.expr);
        result = castExpr;
    }

    @Override
    public void visit(BLangTypeConversionExpr conversionExpr) {
        conversionExpr.expr = rewriteExpr(conversionExpr.expr);

        // Built-in conversion
        if (conversionExpr.conversionSymbol.tag != SymTag.TRANSFORMER) {
            result = conversionExpr;
            return;
        }

        // Named transformer invocation
        BLangInvocation transformerInvoc = conversionExpr.transformerInvocation;
        if (transformerInvoc != null) {
            transformerInvoc = rewriteExpr(transformerInvoc);
            // Add the rExpr as the first argument
            conversionExpr.transformerInvocation.requiredArgs.add(0, conversionExpr.expr);
            result = new BLangTransformerInvocation(conversionExpr.pos, transformerInvoc.requiredArgs,
                    transformerInvoc.namedArgs, transformerInvoc.restArgs, transformerInvoc.symbol,
                    conversionExpr.types);
            conversionExpr.transformerInvocation = transformerInvoc;
            return;
        }

        // Unnamed transformer invocation
        BConversionOperatorSymbol transformerSym = conversionExpr.conversionSymbol;
        transformerInvoc = new BLangTransformerInvocation(conversionExpr.pos,
                Lists.of(conversionExpr.expr), transformerSym, conversionExpr.types);
        transformerInvoc.types = transformerSym.type.getReturnTypes();
        result = transformerInvoc;
    }

    @Override
    public void visit(BLangLambdaFunction bLangLambdaFunction) {
        result = bLangLambdaFunction;
    }

    @Override
    public void visit(BLangXMLQName xmlQName) {
        result = xmlQName;
    }

    @Override
    public void visit(BLangXMLAttribute xmlAttribute) {
        xmlAttribute.name = rewriteExpr(xmlAttribute.name);
        xmlAttribute.value = rewriteExpr(xmlAttribute.value);
        result = xmlAttribute;
    }

    @Override
    public void visit(BLangXMLElementLiteral xmlElementLiteral) {
        xmlElementLiteral.startTagName = rewriteExpr(xmlElementLiteral.startTagName);
        xmlElementLiteral.endTagName = rewriteExpr(xmlElementLiteral.endTagName);
        xmlElementLiteral.modifiedChildren = rewriteExprs(xmlElementLiteral.modifiedChildren);
        xmlElementLiteral.attributes = rewriteExprs(xmlElementLiteral.attributes);

        // Separate the in-line namepsace declarations and attributes.
        Iterator<BLangXMLAttribute> attributesItr = xmlElementLiteral.attributes.iterator();
        while (attributesItr.hasNext()) {
            BLangXMLAttribute attribute = attributesItr.next();
            if (!attribute.isNamespaceDeclr) {
                continue;
            }

            // Create local namepace declaration for all in-line namespace declarations
            BLangLocalXMLNS xmlns = new BLangLocalXMLNS();
            xmlns.namespaceURI = attribute.value.concatExpr;
            xmlns.prefix = ((BLangXMLQName) attribute.name).localname;
            xmlns.symbol = (BXMLNSSymbol) attribute.symbol;

            xmlElementLiteral.inlineNamespaces.add(xmlns);
            attributesItr.remove();
        }

        result = xmlElementLiteral;
    }

    @Override
    public void visit(BLangXMLTextLiteral xmlTextLiteral) {
        xmlTextLiteral.concatExpr = rewriteExpr(xmlTextLiteral.concatExpr);
        result = xmlTextLiteral;
    }

    @Override
    public void visit(BLangXMLCommentLiteral xmlCommentLiteral) {
        xmlCommentLiteral.concatExpr = rewriteExpr(xmlCommentLiteral.concatExpr);
        result = xmlCommentLiteral;
    }

    @Override
    public void visit(BLangXMLProcInsLiteral xmlProcInsLiteral) {
        xmlProcInsLiteral.target = rewriteExpr(xmlProcInsLiteral.target);
        xmlProcInsLiteral.dataConcatExpr = rewriteExpr(xmlProcInsLiteral.dataConcatExpr);
        result = xmlProcInsLiteral;
    }

    @Override
    public void visit(BLangXMLQuotedString xmlQuotedString) {
        xmlQuotedString.concatExpr = rewriteExpr(xmlQuotedString.concatExpr);
        result = xmlQuotedString;
    }

    @Override
    public void visit(BLangStringTemplateLiteral stringTemplateLiteral) {
        stringTemplateLiteral.concatExpr = rewriteExpr(stringTemplateLiteral.concatExpr);
        result = stringTemplateLiteral;
    }

    @Override
    public void visit(BLangWorkerSend workerSendNode) {
        workerSendNode.exprs = rewriteExprs(workerSendNode.exprs);
        result = workerSendNode;
    }

    @Override
    public void visit(BLangWorkerReceive workerReceiveNode) {
        workerReceiveNode.exprs = rewriteExprs(workerReceiveNode.exprs);
        result = workerReceiveNode;
    }

    @Override
    public void visit(BLangXMLAttributeAccess xmlAttributeAccessExpr) {
        xmlAttributeAccessExpr.indexExpr = rewriteExpr(xmlAttributeAccessExpr.indexExpr);
        xmlAttributeAccessExpr.expr = rewriteExpr(xmlAttributeAccessExpr.expr);

        if (xmlAttributeAccessExpr.indexExpr != null
                && xmlAttributeAccessExpr.indexExpr.getKind() == NodeKind.XML_QNAME) {
            ((BLangXMLQName) xmlAttributeAccessExpr.indexExpr).isUsedInXML = true;
        }

        result = xmlAttributeAccessExpr;
    }

    // Generated expressions. Following expressions are not part of the original syntax
    // tree which is coming out of the parser

    @Override
    public void visit(BLangLocalVarRef localVarRef) {
        result = localVarRef;
    }

    @Override
    public void visit(BLangFieldVarRef fieldVarRef) {
        result = fieldVarRef;
    }

    @Override
    public void visit(BLangPackageVarRef packageVarRef) {
        result = packageVarRef;
    }

    @Override
    public void visit(BLangFunctionVarRef functionVarRef) {
        result = functionVarRef;
    }

    @Override
    public void visit(BLangStructFieldAccessExpr fieldAccessExpr) {
        result = fieldAccessExpr;
    }

    @Override
    public void visit(BLangMapAccessExpr mapKeyAccessExpr) {
        result = mapKeyAccessExpr;
    }

    @Override
    public void visit(BLangArrayAccessExpr arrayIndexAccessExpr) {
        result = arrayIndexAccessExpr;
    }

    @Override
    public void visit(BLangJSONLiteral jsonLiteral) {
        result = jsonLiteral;
    }

    @Override
    public void visit(BLangMapLiteral mapLiteral) {
        result = mapLiteral;
    }

    public void visit(BLangStreamLiteral streamLiteral) {
        result = streamLiteral;
    }

    @Override
    public void visit(BLangStructLiteral structLiteral) {
        List<String> keys = new ArrayList<>();
        structLiteral.keyValuePairs.forEach(keyVal -> {
            keys.add(keyVal.key.fieldSymbol.name.value);
        });

        result = structLiteral;
    }

    @Override
    public void visit(BFunctionPointerInvocation fpInvocation) {
        result = fpInvocation;
    }

    @Override
    public void visit(BLangTypeofExpr accessExpr) {
        result = accessExpr;
    }

    @Override
    public void visit(BLangIntRangeExpression intRangeExpression) {
        intRangeExpression.startExpr = rewriteExpr(intRangeExpression.startExpr);
        intRangeExpression.endExpr = rewriteExpr(intRangeExpression.endExpr);
        result = intRangeExpression;
    }

    @Override
    public void visit(BLangRestArgsExpression bLangVarArgsExpression) {
        result = rewriteExpr(bLangVarArgsExpression.expr);
    }

    @Override
    public void visit(BLangNamedArgsExpression bLangNamedArgsExpression) {
        bLangNamedArgsExpression.expr = rewriteExpr(bLangNamedArgsExpression.expr);
        result = bLangNamedArgsExpression.expr;
    }

    public void visit(BLangTableQueryExpression tableQueryExpression) {
        sqlQueryBuilder.visit(tableQueryExpression);

        /*replace the table expression with a function invocation,
         so that we manually call a native function "queryTable". */
        result = createInvocationFromTableExpr(tableQueryExpression);
    }

    private BLangInvocation createInvocationFromTableExpr(BLangTableQueryExpression tableQueryExpression) {
        List<BLangExpression> args = new ArrayList<>();
        List<BType> retTypes = new ArrayList<>();
        String functionName = QUERY_TABLE_WITHOUT_JOIN_CLAUSE;
        //Order matters, because these are the args for a function invocation.
        args.add(getSQLPreparedStatement(tableQueryExpression));
        args.add(getFromTableVarRef(tableQueryExpression));
       // BLangTypeofExpr
        retTypes.add(tableQueryExpression.type);
        BLangSimpleVarRef joinTable = getJoinTableVarRef(tableQueryExpression);
        if (joinTable != null) {
            args.add(joinTable);
            functionName = QUERY_TABLE_WITH_JOIN_CLAUSE;
        }
        args.add(getSQLStatementParameters(tableQueryExpression));
        args.add(getReturnType(tableQueryExpression));
        return createInvocationNode(functionName, args, retTypes);
    }

    private BLangInvocation createInvocationNode(String functionName, List<BLangExpression> args, List<BType>
            retTypes) {
        BLangInvocation invocationNode = (BLangInvocation) TreeBuilder.createInvocationNode();
        BLangIdentifier name = (BLangIdentifier) TreeBuilder.createIdentifierNode();
        name.setLiteral(false);
        name.setValue(functionName);
        invocationNode.name = name;
        invocationNode.pkgAlias = (BLangIdentifier) TreeBuilder.createIdentifierNode();

        // TODO: 2/28/18 need to find a good way to refer to symbols
        invocationNode.symbol = symTable.rootScope.lookup(new Name(functionName)).symbol;
        invocationNode.types = retTypes;
        invocationNode.requiredArgs = args;
        return invocationNode;
    }

    private BLangLiteral getSQLPreparedStatement(BLangTableQueryExpression
                                                         tableQueryExpression) {
        //create a literal to represent the sql query.
        BLangLiteral sqlQueryLiteral = (BLangLiteral) TreeBuilder.createLiteralExpression();
        sqlQueryLiteral.typeTag = TypeTags.STRING;

        //assign the sql query from table expression to the literal.
        sqlQueryLiteral.value = tableQueryExpression.getSqlQuery();
        sqlQueryLiteral.type = symTable.getTypeFromTag(sqlQueryLiteral.typeTag);
        return sqlQueryLiteral;
    }

    private BLangStructLiteral getReturnType(BLangTableQueryExpression
                                                     tableQueryExpression) {
        //create a literal to represent the sql query.
        BTableType tableType = (BTableType) tableQueryExpression.type;
        BStructType structType = (BStructType) tableType.constraint;
        return new BLangStructLiteral(new ArrayList<>(), structType);
    }

    private BLangArrayLiteral getSQLStatementParameters(BLangTableQueryExpression tableQueryExpression) {
        BLangArrayLiteral expr = createArrayLiteralExprNode();
        List<BLangExpression> params = tableQueryExpression.getParams();

        params.stream().map(param -> (BLangLiteral) param).forEach(literal -> {
            Object value = literal.getValue();
            int type = TypeTags.STRING;
            if (value instanceof Integer || value instanceof Long) {
                type = TypeTags.INT;
            } else if (value instanceof Double || value instanceof Float) {
                type = TypeTags.FLOAT;
            } else if (value instanceof Boolean) {
                type = TypeTags.BOOLEAN;
            } else if (value instanceof Byte[]) {
                type = TypeTags.BLOB;
            } else if (value instanceof Object[]) {
                type = TypeTags.ARRAY;
            }
            literal.type = symTable.getTypeFromTag(type);
            types.setImplicitCastExpr(literal, new BType(type, null), symTable.anyType);
            expr.exprs.add(literal.impConversionExpr);
        });
        return expr;
    }

    private BLangArrayLiteral createArrayLiteralExprNode() {
        BLangArrayLiteral expr = (BLangArrayLiteral) TreeBuilder.createArrayLiteralNode();
        expr.exprs = new ArrayList<>();
        expr.type = symTable.anyType;
        return expr;
    }

    private BLangSimpleVarRef getJoinTableVarRef(BLangTableQueryExpression tableQueryExpression) {
        JoinStreamingInput joinStreamingInput = tableQueryExpression.getTableQuery().getJoinStreamingInput();
        BLangSimpleVarRef joinTable = null;
        if (joinStreamingInput != null) {
            joinTable = (BLangSimpleVarRef) joinStreamingInput.getStreamingInput().getStreamReference();
            joinTable = rewrite(joinTable, env);
        }
        return joinTable;
    }

    private BLangSimpleVarRef getFromTableVarRef(BLangTableQueryExpression tableQueryExpression) {
        BLangSimpleVarRef fromTable = (BLangSimpleVarRef) tableQueryExpression.getTableQuery().getStreamingInput()
                .getStreamReference();
        return rewrite(fromTable, env);
    }

    // private functions

    private void visitFunctionPointerInvocation(BLangInvocation iExpr) {
        BLangVariableReference expr;
        if (iExpr.expr == null) {
            expr = new BLangSimpleVarRef();
        } else {
            BLangFieldBasedAccess fieldBasedAccess = new BLangFieldBasedAccess();
            fieldBasedAccess.expr = iExpr.expr;
            fieldBasedAccess.field = iExpr.name;
            expr = fieldBasedAccess;
        }
        expr.symbol = (BVarSymbol) iExpr.symbol;
        expr.type = iExpr.symbol.type;
        expr = rewriteExpr(expr);
        result = new BFunctionPointerInvocation(iExpr, expr);
    }

    private void visitIterableOperationInvocation(BLangInvocation iExpr) {
        if (iExpr.iContext.operations.getLast().iExpr != iExpr) {
            result = null;
            return;
        }
        iterableCodeDesugar.desugar(iExpr.iContext);
        result = rewriteExpr(iExpr.iContext.iteratorCaller);
    }

    private void visitActionInvocationEndpoint(BLangInvocation iExpr) {
        final BEndpointVarSymbol epSymbol = (BEndpointVarSymbol) iExpr.expr.symbol;
        // Convert to endpoint.getClient(). iExpr has to be a VarRef.
        final BLangInvocation getClientExpr = ASTBuilderUtil.createInvocationExpr(iExpr.expr.pos,
                epSymbol.getClientFunction, Collections.emptyList(), symResolver);
        getClientExpr.expr = iExpr.expr;
        iExpr.expr = getClientExpr;
    }

    @SuppressWarnings("unchecked")
    private <E extends BLangNode> E rewrite(E node, SymbolEnv env) {
        if (node == null) {
            return null;
        }

        SymbolEnv previousEnv = this.env;
        this.env = env;

        node.accept(this);
        BLangNode resultNode = this.result;
        this.result = null;

        this.env = previousEnv;
        return (E) resultNode;
    }

    @SuppressWarnings("unchecked")
    private <E extends BLangExpression> E rewriteExpr(E node) {
        if (node == null) {
            return null;
        }

        BLangExpression expr = node;
        if (node.impConversionExpr != null) {
            expr = node.impConversionExpr;
            node.impConversionExpr = null;
        }

        expr.accept(this);
        BLangNode resultNode = this.result;
        this.result = null;
        return (E) resultNode;
    }

    @SuppressWarnings("unchecked")
    private <E extends BLangStatement> E rewrite(E statement, SymbolEnv env) {
        if (statement == null) {
            return null;
        }
        BLangStatementLink link = new BLangStatementLink();
        link.parent = currentLink;
        currentLink = link;
        BLangStatement stmt = (BLangStatement) rewrite((BLangNode) statement, env);
        // Link Statements.
        link.statement = stmt;
        stmt.statementLink = link;
        currentLink = link.parent;
        return (E) stmt;
    }

    private <E extends BLangStatement> List<E> rewriteStmt(List<E> nodeList, SymbolEnv env) {
        for (int i = 0; i < nodeList.size(); i++) {
            nodeList.set(i, rewrite(nodeList.get(i), env));
        }
        return nodeList;
    }

    private <E extends BLangNode> List<E> rewrite(List<E> nodeList, SymbolEnv env) {
        for (int i = 0; i < nodeList.size(); i++) {
            nodeList.set(i, rewrite(nodeList.get(i), env));
        }
        return nodeList;
    }

    private <E extends BLangExpression> List<E> rewriteExprs(List<E> nodeList) {
        for (int i = 0; i < nodeList.size(); i++) {
            nodeList.set(i, rewriteExpr(nodeList.get(i)));
        }
        return nodeList;
    }

    private BLangLiteral createStringLiteral(DiagnosticPos pos, String value) {
        BLangLiteral stringLit = new BLangLiteral();
        stringLit.pos = pos;
        stringLit.value = value;
        stringLit.type = symTable.stringType;
        return stringLit;
    }

    private BLangExpression createTypeConversionExpr(BLangExpression expr, BType sourceType, BType targetType) {
        BConversionOperatorSymbol symbol = (BConversionOperatorSymbol)
                symResolver.resolveConversionOperator(sourceType, targetType);
        BLangTypeConversionExpr conversionExpr = (BLangTypeConversionExpr) TreeBuilder.createTypeConversionNode();
        conversionExpr.pos = expr.pos;
        conversionExpr.expr = expr;
        conversionExpr.type = targetType;
        conversionExpr.types = Lists.of(targetType);
        conversionExpr.conversionSymbol = symbol;
        return conversionExpr;
    }

    private BType getElementType(BType type) {
        if (type.tag != TypeTags.ARRAY) {
            return type;
        }

        return getElementType(((BArrayType) type).getElementType());
    }

    private void addReturnIfNotPresent(BLangInvokableNode invokableNode) {
        if (Symbols.isNative(invokableNode.symbol)) {
            return;
        }
        //This will only check whether last statement is a return and just add a return statement.
        //This won't analyse if else blocks etc to see whether return statements are present
        BLangBlockStmt blockStmt = invokableNode.body;
        if (invokableNode.workers.size() == 0 && invokableNode.retParams.isEmpty() && (blockStmt.stmts.size() < 1
                || blockStmt.stmts.get(blockStmt.stmts.size() - 1).getKind() != NodeKind.RETURN)) {
            BLangReturn returnStmt = (BLangReturn) TreeBuilder.createReturnNode();
            DiagnosticPos invPos = invokableNode.pos;
            DiagnosticPos pos = new DiagnosticPos(invPos.src, invPos.eLine, invPos.eLine, invPos.sCol, invPos.sCol);
            returnStmt.pos = pos;
            blockStmt.addStatement(returnStmt);
        }
    }

    private void addTransformerReturn(BLangTransformer transformerNode) {
        //This will only check whether last statement is a return and just add a return statement.
        //This won't analyze if else blocks etc to see whether return statements are present
        BLangBlockStmt blockStmt = transformerNode.body;
        if (transformerNode.workers.size() == 0 && (blockStmt.stmts.size() < 1
                || blockStmt.stmts.get(blockStmt.stmts.size() - 1).getKind() != NodeKind.RETURN)) {
            BLangReturn returnStmt = (BLangReturn) TreeBuilder.createReturnNode();
            DiagnosticPos invPos = transformerNode.pos;
            DiagnosticPos pos = new DiagnosticPos(invPos.src, invPos.eLine, invPos.eLine, invPos.sCol, invPos.sCol);
            returnStmt.pos = pos;

            if (!transformerNode.retParams.isEmpty()) {
                returnStmt.namedReturnVariables = transformerNode.retParams;
            }
            blockStmt.addStatement(returnStmt);
        }
    }

    private void addArgInitExpr(BLangTransformer transformerNode, BLangVariable var) {
        BLangSimpleVarRef varRef = new BLangLocalVarRef(var.symbol);
        varRef.lhsVar = true;
        varRef.pos = var.pos;
        varRef.type = var.type;

        BLangExpression initExpr = null;
        switch (var.type.tag) {
            case TypeTags.MAP:
                initExpr = new BLangMapLiteral(new ArrayList<>(), var.type);
                break;
            case TypeTags.JSON:
                initExpr = new BLangJSONLiteral(new ArrayList<>(), var.type);
                break;
            case TypeTags.STRUCT:
                initExpr = new BLangStructLiteral(new ArrayList<>(), var.type);
                break;
            case TypeTags.INT:
            case TypeTags.FLOAT:
            case TypeTags.STRING:
            case TypeTags.BOOLEAN:
            case TypeTags.BLOB:
            case TypeTags.XML:
                return;
            case TypeTags.TABLE:
            case TypeTags.STREAM:
                // TODO: add this once the able initializing is supported.
                return;
            default:
                return;
        }
        initExpr.pos = var.pos;

        BLangAssignment assignStmt = (BLangAssignment) TreeBuilder.createAssignmentNode();
        assignStmt.pos = var.pos;
        assignStmt.addVariable(varRef);
        assignStmt.expr = initExpr;

        transformerNode.body.stmts.add(0, assignStmt);
    }

    /**
     * Reorder the invocation arguments to match the original function signature.
     *
     * @param iExpr Function invocation expressions to reorder the arguments
     */
    private void reorderArguments(BLangInvocation iExpr) {
        BSymbol symbol = iExpr.symbol;

        if (symbol == null || symbol.type.tag != TypeTags.INVOKABLE) {
            return;
        }

        BInvokableSymbol invocableSymbol = (BInvokableSymbol) symbol;
        if (invocableSymbol.defaultableParams != null && !invocableSymbol.defaultableParams.isEmpty()) {
            // Re-order the named args
            reorderNamedArgs(iExpr, invocableSymbol);
        }

        if (invocableSymbol.restParam == null) {
            return;
        }

        // Create an array out of all the rest arguments, and pass it as a single argument.
        // If there is only one optional argument and its type is restArg (i.e: ...x), then
        // leave it as is.
        if (iExpr.restArgs.size() == 1 && iExpr.restArgs.get(0).getKind() == NodeKind.REST_ARGS_EXPR) {
            return;
        }
        BLangArrayLiteral arrayLiteral = (BLangArrayLiteral) TreeBuilder.createArrayLiteralNode();
        arrayLiteral.exprs = iExpr.restArgs;
        arrayLiteral.type = invocableSymbol.restParam.type;
        iExpr.restArgs = new ArrayList<>();
        iExpr.restArgs.add(arrayLiteral);
    }

    private void reorderNamedArgs(BLangInvocation iExpr, BInvokableSymbol invocableSymbol) {
        Map<String, BLangExpression> namedArgs = new HashMap<>();
        iExpr.namedArgs.forEach(expr -> namedArgs.put(((NamedArgNode) expr).getName().value, expr));

        // Re-order the named arguments
        List<BLangExpression> args = new ArrayList<>();
        for (BVarSymbol param : invocableSymbol.defaultableParams) {
            args.add(namedArgs.get(param.name.value));
        }
        iExpr.namedArgs = args;
    }

    private BLangMatchStmtPatternClause getSafeAssignErrorPattern(DiagnosticPos pos, BSymbol invokableSymbol) {
        // From here onwards we assume that this function has only one return type
        // Owner of the variable symbol must be an invokable symbol
        boolean noRetParams = ((BInvokableType) invokableSymbol.type).retTypes.isEmpty();
        boolean returnErrorType = false;
        if (!noRetParams) {
            BType retType = ((BInvokableType) invokableSymbol.type).retTypes.get(0);
            Set<BType> returnTypeSet = retType.tag == TypeTags.UNION ?
                    ((BUnionType) retType).memberTypes :
                    new HashSet<BType>() {{
                        add(retType);
                    }};
            returnErrorType = returnTypeSet
                    .stream()
                    .anyMatch(type -> types.isAssignable(type, symTable.errStructType));
        }

        // Create the pattern to match the error type
        //      1) Create the pattern variable
        String patternFailureCaseVarName = GEN_VAR_PREFIX.value + "t_failure";
        BLangVariable patternFailureCaseVar = ASTBuilderUtil.createVariable(pos,
                patternFailureCaseVarName, symTable.errStructType, null, new BVarSymbol(0,
                        names.fromString(patternFailureCaseVarName),
                        this.env.scope.owner.pkgID, symTable.errStructType, this.env.scope.owner));

        //      2) Create the pattern block
        BLangVariableReference patternFailureCaseVarRef = ASTBuilderUtil.createVariableRef(pos,
                patternFailureCaseVar.symbol);

        BLangBlockStmt patternBlockFailureCase = (BLangBlockStmt) TreeBuilder.createBlockNode();
        patternBlockFailureCase.pos = pos;
        if (noRetParams || !returnErrorType) {
            // throw e
            BLangThrow throwStmt = (BLangThrow) TreeBuilder.createThrowNode();
            throwStmt.pos = pos;
            throwStmt.expr = patternFailureCaseVarRef;
            patternBlockFailureCase.stmts.add(throwStmt);
        } else {
            //return e;
            BLangReturn returnStmt = (BLangReturn) TreeBuilder.createReturnNode();
            returnStmt.pos = pos;
            returnStmt.exprs = new ArrayList<BLangExpression>() {{
                add(patternFailureCaseVarRef);
            }};
            patternBlockFailureCase.stmts.add(returnStmt);
        }

        return ASTBuilderUtil.createMatchStatementPattern(pos, patternFailureCaseVar, patternBlockFailureCase);
    }

    private BLangMatchStmtPatternClause getSafeAssignSuccessPattern(DiagnosticPos pos,
                                                                    BType lhsType,
                                                                    boolean isVarDef,
                                                                    BVarSymbol varSymbol,
                                                                    BLangExpression lhsExpr) {
        //  File _$_f1 => f = _$_f1;
        // 1) Create the pattern variable
        String patternSuccessCaseVarName = GEN_VAR_PREFIX.value + "t_match";
        BLangVariable patternSuccessCaseVar = ASTBuilderUtil.createVariable(pos,
                patternSuccessCaseVarName, lhsType, null, new BVarSymbol(0,
                        names.fromString(patternSuccessCaseVarName),
                        this.env.scope.owner.pkgID, lhsType, this.env.scope.owner));

        //2) Create the pattern body
        BLangExpression varRefExpr;
        if (isVarDef) {
            varRefExpr = ASTBuilderUtil.createVariableRef(pos, varSymbol);
        } else {
            varRefExpr = lhsExpr;
        }

        BLangVariableReference patternSuccessCaseVarRef = ASTBuilderUtil.createVariableRef(pos,
                patternSuccessCaseVar.symbol);
        BLangAssignment assignmentStmtSuccessCase = ASTBuilderUtil.createAssignmentStmt(pos,
                new ArrayList<BLangExpression>() {{
                    add(varRefExpr);
                }}, patternSuccessCaseVarRef, false);

        BLangBlockStmt patternBlockSuccessCase = ASTBuilderUtil.createBlockStmt(pos,
                new ArrayList<BLangStatement>() {{
                    add(assignmentStmtSuccessCase);
                }});
        return ASTBuilderUtil.createMatchStatementPattern(pos,
                patternSuccessCaseVar, patternBlockSuccessCase);
    }


    private BLangIf generateIfElseStmt(BLangMatch matchStmt, BLangVariable matchExprVar) {
        BLangIf parentIfNode = generateIfElseStmt(matchStmt.patternClauses.get(0), matchExprVar);
        BLangIf currentIfNode = parentIfNode;
        for (int i = 1; i < matchStmt.patternClauses.size(); i++) {
            currentIfNode.elseStmt = generateIfElseStmt(matchStmt.patternClauses.get(i), matchExprVar);
            currentIfNode = (BLangIf) currentIfNode.elseStmt;
        }

        return parentIfNode;
    }

    /**
     * Generate an if-else statement from the given match statement.
     *
     * @param patternClause match pattern statement node
     * @param matchExprVar  variable node of the match expression
     * @return if else statement node
     */
    private BLangIf generateIfElseStmt(BLangMatchStmtPatternClause patternClause, BLangVariable matchExprVar) {
        // Add the variable definition to the body of the pattern clause
        if (!patternClause.variable.name.value.equals(Names.IGNORE.value)) {
            // Create a variable reference for _$$_matchexpr
            BLangSimpleVarRef matchExprVarRef = ASTBuilderUtil.createVariableRef(patternClause.pos,
                    matchExprVar.symbol);

            // Create a type cast expression
            BLangExpression patternVarExpr;
            if (types.isValueType(patternClause.variable.type)) {
                //TODO unbox_int instruction
                BLangTypeConversionExpr castExpr = (BLangTypeConversionExpr) TreeBuilder.createTypeConversionNode();
                castExpr.expr = matchExprVarRef;
//                castExpr.conversionSymbol = (BConversionOperatorSymbol) this.symResolver.resolveConversionOperator(
//                        symTable.anyType, patternClause.variable.type);
                castExpr.conversionSymbol = Symbols.createUnboxValueTypeOpSymbol(symTable.anyType,
                        patternClause.variable.type);
                castExpr.type = patternClause.variable.type;
                patternVarExpr = castExpr;
            } else {
                patternVarExpr = matchExprVarRef;
            }

            // Add the variable def statement
            BLangVariable patternVar = ASTBuilderUtil.createVariable(patternClause.pos, "",
                    patternClause.variable.type, patternVarExpr, patternClause.variable.symbol);
            BLangVariableDef patternVarDef = ASTBuilderUtil.createVariableDef(patternVar.pos, patternVar);
            patternClause.body.stmts.add(0, patternVarDef);
        }

        return ASTBuilderUtil.createIfElseStmt(patternClause.pos,
                createTypeofBinaryExpression(patternClause, matchExprVar.symbol),
                patternClause.body, null);
    }

    private BLangBinaryExpr createTypeofBinaryExpression(BLangMatchStmtPatternClause patternClause,
                                                         BVarSymbol varSymbol) {
        BLangBinaryExpr binaryExpr;
        BType patternType = patternClause.variable.type;
        if (patternType.tag != TypeTags.UNION) {
            binaryExpr = createTypeofBinaryExpression(patternClause.pos, patternClause.variable.type, varSymbol);
        } else {
            BUnionType unionType = (BUnionType) patternType;
            Set<BType> memberTypeWithoutNull = new HashSet<>(unionType.memberTypes);
            memberTypeWithoutNull.remove(symTable.nullType);
            BType[] memberTypes = memberTypeWithoutNull.toArray(new BType[0]);
            if (memberTypes.length == 0) {
                // TODO Handle this condition
                binaryExpr = null;
            } else if (memberTypes.length == 1) {
                binaryExpr = createTypeofBinaryExpression(patternClause.pos, memberTypes[0], varSymbol);
            } else {
                BLangExpression lhsExpr = createTypeofBinaryExpression(patternClause.pos, memberTypes[0], varSymbol);
                BLangExpression rhsExpr = createTypeofBinaryExpression(patternClause.pos, memberTypes[1], varSymbol);
                binaryExpr = ASTBuilderUtil.createBinaryExpr(patternClause.pos, lhsExpr, rhsExpr,
                        symTable.booleanType, OperatorKind.OR,
                        (BOperatorSymbol) symResolver.resolveBinaryOperator(OperatorKind.OR,
                                lhsExpr.type, rhsExpr.type));
                for (int i = 2; i < memberTypes.length; i++) {
                    lhsExpr = createTypeofBinaryExpression(patternClause.pos, memberTypes[i], varSymbol);
                    rhsExpr = binaryExpr;
                    binaryExpr = ASTBuilderUtil.createBinaryExpr(patternClause.pos, lhsExpr, rhsExpr,
                            symTable.booleanType, OperatorKind.OR,
                            (BOperatorSymbol) symResolver.resolveBinaryOperator(OperatorKind.OR,
                                    lhsExpr.type, rhsExpr.type));
                }
            }
        }

        BLangExpression lhsExpr;
        if (patternType.isNullable() && varSymbol.type.isNullable()) {
            BLangSimpleVarRef varRef = ASTBuilderUtil.createVariableRef(patternClause.pos, varSymbol);
            BLangLiteral bLangLiteral = ASTBuilderUtil.createLiteral(patternClause.pos, symTable.nullType, null);
            lhsExpr = ASTBuilderUtil.createBinaryExpr(patternClause.pos, varRef, bLangLiteral, symTable.booleanType,
                    OperatorKind.EQUAL, (BOperatorSymbol) symResolver.resolveBinaryOperator(OperatorKind.EQUAL,
                            symTable.anyType, symTable.nullType));

            binaryExpr = ASTBuilderUtil.createBinaryExpr(patternClause.pos, lhsExpr, binaryExpr, symTable.booleanType,
                    OperatorKind.OR, (BOperatorSymbol) symResolver.resolveBinaryOperator(OperatorKind.OR,
                            lhsExpr.type, binaryExpr.type));
        } else if (patternType.isNullable() || varSymbol.type.isNullable()) {
            BLangSimpleVarRef varRef = ASTBuilderUtil.createVariableRef(patternClause.pos, varSymbol);
            BLangLiteral bLangLiteral = ASTBuilderUtil.createLiteral(patternClause.pos, symTable.nullType, null);
            lhsExpr = ASTBuilderUtil.createBinaryExpr(patternClause.pos, varRef, bLangLiteral, symTable.booleanType,
                    OperatorKind.NOT_EQUAL, (BOperatorSymbol) symResolver.resolveBinaryOperator(OperatorKind.NOT_EQUAL,
                            symTable.anyType, symTable.nullType));

            binaryExpr = ASTBuilderUtil.createBinaryExpr(patternClause.pos, lhsExpr, binaryExpr, symTable.booleanType,
                    OperatorKind.AND, (BOperatorSymbol) symResolver.resolveBinaryOperator(OperatorKind.AND,
                            lhsExpr.type, binaryExpr.type));
        }

        return binaryExpr;
    }

    private BLangBinaryExpr createTypeofBinaryExpression(DiagnosticPos pos, BType type,
                                                         BVarSymbol varSymbol) {
        //  typeof _$$_matchexpr == typeof type
        // Create a variable reference for _$$_matchexpr
        BLangSimpleVarRef varRef = ASTBuilderUtil.createVariableRef(pos, varSymbol);

        // LHS unary expression
        BLangUnaryExpr lhsUnary = ASTBuilderUtil.createUnaryExpr(pos, varRef, symTable.typeDesc,
                OperatorKind.TYPEOF, Symbols.createTypeofOperatorSymbol(varRef.symbol.type, types, symTable, names));

        // RHS typeof expression
        BLangTypeofExpr rhsTypeOfExpr = ASTBuilderUtil.createTypeofExpr(pos, symTable.typeDesc, type);

        // Binary operator for equality
        return ASTBuilderUtil.createBinaryExpr(pos, lhsUnary, rhsTypeOfExpr, symTable.booleanType, OperatorKind.EQUAL,
                (BOperatorSymbol) symResolver.resolveBinaryOperator(OperatorKind.EQUAL,
                        symTable.typeDesc, symTable.typeDesc));
    }

    private BLangExpression getInitExpr(BType type) {
        // Don't need to create an empty init expressions if the type allows null.
        if (type.isNullable()) {
            return null;
        }

        switch (type.tag) {
            case TypeTags.INT:
            case TypeTags.FLOAT:
            case TypeTags.BOOLEAN:
            case TypeTags.STRING:
            case TypeTags.BLOB:
                // Int, float, boolean, string, blob types will get default values from VM side.
                break;
            case TypeTags.JSON:
                return new BLangJSONLiteral(new ArrayList<>(), type);
            case TypeTags.XML:
                return new BLangXMLSequenceLiteral(type);
            case TypeTags.TABLE:
                return new BLangTableLiteral(type);
            case TypeTags.STREAM:
                return new BLangStreamLiteral(type, null);
            case TypeTags.MAP:
                return new BLangMapLiteral(new ArrayList<>(), type);
            case TypeTags.STRUCT:
                if (((BStructSymbol) type.tsymbol).isObject) {
                    return new BLangTypeInit();
                }
                return new BLangStructLiteral(new ArrayList<>(), type);
            case TypeTags.ARRAY:
                BLangArrayLiteral array = new BLangArrayLiteral();
                array.exprs = new ArrayList<>();
                array.type = type;
                return rewriteExpr(array);
            default:
                break;
        }
        return null;
    }

    // TODO: Same function is used in symbol enter. Refactor this to reuse the same function.
    private StatementNode createAssignmentStmt(BLangVariable variable) {
        BLangSimpleVarRef varRef = (BLangSimpleVarRef) TreeBuilder
                .createSimpleVariableReferenceNode();
        varRef.pos = variable.pos;
        varRef.variableName = variable.name;
        varRef.symbol = variable.symbol;
        varRef.type = variable.type;
        varRef.pkgAlias = (BLangIdentifier) TreeBuilder.createIdentifierNode();

        BLangAssignment assignmentStmt = (BLangAssignment) TreeBuilder.createAssignmentNode();
        assignmentStmt.expr = variable.expr;
        assignmentStmt.pos = variable.pos;
        assignmentStmt.addVariable(varRef);
        return assignmentStmt;
    }

}<|MERGE_RESOLUTION|>--- conflicted
+++ resolved
@@ -1032,11 +1032,7 @@
             case TypeTags.MAP:
             case TypeTags.TABLE:
             case TypeTags.STREAM:
-<<<<<<< HEAD
-            case TypeTags.STREAMLET:
             case TypeTags.FUTURE:
-=======
->>>>>>> 941713dc
             case TypeTags.STRUCT:
                 List<BLangExpression> argExprs = new ArrayList<>(iExpr.requiredArgs);
                 argExprs.add(0, iExpr.expr);
