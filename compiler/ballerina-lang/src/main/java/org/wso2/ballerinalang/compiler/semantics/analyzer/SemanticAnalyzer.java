/*
 *  Copyright (c) 2017, WSO2 Inc. (http://www.wso2.org) All Rights Reserved.
 *
 *  WSO2 Inc. licenses this file to you under the Apache License,
 *  Version 2.0 (the "License"); you may not use this file except
 *  in compliance with the License.
 *  You may obtain a copy of the License at
 *
 *    http://www.apache.org/licenses/LICENSE-2.0
 *
 *  Unless required by applicable law or agreed to in writing,
 *  software distributed under the License is distributed on an
 *  "AS IS" BASIS, WITHOUT WARRANTIES OR CONDITIONS OF ANY
 *  KIND, either express or implied.  See the License for the
 *  specific language governing permissions and limitations
 *  under the License.
 */
package org.wso2.ballerinalang.compiler.semantics.analyzer;

import org.antlr.v4.runtime.misc.OrderedHashSet;
import org.ballerinalang.compiler.CompilerPhase;
import org.ballerinalang.model.TreeBuilder;
import org.ballerinalang.model.elements.AttachPoint;
import org.ballerinalang.model.elements.Flag;
import org.ballerinalang.model.symbols.SymbolKind;
import org.ballerinalang.model.tree.NodeKind;
import org.ballerinalang.model.tree.OperatorKind;
import org.ballerinalang.model.tree.RecordVariableNode.BLangRecordVariableKeyValueNode;
import org.ballerinalang.model.tree.clauses.GroupByNode;
import org.ballerinalang.model.tree.clauses.HavingNode;
import org.ballerinalang.model.tree.clauses.JoinStreamingInput;
import org.ballerinalang.model.tree.clauses.OrderByNode;
import org.ballerinalang.model.tree.clauses.OrderByVariableNode;
import org.ballerinalang.model.tree.clauses.PatternStreamingEdgeInputNode;
import org.ballerinalang.model.tree.clauses.SelectClauseNode;
import org.ballerinalang.model.tree.clauses.SelectExpressionNode;
import org.ballerinalang.model.tree.clauses.StreamActionNode;
import org.ballerinalang.model.tree.clauses.StreamingInput;
import org.ballerinalang.model.tree.clauses.WhereNode;
import org.ballerinalang.model.tree.clauses.WindowClauseNode;
import org.ballerinalang.model.tree.expressions.ExpressionNode;
import org.ballerinalang.model.tree.expressions.VariableReferenceNode;
import org.ballerinalang.model.tree.statements.StatementNode;
import org.ballerinalang.model.tree.statements.StreamingQueryStatementNode;
import org.ballerinalang.model.tree.types.BuiltInReferenceTypeNode;
import org.ballerinalang.model.types.TypeKind;
import org.ballerinalang.util.diagnostic.DiagnosticCode;
import org.wso2.ballerinalang.compiler.desugar.ASTBuilderUtil;
import org.wso2.ballerinalang.compiler.semantics.model.SymbolEnv;
import org.wso2.ballerinalang.compiler.semantics.model.SymbolTable;
import org.wso2.ballerinalang.compiler.semantics.model.symbols.BAnnotationSymbol;
import org.wso2.ballerinalang.compiler.semantics.model.symbols.BAttachedFunction;
import org.wso2.ballerinalang.compiler.semantics.model.symbols.BInvokableSymbol;
import org.wso2.ballerinalang.compiler.semantics.model.symbols.BObjectTypeSymbol;
import org.wso2.ballerinalang.compiler.semantics.model.symbols.BOperatorSymbol;
import org.wso2.ballerinalang.compiler.semantics.model.symbols.BRecordTypeSymbol;
import org.wso2.ballerinalang.compiler.semantics.model.symbols.BServiceSymbol;
import org.wso2.ballerinalang.compiler.semantics.model.symbols.BSymbol;
import org.wso2.ballerinalang.compiler.semantics.model.symbols.BVarSymbol;
import org.wso2.ballerinalang.compiler.semantics.model.symbols.SymTag;
import org.wso2.ballerinalang.compiler.semantics.model.symbols.Symbols;
import org.wso2.ballerinalang.compiler.semantics.model.types.BArrayType;
import org.wso2.ballerinalang.compiler.semantics.model.types.BChannelType;
import org.wso2.ballerinalang.compiler.semantics.model.types.BField;
import org.wso2.ballerinalang.compiler.semantics.model.types.BInvokableType;
import org.wso2.ballerinalang.compiler.semantics.model.types.BMapType;
import org.wso2.ballerinalang.compiler.semantics.model.types.BRecordType;
import org.wso2.ballerinalang.compiler.semantics.model.types.BStreamType;
import org.wso2.ballerinalang.compiler.semantics.model.types.BStructureType;
import org.wso2.ballerinalang.compiler.semantics.model.types.BTableType;
import org.wso2.ballerinalang.compiler.semantics.model.types.BTupleType;
import org.wso2.ballerinalang.compiler.semantics.model.types.BType;
import org.wso2.ballerinalang.compiler.semantics.model.types.BUnionType;
import org.wso2.ballerinalang.compiler.tree.BLangAnnotation;
import org.wso2.ballerinalang.compiler.tree.BLangAnnotationAttachment;
import org.wso2.ballerinalang.compiler.tree.BLangEndpoint;
import org.wso2.ballerinalang.compiler.tree.BLangErrorVariable;
import org.wso2.ballerinalang.compiler.tree.BLangFunction;
import org.wso2.ballerinalang.compiler.tree.BLangIdentifier;
import org.wso2.ballerinalang.compiler.tree.BLangInvokableNode;
import org.wso2.ballerinalang.compiler.tree.BLangNode;
import org.wso2.ballerinalang.compiler.tree.BLangNodeVisitor;
import org.wso2.ballerinalang.compiler.tree.BLangPackage;
import org.wso2.ballerinalang.compiler.tree.BLangRecordVariable;
import org.wso2.ballerinalang.compiler.tree.BLangRecordVariable.BLangRecordVariableKeyValue;
import org.wso2.ballerinalang.compiler.tree.BLangResource;
import org.wso2.ballerinalang.compiler.tree.BLangService;
import org.wso2.ballerinalang.compiler.tree.BLangSimpleVariable;
import org.wso2.ballerinalang.compiler.tree.BLangTupleVariable;
import org.wso2.ballerinalang.compiler.tree.BLangTypeDefinition;
import org.wso2.ballerinalang.compiler.tree.BLangVariable;
import org.wso2.ballerinalang.compiler.tree.BLangWorker;
import org.wso2.ballerinalang.compiler.tree.BLangXMLNS;
import org.wso2.ballerinalang.compiler.tree.clauses.BLangGroupBy;
import org.wso2.ballerinalang.compiler.tree.clauses.BLangHaving;
import org.wso2.ballerinalang.compiler.tree.clauses.BLangJoinStreamingInput;
import org.wso2.ballerinalang.compiler.tree.clauses.BLangOrderBy;
import org.wso2.ballerinalang.compiler.tree.clauses.BLangOrderByVariable;
import org.wso2.ballerinalang.compiler.tree.clauses.BLangPatternClause;
import org.wso2.ballerinalang.compiler.tree.clauses.BLangPatternStreamingEdgeInput;
import org.wso2.ballerinalang.compiler.tree.clauses.BLangPatternStreamingInput;
import org.wso2.ballerinalang.compiler.tree.clauses.BLangSelectClause;
import org.wso2.ballerinalang.compiler.tree.clauses.BLangSelectExpression;
import org.wso2.ballerinalang.compiler.tree.clauses.BLangSetAssignment;
import org.wso2.ballerinalang.compiler.tree.clauses.BLangStreamAction;
import org.wso2.ballerinalang.compiler.tree.clauses.BLangStreamingInput;
import org.wso2.ballerinalang.compiler.tree.clauses.BLangWhere;
import org.wso2.ballerinalang.compiler.tree.clauses.BLangWindow;
import org.wso2.ballerinalang.compiler.tree.expressions.BLangBinaryExpr;
import org.wso2.ballerinalang.compiler.tree.expressions.BLangBracedOrTupleExpr;
import org.wso2.ballerinalang.compiler.tree.expressions.BLangConstant;
import org.wso2.ballerinalang.compiler.tree.expressions.BLangExpression;
import org.wso2.ballerinalang.compiler.tree.expressions.BLangFieldBasedAccess;
import org.wso2.ballerinalang.compiler.tree.expressions.BLangIndexBasedAccess;
import org.wso2.ballerinalang.compiler.tree.expressions.BLangInvocation;
import org.wso2.ballerinalang.compiler.tree.expressions.BLangLambdaFunction;
import org.wso2.ballerinalang.compiler.tree.expressions.BLangLiteral;
import org.wso2.ballerinalang.compiler.tree.expressions.BLangRecordLiteral;
import org.wso2.ballerinalang.compiler.tree.expressions.BLangRecordVarRef;
import org.wso2.ballerinalang.compiler.tree.expressions.BLangRecordVarRef.BLangRecordVarRefKeyValue;
import org.wso2.ballerinalang.compiler.tree.expressions.BLangSimpleVarRef;
import org.wso2.ballerinalang.compiler.tree.expressions.BLangTableLiteral;
import org.wso2.ballerinalang.compiler.tree.expressions.BLangTernaryExpr;
import org.wso2.ballerinalang.compiler.tree.expressions.BLangTupleVarRef;
import org.wso2.ballerinalang.compiler.tree.expressions.BLangTypeInit;
import org.wso2.ballerinalang.compiler.tree.expressions.BLangVariableReference;
import org.wso2.ballerinalang.compiler.tree.statements.BLangAbort;
import org.wso2.ballerinalang.compiler.tree.statements.BLangAssignment;
import org.wso2.ballerinalang.compiler.tree.statements.BLangBlockStmt;
import org.wso2.ballerinalang.compiler.tree.statements.BLangBreak;
import org.wso2.ballerinalang.compiler.tree.statements.BLangCatch;
import org.wso2.ballerinalang.compiler.tree.statements.BLangCompoundAssignment;
import org.wso2.ballerinalang.compiler.tree.statements.BLangContinue;
import org.wso2.ballerinalang.compiler.tree.statements.BLangErrorDestructure;
import org.wso2.ballerinalang.compiler.tree.statements.BLangErrorVariableDef;
import org.wso2.ballerinalang.compiler.tree.statements.BLangExpressionStmt;
import org.wso2.ballerinalang.compiler.tree.statements.BLangForeach;
import org.wso2.ballerinalang.compiler.tree.statements.BLangForever;
import org.wso2.ballerinalang.compiler.tree.statements.BLangForkJoin;
import org.wso2.ballerinalang.compiler.tree.statements.BLangIf;
import org.wso2.ballerinalang.compiler.tree.statements.BLangLock;
import org.wso2.ballerinalang.compiler.tree.statements.BLangMatch;
import org.wso2.ballerinalang.compiler.tree.statements.BLangMatch.BLangMatchStaticBindingPatternClause;
import org.wso2.ballerinalang.compiler.tree.statements.BLangMatch.BLangMatchStructuredBindingPatternClause;
import org.wso2.ballerinalang.compiler.tree.statements.BLangPanic;
import org.wso2.ballerinalang.compiler.tree.statements.BLangRecordDestructure;
import org.wso2.ballerinalang.compiler.tree.statements.BLangRecordVariableDef;
import org.wso2.ballerinalang.compiler.tree.statements.BLangRetry;
import org.wso2.ballerinalang.compiler.tree.statements.BLangReturn;
import org.wso2.ballerinalang.compiler.tree.statements.BLangSimpleVariableDef;
import org.wso2.ballerinalang.compiler.tree.statements.BLangStatement;
import org.wso2.ballerinalang.compiler.tree.statements.BLangStreamingQueryStatement;
import org.wso2.ballerinalang.compiler.tree.statements.BLangThrow;
import org.wso2.ballerinalang.compiler.tree.statements.BLangTransaction;
import org.wso2.ballerinalang.compiler.tree.statements.BLangTryCatchFinally;
import org.wso2.ballerinalang.compiler.tree.statements.BLangTupleDestructure;
import org.wso2.ballerinalang.compiler.tree.statements.BLangTupleVariableDef;
import org.wso2.ballerinalang.compiler.tree.statements.BLangWhile;
import org.wso2.ballerinalang.compiler.tree.statements.BLangWorkerSend;
import org.wso2.ballerinalang.compiler.tree.statements.BLangXMLNSStatement;
import org.wso2.ballerinalang.compiler.tree.types.BLangFiniteTypeNode;
import org.wso2.ballerinalang.compiler.tree.types.BLangObjectTypeNode;
import org.wso2.ballerinalang.compiler.tree.types.BLangRecordTypeNode;
import org.wso2.ballerinalang.compiler.tree.types.BLangType;
import org.wso2.ballerinalang.compiler.util.CompilerContext;
import org.wso2.ballerinalang.compiler.util.Name;
import org.wso2.ballerinalang.compiler.util.Names;
import org.wso2.ballerinalang.compiler.util.TypeTags;
import org.wso2.ballerinalang.compiler.util.diagnotic.BLangDiagnosticLog;
import org.wso2.ballerinalang.compiler.util.diagnotic.DiagnosticPos;
import org.wso2.ballerinalang.util.AttachPoints;
import org.wso2.ballerinalang.util.Flags;
import org.wso2.ballerinalang.util.Lists;

import java.util.ArrayList;
import java.util.EnumSet;
import java.util.HashMap;
import java.util.List;
import java.util.Map;
import java.util.Map.Entry;
import java.util.Optional;
import java.util.Set;
import java.util.stream.Collectors;

import static org.ballerinalang.model.tree.NodeKind.BRACED_TUPLE_EXPR;
import static org.ballerinalang.model.tree.NodeKind.LITERAL;
import static org.ballerinalang.model.tree.NodeKind.RECORD_LITERAL_EXPR;

/**
 * @since 0.94
 */
public class SemanticAnalyzer extends BLangNodeVisitor {

    private static final CompilerContext.Key<SemanticAnalyzer> SYMBOL_ANALYZER_KEY =
            new CompilerContext.Key<>();
    private static final String AGGREGATOR_OBJECT_NAME = "Aggregator";
    private static final String ANONYMOUS_RECORD_NAME = "anonymous-record";

    private SymbolTable symTable;
    private SymbolEnter symbolEnter;
    private Names names;
    private SymbolResolver symResolver;
    private TypeChecker typeChecker;
    private Types types;
    private BLangDiagnosticLog dlog;

    private SymbolEnv env;
    private BType expType;
    private DiagnosticCode diagCode;
    private BType resType;
    private boolean isSiddhiRuntimeEnabled;
    private boolean isGroupByAvailable;
    private Map<BVarSymbol, OrderedHashSet<BType>> typeGuards;

    public static SemanticAnalyzer getInstance(CompilerContext context) {
        SemanticAnalyzer semAnalyzer = context.get(SYMBOL_ANALYZER_KEY);
        if (semAnalyzer == null) {
            semAnalyzer = new SemanticAnalyzer(context);
        }

        return semAnalyzer;
    }

    public SemanticAnalyzer(CompilerContext context) {
        context.put(SYMBOL_ANALYZER_KEY, this);

        this.symTable = SymbolTable.getInstance(context);
        this.symbolEnter = SymbolEnter.getInstance(context);
        this.names = Names.getInstance(context);
        this.symResolver = SymbolResolver.getInstance(context);
        this.typeChecker = TypeChecker.getInstance(context);
        this.types = Types.getInstance(context);
        this.dlog = BLangDiagnosticLog.getInstance(context);
    }

    public BLangPackage analyze(BLangPackage pkgNode) {
        pkgNode.accept(this);
        return pkgNode;
    }


    // Visitor methods

    public void visit(BLangPackage pkgNode) {
        if (pkgNode.completedPhases.contains(CompilerPhase.TYPE_CHECK)) {
            return;
        }
        SymbolEnv pkgEnv = this.symTable.pkgEnvMap.get(pkgNode.symbol);

        // Visit constants first.
        pkgNode.topLevelNodes.stream().filter(pkgLevelNode -> pkgLevelNode.getKind() == NodeKind.CONSTANT)
                .forEach(constant -> analyzeDef((BLangNode) constant, pkgEnv));

        pkgNode.topLevelNodes.stream().filter(pkgLevelNode -> pkgLevelNode.getKind() != NodeKind.CONSTANT)
                .filter(pkgLevelNode -> !(pkgLevelNode.getKind() == NodeKind.FUNCTION
                        && ((BLangFunction) pkgLevelNode).flagSet.contains(Flag.LAMBDA)))
                .forEach(topLevelNode -> analyzeDef((BLangNode) topLevelNode, pkgEnv));

        while (pkgNode.lambdaFunctions.peek() != null) {
            BLangLambdaFunction lambdaFunction = pkgNode.lambdaFunctions.poll();
            BLangFunction function = lambdaFunction.function;
            lambdaFunction.type = function.symbol.type;
            analyzeDef(lambdaFunction.function, lambdaFunction.cachedEnv);
        }

        pkgNode.getTestablePkgs().forEach(testablePackage -> visit((BLangPackage) testablePackage));
        pkgNode.completedPhases.add(CompilerPhase.TYPE_CHECK);
    }

    public void visit(BLangXMLNS xmlnsNode) {
        xmlnsNode.type = symTable.stringType;

        // Namespace node already having the symbol means we are inside an init-function,
        // and the symbol has already been declared by the original statement.
        if (xmlnsNode.symbol == null) {
            symbolEnter.defineNode(xmlnsNode, env);
        }

        typeChecker.checkExpr(xmlnsNode.namespaceURI, env, symTable.stringType);
    }

    public void visit(BLangXMLNSStatement xmlnsStmtNode) {
        analyzeNode(xmlnsStmtNode.xmlnsDecl, env);
    }

    public void visit(BLangFunction funcNode) {
        SymbolEnv funcEnv = SymbolEnv.createFunctionEnv(funcNode, funcNode.symbol.scope, env);
        //set function param flag to final
        funcNode.symbol.params.forEach(param -> param.flags |= Flags.FUNCTION_FINAL);

        funcNode.annAttachments.forEach(annotationAttachment -> {
            annotationAttachment.attachPoints.add(AttachPoint.FUNCTION);
            if (Symbols.isFlagOn(funcNode.symbol.flags, Flags.RESOURCE)) {
                annotationAttachment.attachPoints.add(AttachPoint.RESOURCE);
            }
            if (Symbols.isFlagOn(funcNode.symbol.flags, Flags.REMOTE)) {
                annotationAttachment.attachPoints.add(AttachPoint.REMOTE);
            }
            this.analyzeDef(annotationAttachment, funcEnv);
        });

        funcNode.requiredParams.forEach(p -> this.analyzeDef(p, funcEnv));
        funcNode.defaultableParams.forEach(p -> this.analyzeDef(p, funcEnv));
        if (funcNode.restParam != null) {
            this.analyzeDef(funcNode.restParam, funcEnv);
        }

        validateObjectAttachedFunction(funcNode);

        // Check for native functions
        if (Symbols.isNative(funcNode.symbol) || funcNode.interfaceFunction) {
            if (funcNode.body != null) {
                dlog.error(funcNode.pos, DiagnosticCode.EXTERN_FUNCTION_CANNOT_HAVE_BODY, funcNode.name);
            }
            return;
        }

        if (funcNode.body != null) {
            analyzeStmt(funcNode.body, funcEnv);
        }

        this.processWorkers(funcNode, funcEnv);
    }

    private void processWorkers(BLangInvokableNode invNode, SymbolEnv invEnv) {
        if (invNode.workers.size() > 0) {
            invEnv.scope.entries.putAll(invNode.body.scope.entries);
            invNode.workers.forEach(e -> this.symbolEnter.defineNode(e, invEnv));
            invNode.workers.forEach(e -> analyzeNode(e, invEnv));
        }
    }

    @Override
    public void visit(BLangTypeDefinition typeDefinition) {
        if (typeDefinition.typeNode.getKind() == NodeKind.OBJECT_TYPE
                || typeDefinition.typeNode.getKind() == NodeKind.RECORD_TYPE) {
            analyzeDef(typeDefinition.typeNode, env);
        }

        typeDefinition.annAttachments.forEach(annotationAttachment -> {
            annotationAttachment.attachPoints.add(AttachPoint.TYPE);
            annotationAttachment.accept(this);
        });
    }

    @Override
    public void visit(BLangObjectTypeNode objectTypeNode) {
        SymbolEnv objectEnv = SymbolEnv.createTypeEnv(objectTypeNode, objectTypeNode.symbol.scope, env);
        objectTypeNode.fields.forEach(field -> analyzeDef(field, objectEnv));

        // Visit functions as they are not in the same scope/env as the object fields
        objectTypeNode.functions.forEach(f -> analyzeDef(f, env));

        // Validate the referenced functions that don't have implementations within the function.
        ((BObjectTypeSymbol) objectTypeNode.symbol).referencedFunctions
                .forEach(func -> validateReferencedFunction(objectTypeNode.pos, func, env));

        if (objectTypeNode.initFunction == null) {
            return;
        }

        if (objectTypeNode.flagSet.contains(Flag.ABSTRACT)) {
            this.dlog.error(objectTypeNode.initFunction.pos, DiagnosticCode.ABSTRACT_OBJECT_CONSTRUCTOR,
                    objectTypeNode.symbol.name);
            return;
        }

        analyzeDef(objectTypeNode.initFunction, env);
    }

    @Override
    public void visit(BLangRecordTypeNode recordTypeNode) {
        SymbolEnv recordEnv = SymbolEnv.createTypeEnv(recordTypeNode, recordTypeNode.symbol.scope, env);
        recordTypeNode.fields.forEach(field -> analyzeDef(field, recordEnv));
        analyzeDef(recordTypeNode.initFunction, recordEnv);
        validateDefaultable(recordTypeNode);
    }

    public void visit(BLangAnnotation annotationNode) {
        annotationNode.annAttachments.forEach(annotationAttachment -> {
            annotationAttachment.attachPoints.add(AttachPoint.ANNOTATION);
            annotationAttachment.accept(this);
        });
    }

    public void visit(BLangAnnotationAttachment annAttachmentNode) {
        BSymbol symbol = this.symResolver.resolveAnnotation(annAttachmentNode.pos, env,
                names.fromString(annAttachmentNode.pkgAlias.getValue()),
                names.fromString(annAttachmentNode.getAnnotationName().getValue()));
        if (symbol == this.symTable.notFoundSymbol) {
            this.dlog.error(annAttachmentNode.pos, DiagnosticCode.UNDEFINED_ANNOTATION,
                    annAttachmentNode.getAnnotationName().getValue());
            return;
        }
        // Validate Attachment Point against the Annotation Definition.
        BAnnotationSymbol annotationSymbol = (BAnnotationSymbol) symbol;
        annAttachmentNode.annotationSymbol = annotationSymbol;
        if (annotationSymbol.attachPoints > 0 && !Symbols.isAttachPointPresent(annotationSymbol.attachPoints,
                AttachPoints.asMask(annAttachmentNode.attachPoints))) {
            String msg = annAttachmentNode.attachPoints.stream()
                    .map(AttachPoint::getValue)
                    .collect(Collectors
                    .joining(","));
            this.dlog.error(annAttachmentNode.pos, DiagnosticCode.ANNOTATION_NOT_ALLOWED,
                    annotationSymbol, msg);
        }
        // Validate Annotation Attachment data struct against Annotation Definition struct.
        validateAnnotationAttachmentExpr(annAttachmentNode, annotationSymbol);
    }

    private void validateAnnotationAttachmentExpr(BLangAnnotationAttachment annAttachmentNode, BAnnotationSymbol
            annotationSymbol) {
        if (annotationSymbol.attachedType == null) {
            if (annAttachmentNode.expr != null) {
                this.dlog.error(annAttachmentNode.pos, DiagnosticCode.ANNOTATION_ATTACHMENT_NO_VALUE,
                        annotationSymbol.name);
            }
            return;
        }
        if (annAttachmentNode.expr != null) {
            this.typeChecker.checkExpr(annAttachmentNode.expr, env, annotationSymbol.attachedType.type);
        }
    }

    public void visit(BLangSimpleVariable varNode) {

        if (varNode.isDeclaredWithVar) {
            handleDeclaredWithVar(varNode);
            return;
        }

        int ownerSymTag = env.scope.owner.tag;
        if ((ownerSymTag & SymTag.INVOKABLE) == SymTag.INVOKABLE) {
            // This is a variable declared in a function, an action or a resource
            // If the variable is parameter then the variable symbol is already defined
            if (varNode.symbol == null) {
                symbolEnter.defineNode(varNode, env);
            }
        }

        if (varNode.symbol.type.tag == TypeTags.CHANNEL) {
            varNode.annAttachments.forEach(annotationAttachment -> {
                annotationAttachment.attachPoints.add(AttachPoint.CHANNEL);
                annotationAttachment.accept(this);
            });
        } else {
            varNode.annAttachments.forEach(annotationAttachment -> {
                annotationAttachment.attachPoints.add(AttachPoint.TYPE);
                if (Symbols.isFlagOn(varNode.symbol.flags, Flags.LISTENER)) {
                    annotationAttachment.attachPoints.add(AttachPoint.LISTENER);
                }
                annotationAttachment.accept(this);
            });
        }

        BType lhsType = varNode.symbol.type;
        varNode.type = lhsType;

        // Analyze the init expression
        BLangExpression rhsExpr = varNode.expr;
        if (rhsExpr == null) {
            if (lhsType.tag == TypeTags.ARRAY && typeChecker.isArrayOpenSealedType((BArrayType) lhsType)) {
                dlog.error(varNode.pos, DiagnosticCode.SEALED_ARRAY_TYPE_NOT_INITIALIZED);
            }
            return;
        }

        // Here we create a new symbol environment to catch self references by keep the current
        // variable symbol in the symbol environment
        // e.g. int a = x + a;
        SymbolEnv varInitEnv = SymbolEnv.createVarInitEnv(varNode, env, varNode.symbol);

        typeChecker.checkExpr(rhsExpr, varInitEnv, lhsType);
        if (Symbols.isFlagOn(varNode.symbol.flags, Flags.LISTENER) && !types
                .checkListenerCompatibility(env, varNode.symbol.type)) {
            dlog.error(varNode.pos, DiagnosticCode.INVALID_LISTENER_VARIABLE, varNode.name);
        }
    }

    public void visit(BLangRecordVariable varNode) {

        if (varNode.isDeclaredWithVar) {
            handleDeclaredWithVar(varNode);
            return;
        }

        if (varNode.type == null) {
            varNode.type = symResolver.resolveTypeNode(varNode.typeNode, env);
        }

        if (!validateRecordVariable(varNode)) {
            varNode.type = symTable.semanticError;
            return;
        }

        symbolEnter.defineNode(varNode, env);

        if (varNode.expr == null) {
            // we have no rhs to do type checking
            return;
        }

        typeChecker.checkExpr(varNode.expr, env, varNode.type);

    }

    public void visit(BLangTupleVariable varNode) {

        if (varNode.isDeclaredWithVar) {
            handleDeclaredWithVar(varNode);
            return;
        }

        if (varNode.type == null) {
            varNode.type = symResolver.resolveTypeNode(varNode.typeNode, env);
        }

        if (!(checkTypeAndVarCountConsistency(varNode))) {
            varNode.type = symTable.semanticError;
            return;
        }

        symbolEnter.defineNode(varNode, env);

        if (varNode.expr == null) {
            // we have no rhs to do type checking
            return;
        }

        typeChecker.checkExpr(varNode.expr, env, varNode.type);
    }

    public void visit(BLangErrorVariable varNode) {
        dlog.error(varNode.pos, DiagnosticCode.ERROR_BINDING_PATTERN_NOT_SUPPORTED);
        // TODO: Complete
    }

    private void handleDeclaredWithVar(BLangVariable variable) {

        BLangExpression varRefExpr = variable.expr;
        BType rhsType = typeChecker.checkExpr(varRefExpr, this.env, symTable.noType);

        if (NodeKind.VARIABLE == variable.getKind()) {

            if (!validateVariableDefinition(varRefExpr)) {
                rhsType = symTable.semanticError;
            }

            BLangSimpleVariable simpleVariable = (BLangSimpleVariable) variable;

            Name varName = names.fromIdNode(simpleVariable.name);
            if (varName == Names.IGNORE) {
                dlog.error(simpleVariable.pos, DiagnosticCode.NO_NEW_VARIABLES_VAR_ASSIGNMENT);
                return;
            }

            simpleVariable.type = rhsType;

            int ownerSymTag = env.scope.owner.tag;
            if ((ownerSymTag & SymTag.INVOKABLE) == SymTag.INVOKABLE) {
                // This is a variable declared in a function, an action or a resource
                // If the variable is parameter then the variable symbol is already defined
                if (simpleVariable.symbol == null) {
                    symbolEnter.defineNode(simpleVariable, env);
                }
            }

            // Set the type to the symbol. If the variable is a global variable, a symbol is already created in the
            // symbol enter. If the variable is a local variable, the symbol will be created above.
            simpleVariable.symbol.type = rhsType;
        } else if (NodeKind.TUPLE_VARIABLE == variable.getKind()) {
            if (TypeTags.TUPLE != rhsType.tag) {
                dlog.error(varRefExpr.pos, DiagnosticCode.INVALID_TYPE_DEFINITION_FOR_TUPLE_VAR, rhsType);
                variable.type = symTable.semanticError;
                return;
            }

            BLangTupleVariable tupleVariable = (BLangTupleVariable) variable;
            tupleVariable.type = rhsType;

            if (!(checkTypeAndVarCountConsistency(tupleVariable))) {
                tupleVariable.type = symTable.semanticError;
                return;
            }

            symbolEnter.defineNode(tupleVariable, env);

        } else if (NodeKind.RECORD_VARIABLE == variable.getKind()) {
            if (TypeTags.RECORD != rhsType.tag && TypeTags.MAP != rhsType.tag && TypeTags.JSON != rhsType.tag) {
                dlog.error(varRefExpr.pos, DiagnosticCode.INVALID_TYPE_DEFINITION_FOR_RECORD_VAR, rhsType);
                variable.type = symTable.semanticError;
            }

            BLangRecordVariable recordVariable = (BLangRecordVariable) variable;
            recordVariable.type = rhsType;

            if (!validateRecordVariable(recordVariable)) {
                recordVariable.type = symTable.semanticError;
            }
        }
    }

    private void handleDeclaredWithVar(BLangVariable variable, BType rhsType, SymbolEnv blockEnv) {
        if (NodeKind.VARIABLE == variable.getKind()) {
            BLangSimpleVariable simpleVariable = (BLangSimpleVariable) variable;
            Name varName = names.fromIdNode(simpleVariable.name);
            if (varName == Names.IGNORE) {
                dlog.error(simpleVariable.pos, DiagnosticCode.UNDERSCORE_NOT_ALLOWED);
                return;
            }

            simpleVariable.type = rhsType;

            int ownerSymTag = blockEnv.scope.owner.tag;
            if ((ownerSymTag & SymTag.INVOKABLE) == SymTag.INVOKABLE) {
                // This is a variable declared in a function, an action or a resource
                // If the variable is parameter then the variable symbol is already defined
                if (simpleVariable.symbol == null) {
                    symbolEnter.defineNode(simpleVariable, blockEnv);
                }
            }
        } else if (NodeKind.TUPLE_VARIABLE == variable.getKind()) {
            BLangTupleVariable tupleVariable = (BLangTupleVariable) variable;
            if (TypeTags.TUPLE != rhsType.tag) {
                dlog.error(variable.pos, DiagnosticCode.INVALID_TYPE_DEFINITION_FOR_TUPLE_VAR, rhsType);
                recursivelyDefineVariables(tupleVariable, blockEnv);
                return;
            }

            tupleVariable.type = rhsType;
            if (!(checkTypeAndVarCountConsistency(tupleVariable, (BTupleType) tupleVariable.type, blockEnv))) {
                return;
            }
            symbolEnter.defineNode(tupleVariable, blockEnv);
        } else if (NodeKind.RECORD_VARIABLE == variable.getKind()) {
            BLangRecordVariable recordVariable = (BLangRecordVariable) variable;
            recordVariable.type = rhsType;
            validateRecordVariable(recordVariable, blockEnv);
        }
    }

    private void recursivelyDefineVariables(BLangVariable variable, SymbolEnv blockEnv) {
        switch (variable.getKind()) {
            case VARIABLE:
                Name name = names.fromIdNode(((BLangSimpleVariable) variable).name);
                if (name == Names.IGNORE) {
                    return;
                }
                variable.type = symTable.semanticError;
                symbolEnter.defineVarSymbol(variable.pos, variable.flagSet, variable.type, name, blockEnv);
                break;
            case TUPLE_VARIABLE:
                ((BLangTupleVariable) variable).memberVariables.parallelStream()
                        .forEach(memberVariable -> recursivelyDefineVariables(memberVariable, blockEnv));
                break;
            case RECORD_VARIABLE:
                ((BLangRecordVariable) variable).variableList.parallelStream()
                        .forEach(value ->recursivelyDefineVariables(value.valueBindingPattern, blockEnv));
                break;
        }
    }

    private boolean checkTypeAndVarCountConsistency(BLangTupleVariable varNode) {
        return checkTypeAndVarCountConsistency(varNode, null, env);
    }

    private boolean checkTypeAndVarCountConsistency(BLangTupleVariable varNode, BTupleType tupleTypeNode,
                                                    SymbolEnv env) {

        if (tupleTypeNode == null) {
        /*
          This switch block will resolve the tuple type of the tuple variable.
          For example consider the following - (int, string)|(boolean, float) (a, b) = foo();
          Since the varNode type is a union, the types of 'a' and 'b' will be resolved as follows:
          Type of 'a' will be (int | boolean) while the type of 'b' will be (string | float).
          Consider anydata (a, b) = foo();
          Here, the type of 'a'and type of 'b' will be both anydata.
         */
            switch (varNode.type.tag) {
                case TypeTags.UNION:
                    Set<BType> unionType = types.expandAndGetMemberTypesRecursive(varNode.type);
                    List<BType> possibleTypes = unionType.stream()
                            .filter(type -> {
                                if (TypeTags.TUPLE == type.tag &&
                                        (varNode.memberVariables.size() == ((BTupleType) type).tupleTypes.size())) {
                                    return true;
                                }
                                return TypeTags.ANY == type.tag || TypeTags.ANYDATA == type.tag;
                            })
                            .collect(Collectors.toList());

                    if (possibleTypes.isEmpty()) {
                        dlog.error(varNode.pos, DiagnosticCode.INVALID_TYPE_DEFINITION_FOR_TUPLE_VAR, varNode.type);
                        return false;
                    }

                    if (possibleTypes.size() > 1) {
                        List<BType> memberTupleTypes = new ArrayList<>();
                        for (int i = 0; i < varNode.memberVariables.size(); i++) {
                            OrderedHashSet<BType> memberTypes = new OrderedHashSet<>();
                            for (BType possibleType : possibleTypes) {
                                if (possibleType.tag == TypeTags.TUPLE) {
                                    memberTypes.add(((BTupleType) possibleType).tupleTypes.get(i));
                                } else {
                                    memberTupleTypes.add(varNode.type);
                                }
                            }
                            memberTupleTypes.add(new BUnionType(null, memberTypes, false));
                        }
                        tupleTypeNode = new BTupleType(memberTupleTypes);
                        break;
                    }

                    if (possibleTypes.get(0).tag == TypeTags.TUPLE) {
                        tupleTypeNode = (BTupleType) possibleTypes.get(0);
                        break;
                    }

                    List<BType> memberTypes = new ArrayList<>();
                    for (int i = 0; i < varNode.memberVariables.size(); i++) {
                        memberTypes.add(possibleTypes.get(0));
                    }
                    tupleTypeNode = new BTupleType(memberTypes);
                    break;
                case TypeTags.ANY:
                case TypeTags.ANYDATA:
                    List<BType> memberTupleTypes = new ArrayList<>();
                    for (int i = 0; i < varNode.memberVariables.size(); i++) {
                        memberTupleTypes.add(varNode.type);
                    }
                    tupleTypeNode = new BTupleType(memberTupleTypes);
                    break;
                case TypeTags.TUPLE:
                    tupleTypeNode = (BTupleType) varNode.type;
                    break;
                default:
                    dlog.error(varNode.pos, DiagnosticCode.INVALID_TYPE_DEFINITION_FOR_TUPLE_VAR, varNode.type);
                    return false;
            }
        }

        if (tupleTypeNode.tupleTypes.size() != varNode.memberVariables.size()) {
            dlog.error(varNode.pos, DiagnosticCode.INVALID_TUPLE_BINDING_PATTERN);
            return false;
        }

        int ignoredCount = 0;
        for (int i = 0; i < varNode.memberVariables.size(); i++) {
            BLangVariable var = varNode.memberVariables.get(i);
            if (var.getKind() == NodeKind.VARIABLE) {
                // '_' is allowed in tuple variables. Not allowed if all variables are named as '_'
                BLangSimpleVariable simpleVar = (BLangSimpleVariable) var;
                Name varName = names.fromIdNode(simpleVar.name);
                if (varName == Names.IGNORE) {
                    ignoredCount++;
                    simpleVar.type = symTable.noType;
                    continue;
                }
            }
            var.type = tupleTypeNode.tupleTypes.get(i);
            analyzeNode(var, env);
        }

        if (ignoredCount == varNode.memberVariables.size()) {
            dlog.error(varNode.pos, DiagnosticCode.NO_NEW_VARIABLES_VAR_ASSIGNMENT);
            return false;
        }
        return true;
    }

    private boolean validateRecordVariable(BLangRecordVariable recordVar) {
        return validateRecordVariable(recordVar, env);
    }

    private boolean validateRecordVariable(BLangRecordVariable recordVar, SymbolEnv env) {
        BRecordType recordVarType;
        /*
          This switch block will resolve the record type of the record variable.
          For example consider the following -
          type Foo record {int a, boolean b};
          type Bar record {string a, float b};
          Foo|Bar {a, b} = foo();
          Since the varNode type is a union, the types of 'a' and 'b' will be resolved as follows:
          Type of 'a' will be a union of the types of field 'a' in both Foo and Bar.
          i.e. type of 'a' is (int | string) and type of 'b' is (boolean | float).
          Consider anydata {a, b} = foo();
          Here, the type of 'a'and type of 'b' will be both anydata.
         */
        switch (recordVar.type.tag) {
            case TypeTags.UNION:
                BUnionType unionType = (BUnionType) recordVar.type;
                Set<BType> bTypes = types.expandAndGetMemberTypesRecursive(unionType);
                List<BType> possibleTypes = bTypes.stream()
                        .filter(rec -> doesRecordContainKeys(rec, recordVar.variableList, recordVar.restParam != null))
                        .collect(Collectors.toList());

                if (possibleTypes.isEmpty()) {
                    dlog.error(recordVar.pos, DiagnosticCode.INVALID_RECORD_BINDING_PATTERN, recordVar.type);
                    return false;
                }

                if (possibleTypes.size() > 1) {
                    BRecordTypeSymbol recordSymbol = Symbols.createRecordSymbol(0,
                            names.fromString(ANONYMOUS_RECORD_NAME), env.enclPkg.symbol.pkgID, null, env.scope.owner);
                    recordVarType = (BRecordType) symTable.recordType;

                    List<BField> fields = populateAndGetPossibleFieldsForRecVar(recordVar, possibleTypes, recordSymbol);

                    if (recordVar.restParam != null) {
                        OrderedHashSet<BType> memberTypes = possibleTypes.stream()
                                .map(possibleType -> {
                                    if (possibleType.tag == TypeTags.RECORD) {
                                        return ((BRecordType) possibleType).restFieldType;
                                    } else if (possibleType.tag == TypeTags.MAP) {
                                        return ((BMapType) possibleType).constraint;
                                    } else {
                                        return possibleType;
                                    }
                                })
                                .collect(Collectors.toCollection(OrderedHashSet::new));
                        recordVarType.restFieldType = memberTypes.size() > 1 ?
                                new BUnionType(null, memberTypes, false) :
                                memberTypes.iterator().next();
                    }
                    recordVarType.tsymbol = recordSymbol;
                    recordVarType.fields = fields;
                    recordSymbol.type = recordVarType;
                    break;
                }

                if (possibleTypes.get(0).tag == TypeTags.RECORD) {
                    recordVarType = (BRecordType) possibleTypes.get(0);
                    break;
                }

                if (possibleTypes.get(0).tag == TypeTags.MAP) {
                    recordVarType = createSameTypedFieldsRecordType(recordVar,
                            ((BMapType) possibleTypes.get(0)).constraint);
                    break;
                }

                recordVarType = createSameTypedFieldsRecordType(recordVar, possibleTypes.get(0));
                break;
            case TypeTags.RECORD:
                recordVarType = (BRecordType) recordVar.type;
                break;
            case TypeTags.MAP:
                recordVarType = createSameTypedFieldsRecordType(recordVar, ((BMapType) recordVar.type).constraint);
                break;
            case TypeTags.ANY:
            case TypeTags.ANYDATA:
                recordVarType = createSameTypedFieldsRecordType(recordVar, recordVar.type);
                break;
            default:
                dlog.error(recordVar.pos, DiagnosticCode.INVALID_RECORD_BINDING_PATTERN, recordVar.type);
                return false;
        }

        if (recordVar.isClosed) {
            if (!recordVarType.sealed) {
                dlog.error(recordVar.pos, DiagnosticCode.INVALID_CLOSED_RECORD_BINDING_PATTERN, recordVarType);
                return false;
            }

            if (recordVar.variableList.size() != recordVarType.fields.size()) {
                dlog.error(recordVar.pos, DiagnosticCode.NOT_ENOUGH_FIELDS_TO_MATCH_CLOSED_RECORDS, recordVarType);
                return false;
            }
        }

        Map<String, BField> recordVarTypeFields = recordVarType.fields.stream()
                .collect(Collectors.toMap(field -> field.getName().getValue(), field -> field));

        boolean validRecord = true;
        int ignoredCount = 0;
        for (BLangRecordVariableKeyValueNode variable : recordVar.variableList) {
            // Infer the type of each variable in recordVariable from the given record type
            // so that symbol enter is done recursively
            if (names.fromIdNode((BLangIdentifier) variable.getKey()) == Names.IGNORE) {
                dlog.error(recordVar.pos, DiagnosticCode.UNDERSCORE_NOT_ALLOWED);
                continue;
            }

            BLangVariable value = (BLangVariable) variable.getValue();
            if (value.getKind() == NodeKind.VARIABLE) {
                // '_' is allowed in tuple variables. Not allowed if all variables are named as '_'
                BLangSimpleVariable simpleVar = (BLangSimpleVariable) value;
                Name varName = names.fromIdNode(simpleVar.name);
                if (varName == Names.IGNORE) {
                    ignoredCount++;
                    simpleVar.type = symTable.noType;
                    continue;
                }
            }
            if (!recordVarTypeFields.containsKey(variable.getKey().getValue())) {
                if (recordVarType.sealed) {
                    validRecord = false;
                    dlog.error(recordVar.pos, DiagnosticCode.INVALID_FIELD_IN_RECORD_BINDING_PATTERN,
                            variable.getKey().getValue(), recordVar.type);
                } else {
                    BType restType;
                    if (recordVarType.restFieldType.tag == TypeTags.ANYDATA ||
                            recordVarType.restFieldType.tag == TypeTags.ANY) {
                        restType = recordVarType.restFieldType;
                    } else {
                        OrderedHashSet<BType> typesForRestField = new OrderedHashSet<>();
                        typesForRestField.add(recordVarType.restFieldType);
                        typesForRestField.add(symTable.nilType);
                        restType = new BUnionType(null, typesForRestField, true);
                    }
                    value.type = restType;
                    value.accept(this);
                }
                continue;
            }

            value.type = recordVarTypeFields.get((variable.getKey().getValue())).type;
            value.accept(this);
        }

        if (ignoredCount == recordVar.variableList.size()) {
            dlog.error(recordVar.pos, DiagnosticCode.NO_NEW_VARIABLES_VAR_ASSIGNMENT);
            return false;
        }

        if (recordVar.restParam != null) {
            ((BLangVariable) recordVar.restParam).type = new BMapType(TypeTags.MAP, recordVarType.restFieldType, null);
            symbolEnter.defineNode((BLangNode) recordVar.restParam, env);
        }

        return validRecord;
    }
    /**
     * This method will resolve field types based on a list of possible types.
     * When a record variable has multiple possible assignable types, each field will be a union of the relevant
     * possible types field type.
     *
     * @param recordVar record variable whose fields types are to be resolved
     * @param possibleTypes list of possible types
     * @param recordSymbol symbol of the record type to be used in creating fields
     * @return the list of fields
     */
    private List<BField> populateAndGetPossibleFieldsForRecVar(BLangRecordVariable recordVar, List<BType> possibleTypes,
                                                               BRecordTypeSymbol recordSymbol) {
        List<BField> fields = new ArrayList<>();
        for (BLangRecordVariableKeyValue bLangRecordVariableKeyValue : recordVar.variableList) {
            String fieldName = bLangRecordVariableKeyValue.key.value;
            OrderedHashSet<BType> memberTypes = new OrderedHashSet<>();
            for (BType possibleType : possibleTypes) {
                if (possibleType.tag == TypeTags.RECORD) {
                    BRecordType possibleRecordType = (BRecordType) possibleType;
                    Optional<BField> optionalField = possibleRecordType.fields.stream()
                            .filter(field -> field.getName().getValue().equals(fieldName))
                            .findFirst();
                    if (optionalField.isPresent()) {
                        BField bField = optionalField.get();
                        if (Symbols.isOptional(bField.symbol)) {
                            memberTypes.add(symTable.nilType);
                        }
                        memberTypes.add(bField.type);
                    } else {
                        memberTypes.add(possibleRecordType.restFieldType);
                        memberTypes.add(symTable.nilType);
                    }
                    continue;
                }
                if (possibleType.tag == TypeTags.MAP) {
                    BMapType possibleMapType = (BMapType) possibleType;
                    memberTypes.add(possibleMapType.constraint);
                    continue;
                }
                memberTypes.add(possibleType); // possible type is any or anydata}
            }

            BType fieldType = memberTypes.size() > 1 ?
                    new BUnionType(null, memberTypes, memberTypes.contains(symTable.nilType)) :
                    memberTypes.iterator().next();
            fields.add(new BField(names.fromString(fieldName),
                    new BVarSymbol(0, names.fromString(fieldName), env.enclPkg.symbol.pkgID,
                            fieldType, recordSymbol)));
        }
        return fields;
    }

    private BRecordType createSameTypedFieldsRecordType(BLangRecordVariable recordVar, BType fieldTypes) {
        BType fieldType;
        if (fieldTypes.tag == TypeTags.ANYDATA || fieldTypes.tag == TypeTags.ANY) {
            fieldType = fieldTypes;
        } else {
            OrderedHashSet<BType> typesForField = new OrderedHashSet<>();
            typesForField.add(fieldTypes);
            typesForField.add(symTable.nilType);
            fieldType = new BUnionType(null, typesForField, true);
        }

        BRecordTypeSymbol recordSymbol = Symbols.createRecordSymbol(0, names.fromString(ANONYMOUS_RECORD_NAME),
                env.enclPkg.symbol.pkgID, null, env.scope.owner);
        List<BField> fields = recordVar.variableList.stream()
                .map(bLangRecordVariableKeyValue -> bLangRecordVariableKeyValue.key.value)
                .map(fieldName -> new BField(names.fromString(fieldName), new BVarSymbol(0,
                        names.fromString(fieldName), env.enclPkg.symbol.pkgID, fieldType, recordSymbol)))
                .collect(Collectors.toList());

        BRecordType recordVarType = (BRecordType) symTable.recordType;
        recordVarType.fields = fields;
        recordSymbol.type = recordVarType;
        recordVarType.tsymbol = recordSymbol;
        if (recordVar.isClosed) {
            recordVarType.sealed = true;
        } else {
            recordVarType.sealed = false;
            recordVarType.restFieldType = fieldTypes;
        }

        return recordVarType;
    }

    private boolean doesRecordContainKeys(BType varType, List<BLangRecordVariableKeyValue> variableList,
                                          boolean hasRestParam) {
        if (varType.tag == TypeTags.MAP || varType.tag == TypeTags.ANY || varType.tag == TypeTags.ANYDATA) {
            return true;
        }
        if (varType.tag != TypeTags.RECORD) {
            return false;
        }
        BRecordType recordVarType = (BRecordType) varType;
        Map<String, BField> recordVarTypeFields = recordVarType.fields
                .stream()
                .collect(Collectors.toMap(
                        field -> field.getName().getValue(),
                        field -> field
                ));

        for (BLangRecordVariableKeyValue var : variableList) {
            if (!recordVarTypeFields.containsKey(var.key.value) && recordVarType.sealed) {
                return false;
            }
        }

        if (!hasRestParam) {
            return true;
        }

        return !recordVarType.sealed;
    }

    // Statements

    public void visit(BLangBlockStmt blockNode) {
        SymbolEnv blockEnv = SymbolEnv.createBlockEnv(blockNode, env);
        blockNode.stmts.forEach(stmt -> analyzeStmt(stmt, blockEnv));
    }

    public void visit(BLangSimpleVariableDef varDefNode) {
        // This will prevent cases Eg:- int _ = 100;
        // We have prevented '_' from registering variable symbol at SymbolEnter, Hence this validation added.
        Name varName = names.fromIdNode(varDefNode.var.name);
        if (varName == Names.IGNORE) {
            dlog.error(varDefNode.var.pos, DiagnosticCode.NO_NEW_VARIABLES_VAR_ASSIGNMENT);
            return;
        }

        analyzeDef(varDefNode.var, env);
    }

    public void visit(BLangRecordVariableDef varDefNode) {
        // TODO: 10/18/18 Need to support record literals as well
        if (varDefNode.var.expr.getKind() == RECORD_LITERAL_EXPR) {
            dlog.error(varDefNode.pos, DiagnosticCode.INVALID_LITERAL_FOR_TYPE, "record binding pattern");
            return;
        }
        analyzeDef(varDefNode.var, env);
    }

    public void visit(BLangErrorVariableDef varDefNode) {
        dlog.error(varDefNode.pos, DiagnosticCode.ERROR_BINDING_PATTERN_NOT_SUPPORTED);
        // TODO: Complete
    }

    @Override
    public void visit(BLangTupleVariableDef tupleVariableDef) {
        analyzeDef(tupleVariableDef.var, env);
    }

    public void visit(BLangCompoundAssignment compoundAssignment) {
        List<BType> expTypes = new ArrayList<>();
        BLangExpression varRef = compoundAssignment.varRef;
        if (varRef.getKind() != NodeKind.SIMPLE_VARIABLE_REF &&
                varRef.getKind() != NodeKind.INDEX_BASED_ACCESS_EXPR &&
                varRef.getKind() != NodeKind.FIELD_BASED_ACCESS_EXPR &&
                varRef.getKind() != NodeKind.XML_ATTRIBUTE_ACCESS_EXPR) {
            dlog.error(varRef.pos, DiagnosticCode.INVALID_VARIABLE_ASSIGNMENT, varRef);
            expTypes.add(symTable.semanticError);
        } else {
            this.typeChecker.checkExpr(varRef, env);
            expTypes.add(varRef.type);
        }
        this.typeChecker.checkExpr(compoundAssignment.expr, env);

        checkConstantAssignment(varRef);

        if (expTypes.get(0) != symTable.semanticError && compoundAssignment.expr.type != symTable.semanticError) {
            BSymbol opSymbol = this.symResolver.resolveBinaryOperator(compoundAssignment.opKind, expTypes.get(0),
                    compoundAssignment.expr.type);
            if (opSymbol == symTable.notFoundSymbol) {
                dlog.error(compoundAssignment.pos, DiagnosticCode.BINARY_OP_INCOMPATIBLE_TYPES,
                        compoundAssignment.opKind, expTypes.get(0), compoundAssignment.expr.type);
            } else {
                compoundAssignment.modifiedExpr = getBinaryExpr(varRef,
                        compoundAssignment.expr,
                        compoundAssignment.opKind,
                        opSymbol);
                this.types.checkTypes(compoundAssignment.modifiedExpr,
                        Lists.of(compoundAssignment.modifiedExpr.type), expTypes);
            }
        }
    }

    public void visit(BLangAssignment assignNode) {
        if (assignNode.varRef.getKind() == NodeKind.INDEX_BASED_ACCESS_EXPR) {
            ((BLangIndexBasedAccess) assignNode.varRef).leafNode = true;
        }

        // Check each LHS expression.
        BType expType = getTypeOfVarReferenceInAssignment(assignNode.varRef);
        typeChecker.checkExpr(assignNode.expr, this.env, expType);
    }

    @Override
    public void visit(BLangTupleDestructure tupleDeStmt) {
        getTypeOfVarReferenceInAssignment(tupleDeStmt.varRef);
        typeChecker.checkExpr(tupleDeStmt.expr, this.env);
        checkTupleVarRefEquivalency(tupleDeStmt.pos, tupleDeStmt.varRef, tupleDeStmt.expr.type, tupleDeStmt.expr.pos);
    }

    @Override
    public void visit(BLangRecordDestructure recordDeStmt) {

        // recursively visit the var refs and create the record type
        typeChecker.checkExpr(recordDeStmt.varRef, env);
        if (recordDeStmt.expr.getKind() == RECORD_LITERAL_EXPR) {
            // TODO: 10/18/18 Need to support record literals as well
            dlog.error(recordDeStmt.expr.pos, DiagnosticCode.INVALID_RECORD_LITERAL_BINDING_PATTERN);
            return;
        }
        typeChecker.checkExpr(recordDeStmt.expr, this.env);
        checkRecordVarRefEquivalency(recordDeStmt.pos, recordDeStmt.varRef, recordDeStmt.expr.type,
                recordDeStmt.expr.pos);
    }

    @Override
    public void visit(BLangErrorDestructure errorDeStmt) {
        dlog.error(errorDeStmt.pos, DiagnosticCode.ERROR_BINDING_PATTERN_NOT_SUPPORTED);
        // TODO: Complete
    }

    /**
     * When rhs is an expression of type record, this method will check the type of each field in the
     * record type against the record var ref fields.
     *
     * @param pos       diagnostic pos
     * @param lhsVarRef type of the record var ref
     * @param rhsType   the type on the rhs
     * @param rhsPos    position of the rhs expression
     */
    private void checkRecordVarRefEquivalency(DiagnosticPos pos, BLangRecordVarRef lhsVarRef, BType rhsType,
                                              DiagnosticPos rhsPos) {

        if (rhsType.tag != TypeTags.RECORD) {
            dlog.error(rhsPos, DiagnosticCode.INCOMPATIBLE_TYPES, "record type", rhsType);
            return;
        }

        BRecordType rhsRecordType = (BRecordType) rhsType;

        if (lhsVarRef.isClosed) {
            if (!rhsRecordType.sealed) {
                dlog.error(pos, DiagnosticCode.INVALID_CLOSED_RECORD_BINDING_PATTERN, rhsType);
                return;
            }

            if (lhsVarRef.recordRefFields.size() != rhsRecordType.fields.size()) {
                dlog.error(pos, DiagnosticCode.NOT_ENOUGH_FIELDS_TO_MATCH_CLOSED_RECORDS, rhsType);
                return;
            }
        }

        // check if all fields in record var ref are found in rhs record type
        lhsVarRef.recordRefFields.forEach(lhsField -> {
            if (rhsRecordType.fields.stream()
                    .noneMatch(rhsField -> lhsField.variableName.value.equals(rhsField.name.toString()))) {
                dlog.error(pos, DiagnosticCode.INVALID_FIELD_IN_RECORD_BINDING_PATTERN,
                        lhsField.variableName.value, rhsType);
            }
        });

        for (BField rhsField : rhsRecordType.fields) {
            List<BLangRecordVarRefKeyValue> expField = lhsVarRef.recordRefFields.stream()
                    .filter(field -> field.variableName.value.equals(rhsField.name.toString()))
                    .collect(Collectors.toList());

            if (expField.isEmpty()) {
                if (lhsVarRef.isClosed) {
                    dlog.error(lhsVarRef.pos, DiagnosticCode.NO_MATCHING_RECORD_REF_PATTERN, rhsField.name);
                }
                return;
            }

            if (expField.size() > 1) {
                dlog.error(pos, DiagnosticCode.MULTIPLE_RECORD_REF_PATTERN_FOUND, rhsField.name);
                return;
            }
            BLangExpression variableReference = expField.get(0).variableReference;
            if (variableReference.getKind() == NodeKind.RECORD_VARIABLE_REF) {
                checkRecordVarRefEquivalency(variableReference.pos,
                        (BLangRecordVarRef) variableReference, rhsField.type, rhsPos);
            } else if (variableReference.getKind() == NodeKind.TUPLE_VARIABLE_REF) {
                checkTupleVarRefEquivalency(pos, (BLangTupleVarRef) variableReference, rhsField.type, rhsPos);
            } else if (variableReference.getKind() == NodeKind.SIMPLE_VARIABLE_REF) {
                Name varName = names.fromIdNode(((BLangSimpleVarRef) variableReference).variableName);
                if (varName == Names.IGNORE) {
                    continue;
                }
                types.checkType(variableReference.pos,
                        rhsField.type, variableReference.type, DiagnosticCode.INCOMPATIBLE_TYPES);
            } else {
                types.checkType(variableReference.pos,
                        rhsField.type, variableReference.type, DiagnosticCode.INCOMPATIBLE_TYPES);
            }
        }

        //Check whether this is an readonly field.
        checkReadonlyAssignment(lhsVarRef);

        checkConstantAssignment(lhsVarRef);
    }

    private void checkTupleVarRefEquivalency(DiagnosticPos pos, BLangTupleVarRef varRef, BType rhsType,
                                             DiagnosticPos rhsPos) {
        if (rhsType.tag != TypeTags.TUPLE) {
            dlog.error(rhsPos, DiagnosticCode.INCOMPATIBLE_TYPES, varRef.type, rhsType);
            return;
        }
        if (varRef.expressions.size() != ((BTupleType) rhsType).tupleTypes.size()) {
            dlog.error(rhsPos, DiagnosticCode.INCOMPATIBLE_TYPES, varRef.type, rhsType);
            return;
        }
        for (int i = 0; i < varRef.expressions.size(); i++) {
            BLangExpression varRefExpr = varRef.expressions.get(i);
            if (NodeKind.RECORD_VARIABLE_REF == varRefExpr.getKind()) {
                BLangRecordVarRef recordVarRef = (BLangRecordVarRef) varRefExpr;
                checkRecordVarRefEquivalency(pos, recordVarRef, ((BTupleType) rhsType).tupleTypes.get(i), rhsPos);
            } else if (NodeKind.TUPLE_VARIABLE_REF == varRefExpr.getKind()) {
                BLangTupleVarRef tupleVarRef = (BLangTupleVarRef) varRefExpr;
                checkTupleVarRefEquivalency(pos, tupleVarRef, ((BTupleType) rhsType).tupleTypes.get(i), rhsPos);
            } else {
                if (varRefExpr.getKind() == NodeKind.SIMPLE_VARIABLE_REF) {
                    BLangSimpleVarRef simpleVarRef = (BLangSimpleVarRef) varRefExpr;
                    Name varName = names.fromIdNode(simpleVarRef.variableName);
                    if (varName == Names.IGNORE) {
                        continue;
                    }
                }
                if (!types.isAssignable(((BTupleType) rhsType).tupleTypes.get(i), varRefExpr.type)) {
                    dlog.error(rhsPos, DiagnosticCode.INCOMPATIBLE_TYPES, varRef.type, rhsType);
                    break;
                }
            }
        }
    }

    private void checkConstantAssignment(BLangExpression varRef) {
        if (varRef.type == symTable.semanticError) {
            return;
        }

        if (varRef.getKind() != NodeKind.SIMPLE_VARIABLE_REF) {
            return;
        }

        BLangSimpleVarRef simpleVarRef = (BLangSimpleVarRef) varRef;
        if (simpleVarRef.pkgSymbol != null && simpleVarRef.pkgSymbol.tag == SymTag.XMLNS) {
            dlog.error(varRef.pos, DiagnosticCode.XML_QNAME_UPDATE_NOT_ALLOWED);
            return;
        }

        Name varName = names.fromIdNode(simpleVarRef.variableName);
        if (!Names.IGNORE.equals(varName) && env.enclInvokable != env.enclPkg.initFunction) {
            if ((simpleVarRef.symbol.flags & Flags.FINAL) == Flags.FINAL) {
                dlog.error(varRef.pos, DiagnosticCode.CANNOT_ASSIGN_VALUE_FINAL, varRef);
            } else if ((simpleVarRef.symbol.flags & Flags.CONSTANT) == Flags.CONSTANT) {
                dlog.error(varRef.pos, DiagnosticCode.CANNOT_ASSIGN_VALUE_TO_CONSTANT);
            } else if ((simpleVarRef.symbol.flags & Flags.FUNCTION_FINAL) == Flags.FUNCTION_FINAL) {
                dlog.error(varRef.pos, DiagnosticCode.CANNOT_ASSIGN_VALUE_FUNCTION_ARGUMENT, varRef);
            }
        }
    }

    private void checkReadonlyAssignment(BLangExpression varRef) {
        if (varRef.type == symTable.semanticError) {
            return;
        }

        BLangVariableReference varRefExpr = (BLangVariableReference) varRef;
        if (varRefExpr.symbol != null) {
            if (env.enclPkg.symbol.pkgID != varRefExpr.symbol.pkgID && varRefExpr.lhsVar
                    && (varRefExpr.symbol.flags & Flags.READONLY) == Flags.READONLY) {
                dlog.error(varRefExpr.pos, DiagnosticCode.CANNOT_ASSIGN_VALUE_READONLY, varRefExpr);
            }
        }
    }

    public void visit(BLangExpressionStmt exprStmtNode) {
        // Creates a new environment here.
        SymbolEnv stmtEnv = new SymbolEnv(exprStmtNode, this.env.scope);
        this.env.copyTo(stmtEnv);
        BType bType = typeChecker.checkExpr(exprStmtNode.expr, stmtEnv, symTable.noType);
        if (bType != symTable.nilType && bType != symTable.semanticError) {
            dlog.error(exprStmtNode.pos, DiagnosticCode.ASSIGNMENT_REQUIRED);
        }
    }

    public void visit(BLangIf ifNode) {
        typeChecker.checkExpr(ifNode.expr, env, symTable.booleanType);

        Map<BVarSymbol, BType> typeGuards = typeChecker.getTypeGuards(ifNode.expr);
        if (!typeGuards.isEmpty()) {
            SymbolEnv ifBodyEnv = SymbolEnv.createBlockEnv(ifNode.body, env);
            for (Entry<BVarSymbol, BType> entry : typeGuards.entrySet()) {
                BVarSymbol originalVarSymbol = entry.getKey();
                BVarSymbol varSymbol = symbolEnter.createVarSymbol(0, entry.getValue(), originalVarSymbol.name,
                                                                   this.env);
                symbolEnter.defineShadowedSymbol(ifNode.expr.pos, varSymbol, ifBodyEnv);

                // Cache the type guards, to be reused at the desugar.
                ifNode.ifTypeGuards.put(originalVarSymbol, varSymbol);
            }
        }

        BType actualType = ifNode.expr.type;
        if (TypeTags.TUPLE == actualType.tag) {
            dlog.error(ifNode.expr.pos, DiagnosticCode.INCOMPATIBLE_TYPES, symTable.booleanType, actualType);
        }

        // Add the type guards of 'if' to the current type guards map.
        addTypeGuards(typeGuards);
        // Reset the current type guards before visiting the body.
        Map<BVarSymbol, OrderedHashSet<BType>> preTypeGuards = this.typeGuards;
        resetTypeGards();
        analyzeStmt(ifNode.body, env);
        // Restore the type guards after visiting the body
        this.typeGuards = preTypeGuards;

        if (ifNode.elseStmt != null) {
            // if this is the last 'else', add all the remaining type guards to the else.
            if (ifNode.elseStmt.getKind() == NodeKind.BLOCK) {
                addElseTypeGuards(ifNode);
            }
            analyzeStmt(ifNode.elseStmt, env);
        }

        // Reset the type guards when exiting from the if-else node
        resetTypeGards();
    }

    @Override
    public void visit(BLangMatch matchNode) {
        List<BType> exprTypes;
        BType exprType = typeChecker.checkExpr(matchNode.expr, env, symTable.noType);
        if (exprType.tag == TypeTags.UNION) {
            BUnionType unionType = (BUnionType) exprType;
            exprTypes = new ArrayList<>(unionType.memberTypes);
        } else {
            exprTypes = Lists.of(exprType);
        }

        matchNode.patternClauses.forEach(patternClause -> {
            patternClause.matchExpr = matchNode.expr;
            patternClause.accept(this);
        });
        matchNode.exprTypes = exprTypes;
    }

    public void visit(BLangMatchStaticBindingPatternClause patternClause) {
        checkStaticMatchPatternLiteralType(patternClause.literal);
        analyzeStmt(patternClause.body, this.env);
    }

    private BType checkStaticMatchPatternLiteralType(BLangExpression expression) {

        switch (expression.getKind()) {
            case LITERAL:
                return typeChecker.checkExpr(expression, this.env);
            case BINARY_EXPR:
                BLangBinaryExpr binaryExpr = (BLangBinaryExpr) expression;

                BType lhsType = checkStaticMatchPatternLiteralType(binaryExpr.lhsExpr);
                BType rhsType = checkStaticMatchPatternLiteralType(binaryExpr.rhsExpr);
                if (lhsType.tag == TypeTags.NONE || rhsType.tag == TypeTags.NONE) {
                    dlog.error(binaryExpr.pos, DiagnosticCode.INVALID_LITERAL_FOR_MATCH_PATTERN);
                    expression.type = symTable.errorType;
                    return expression.type;
                }

                expression.type = symTable.anyType;
                return expression.type;
            case RECORD_LITERAL_EXPR:
                BLangRecordLiteral recordLiteral = (BLangRecordLiteral) expression;
                recordLiteral.type = new BMapType(TypeTags.MAP, symTable.anydataType, null);
                for (BLangRecordLiteral.BLangRecordKeyValue recLiteralKeyValue : recordLiteral.keyValuePairs) {
                    if (recLiteralKeyValue.key.expr.getKind() == NodeKind.SIMPLE_VARIABLE_REF || (
                            recLiteralKeyValue.key.expr.getKind() == NodeKind.LITERAL
                                    && typeChecker.checkExpr(recLiteralKeyValue.key.expr, this.env).tag
                                    == TypeTags.STRING)) {
                        BType fieldType = checkStaticMatchPatternLiteralType(recLiteralKeyValue.valueExpr);
                        if (fieldType.tag == TypeTags.NONE) {
                            dlog.error(recLiteralKeyValue.valueExpr.pos,
                                    DiagnosticCode.INVALID_LITERAL_FOR_MATCH_PATTERN);
                            expression.type = symTable.errorType;
                            return expression.type;
                        }
                        types.setImplicitCastExpr(recLiteralKeyValue.valueExpr, fieldType, symTable.anyType);
                    } else {
                        recLiteralKeyValue.key.expr.type = symTable.errorType;
                        dlog.error(recLiteralKeyValue.key.expr.pos, DiagnosticCode.INVALID_RECORD_LITERAL_KEY);
                    }
                }
                return recordLiteral.type;
            case BRACED_TUPLE_EXPR:
                BLangBracedOrTupleExpr bracedOrTupleExpr = (BLangBracedOrTupleExpr) expression;
                List<BType> results = new ArrayList<>();
                for (int i = 0; i < bracedOrTupleExpr.expressions.size(); i++) {
                    BType literalType = checkStaticMatchPatternLiteralType(bracedOrTupleExpr.expressions.get(i));
                    if (literalType.tag == TypeTags.NONE) { // not supporting '_' for now
                        dlog.error(bracedOrTupleExpr.expressions.get(i).pos,
                                DiagnosticCode.INVALID_LITERAL_FOR_MATCH_PATTERN);
                        expression.type = symTable.errorType;
                        return expression.type;
                    }
                    results.add(literalType);
                }

                if (bracedOrTupleExpr.expressions.size() > 1) {
                    bracedOrTupleExpr.type = new BTupleType(results);
                } else {
                    bracedOrTupleExpr.isBracedExpr = true;
                    bracedOrTupleExpr.type = results.get(0);
                }
                return bracedOrTupleExpr.type;
            case SIMPLE_VARIABLE_REF:
                // only support "_" in static match
                Name varName = names.fromIdNode(((BLangSimpleVarRef) expression).variableName);
                if (varName != Names.IGNORE) {
                    dlog.error(expression.pos, DiagnosticCode.INVALID_LITERAL_FOR_MATCH_PATTERN);
                }
                expression.type = symTable.noType;
                return expression.type;
            default:
                dlog.error(expression.pos, DiagnosticCode.INVALID_LITERAL_FOR_MATCH_PATTERN);
                expression.type = symTable.errorType;
                return expression.type;
        }
    }

    public void visit(BLangMatchStructuredBindingPatternClause patternClause) {

        patternClause.bindingPatternVariable.type = patternClause.matchExpr.type;
        patternClause.bindingPatternVariable.expr = patternClause.matchExpr;

        SymbolEnv blockEnv = SymbolEnv.createBlockEnv(patternClause.body, env);

        if (patternClause.typeGuardExpr != null) {
            BLangExpression typeGuardExpr = patternClause.typeGuardExpr;
            SymbolEnv typeGuardEnv = SymbolEnv.createExpressionEnv(typeGuardExpr, env);
            analyzeDef(patternClause.bindingPatternVariable, typeGuardEnv);
            blockEnv = SymbolEnv.createBlockEnv(patternClause.body, typeGuardEnv);
            typeChecker.checkExpr(patternClause.typeGuardExpr, typeGuardEnv);

            Map<BVarSymbol, BType> typeGuards = typeChecker.getTypeGuards(patternClause.typeGuardExpr);
            if (!typeGuards.isEmpty()) {
                SymbolEnv ifBodyEnv = SymbolEnv.createBlockEnv(patternClause.body, blockEnv);
                for (Entry<BVarSymbol, BType> entry : typeGuards.entrySet()) {
                    BVarSymbol originalVarSymbol = entry.getKey();
                    BVarSymbol varSymbol = new BVarSymbol(0, originalVarSymbol.name, ifBodyEnv.scope.owner.pkgID,
                            entry.getValue(), this.env.scope.owner);
                    symbolEnter.defineShadowedSymbol(patternClause.typeGuardExpr.pos, varSymbol, ifBodyEnv);

                    // Cache the type guards, to be reused at the desugar.
                    patternClause.typeGuards.put(originalVarSymbol, varSymbol);
                }
            }
        } else {
            analyzeDef(patternClause.bindingPatternVariable, blockEnv);
        }

        analyzeStmt(patternClause.body, blockEnv);
    }

    public void visit(BLangForeach foreach) {
        // Check the collection's type.
        typeChecker.checkExpr(foreach.collection, env);
        // Set the type of the foreach node's type node.
        types.setForeachTypedBindingPatternType(foreach);
        // Create a new block environment for the foreach node's body.
        SymbolEnv blockEnv = SymbolEnv.createBlockEnv(foreach.body, env);
        // Check foreach node's variables and set types.
        handleForeachVariables(foreach, blockEnv);
        // Analyze foreach node's statements.
        analyzeStmt(foreach.body, blockEnv);
    }

    public void visit(BLangWhile whileNode) {
        typeChecker.checkExpr(whileNode.expr, env, symTable.booleanType);

        BType actualType = whileNode.expr.type;
        if (TypeTags.TUPLE == actualType.tag) {
            dlog.error(whileNode.expr.pos, DiagnosticCode.INCOMPATIBLE_TYPES, symTable.booleanType, actualType);
        }

        analyzeStmt(whileNode.body, env);
    }

    @Override
    public void visit(BLangLock lockNode) {
        analyzeStmt(lockNode.body, env);
    }

    public void visit(BLangService serviceNode) {
        BServiceSymbol serviceSymbol = (BServiceSymbol) serviceNode.symbol;
        SymbolEnv serviceEnv = SymbolEnv.createServiceEnv(serviceNode, serviceSymbol.scope, env);
        serviceNode.annAttachments.forEach(annotationAttachment -> {
            annotationAttachment.attachPoints.add(AttachPoint.SERVICE);
            this.analyzeDef(annotationAttachment, serviceEnv);
        });

        if (serviceNode.isAnonymousServiceValue) {
            return;
        }

        for (BLangExpression attachExpr : serviceNode.attachedExprs) {
            final BType exprType = typeChecker.checkExpr(attachExpr, env);
            if (exprType != symTable.semanticError && !types.checkListenerCompatibility(env, exprType)) {
                dlog.error(attachExpr.pos, DiagnosticCode.INCOMPATIBLE_TYPES, Names.ABSTRACT_LISTENER, exprType);
            } else if (exprType != symTable.semanticError && serviceNode.listenerType == null) {
                serviceNode.listenerType = exprType;
            } else if (exprType != symTable.semanticError) {
                this.types.isSameType(exprType, serviceNode.listenerType);
            }

            if (attachExpr.getKind() == NodeKind.SIMPLE_VARIABLE_REF) {
                final BLangSimpleVarRef attachVarRef = (BLangSimpleVarRef) attachExpr;
                if (attachVarRef.symbol != null && !Symbols.isFlagOn(attachVarRef.symbol.flags, Flags.LISTENER)) {
                    dlog.error(attachVarRef.pos, DiagnosticCode.INVALID_LISTENER_ATTACHMENT);
                }
            } else if (attachExpr.getKind() != NodeKind.TYPE_INIT_EXPR) {
                dlog.error(attachExpr.pos, DiagnosticCode.INVALID_LISTENER_ATTACHMENT);
            }
        }
    }

    private void validateDefaultable(BLangRecordTypeNode recordTypeNode) {
        for (BLangSimpleVariable field : recordTypeNode.fields) {
            if (field.flagSet.contains(Flag.OPTIONAL) && field.expr != null) {
                dlog.error(field.pos, DiagnosticCode.DEFAULT_VALUES_NOT_ALLOWED_FOR_OPTIONAL_FIELDS, field.name.value);
            }
        }
    }

    public void visit(BLangResource resourceNode) {
    }

    public void visit(BLangTryCatchFinally tryCatchFinally) {
        dlog.error(tryCatchFinally.pos, DiagnosticCode.TRY_STMT_NOT_SUPPORTED);
    }

    public void visit(BLangCatch bLangCatch) {
        SymbolEnv catchBlockEnv = SymbolEnv.createBlockEnv(bLangCatch.body, env);
        analyzeNode(bLangCatch.param, catchBlockEnv);
        if (bLangCatch.param.type.tag != TypeTags.ERROR) {
            dlog.error(bLangCatch.param.pos, DiagnosticCode.INCOMPATIBLE_TYPES, symTable.errorType,
                    bLangCatch.param.type);
        }
        analyzeStmt(bLangCatch.body, catchBlockEnv);
    }

    @Override
    public void visit(BLangTransaction transactionNode) {
        analyzeStmt(transactionNode.transactionBody, env);
        if (transactionNode.onRetryBody != null) {
            analyzeStmt(transactionNode.onRetryBody, env);
        }

        if (transactionNode.committedBody != null) {
            analyzeStmt(transactionNode.committedBody, env);
        }

        if (transactionNode.abortedBody != null) {
            analyzeStmt(transactionNode.abortedBody, env);
        }

        if (transactionNode.retryCount != null) {
            typeChecker.checkExpr(transactionNode.retryCount, env, symTable.intType);
            checkRetryStmtValidity(transactionNode.retryCount);
        }
    }

    @Override
    public void visit(BLangAbort abortNode) {
        /* ignore */
    }

    @Override
    public void visit(BLangRetry retryNode) {
        /* ignore */
    }

    private boolean isJoinResultType(BLangSimpleVariable var) {
        BLangType type = var.typeNode;
        if (type instanceof BuiltInReferenceTypeNode) {
            return ((BuiltInReferenceTypeNode) type).getTypeKind() == TypeKind.MAP;
        }
        return false;
    }

    private BLangSimpleVariableDef createVarDef(BLangSimpleVariable var) {
        BLangSimpleVariableDef varDefNode = new BLangSimpleVariableDef();
        varDefNode.var = var;
        varDefNode.pos = var.pos;
        return varDefNode;
    }

    private BLangBlockStmt generateCodeBlock(StatementNode... statements) {
        BLangBlockStmt block = new BLangBlockStmt();
        for (StatementNode stmt : statements) {
            block.addStatement(stmt);
        }
        return block;
    }

    @Override
    public void visit(BLangForkJoin forkJoin) {
       /* ignore */
    }

    @Override
    public void visit(BLangWorker workerNode) {
        SymbolEnv workerEnv = SymbolEnv.createWorkerEnv(workerNode, this.env);
        this.analyzeNode(workerNode.body, workerEnv);
    }

    @Override
    public void visit(BLangEndpoint endpointNode) {
    }


    @Override
    public void visit(BLangWorkerSend workerSendNode) {
        workerSendNode.env = this.env;
        this.typeChecker.checkExpr(workerSendNode.expr, this.env);

        BSymbol symbol = symResolver.lookupSymbol(env, names.fromIdNode(workerSendNode.workerIdentifier), SymTag
                .VARIABLE);

        if (symTable.notFoundSymbol.equals(symbol)) {
            workerSendNode.type = symTable.semanticError;
        } else {
            workerSendNode.type = symbol.type;
        }

        if (workerSendNode.isChannel || symbol.getType().tag == TypeTags.CHANNEL) {
            visitChannelSend(workerSendNode, symbol);
        }
    }

    @Override
    public void visit(BLangReturn returnNode) {
        this.typeChecker.checkExpr(returnNode.expr, this.env,
                this.env.enclInvokable.returnTypeNode.type);
    }

    BType analyzeDef(BLangNode node, SymbolEnv env) {
        return analyzeNode(node, env);
    }

    BType analyzeStmt(BLangStatement stmtNode, SymbolEnv env) {
        return analyzeNode(stmtNode, env);
    }

    BType analyzeNode(BLangNode node, SymbolEnv env) {
        return analyzeNode(node, env, symTable.noType, null);
    }

    public void visit(BLangContinue continueNode) {
        /* ignore */
    }

    public void visit(BLangBreak breakNode) {
        /* ignore */
    }

    @Override
    public void visit(BLangThrow throwNode) {
        dlog.error(throwNode.pos, DiagnosticCode.THROW_STMT_NOT_SUPPORTED);
    }

    @Override
    public void visit(BLangPanic panicNode) {
        this.typeChecker.checkExpr(panicNode.expr, env);
        if (panicNode.expr.type.tag != TypeTags.ERROR) {
            dlog.error(panicNode.expr.pos, DiagnosticCode.INCOMPATIBLE_TYPES, symTable.errorType, panicNode.expr.type);
        }
    }

    BType analyzeNode(BLangNode node, SymbolEnv env, BType expType, DiagnosticCode diagCode) {
        SymbolEnv prevEnv = this.env;
        BType preExpType = this.expType;
        DiagnosticCode preDiagCode = this.diagCode;

        // TODO Check the possibility of using a try/finally here
        this.env = env;
        this.expType = expType;
        this.diagCode = diagCode;
        node.accept(this);
        this.env = prevEnv;
        this.expType = preExpType;
        this.diagCode = preDiagCode;

        return resType;
    }


    //Streaming related methods.

    public void visit(BLangForever foreverStatement) {

        isSiddhiRuntimeEnabled = foreverStatement.isSiddhiRuntimeEnabled();
        foreverStatement.setEnv(env);
        for (StreamingQueryStatementNode streamingQueryStatement : foreverStatement.getStreamingQueryStatements()) {
            SymbolEnv stmtEnv = SymbolEnv.createStreamingQueryEnv(
                    (BLangStreamingQueryStatement) streamingQueryStatement, env);
            analyzeStmt((BLangStatement) streamingQueryStatement, stmtEnv);
        }

        if (isSiddhiRuntimeEnabled) {
            //Validate output attribute names with stream/struct
            for (StreamingQueryStatementNode streamingQueryStatement : foreverStatement.getStreamingQueryStatements()) {
                checkOutputAttributesWithOutputConstraint((BLangStatement) streamingQueryStatement);
                validateOutputAttributeTypes((BLangStatement) streamingQueryStatement);
            }
        }
    }

    public void visit(BLangStreamingQueryStatement streamingQueryStatement) {
        defineSelectorAttributes(this.env, streamingQueryStatement);

        StreamingInput streamingInput = streamingQueryStatement.getStreamingInput();
        if (streamingInput != null) {
            ((BLangStreamingInput) streamingInput).accept(this);
            JoinStreamingInput joinStreamingInput = streamingQueryStatement.getJoiningInput();
            if (joinStreamingInput != null) {
                ((BLangJoinStreamingInput) joinStreamingInput).accept(this);
            }
        }

        SelectClauseNode selectClauseNode = streamingQueryStatement.getSelectClause();
        if (selectClauseNode != null) {
            ((BLangSelectClause) selectClauseNode).accept(this);
        }


        OrderByNode orderByNode = streamingQueryStatement.getOrderbyClause();
        if (orderByNode != null) {
            ((BLangOrderBy) orderByNode).accept(this);
        }

        StreamActionNode streamActionNode = streamingQueryStatement.getStreamingAction();
        if (streamActionNode != null) {
            ((BLangStreamAction) streamActionNode).accept(this);
        }

        BLangPatternClause patternClause = (BLangPatternClause) streamingQueryStatement.getPatternClause();
        if (patternClause != null) {
            patternClause.accept(this);
        }
    }

    @Override
    public void visit(BLangPatternClause patternClause) {
        BLangPatternStreamingInput patternStreamingInput = (BLangPatternStreamingInput) patternClause
                .getPatternStreamingNode();
        patternStreamingInput.accept(this);
    }

    @Override
    public void visit(BLangPatternStreamingInput patternStreamingInput) {
        List<PatternStreamingEdgeInputNode> patternStreamingEdgeInputs = patternStreamingInput
                .getPatternStreamingEdgeInputs();
        for (PatternStreamingEdgeInputNode inputNode : patternStreamingEdgeInputs) {
            BLangPatternStreamingEdgeInput streamingInput = (BLangPatternStreamingEdgeInput) inputNode;
            streamingInput.accept(this);
        }

        BLangPatternStreamingInput nestedPatternStreamingInput = (BLangPatternStreamingInput) patternStreamingInput
                .getPatternStreamingInput();
        if (nestedPatternStreamingInput != null) {
            nestedPatternStreamingInput.accept(this);
        }
    }

    @Override
    public void visit(BLangPatternStreamingEdgeInput patternStreamingEdgeInput) {
        BLangVariableReference streamRef = (BLangVariableReference) patternStreamingEdgeInput.getStreamReference();
        typeChecker.checkExpr(streamRef, env);

        BLangWhere where = (BLangWhere) patternStreamingEdgeInput.getWhereClause();
        if (where != null) {
            where.accept(this);
        }
    }

    @Override
    public void visit(BLangStreamingInput streamingInput) {
        BLangExpression streamRef = (BLangExpression) streamingInput.getStreamReference();
        typeChecker.checkExpr(streamRef, env);

        WhereNode beforeWhereNode = streamingInput.getBeforeStreamingCondition();
        if (beforeWhereNode != null) {
            ((BLangWhere) beforeWhereNode).accept(this);
        }

        List<ExpressionNode> preInvocations = streamingInput.getPreFunctionInvocations();
        if (preInvocations != null) {
            preInvocations.stream().map(expr -> (BLangExpression) expr)
                    .forEach(expression -> expression.accept(this));
        }

        WindowClauseNode windowClauseNode = streamingInput.getWindowClause();
        if (windowClauseNode != null) {
            ((BLangWindow) windowClauseNode).accept(this);
        }

        List<ExpressionNode> postInvocations = streamingInput.getPostFunctionInvocations();
        if (postInvocations != null) {
            postInvocations.stream().map(expressionNode -> (BLangExpression) expressionNode)
                    .forEach(expression -> expression.accept(this));
        }

        WhereNode afterWhereNode = streamingInput.getAfterStreamingCondition();
        if (afterWhereNode != null) {
            ((BLangWhere) afterWhereNode).accept(this);
        }

        if (isTableReference(streamingInput.getStreamReference())) {
            if (streamingInput.getAlias() == null) {
                dlog.error(streamingInput.pos, DiagnosticCode.UNDEFINED_INVOCATION_ALIAS,
                        ((BLangInvocation) streamRef).name.getValue());
            }
            if (streamingInput.getStreamReference().getKind() == NodeKind.INVOCATION) {
                BInvokableSymbol functionSymbol = (BInvokableSymbol) ((BLangInvocation) streamRef).symbol;
                symbolEnter.defineVarSymbol(streamingInput.pos, EnumSet.noneOf(Flag.class),
                        ((BTableType) functionSymbol.retType).constraint, names.fromString(streamingInput.getAlias()),
                        env);
            } else {
                BType constraint = ((BTableType) ((BLangVariableReference) streamingInput
                        .getStreamReference()).type).constraint;
                symbolEnter.defineVarSymbol(streamingInput.pos, EnumSet.noneOf(Flag.class), constraint,
                        names.fromString(streamingInput.getAlias()), env);
            }
        } else {
            //Create duplicate symbol for stream alias
            if (streamingInput.getAlias() != null) {
                BVarSymbol streamSymbol = (BVarSymbol) ((BLangSimpleVarRef) streamRef).symbol;
                BVarSymbol streamAliasSymbol = ASTBuilderUtil.duplicateVarSymbol(streamSymbol);
                streamAliasSymbol.name = names.fromString(streamingInput.getAlias());
                symbolEnter.defineSymbol(streamingInput.pos, streamAliasSymbol, env);
            }
        }
    }

    private boolean isTableReference(ExpressionNode streamReference) {
        if (streamReference.getKind() == NodeKind.INVOCATION) {
            return ((BLangInvocation) streamReference).type.tsymbol.type == symTable.tableType;
        } else {
            return ((BLangVariableReference) streamReference).type.tsymbol.type == symTable.tableType;
        }
    }

    @Override
    public void visit(BLangWindow windowClause) {
        //do nothing
    }

    @Override
    public void visit(BLangInvocation invocationExpr) {
        BLangVariableReference variableReferenceNode = (BLangVariableReference) invocationExpr.getExpression();
        if (variableReferenceNode != null) {
            variableReferenceNode.accept(this);
        }
        if (!isSiddhiRuntimeEnabled) {
            if ((isGroupByAvailable)) {
                for (BLangExpression arg : invocationExpr.argExprs) {
                    typeChecker.checkExpr(arg, env);
                    switch (arg.getKind()) {
                        case NAMED_ARGS_EXPR:
                            invocationExpr.namedArgs.add(arg);
                            break;
                        case REST_ARGS_EXPR:
                            invocationExpr.restArgs.add(arg);
                            break;
                        default:
                            invocationExpr.requiredArgs.add(arg);
                            break;
                    }
                }
            } else {
                typeChecker.checkExpr(invocationExpr, env);
            }
        }
    }

    @Override
    public void visit(BLangWhere whereClause) {
        ExpressionNode expressionNode = whereClause.getExpression();
        ((BLangExpression) expressionNode).accept(this);
    }

    @Override
    public void visit(BLangBinaryExpr binaryExpr) {
        if (isSiddhiRuntimeEnabled) {
            ExpressionNode leftExpression = binaryExpr.getLeftExpression();
            ((BLangExpression) leftExpression).accept(this);

            ExpressionNode rightExpression = binaryExpr.getRightExpression();
            ((BLangExpression) rightExpression).accept(this);
        } else {
            this.typeChecker.checkExpr(binaryExpr, env);
        }
    }

    @Override
    public void visit(BLangSelectClause selectClause) {
        GroupByNode groupByNode = selectClause.getGroupBy();
        if (groupByNode != null) {
            isGroupByAvailable = true;
            ((BLangGroupBy) groupByNode).accept(this);
        }

        HavingNode havingNode = selectClause.getHaving();
        if (havingNode != null) {
            ((BLangHaving) havingNode).accept(this);
        }

        List<? extends SelectExpressionNode> selectExpressionsList = selectClause.getSelectExpressions();
        if (selectExpressionsList != null) {
            for (SelectExpressionNode selectExpressionNode : selectExpressionsList) {
                ((BLangSelectExpression) selectExpressionNode).accept(this);
            }
        }
        isGroupByAvailable = false;
    }

    @Override
    public void visit(BLangGroupBy groupBy) {
        List<? extends ExpressionNode> variableExpressionList = groupBy.getVariables();
        for (ExpressionNode expressionNode : variableExpressionList) {
            if (isSiddhiRuntimeEnabled || !(expressionNode.getKind() == NodeKind.INVOCATION)) {
                ((BLangExpression) expressionNode).accept(this);
                return;
            }

            BLangInvocation invocationExpr = (BLangInvocation) expressionNode;
            VariableReferenceNode variableReferenceNode = (VariableReferenceNode) invocationExpr.getExpression();
            if (variableReferenceNode != null) {
                ((BLangVariableReference) variableReferenceNode).accept(this);
            }
            typeChecker.checkExpr(invocationExpr, env);
        }
    }

    @Override
    public void visit(BLangHaving having) {
        ExpressionNode expressionNode = having.getExpression();
        if (expressionNode != null) {
            ((BLangExpression) expressionNode).accept(this);
        }
    }

    @Override
    public void visit(BLangOrderBy orderBy) {
        List<? extends OrderByVariableNode> orderByVariableList = orderBy.getVariables();
        for (OrderByVariableNode orderByVariableNode : orderByVariableList) {
            ((BLangOrderByVariable) orderByVariableNode).accept(this);
        }
    }

    @Override
    public void visit(BLangOrderByVariable orderByVariable) {
        BLangExpression expression = (BLangExpression) orderByVariable.getVariableReference();
        expression.accept(this);
    }

    @Override
    public void visit(BLangSelectExpression selectExpression) {
        ExpressionNode expressionNode = selectExpression.getExpression();
        if (!isSiddhiRuntimeEnabled) {
            if (expressionNode.getKind() == NodeKind.INVOCATION) {
                BLangInvocation invocation = (BLangInvocation) expressionNode;
                BSymbol invocationSymbol = symResolver.
                        resolvePkgSymbol(invocation.pos, env, names.fromString(invocation.pkgAlias.value)).
                        scope.lookup(new Name(invocation.name.value)).symbol;
                BSymbol aggregatorSymbol = symResolver.
                        resolvePkgSymbol(invocation.pos, env, Names.STREAMS_MODULE).
                        scope.lookup(new Name(AGGREGATOR_OBJECT_NAME)).symbol;

                if (invocationSymbol != null && invocationSymbol.type.getReturnType().tsymbol != aggregatorSymbol) {
                    this.typeChecker.checkExpr((BLangExpression) expressionNode, env);
                }
            } else {
                this.typeChecker.checkExpr((BLangExpression) expressionNode, env);
            }
        } else {
            ((BLangExpression) expressionNode).accept(this);
        }
    }

    @Override
    public void visit(BLangStreamAction streamAction) {
        BLangLambdaFunction function = (BLangLambdaFunction) streamAction.getInvokableBody();
        typeChecker.checkExpr(function, env);
        validateStreamingActionFunctionParameters(streamAction);
    }

    @Override
    public void visit(BLangJoinStreamingInput joinStreamingInput) {
        StreamingInput streamingInput = joinStreamingInput.getStreamingInput();
        if (streamingInput != null) {
            ((BLangStreamingInput) streamingInput).accept(this);
        }

        ExpressionNode expressionNode = joinStreamingInput.getOnExpression();
        if (expressionNode != null) {
            ((BLangExpression) expressionNode).accept(this);
        }
    }

    @Override
    public void visit(BLangSetAssignment setAssignmentClause) {
        ExpressionNode expressionNode = setAssignmentClause.getExpressionNode();
        ((BLangExpression) expressionNode).accept(this);

        ExpressionNode variableReference = setAssignmentClause.getVariableReference();
        ((BLangExpression) variableReference).accept(this);
    }

    @Override
    public void visit(BLangFieldBasedAccess fieldAccessExpr) {
        BLangVariableReference variableReferenceNode = (BLangVariableReference) fieldAccessExpr.getExpression();
        variableReferenceNode.accept(this);
    }

    @Override
    public void visit(BLangIndexBasedAccess indexAccessExpr) {
        if (!isSiddhiRuntimeEnabled) {
            this.typeChecker.checkExpr(indexAccessExpr, env);
        }
    }

    @Override
    public void visit(BLangSimpleVarRef varRefExpr) {
        if (!isSiddhiRuntimeEnabled) {
            this.typeChecker.checkExpr(varRefExpr, env);
        }
    }

    @Override
    public void visit(BLangLiteral literalExpr) {
        if (!isSiddhiRuntimeEnabled) {
            this.typeChecker.checkExpr(literalExpr, env);
        }
    }

    @Override
    public void visit(BLangTernaryExpr ternaryExpr) {
        if (!isSiddhiRuntimeEnabled) {
            this.typeChecker.checkExpr(ternaryExpr, env);
        }
    }


    @Override
    public void visit(BLangTableLiteral tableLiteral) {
        /* ignore */
    }

    @Override
    public void visit(BLangBracedOrTupleExpr bracedOrTupleExpr) {
        /* ignore */
    }

    @Override
    public void visit(BLangConstant constant) {
        BLangExpression expression = (BLangExpression) constant.value;
        if (expression.getKind() != NodeKind.LITERAL) {
            dlog.error(expression.pos, DiagnosticCode.ONLY_SIMPLE_LITERALS_CAN_BE_ASSIGNED_TO_CONST);
            return;
        }

        BLangLiteral value = (BLangLiteral) constant.value;

        if (constant.typeNode != null) {
            // Check the type of the value.
            typeChecker.checkExpr(value, env, constant.symbol.literalValueType);
        } else {
            // We don't have any expected type in this case since the type node is not available. So we get the type
            // from the type tag of the value.
            typeChecker.checkExpr(value, env, symTable.getTypeFromTag(value.typeTag));
        }

        // We need to update the literal value and the type tag here. Otherwise we will encounter issues when
        // creating new literal nodes in desugar because we wont be able to identify byte and decimal types.
        constant.symbol.literalValue = value.value;
        constant.symbol.literalValueTypeTag = value.typeTag;

        // We need to check types for the values in value spaces. Otherwise, float, decimal will not be identified in
        // codegen when retrieving the default value.
        BLangFiniteTypeNode typeNode = (BLangFiniteTypeNode) constant.associatedTypeDefinition.typeNode;
        for (BLangExpression literal : typeNode.valueSpace) {
            typeChecker.checkExpr(literal, env, constant.symbol.type);
        }
    }

    // Private methods

    private void visitChannelSend(BLangWorkerSend node, BSymbol channelSymbol) {
        node.isChannel = true;

        if (TypeTags.CHANNEL != channelSymbol.type.tag) {
            dlog.error(node.pos, DiagnosticCode.INCOMPATIBLE_TYPES, symTable.channelType, channelSymbol.type);
            return;
        }

        if (node.keyExpr != null) {
            typeChecker.checkExpr(node.keyExpr, env);
        }

        BType constraint = ((BChannelType) channelSymbol.type).constraint;
        if (node.expr.type.tag != constraint.tag) {
            dlog.error(node.pos, DiagnosticCode.INCOMPATIBLE_TYPES, constraint, node.expr.type);
        }
    }

    private void handleForeachVariables(BLangForeach foreachStmt, SymbolEnv blockEnv) {
        BLangVariable variableNode = (BLangVariable) foreachStmt.variableDefinitionNode.getVariable();
        // Check whether the foreach node's variables are declared with var.
        if (foreachStmt.isDeclaredWithVar) {
            // If the foreach node's variables are declared with var, type is `varType`.
            handleDeclaredWithVar(variableNode, foreachStmt.varType, blockEnv);
            return;
        }
        // If the type node is available, we get the type from it.
        BType typeNodeType = symResolver.resolveTypeNode(variableNode.typeNode, blockEnv);
        // Then we need to check whether the RHS type is assignable to LHS type.
        if (types.isAssignable(foreachStmt.varType, typeNodeType)) {
            // If assignable, we set types to the variables.
            handleDeclaredWithVar(variableNode, foreachStmt.varType, blockEnv);
            return;
        }
        // Log an error and define a symbol with the node's type to avoid undeclared symbol errors.
        dlog.error(variableNode.typeNode.pos, DiagnosticCode.INCOMPATIBLE_TYPES, foreachStmt.varType, typeNodeType);
        handleDeclaredWithVar(variableNode, typeNodeType, blockEnv);
    }

    private void checkRetryStmtValidity(BLangExpression retryCountExpr) {
        boolean error = true;
        NodeKind retryKind = retryCountExpr.getKind();
        if (retryKind == LITERAL) {
            if (retryCountExpr.type.tag == TypeTags.INT) {
                int retryCount = Integer.parseInt(((BLangLiteral) retryCountExpr).getValue().toString());
                if (retryCount >= 0) {
                    error = false;
                }
            }
        } else if (retryKind == NodeKind.SIMPLE_VARIABLE_REF) {
            if (((BLangSimpleVarRef) retryCountExpr).symbol.flags == Flags.FINAL) {
                if (((BLangSimpleVarRef) retryCountExpr).symbol.type.tag == TypeTags.INT) {
                    error = false;
                }
            }
        }
        if (error) {
            this.dlog.error(retryCountExpr.pos, DiagnosticCode.INVALID_RETRY_COUNT);
        }
    }

    private void checkTransactionHandlerValidity(BLangExpression transactionHanlder) {
        if (transactionHanlder != null) {
            BSymbol handlerSymbol = ((BLangSimpleVarRef) transactionHanlder).symbol;
            if (handlerSymbol != null && handlerSymbol.kind != SymbolKind.FUNCTION) {
                dlog.error(transactionHanlder.pos, DiagnosticCode.INVALID_FUNCTION_POINTER_ASSIGNMENT_FOR_HANDLER);
            }
            if (transactionHanlder.type.tag == TypeTags.INVOKABLE) {
                BInvokableType handlerType = (BInvokableType) transactionHanlder.type;
                int parameterCount = handlerType.paramTypes.size();
                if (parameterCount != 1) {
                    dlog.error(transactionHanlder.pos, DiagnosticCode.INVALID_TRANSACTION_HANDLER_ARGS);
                }
                if (handlerType.paramTypes.get(0).tag != TypeTags.STRING) {
                    dlog.error(transactionHanlder.pos, DiagnosticCode.INVALID_TRANSACTION_HANDLER_ARGS);
                }
                if (handlerType.retType.tag != TypeTags.NIL) {
                    dlog.error(transactionHanlder.pos, DiagnosticCode.INVALID_TRANSACTION_HANDLER_SIGNATURE);
                }
            } else {
                dlog.error(transactionHanlder.pos, DiagnosticCode.LAMBDA_REQUIRED_FOR_TRANSACTION_HANDLER);
            }
        }
    }

    private BLangExpression getBinaryExpr(BLangExpression lExpr,
                                          BLangExpression rExpr,
                                          OperatorKind opKind,
                                          BSymbol opSymbol) {
        BLangBinaryExpr binaryExpressionNode = (BLangBinaryExpr) TreeBuilder.createBinaryExpressionNode();
        binaryExpressionNode.lhsExpr = lExpr;
        binaryExpressionNode.rhsExpr = rExpr;
        binaryExpressionNode.pos = rExpr.pos;
        binaryExpressionNode.opKind = opKind;
        if (opSymbol != symTable.notFoundSymbol) {
            binaryExpressionNode.type = opSymbol.type.getReturnType();
            binaryExpressionNode.opSymbol = (BOperatorSymbol) opSymbol;
        } else {
            binaryExpressionNode.type = symTable.semanticError;
        }
        return binaryExpressionNode;
    }

    private boolean validateVariableDefinition(BLangExpression expr) {
        // following cases are invalid.
        // var a = [ x, y, ... ];
        // var a = { x : y };
        // var a = new ;
        final NodeKind kind = expr.getKind();
        if (kind == RECORD_LITERAL_EXPR || kind == NodeKind.ARRAY_LITERAL_EXPR || (kind == NodeKind.TYPE_INIT_EXPR
                && ((BLangTypeInit) expr).userDefinedType == null)) {
            dlog.error(expr.pos, DiagnosticCode.INVALID_ANY_VAR_DEF);
            return false;
        }
        if (kind == BRACED_TUPLE_EXPR) {
            BLangBracedOrTupleExpr bracedOrTupleExpr = (BLangBracedOrTupleExpr) expr;
            if (bracedOrTupleExpr.expressions.size() > 1 && bracedOrTupleExpr.expressions.stream()
                    .anyMatch(literal -> literal.getKind() == LITERAL)) {
                dlog.error(expr.pos, DiagnosticCode.INVALID_ANY_VAR_DEF);
                return false;
            }
        }
        return true;
    }

    private BType getTypeOfVarReferenceInAssignment(BLangExpression expr) {
        // In assignment, lhs supports only simpleVarRef, indexBasedAccess, filedBasedAccess expressions.
        if (expr.getKind() != NodeKind.SIMPLE_VARIABLE_REF &&
                expr.getKind() != NodeKind.INDEX_BASED_ACCESS_EXPR &&
                expr.getKind() != NodeKind.FIELD_BASED_ACCESS_EXPR &&
                expr.getKind() != NodeKind.XML_ATTRIBUTE_ACCESS_EXPR &&
                expr.getKind() != NodeKind.TUPLE_VARIABLE_REF) {
            dlog.error(expr.pos, DiagnosticCode.INVALID_VARIABLE_ASSIGNMENT, expr);
            return symTable.semanticError;
        }

        BLangVariableReference varRefExpr = (BLangVariableReference) expr;
        varRefExpr.lhsVar = true;
        typeChecker.checkExpr(varRefExpr, env);

        //Check whether this is an readonly field.
        checkReadonlyAssignment(varRefExpr);

        checkConstantAssignment(varRefExpr);
        return varRefExpr.type;
    }

    private void checkOutputAttributesWithOutputConstraint(BLangStatement streamingQueryStatement) {
        List<? extends SelectExpressionNode> selectExpressions =
                ((BLangStreamingQueryStatement) streamingQueryStatement).getSelectClause().getSelectExpressions();

        List<String> variableList = new ArrayList<>();
        boolean isSelectAll = true;
        if (!((BLangStreamingQueryStatement) streamingQueryStatement).getSelectClause().isSelectAll()) {
            isSelectAll = false;
            for (SelectExpressionNode expressionNode : selectExpressions) {
                String variableName;
                if (expressionNode.getIdentifier() != null) {
                    variableName = expressionNode.getIdentifier();
                } else {
                    if (expressionNode.getExpression() instanceof BLangFieldBasedAccess) {
                        variableName = ((BLangFieldBasedAccess) expressionNode.getExpression()).field.value;
                    } else {
                        variableName = ((BLangSimpleVarRef) (expressionNode).getExpression()).variableName.value;
                    }
                }
                variableList.add(variableName);
            }
        }

        // Validate whether input stream constraint type only contains attribute type that can be processed by Siddhi
        if (((BLangStreamingQueryStatement) streamingQueryStatement).getStreamingInput() != null) {
            List<BField> fields = ((BStructureType) ((BStreamType) ((BLangExpression)
                    (((BLangStreamingQueryStatement) streamingQueryStatement).getStreamingInput()).
                            getStreamReference()).type).constraint).fields;

            for (BField structField : fields) {
                validateStreamEventType(((BLangStreamingQueryStatement) streamingQueryStatement).pos, structField);
                if (isSelectAll) {
                    //create the variable list to validate when select * clause is used in query
                    variableList.add(structField.name.value);
                }
            }
        }

        BType streamActionArgumentType = ((BInvokableType) ((BLangLambdaFunction) (((BLangStreamingQueryStatement)
                streamingQueryStatement).getStreamingAction()).getInvokableBody()).type).paramTypes.get(0);

        if (streamActionArgumentType.tag == TypeTags.ARRAY) {
            BType structType = (((BArrayType) streamActionArgumentType).eType);

            if (structType.tag == TypeTags.OBJECT || structType.tag == TypeTags.RECORD) {
                List<BField> structFieldList = ((BStructureType) structType).fields;
                List<String> structFieldNameList = new ArrayList<>();
                for (BField structField : structFieldList) {
                    validateStreamEventType(((BLangStreamAction) ((BLangStreamingQueryStatement)
                            streamingQueryStatement).getStreamingAction()).pos, structField);
                    structFieldNameList.add(structField.name.value);
                }

                if (!variableList.equals(structFieldNameList)) {
                    dlog.error(((BLangStreamAction) ((BLangStreamingQueryStatement) streamingQueryStatement).
                            getStreamingAction()).pos, DiagnosticCode.INCOMPATIBLE_STREAM_ACTION_ARGUMENT, structType);
                }
            }
        }
    }

    private void validateStreamEventType(DiagnosticPos pos, BField field) {
        if (!(field.type.tag == TypeTags.INT || field.type.tag == TypeTags.BOOLEAN || field.type.tag == TypeTags.STRING
                || field.type.tag == TypeTags.FLOAT)) {
            dlog.error(pos, DiagnosticCode.INVALID_STREAM_ATTRIBUTE_TYPE);
        }
    }

    private void validateStreamingEventType(DiagnosticPos pos, BType actualType, String attributeName, BType expType,
                                            DiagnosticCode diagCode) {
        if (expType.tag == TypeTags.SEMANTIC_ERROR) {
            return;
        } else if (expType.tag == TypeTags.NONE) {
            return;
        } else if (actualType.tag == TypeTags.SEMANTIC_ERROR) {
            return;
        } else if (this.types.isAssignable(actualType, expType)) {
            return;
        }

        // e.g. incompatible types: expected 'int' for attribute 'name', found 'string'
        dlog.error(pos, diagCode, expType, attributeName, actualType);
    }

    private void validateOutputAttributeTypes(BLangStatement streamingQueryStatement) {
        StreamingInput streamingInput = ((BLangStreamingQueryStatement) streamingQueryStatement).getStreamingInput();
        JoinStreamingInput joinStreamingInput = ((BLangStreamingQueryStatement) streamingQueryStatement).
                getJoiningInput();

        if (streamingInput != null) {
            Map<String, List<BField>> inputStreamSpecificFieldMap =
                    createInputStreamSpecificFieldMap(streamingInput, joinStreamingInput);
            BType streamActionArgumentType = ((BInvokableType) ((BLangLambdaFunction) (((BLangStreamingQueryStatement)
                    streamingQueryStatement).getStreamingAction()).getInvokableBody()).type).paramTypes.get(0);

            if (streamActionArgumentType.tag == TypeTags.ARRAY) {
                BType structType = (((BArrayType) streamActionArgumentType).eType);

                if (structType.tag == TypeTags.OBJECT || structType.tag == TypeTags.RECORD) {
                    List<BField> outputStreamFieldList = ((BStructureType) structType).fields;
                    List<? extends SelectExpressionNode> selectExpressions = ((BLangStreamingQueryStatement)
                            streamingQueryStatement).getSelectClause().getSelectExpressions();

                    if (!((BLangStreamingQueryStatement) streamingQueryStatement).getSelectClause().isSelectAll()) {
                        for (int i = 0; i < selectExpressions.size(); i++) {
                            SelectExpressionNode expressionNode = selectExpressions.get(i);
                            BField structField = null;
                            if (expressionNode.getExpression() instanceof BLangFieldBasedAccess) {
                                String attributeName =
                                        ((BLangFieldBasedAccess) expressionNode.getExpression()).field.value;
                                String streamIdentifier = ((BLangSimpleVarRef) ((BLangFieldBasedAccess) expressionNode.
                                        getExpression()).expr).variableName.value;

                                List<BField> streamFieldList = inputStreamSpecificFieldMap.
                                        get(streamIdentifier);
                                if (streamFieldList == null) {
                                    dlog.error(((BLangSelectClause)
                                                    ((BLangStreamingQueryStatement) streamingQueryStatement).
                                                            getSelectClause()).pos,
                                            DiagnosticCode.UNDEFINED_STREAM_REFERENCE, streamIdentifier);
                                } else {
                                    structField = getStructField(streamFieldList, attributeName);
                                    validateAttributeWithOutputStruct(structField, attributeName,
                                            streamingQueryStatement, outputStreamFieldList.get(i));
                                }
                            } else if (expressionNode.getExpression() instanceof BLangSimpleVarRef) {
                                String attributeName = ((BLangSimpleVarRef) expressionNode.getExpression()).
                                        variableName.getValue();

                                for (List<BField> streamFieldList :
                                        inputStreamSpecificFieldMap.values()) {
                                    structField = getStructField(streamFieldList, attributeName);
                                    if (structField != null) {
                                        break;
                                    }
                                }
                                validateAttributeWithOutputStruct(structField, attributeName, streamingQueryStatement,
                                        outputStreamFieldList.get(i));
                            }
                        }
                    } else {
                        List<BField> inputStreamFields = ((BStructureType) ((BStreamType)
                                ((BLangExpression) (((BLangStreamingQueryStatement) streamingQueryStatement).
                                        getStreamingInput()).getStreamReference()).type).constraint).fields;

                        for (int i = 0; i < inputStreamFields.size(); i++) {
                            BField inputStructField = inputStreamFields.get(i);
                            BField outputStructField = outputStreamFieldList.get(i);
                            validateStreamingEventType(((BLangStreamAction) ((BLangStreamingQueryStatement)
                                            streamingQueryStatement).getStreamingAction()).pos,
                                    outputStructField.getType(), outputStructField.getName().getValue(),
                                    inputStructField.getType(), DiagnosticCode.STREAMING_INCOMPATIBLE_TYPES);
                        }
                    }
                }
            }
        }
    }

    private List<BField> getFieldListFromStreamInput(StreamingInput streamingInput) {
        return ((BStructureType) ((BStreamType) ((BLangSimpleVarRef)
                streamingInput.getStreamReference()).type).constraint).fields;
    }

    private String getStreamIdentifier(StreamingInput streamingInput) {
        String streamIdentifier = streamingInput.getAlias();
        if (streamIdentifier == null) {
            streamIdentifier = ((BLangSimpleVarRef) streamingInput.getStreamReference()).variableName.value;
        }

        return streamIdentifier;
    }

    private BField getStructField(List<BField> fieldList, String fieldName) {
        for (BField structField : fieldList) {
            String structFieldName = structField.name.getValue();
            if (structFieldName.equalsIgnoreCase(fieldName)) {
                return structField;
            }
        }

        return null;
    }

    private void validateAttributeWithOutputStruct(BField structField, String attributeName,
                                                   BLangStatement streamingQueryStatement,
                                                   BField outputStructField) {

        if (structField != null) {
            validateStreamingEventType(((BLangStreamAction) ((BLangStreamingQueryStatement)
                            streamingQueryStatement).getStreamingAction()).pos,
                    outputStructField.getType(), attributeName, structField.getType(),
                    DiagnosticCode.STREAMING_INCOMPATIBLE_TYPES);
        }
    }

    private Map<String, List<BField>> createInputStreamSpecificFieldMap
            (StreamingInput streamingInput, JoinStreamingInput joinStreamingInput) {

        Map<String, List<BField>> inputStreamSpecificFieldMap = new HashMap<>();
        String firstStreamIdentifier = getStreamIdentifier(streamingInput);
        List<BField> firstInputStreamFieldList = getFieldListFromStreamInput(streamingInput);
        inputStreamSpecificFieldMap.put(firstStreamIdentifier, firstInputStreamFieldList);

        if (joinStreamingInput != null) {
            List<BField> secondInputStreamFieldList =
                    getFieldListFromStreamInput(joinStreamingInput.getStreamingInput());
            String secondStreamIdentifier = getStreamIdentifier(joinStreamingInput.getStreamingInput());
            inputStreamSpecificFieldMap.put(secondStreamIdentifier, secondInputStreamFieldList);
        }

        return inputStreamSpecificFieldMap;
    }

    private void validateStreamingActionFunctionParameters(BLangStreamAction streamAction) {
        List<BLangSimpleVariable> functionParameters = ((BLangFunction) streamAction.getInvokableBody().
                getFunctionNode()).requiredParams;
        if (functionParameters == null || functionParameters.size() != 1) {
            dlog.error((streamAction).pos,
                    DiagnosticCode.INVALID_STREAM_ACTION_ARGUMENT_COUNT,
                    functionParameters == null ? 0 : functionParameters.size());
        } else if (!(functionParameters.get(0).type.tag == TypeTags.ARRAY &&
                (((BArrayType) functionParameters.get(0).type).eType.tag == TypeTags.OBJECT)
                || ((BArrayType) functionParameters.get(0).type).eType.tag == TypeTags.RECORD)) {
            dlog.error((streamAction).pos, DiagnosticCode.INVALID_STREAM_ACTION_ARGUMENT_TYPE,
                    ((BArrayType) functionParameters.get(0).type).eType.getKind());
        }
    }

    private void defineSelectorAttributes(SymbolEnv stmtEnv, StreamingQueryStatementNode node) {
        if (node.getStreamingAction() == null) {
            return;
        }
        BType streamActionArgumentType = ((BLangLambdaFunction) node.getStreamingAction()
                .getInvokableBody()).function.requiredParams.get(0).type;
        if (streamActionArgumentType.tag != TypeTags.ARRAY) {
            return;
        }
        BType structType = (((BArrayType) streamActionArgumentType).eType);
        if (structType.tag == TypeTags.OBJECT || structType.tag == TypeTags.RECORD) {
            List<BField> outputStreamFieldList = ((BStructureType) structType).fields;
            for (BField field : outputStreamFieldList) {
                stmtEnv.scope.define(field.name, field.symbol);
            }
        }
    }

    /**
     * Validate functions attached to objects.
     *
     * @param funcNode Function node
     */
    private void validateObjectAttachedFunction(BLangFunction funcNode) {
        if (funcNode.attachedOuterFunction) {
            // object outer attached function must have a body
            if (funcNode.body == null) {
                dlog.error(funcNode.pos, DiagnosticCode.ATTACHED_FUNCTIONS_MUST_HAVE_BODY, funcNode.name);
            }

            if (Symbols.isFlagOn(funcNode.receiver.type.tsymbol.flags, Flags.ABSTRACT)) {
                dlog.error(funcNode.pos, DiagnosticCode.CANNOT_ATTACH_FUNCTIONS_TO_ABSTRACT_OBJECT, funcNode.name,
                        funcNode.receiver.type);
            }

            return;
        }

        if (!funcNode.attachedFunction) {
            return;
        }

        // If the function is attached to an abstract object, it don't need to have an implementation.
        if (Symbols.isFlagOn(funcNode.receiver.type.tsymbol.flags, Flags.ABSTRACT)) {
            if (funcNode.body != null) {
                dlog.error(funcNode.pos, DiagnosticCode.ABSTRACT_OBJECT_FUNCTION_CANNOT_HAVE_BODY, funcNode.name,
                        funcNode.receiver.type);
            }
            return;
        }

        // There must be an implementation at the outer level, if the function is an interface.
        if (funcNode.interfaceFunction && !env.enclPkg.objAttachedFunctions.contains(funcNode.symbol)) {
            dlog.error(funcNode.pos, DiagnosticCode.INVALID_INTERFACE_ON_NON_ABSTRACT_OBJECT, funcNode.name,
                    funcNode.receiver.type);
        }
    }

    private void validateReferencedFunction(DiagnosticPos pos, BAttachedFunction func, SymbolEnv env) {
        if (Symbols.isFlagOn(func.symbol.receiverSymbol.type.tsymbol.flags, Flags.ABSTRACT)) {
            return;
        }

        if (!Symbols.isFlagOn(func.symbol.flags, Flags.INTERFACE)) {
            return;
        }

        // There must be an implementation at the outer level, if the function is an interface.
        if (!env.enclPkg.objAttachedFunctions.contains(func.symbol)) {
            dlog.error(pos, DiagnosticCode.INVALID_INTERFACE_ON_NON_ABSTRACT_OBJECT, func.funcName,
                    func.symbol.receiverSymbol.type);
        }
    }

    private void addElseTypeGuards(BLangIf ifNode) {
        SymbolEnv elseEnv = SymbolEnv.createBlockEnv((BLangBlockStmt) ifNode.elseStmt, env);
        for (Entry<BVarSymbol, OrderedHashSet<BType>> entry : this.typeGuards.entrySet()) {
            BVarSymbol originalVarSymbol = entry.getKey();
            BType remainingType = types.getRemainingType(originalVarSymbol.type, entry.getValue());
            BVarSymbol varSymbol = new BVarSymbol(0, originalVarSymbol.name, elseEnv.scope.owner.pkgID, remainingType,
                    this.env.scope.owner);
            symbolEnter.defineShadowedSymbol(ifNode.expr.pos, varSymbol, elseEnv);

            // Cache the type guards, to be reused at the desugar.
            ifNode.elseTypeGuards.put(originalVarSymbol, varSymbol);
        }
    }

    private void addTypeGuards(Map<BVarSymbol, BType> typeGuards) {
        if (this.typeGuards == null) {
            this.typeGuards = new HashMap<>();
            this.typeGuards = typeGuards.entrySet().stream()
                    .collect(Collectors.toMap(Map.Entry::getKey, e -> new OrderedHashSet<BType>() {
                        {
                            add(e.getValue());
                        }
                    }));
            return;
        }

        for (Entry<BVarSymbol, BType> entry : typeGuards.entrySet()) {
<<<<<<< HEAD
            OrderedHashSet<BType> typGuardsForSymbol = this.typeGuards.get(entry.getKey());
            if (typGuardsForSymbol == null) {
                typGuardsForSymbol = new OrderedHashSet<>();
=======
            Optional<Set<BType>> matchingGuards = this.typeGuards.entrySet().stream()
                    .filter(typeGuard -> typeGuard.getKey().name.equals(entry.getKey().name))
                    .map(keValue -> keValue.getValue()).findFirst();
            Set<BType> typGuardsForSymbol;
            if (matchingGuards.isPresent()) {
                typGuardsForSymbol = matchingGuards.get();
            } else {
                typGuardsForSymbol = new HashSet<>();
>>>>>>> 1cd96b5f
                this.typeGuards.put(entry.getKey(), typGuardsForSymbol);
            }

            typGuardsForSymbol.add(entry.getValue());
        }
    }

    private void resetTypeGards() {
        this.typeGuards = null;
    }
}<|MERGE_RESOLUTION|>--- conflicted
+++ resolved
@@ -2608,20 +2608,14 @@
         }
 
         for (Entry<BVarSymbol, BType> entry : typeGuards.entrySet()) {
-<<<<<<< HEAD
-            OrderedHashSet<BType> typGuardsForSymbol = this.typeGuards.get(entry.getKey());
-            if (typGuardsForSymbol == null) {
-                typGuardsForSymbol = new OrderedHashSet<>();
-=======
-            Optional<Set<BType>> matchingGuards = this.typeGuards.entrySet().stream()
+            Optional<OrderedHashSet<BType>> matchingGuards = this.typeGuards.entrySet().stream()
                     .filter(typeGuard -> typeGuard.getKey().name.equals(entry.getKey().name))
                     .map(keValue -> keValue.getValue()).findFirst();
-            Set<BType> typGuardsForSymbol;
+            OrderedHashSet<BType> typGuardsForSymbol;
             if (matchingGuards.isPresent()) {
                 typGuardsForSymbol = matchingGuards.get();
             } else {
-                typGuardsForSymbol = new HashSet<>();
->>>>>>> 1cd96b5f
+                typGuardsForSymbol = new OrderedHashSet<>();
                 this.typeGuards.put(entry.getKey(), typGuardsForSymbol);
             }
 
