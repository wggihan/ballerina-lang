/*
*  Copyright (c) 2017, WSO2 Inc. (http://www.wso2.org) All Rights Reserved.
*
*  WSO2 Inc. licenses this file to you under the Apache License,
*  Version 2.0 (the "License"); you may not use this file except
*  in compliance with the License.
*  You may obtain a copy of the License at
*
*    http://www.apache.org/licenses/LICENSE-2.0
*
*  Unless required by applicable law or agreed to in writing,
*  software distributed under the License is distributed on an
*  "AS IS" BASIS, WITHOUT WARRANTIES OR CONDITIONS OF ANY
*  KIND, either express or implied.  See the License for the
*  specific language governing permissions and limitations
*  under the License.
*/
package org.wso2.ballerinalang.compiler.semantics.analyzer;

import org.ballerinalang.compiler.CompilerPhase;
import org.ballerinalang.model.TreeBuilder;
import org.ballerinalang.model.elements.AttachPoint;
import org.ballerinalang.model.elements.Flag;
import org.ballerinalang.model.symbols.SymbolKind;
import org.ballerinalang.model.tree.NodeKind;
import org.ballerinalang.model.tree.OperatorKind;
import org.ballerinalang.model.tree.RecordVariableNode.BLangRecordVariableKeyValueNode;
import org.ballerinalang.model.tree.clauses.GroupByNode;
import org.ballerinalang.model.tree.clauses.HavingNode;
import org.ballerinalang.model.tree.clauses.JoinStreamingInput;
import org.ballerinalang.model.tree.clauses.OrderByNode;
import org.ballerinalang.model.tree.clauses.OrderByVariableNode;
import org.ballerinalang.model.tree.clauses.PatternStreamingEdgeInputNode;
import org.ballerinalang.model.tree.clauses.SelectClauseNode;
import org.ballerinalang.model.tree.clauses.SelectExpressionNode;
import org.ballerinalang.model.tree.clauses.StreamActionNode;
import org.ballerinalang.model.tree.clauses.StreamingInput;
import org.ballerinalang.model.tree.clauses.WhereNode;
import org.ballerinalang.model.tree.clauses.WindowClauseNode;
import org.ballerinalang.model.tree.expressions.ExpressionNode;
import org.ballerinalang.model.tree.expressions.VariableReferenceNode;
import org.ballerinalang.model.tree.statements.StatementNode;
import org.ballerinalang.model.tree.statements.StreamingQueryStatementNode;
import org.ballerinalang.model.tree.types.BuiltInReferenceTypeNode;
import org.ballerinalang.model.types.TypeKind;
import org.ballerinalang.util.diagnostic.DiagnosticCode;
import org.wso2.ballerinalang.compiler.desugar.ASTBuilderUtil;
import org.wso2.ballerinalang.compiler.semantics.model.SymbolEnv;
import org.wso2.ballerinalang.compiler.semantics.model.SymbolTable;
import org.wso2.ballerinalang.compiler.semantics.model.symbols.BAnnotationSymbol;
import org.wso2.ballerinalang.compiler.semantics.model.symbols.BAttachedFunction;
import org.wso2.ballerinalang.compiler.semantics.model.symbols.BEndpointVarSymbol;
import org.wso2.ballerinalang.compiler.semantics.model.symbols.BInvokableSymbol;
import org.wso2.ballerinalang.compiler.semantics.model.symbols.BObjectTypeSymbol;
import org.wso2.ballerinalang.compiler.semantics.model.symbols.BOperatorSymbol;
import org.wso2.ballerinalang.compiler.semantics.model.symbols.BServiceSymbol;
import org.wso2.ballerinalang.compiler.semantics.model.symbols.BSymbol;
import org.wso2.ballerinalang.compiler.semantics.model.symbols.BTypeSymbol;
import org.wso2.ballerinalang.compiler.semantics.model.symbols.BVarSymbol;
import org.wso2.ballerinalang.compiler.semantics.model.symbols.SymTag;
import org.wso2.ballerinalang.compiler.semantics.model.symbols.Symbols;
import org.wso2.ballerinalang.compiler.semantics.model.types.BArrayType;
import org.wso2.ballerinalang.compiler.semantics.model.types.BChannelType;
import org.wso2.ballerinalang.compiler.semantics.model.types.BField;
import org.wso2.ballerinalang.compiler.semantics.model.types.BInvokableType;
import org.wso2.ballerinalang.compiler.semantics.model.types.BObjectType;
import org.wso2.ballerinalang.compiler.semantics.model.types.BRecordType;
import org.wso2.ballerinalang.compiler.semantics.model.types.BStreamType;
import org.wso2.ballerinalang.compiler.semantics.model.types.BStructureType;
import org.wso2.ballerinalang.compiler.semantics.model.types.BTupleType;
import org.wso2.ballerinalang.compiler.semantics.model.types.BType;
import org.wso2.ballerinalang.compiler.semantics.model.types.BUnionType;
import org.wso2.ballerinalang.compiler.tree.BLangAction;
import org.wso2.ballerinalang.compiler.tree.BLangAnnotation;
import org.wso2.ballerinalang.compiler.tree.BLangAnnotationAttachment;
import org.wso2.ballerinalang.compiler.tree.BLangEndpoint;
import org.wso2.ballerinalang.compiler.tree.BLangFunction;
import org.wso2.ballerinalang.compiler.tree.BLangIdentifier;
import org.wso2.ballerinalang.compiler.tree.BLangInvokableNode;
import org.wso2.ballerinalang.compiler.tree.BLangNode;
import org.wso2.ballerinalang.compiler.tree.BLangNodeVisitor;
import org.wso2.ballerinalang.compiler.tree.BLangPackage;
import org.wso2.ballerinalang.compiler.tree.BLangRecordVariable;
import org.wso2.ballerinalang.compiler.tree.BLangResource;
import org.wso2.ballerinalang.compiler.tree.BLangService;
import org.wso2.ballerinalang.compiler.tree.BLangSimpleVariable;
import org.wso2.ballerinalang.compiler.tree.BLangTupleVariable;
import org.wso2.ballerinalang.compiler.tree.BLangTypeDefinition;
import org.wso2.ballerinalang.compiler.tree.BLangVariable;
import org.wso2.ballerinalang.compiler.tree.BLangWorker;
import org.wso2.ballerinalang.compiler.tree.BLangXMLNS;
import org.wso2.ballerinalang.compiler.tree.clauses.BLangGroupBy;
import org.wso2.ballerinalang.compiler.tree.clauses.BLangHaving;
import org.wso2.ballerinalang.compiler.tree.clauses.BLangJoinStreamingInput;
import org.wso2.ballerinalang.compiler.tree.clauses.BLangOrderBy;
import org.wso2.ballerinalang.compiler.tree.clauses.BLangOrderByVariable;
import org.wso2.ballerinalang.compiler.tree.clauses.BLangPatternClause;
import org.wso2.ballerinalang.compiler.tree.clauses.BLangPatternStreamingEdgeInput;
import org.wso2.ballerinalang.compiler.tree.clauses.BLangPatternStreamingInput;
import org.wso2.ballerinalang.compiler.tree.clauses.BLangSelectClause;
import org.wso2.ballerinalang.compiler.tree.clauses.BLangSelectExpression;
import org.wso2.ballerinalang.compiler.tree.clauses.BLangSetAssignment;
import org.wso2.ballerinalang.compiler.tree.clauses.BLangStreamAction;
import org.wso2.ballerinalang.compiler.tree.clauses.BLangStreamingInput;
import org.wso2.ballerinalang.compiler.tree.clauses.BLangWhere;
import org.wso2.ballerinalang.compiler.tree.clauses.BLangWindow;
import org.wso2.ballerinalang.compiler.tree.expressions.BLangBinaryExpr;
import org.wso2.ballerinalang.compiler.tree.expressions.BLangBracedOrTupleExpr;
import org.wso2.ballerinalang.compiler.tree.expressions.BLangExpression;
import org.wso2.ballerinalang.compiler.tree.expressions.BLangFieldBasedAccess;
import org.wso2.ballerinalang.compiler.tree.expressions.BLangIndexBasedAccess;
import org.wso2.ballerinalang.compiler.tree.expressions.BLangInvocation;
import org.wso2.ballerinalang.compiler.tree.expressions.BLangLambdaFunction;
import org.wso2.ballerinalang.compiler.tree.expressions.BLangLiteral;
import org.wso2.ballerinalang.compiler.tree.expressions.BLangRecordVarRef;
import org.wso2.ballerinalang.compiler.tree.expressions.BLangRecordVarRef.BLangRecordVarRefKeyValue;
import org.wso2.ballerinalang.compiler.tree.expressions.BLangSimpleVarRef;
import org.wso2.ballerinalang.compiler.tree.expressions.BLangTableLiteral;
import org.wso2.ballerinalang.compiler.tree.expressions.BLangTernaryExpr;
import org.wso2.ballerinalang.compiler.tree.expressions.BLangTypeInit;
import org.wso2.ballerinalang.compiler.tree.expressions.BLangVariableReference;
import org.wso2.ballerinalang.compiler.tree.statements.BLangAbort;
import org.wso2.ballerinalang.compiler.tree.statements.BLangAssignment;
import org.wso2.ballerinalang.compiler.tree.statements.BLangBlockStmt;
import org.wso2.ballerinalang.compiler.tree.statements.BLangBreak;
import org.wso2.ballerinalang.compiler.tree.statements.BLangCatch;
import org.wso2.ballerinalang.compiler.tree.statements.BLangCompensate;
import org.wso2.ballerinalang.compiler.tree.statements.BLangCompoundAssignment;
import org.wso2.ballerinalang.compiler.tree.statements.BLangContinue;
import org.wso2.ballerinalang.compiler.tree.statements.BLangDone;
import org.wso2.ballerinalang.compiler.tree.statements.BLangExpressionStmt;
import org.wso2.ballerinalang.compiler.tree.statements.BLangForeach;
import org.wso2.ballerinalang.compiler.tree.statements.BLangForever;
import org.wso2.ballerinalang.compiler.tree.statements.BLangForkJoin;
import org.wso2.ballerinalang.compiler.tree.statements.BLangIf;
import org.wso2.ballerinalang.compiler.tree.statements.BLangLock;
import org.wso2.ballerinalang.compiler.tree.statements.BLangMatch;
import org.wso2.ballerinalang.compiler.tree.statements.BLangMatch.BLangMatchStmtTypedBindingPatternClause;
import org.wso2.ballerinalang.compiler.tree.statements.BLangMatch.BLangMatchStmtStaticBindingPatternClause;
import org.wso2.ballerinalang.compiler.tree.statements.BLangPostIncrement;
import org.wso2.ballerinalang.compiler.tree.statements.BLangRecordDestructure;
import org.wso2.ballerinalang.compiler.tree.statements.BLangRecordVariableDef;
import org.wso2.ballerinalang.compiler.tree.statements.BLangRetry;
import org.wso2.ballerinalang.compiler.tree.statements.BLangReturn;
import org.wso2.ballerinalang.compiler.tree.statements.BLangScope;
import org.wso2.ballerinalang.compiler.tree.statements.BLangSimpleVariableDef;
import org.wso2.ballerinalang.compiler.tree.statements.BLangStatement;
import org.wso2.ballerinalang.compiler.tree.statements.BLangStreamingQueryStatement;
import org.wso2.ballerinalang.compiler.tree.statements.BLangThrow;
import org.wso2.ballerinalang.compiler.tree.statements.BLangTransaction;
import org.wso2.ballerinalang.compiler.tree.statements.BLangTryCatchFinally;
import org.wso2.ballerinalang.compiler.tree.statements.BLangTupleDestructure;
import org.wso2.ballerinalang.compiler.tree.statements.BLangTupleVariableDef;
import org.wso2.ballerinalang.compiler.tree.statements.BLangWhile;
import org.wso2.ballerinalang.compiler.tree.statements.BLangWorkerReceive;
import org.wso2.ballerinalang.compiler.tree.statements.BLangWorkerSend;
import org.wso2.ballerinalang.compiler.tree.statements.BLangXMLNSStatement;
import org.wso2.ballerinalang.compiler.tree.types.BLangObjectTypeNode;
import org.wso2.ballerinalang.compiler.tree.types.BLangRecordTypeNode;
import org.wso2.ballerinalang.compiler.tree.types.BLangType;
import org.wso2.ballerinalang.compiler.util.CompilerContext;
import org.wso2.ballerinalang.compiler.util.Name;
import org.wso2.ballerinalang.compiler.util.Names;
import org.wso2.ballerinalang.compiler.util.TypeTags;
import org.wso2.ballerinalang.compiler.util.diagnotic.BLangDiagnosticLog;
import org.wso2.ballerinalang.compiler.util.diagnotic.DiagnosticPos;
import org.wso2.ballerinalang.util.AttachPoints;
import org.wso2.ballerinalang.util.Flags;
import org.wso2.ballerinalang.util.Lists;

import java.util.ArrayList;
import java.util.Collections;
import java.util.EnumSet;
import java.util.HashMap;
import java.util.List;
import java.util.Map;
import java.util.stream.Collectors;

import static org.ballerinalang.util.diagnostic.DiagnosticCode.INVALID_PATTERN_CLAUSES_IN_MATCH_STMT;

/**
 * @since 0.94
 */
public class SemanticAnalyzer extends BLangNodeVisitor {

    private static final CompilerContext.Key<SemanticAnalyzer> SYMBOL_ANALYZER_KEY =
            new CompilerContext.Key<>();

    private SymbolTable symTable;
    private SymbolEnter symbolEnter;
    private Names names;
    private SymbolResolver symResolver;
    private TypeChecker typeChecker;
    private Types types;
    private EndpointSPIAnalyzer endpointSPIAnalyzer;
    private BLangDiagnosticLog dlog;

    private SymbolEnv env;
    private BType expType;
    private DiagnosticCode diagCode;
    private BType resType;
    private boolean isSiddhiRuntimeEnabled;
    private boolean isGroupByAvailable;
    private boolean isWindowAvailable;

    private Map<BLangBlockStmt, SymbolEnv> blockStmtEnvMap = new HashMap<>();

    public static SemanticAnalyzer getInstance(CompilerContext context) {
        SemanticAnalyzer semAnalyzer = context.get(SYMBOL_ANALYZER_KEY);
        if (semAnalyzer == null) {
            semAnalyzer = new SemanticAnalyzer(context);
        }

        return semAnalyzer;
    }

    public SemanticAnalyzer(CompilerContext context) {
        context.put(SYMBOL_ANALYZER_KEY, this);

        this.symTable = SymbolTable.getInstance(context);
        this.symbolEnter = SymbolEnter.getInstance(context);
        this.names = Names.getInstance(context);
        this.symResolver = SymbolResolver.getInstance(context);
        this.typeChecker = TypeChecker.getInstance(context);
        this.types = Types.getInstance(context);
        this.endpointSPIAnalyzer = EndpointSPIAnalyzer.getInstance(context);
        this.dlog = BLangDiagnosticLog.getInstance(context);
    }

    public BLangPackage analyze(BLangPackage pkgNode) {
        pkgNode.accept(this);
        return pkgNode;
    }


    // Visitor methods

    public void visit(BLangPackage pkgNode) {
        if (pkgNode.completedPhases.contains(CompilerPhase.TYPE_CHECK)) {
            return;
        }
        SymbolEnv pkgEnv = this.symTable.pkgEnvMap.get(pkgNode.symbol);

        pkgNode.topLevelNodes.stream().filter(pkgLevelNode -> !(pkgLevelNode.getKind() == NodeKind.FUNCTION
                && ((BLangFunction) pkgLevelNode).flagSet.contains(Flag.LAMBDA)))
                .forEach(topLevelNode -> analyzeDef((BLangNode) topLevelNode, pkgEnv));

        while (pkgNode.lambdaFunctions.peek() != null) {
            BLangLambdaFunction lambdaFunction = pkgNode.lambdaFunctions.poll();
            BLangFunction function = lambdaFunction.function;
            lambdaFunction.type = function.symbol.type;
            analyzeDef(lambdaFunction.function, lambdaFunction.cachedEnv);
        }

        pkgNode.typeDefinitions.forEach(this::validateConstructorAndCheckDefaultable);

        analyzeDef(pkgNode.initFunction, pkgEnv);
        analyzeDef(pkgNode.startFunction, pkgEnv);
        analyzeDef(pkgNode.stopFunction, pkgEnv);

        pkgNode.completedPhases.add(CompilerPhase.TYPE_CHECK);
    }

    public void visit(BLangXMLNS xmlnsNode) {
        xmlnsNode.type = symTable.stringType;

        // Namespace node already having the symbol means we are inside an init-function,
        // and the symbol has already been declared by the original statement.
        if (xmlnsNode.symbol == null) {
            symbolEnter.defineNode(xmlnsNode, env);
        }

        typeChecker.checkExpr(xmlnsNode.namespaceURI, env, symTable.stringType);
    }

    public void visit(BLangXMLNSStatement xmlnsStmtNode) {
        analyzeNode(xmlnsStmtNode.xmlnsDecl, env);
    }

    public void visit(BLangFunction funcNode) {
        SymbolEnv funcEnv = SymbolEnv.createFunctionEnv(funcNode, funcNode.symbol.scope, env);
        //set function param flag to final
        funcNode.symbol.params.forEach(param -> param.flags |= Flags.FUNCTION_FINAL);

        funcNode.annAttachments.forEach(annotationAttachment -> {
            annotationAttachment.attachPoint = AttachPoint.FUNCTION;
            this.analyzeDef(annotationAttachment, funcEnv);
        });

        funcNode.requiredParams.forEach(p -> this.analyzeDef(p, funcEnv));
        funcNode.defaultableParams.forEach(p -> this.analyzeDef(p, funcEnv));
        if (funcNode.restParam != null) {
            this.analyzeDef(funcNode.restParam, funcEnv);
        }

        validateObjectAttachedFunction(funcNode);

        // Check for native functions
        if (Symbols.isNative(funcNode.symbol) || funcNode.interfaceFunction) {
            if (funcNode.body != null) {
                dlog.error(funcNode.pos, DiagnosticCode.EXTERN_FUNCTION_CANNOT_HAVE_BODY, funcNode.name);
            }
            return;
        }

        funcNode.endpoints.forEach(e -> {
            symbolEnter.defineNode(e, funcEnv);
            analyzeDef(e, funcEnv);
        });

        if (funcNode.body != null) {
            analyzeStmt(funcNode.body, funcEnv);
        }

        this.processWorkers(funcNode, funcEnv);
    }

    private void processWorkers(BLangInvokableNode invNode, SymbolEnv invEnv) {
        if (invNode.workers.size() > 0) {
            invEnv.scope.entries.putAll(invNode.body.scope.entries);
            invNode.workers.forEach(e -> this.symbolEnter.defineNode(e, invEnv));
            invNode.workers.forEach(e -> analyzeNode(e, invEnv));
        }
    }

    @Override
    public void visit(BLangTypeDefinition typeDefinition) {
        BTypeSymbol typeDefSymbol = typeDefinition.symbol;
        SymbolEnv typeDefEnv = SymbolEnv.createTypeDefEnv(typeDefinition,
                typeDefSymbol.scope, env);
        if (typeDefinition.typeNode.getKind() == NodeKind.OBJECT_TYPE
                || typeDefinition.typeNode.getKind() == NodeKind.RECORD_TYPE) {
            analyzeDef(typeDefinition.typeNode, typeDefEnv);
        }

        typeDefinition.annAttachments.forEach(annotationAttachment -> {
            annotationAttachment.attachPoint = AttachPoint.TYPE;
            annotationAttachment.accept(this);
        });
    }

    @Override
    public void visit(BLangObjectTypeNode objectTypeNode) {
        objectTypeNode.fields.forEach(field -> analyzeDef(field, env));
        objectTypeNode.functions.forEach(f -> analyzeDef(f, env));

        if (objectTypeNode.initFunction == null) {
            return;
        }

        if (objectTypeNode.flagSet.contains(Flag.ABSTRACT)) {
            this.dlog.error(objectTypeNode.initFunction.pos, DiagnosticCode.ABSTRACT_OBJECT_CONSTRUCTOR,
                    objectTypeNode.symbol.name);
            return;
        }

        analyzeDef(objectTypeNode.initFunction, env);
    }

    @Override
    public void visit(BLangRecordTypeNode recordTypeNode) {
        BSymbol structSymbol = recordTypeNode.symbol;
        SymbolEnv structEnv = SymbolEnv.createPkgLevelSymbolEnv(recordTypeNode, structSymbol.scope, env);
        recordTypeNode.fields.forEach(field -> analyzeDef(field, structEnv));

        analyzeDef(recordTypeNode.initFunction, structEnv);

        validateDefaultable(recordTypeNode);
    }

    public void visit(BLangAnnotation annotationNode) {
        SymbolEnv annotationEnv = SymbolEnv.createAnnotationEnv(annotationNode, annotationNode.symbol.scope, env);
        annotationNode.annAttachments.forEach(annotationAttachment -> {
            annotationAttachment.attachPoint = AttachPoint.ANNOTATION;
            annotationAttachment.accept(this);
        });
    }

    public void visit(BLangAnnotationAttachment annAttachmentNode) {
        BSymbol symbol = this.symResolver.resolveAnnotation(annAttachmentNode.pos, env,
                names.fromString(annAttachmentNode.pkgAlias.getValue()),
                names.fromString(annAttachmentNode.getAnnotationName().getValue()));
        if (symbol == this.symTable.notFoundSymbol) {
            this.dlog.error(annAttachmentNode.pos, DiagnosticCode.UNDEFINED_ANNOTATION,
                    annAttachmentNode.getAnnotationName().getValue());
            return;
        }
        // Validate Attachment Point against the Annotation Definition.
        BAnnotationSymbol annotationSymbol = (BAnnotationSymbol) symbol;
        annAttachmentNode.annotationSymbol = annotationSymbol;
        if (annotationSymbol.attachPoints > 0 && !Symbols.isAttachPointPresent(annotationSymbol.attachPoints,
                AttachPoints.asMask(EnumSet.of(annAttachmentNode.attachPoint)))) {
            String msg = annAttachmentNode.attachPoint.getValue();
            this.dlog.error(annAttachmentNode.pos, DiagnosticCode.ANNOTATION_NOT_ALLOWED,
                    annotationSymbol, msg);
        }
        // Validate Annotation Attachment data struct against Annotation Definition struct.
        validateAnnotationAttachmentExpr(annAttachmentNode, annotationSymbol);
    }

    private void validateAnnotationAttachmentExpr(BLangAnnotationAttachment annAttachmentNode, BAnnotationSymbol
            annotationSymbol) {
        if (annotationSymbol.attachedType == null) {
            if (annAttachmentNode.expr != null) {
                this.dlog.error(annAttachmentNode.pos, DiagnosticCode.ANNOTATION_ATTACHMENT_NO_VALUE,
                        annotationSymbol.name);
            }
            return;
        }
        if (annAttachmentNode.expr != null) {
            this.typeChecker.checkExpr(annAttachmentNode.expr, env, annotationSymbol.attachedType.type);
        }
    }

    public void visit(BLangSimpleVariable varNode) {

        if (varNode.isDeclaredWithVar) {
            handleDeclaredWithVar(varNode);
            return;
        }

        // This will prevent cases Eg:- int _ = 100;
        // We have prevented '_' from registering variable symbol at SymbolEnter, Hence this validation added.
        Name varName = names.fromIdNode(varNode.name);
        if (varName == Names.IGNORE) {
            dlog.error(varNode.pos, DiagnosticCode.UNDERSCORE_NOT_ALLOWED);
            return;
        }

        int ownerSymTag = env.scope.owner.tag;
        if ((ownerSymTag & SymTag.INVOKABLE) == SymTag.INVOKABLE) {
            // This is a variable declared in a function, an action or a resource
            // If the variable is parameter then the variable symbol is already defined
            if (varNode.symbol == null) {
                symbolEnter.defineNode(varNode, env);
            }
        }

        varNode.annAttachments.forEach(annotationAttachment -> {
            annotationAttachment.attachPoint = AttachPoint.TYPE;
            annotationAttachment.accept(this);
        });

        BType lhsType = varNode.symbol.type;
        varNode.type = lhsType;

        // Analyze the init expression
        BLangExpression rhsExpr = varNode.expr;
        if (rhsExpr == null) {
            if (lhsType.tag == TypeTags.ARRAY && typeChecker.isArrayOpenSealedType((BArrayType) lhsType)) {
                dlog.error(varNode.pos, DiagnosticCode.SEALED_ARRAY_TYPE_NOT_INITIALIZED);
                return;
            }
            if (varNode.symbol.owner.tag == SymTag.PACKAGE && !types.defaultValueExists(varNode.pos, varNode.type)) {
                dlog.error(varNode.pos, DiagnosticCode.UNINITIALIZED_VARIABLE, varNode.name);
            }
            return;
        }

        // Here we create a new symbol environment to catch self references by keep the current
        // variable symbol in the symbol environment
        // e.g. int a = x + a;
        SymbolEnv varInitEnv = SymbolEnv.createVarInitEnv(varNode, env, varNode.symbol);

        typeChecker.checkExpr(rhsExpr, varInitEnv, lhsType);
    }

    public void visit(BLangRecordVariable varNode) {

        if (varNode.isDeclaredWithVar) {
            handleDeclaredWithVar(varNode);
            return;
        }

        if (varNode.type == null) {
            varNode.type = symResolver.resolveTypeNode(varNode.typeNode, env);
        }

        validateRecordVariable(varNode);

        if (varNode.expr == null) {
            // we have no rhs to do type checking
            return;
        }

        typeChecker.checkExpr(varNode.expr, env, varNode.type);

    }

    public void visit(BLangTupleVariable varNode) {

        if (varNode.isDeclaredWithVar) {
            handleDeclaredWithVar(varNode);
            return;
        }

        if (varNode.type == null) {
            varNode.type = symResolver.resolveTypeNode(varNode.typeNode, env);
        }

        if (varNode.type.tag != TypeTags.TUPLE) {
            dlog.error(varNode.pos, DiagnosticCode.INVALID_TYPE_FOR_TUPLE_BINDING_PATTERN);
            return;
        }

        if (!(checkTypeAndVarCountConsistency(varNode, (BTupleType) varNode.type))) {
            return;
        }

        if ((env.scope.owner.tag & SymTag.INVOKABLE) == SymTag.INVOKABLE) {
            symbolEnter.defineNode(varNode, env);
        }

        if (varNode.expr == null) {
            // we have no rhs to do type checking
            return;
        }

        typeChecker.checkExpr(varNode.expr, env, varNode.type);
    }

    private void handleDeclaredWithVar(BLangVariable variable) {

        BLangExpression varRefExpr = variable.expr;
        BType rhsType = typeChecker.checkExpr(varRefExpr, this.env, symTable.noType);

        if (NodeKind.VARIABLE == variable.getKind()) {

            if (!validateVariableDefinition(varRefExpr)) {
                rhsType = symTable.errType;
            }

            BLangSimpleVariable simpleVariable = (BLangSimpleVariable) variable;
            Name varName = names.fromIdNode(simpleVariable.name);
            if (varName == Names.IGNORE) {
                dlog.error(simpleVariable.pos, DiagnosticCode.UNDERSCORE_NOT_ALLOWED);
                return;
            }

            simpleVariable.type = rhsType;

            int ownerSymTag = env.scope.owner.tag;
            if ((ownerSymTag & SymTag.INVOKABLE) == SymTag.INVOKABLE) {
                // This is a variable declared in a function, an action or a resource
                // If the variable is parameter then the variable symbol is already defined
                if (simpleVariable.symbol == null) {
                    symbolEnter.defineNode(simpleVariable, env);
                }
            }
        } else if (NodeKind.TUPLE_VARIABLE == variable.getKind()) {
            if (rhsType.tag != TypeTags.TUPLE) {
                dlog.error(varRefExpr.pos, DiagnosticCode.INVALID_TYPE_FOR_TUPLE_VAR_EXPRESSION, rhsType);
                return;
            }

            BLangTupleVariable tupleVariable = (BLangTupleVariable) variable;
            tupleVariable.type = rhsType;

            if (!(checkTypeAndVarCountConsistency(tupleVariable, (BTupleType) tupleVariable.type))) {
                return;
            }

            if ((env.scope.owner.tag & SymTag.INVOKABLE) == SymTag.INVOKABLE) {
                symbolEnter.defineNode(tupleVariable, env);
            }

<<<<<<< HEAD
        } else if (NodeKind.RECORD_VARIABLE == variable.getKind()) {
            BLangRecordVariable recordVariable = (BLangRecordVariable) variable;
            recordVariable.type = rhsType;
=======
        if (varNode.isDeclaredWithVar) {
            handleDeclaredWithVar(varNode);
            return;
        }

        if (varNode.type == null) {
            varNode.type = symResolver.resolveTypeNode(varNode.typeNode, env);
        }

        if (varNode.type.tag != TypeTags.TUPLE) {
            dlog.error(varNode.pos, DiagnosticCode.INVALID_TYPE_FOR_TUPLE_VAR_EXPRESSION, varNode.type);
            return;
        }

        if (!(checkTypeAndVarCountConsistency(varNode, (BTupleType) varNode.type))) {
            return;
        }

        if ((env.scope.owner.tag & SymTag.INVOKABLE) == SymTag.INVOKABLE) {
            symbolEnter.defineNode(varNode, env);
        }
>>>>>>> 1d9cb120

            validateRecordVariable(recordVariable);
        }
    }

    private boolean checkTypeAndVarCountConsistency(BLangTupleVariable varNode, BTupleType tupleTypeNode) {
        if (tupleTypeNode.tupleTypes.size() != varNode.memberVariables.size()) {
            dlog.error(varNode.pos, DiagnosticCode.INVALID_TUPLE_BINDING_PATTERN);
            return false;
        }

        for (int i = 0; i < varNode.memberVariables.size(); i++) {
            BLangVariable var = varNode.memberVariables.get(i);
            var.type = tupleTypeNode.tupleTypes.get(i);
            var.accept(this);
        }
        return true;
    }

    private void validateRecordVariable(BLangRecordVariable recordVar) {
        if (recordVar.type.tag != TypeTags.RECORD) {
            dlog.error(recordVar.pos, DiagnosticCode.INVALID_RECORD_BINDING_PATTERN);
            return;
        }

        BRecordType recordVarType = (BRecordType) recordVar.type;

        if (recordVar.isClosed) {
            if (!recordVarType.sealed) {
                dlog.error(recordVar.pos, DiagnosticCode.INVALID_CLOSED_RECORD_BINDING_PATTERN, recordVarType);
                return;
            }

            if (recordVar.variableList.size() != recordVarType.fields.size()) {
                dlog.error(recordVar.pos, DiagnosticCode.NOT_ENOUGH_FIELDS_TO_MATCH_CLOSED_RECORDS, recordVarType);
                return;
            }
        }

        for (BLangRecordVariableKeyValueNode variable : recordVar.variableList) {

            boolean foundMatch = false;
            // Infer the type of each variable in recordVariable from the given record type so that symbol enter is done recursively
            for (BField typeFields : recordVarType.getFields()) {
                if (variable.getKey().getValue().equals(typeFields.name.value)) {
                    BLangVariable value = (BLangVariable) variable.getValue();
                    value.type = typeFields.type;
                    value.accept(this);
                    foundMatch = true;
                    break;
                }
            }

            if (!foundMatch) {
                dlog.error(recordVar.pos,
                        DiagnosticCode.INVALID_RECORD_BINDING_PATTERN, variable.getKey().getValue(), recordVar.type);
                return;
            }
        }

        if ((env.scope.owner.tag & SymTag.INVOKABLE) == SymTag.INVOKABLE) {
            symbolEnter.defineNode(recordVar, env);

        }

        if (recordVar.restParam != null) {
            ((BLangVariable) recordVar.restParam).type = symTable.mapType;
            symbolEnter.defineNode((BLangNode) recordVar.restParam, env);
        }
    }

    // Statements

    public void visit(BLangBlockStmt blockNode) {
        SymbolEnv blockEnv = SymbolEnv.createBlockEnv(blockNode, env);
        blockNode.stmts.forEach(stmt -> analyzeStmt(stmt, blockEnv));
    }

    public void visit(BLangSimpleVariableDef varDefNode) {
        analyzeDef(varDefNode.var, env);

        // Check whether variable is initialized, if the type don't support default values.
        // eg: struct types.
        if (varDefNode.var.expr == null && !types.defaultValueExists(varDefNode.pos, varDefNode.var.type)) {
            dlog.error(varDefNode.pos, DiagnosticCode.UNINITIALIZED_VARIABLE, varDefNode.var.name);
        }
    }

    public void visit(BLangRecordVariableDef varDefNode) {
        // TODO: 10/18/18 Need to support record literals as well
        if (varDefNode.var.expr.getKind() == NodeKind.RECORD_LITERAL_EXPR) {
            dlog.error(varDefNode.pos, DiagnosticCode.INVALID_LITERAL_FOR_TYPE, "record binding pattern");
            return;
        }
        analyzeDef(varDefNode.var, env);
    }

    @Override
    public void visit(BLangTupleVariableDef tupleVariableDef) {
        analyzeDef(tupleVariableDef.var, env);
    }

    public void visit(BLangPostIncrement postIncrement) {
        BLangExpression varRef = postIncrement.varRef;
        if (varRef.getKind() != NodeKind.SIMPLE_VARIABLE_REF &&
                varRef.getKind() != NodeKind.INDEX_BASED_ACCESS_EXPR &&
                varRef.getKind() != NodeKind.FIELD_BASED_ACCESS_EXPR &&
                varRef.getKind() != NodeKind.XML_ATTRIBUTE_ACCESS_EXPR) {
            if (postIncrement.opKind == OperatorKind.ADD) {
                dlog.error(varRef.pos, DiagnosticCode.OPERATOR_NOT_ALLOWED_VARIABLE,
                        OperatorKind.INCREMENT, varRef);
            } else {
                dlog.error(varRef.pos, DiagnosticCode.OPERATOR_NOT_ALLOWED_VARIABLE,
                        OperatorKind.DECREMENT, varRef);
            }
            return;
        } else {
            this.typeChecker.checkExpr(varRef, env);
        }
        this.typeChecker.checkExpr(postIncrement.increment, env);
        if (varRef.type == symTable.intType || varRef.type == symTable.floatType) {
            BSymbol opSymbol = this.symResolver.resolveBinaryOperator(postIncrement.opKind, varRef.type,
                    postIncrement.increment.type);
            postIncrement.modifiedExpr = getBinaryExpr(varRef,
                    postIncrement.increment,
                    postIncrement.opKind,
                    opSymbol);
        } else {
            if (postIncrement.opKind == OperatorKind.ADD) {
                dlog.error(varRef.pos, DiagnosticCode.OPERATOR_NOT_SUPPORTED,
                        OperatorKind.INCREMENT, varRef.type);
            } else {
                dlog.error(varRef.pos, DiagnosticCode.OPERATOR_NOT_SUPPORTED,
                        OperatorKind.DECREMENT, varRef.type);
            }
        }
    }

    public void visit(BLangCompoundAssignment compoundAssignment) {
        List<BType> expTypes = new ArrayList<>();
        BLangExpression varRef = compoundAssignment.varRef;
        if (varRef.getKind() != NodeKind.SIMPLE_VARIABLE_REF &&
                varRef.getKind() != NodeKind.INDEX_BASED_ACCESS_EXPR &&
                varRef.getKind() != NodeKind.FIELD_BASED_ACCESS_EXPR &&
                varRef.getKind() != NodeKind.XML_ATTRIBUTE_ACCESS_EXPR) {
            dlog.error(varRef.pos, DiagnosticCode.INVALID_VARIABLE_ASSIGNMENT, varRef);
            expTypes.add(symTable.errType);
        } else {
            this.typeChecker.checkExpr(varRef, env);
            expTypes.add(varRef.type);
        }
        this.typeChecker.checkExpr(compoundAssignment.expr, env);

        checkConstantAssignment(varRef);

        if (expTypes.get(0) != symTable.errType && compoundAssignment.expr.type != symTable.errType) {
            BSymbol opSymbol = this.symResolver.resolveBinaryOperator(compoundAssignment.opKind, expTypes.get(0),
                    compoundAssignment.expr.type);
            if (opSymbol == symTable.notFoundSymbol) {
                dlog.error(compoundAssignment.pos, DiagnosticCode.BINARY_OP_INCOMPATIBLE_TYPES,
                        compoundAssignment.opKind, expTypes.get(0), compoundAssignment.expr.type);
            } else {
                compoundAssignment.modifiedExpr = getBinaryExpr(varRef,
                        compoundAssignment.expr,
                        compoundAssignment.opKind,
                        opSymbol);
                this.types.checkTypes(compoundAssignment.modifiedExpr,
                        Lists.of(compoundAssignment.modifiedExpr.type), expTypes);
            }
        }
    }

    public void visit(BLangAssignment assignNode) {
        if (assignNode.varRef.getKind() == NodeKind.INDEX_BASED_ACCESS_EXPR) {
            ((BLangIndexBasedAccess) assignNode.varRef).leafNode = true;
        }

        // Check each LHS expression.
        BType expType = getTypeOfVarReferenceInAssignment(assignNode.varRef);
        typeChecker.checkExpr(assignNode.expr, this.env, expType);
    }

    @Override
    public void visit(BLangTupleDestructure tupleDeStmt) {
        BType expType = getTypeOfVarReferenceInAssignment(tupleDeStmt.varRef);

        typeChecker.checkExpr(tupleDeStmt.expr, this.env, expType);
    }

    @Override
    public void visit(BLangRecordDestructure recordDeStmt) {

        // recursively visit the var refs and create the record type
        typeChecker.checkExpr(recordDeStmt.varRef, env);
        if (recordDeStmt.expr.getKind() == NodeKind.RECORD_LITERAL_EXPR) {
            // TODO: 10/18/18 Need to support record literals as well
            dlog.error(recordDeStmt.expr.pos, DiagnosticCode.INVALID_RECORD_LITERAL_BINDING_PATTERN);
            return;
        }
        typeChecker.checkExpr(recordDeStmt.expr, this.env);
        checkRecordVarRefEquivalency(recordDeStmt.pos, recordDeStmt.varRef, recordDeStmt.expr.type,
                recordDeStmt.expr.pos);
    }

    /**
     * When rhs is an expression of type record, this method will check the type of each field in the
     * record type against the record var ref fields.
     *
     * @param pos       diagnostic pos
     * @param lhsVarRef type of the record var ref
     * @param rhsType   the type on the rhs
     * @param rhsPos    position of the rhs expression
     */
    private void checkRecordVarRefEquivalency(DiagnosticPos pos, BLangRecordVarRef lhsVarRef, BType rhsType,
                                              DiagnosticPos rhsPos) {

        if (rhsType.tag != TypeTags.RECORD) {
            dlog.error(rhsPos, DiagnosticCode.INCOMPATIBLE_TYPES, "record type", rhsType);
            return;
        }

        BRecordType rhsRecordType = (BRecordType) rhsType;

        if (lhsVarRef.recordRefFields.size() > rhsRecordType.fields.size()) {
            dlog.error(pos, DiagnosticCode.NOT_ENOUGH_PATTERNS_TO_MATCH_RECORD_REF);
            return;
        }

        if (lhsVarRef.isClosed) {
            if (!rhsRecordType.sealed) {
                dlog.error(pos, DiagnosticCode.INVALID_CLOSED_RECORD_BINDING_PATTERN, rhsType);
                return;
            }

            if (lhsVarRef.recordRefFields.size() != rhsRecordType.fields.size()) {
                dlog.error(pos, DiagnosticCode.NOT_ENOUGH_FIELDS_TO_MATCH_CLOSED_RECORDS, rhsType);
                return;
            }
        }

        for (BField rhsField : rhsRecordType.fields) {
            List<BLangRecordVarRefKeyValue> expField = lhsVarRef.recordRefFields.stream()
                    .filter(field -> field.variableName.value.equals(rhsField.name.toString()))
                    .collect(Collectors.toList());

            if (expField.isEmpty()) {
                if (lhsVarRef.isClosed) {
                    dlog.error(lhsVarRef.pos, DiagnosticCode.NO_MATCHING_RECORD_REF_PATTERN, rhsField.name);
                }
                return;
            }

            if (expField.size() > 1) {
                dlog.error(pos, DiagnosticCode.MULTIPLE_RECORD_REF_PATTERN_FOUND, rhsField.name);
                return;
            }
            BLangExpression variableReference = expField.get(0).variableReference;
            if (variableReference.getKind() == NodeKind.RECORD_VARIABLE_REF) {
                checkRecordVarRefEquivalency(expField.get(0).variableReference.pos,
                        (BLangRecordVarRef) variableReference, rhsField.type, rhsPos);
            } else {
                types.checkType(expField.get(0).variableReference.pos,
                        rhsField.type, variableReference.type, DiagnosticCode.INCOMPATIBLE_TYPES);
            }
        }
    }

    private void checkConstantAssignment(BLangExpression varRef) {
        if (varRef.type == symTable.errType) {
            return;
        }

        if (varRef.getKind() != NodeKind.SIMPLE_VARIABLE_REF) {
            return;
        }

        BLangSimpleVarRef simpleVarRef = (BLangSimpleVarRef) varRef;
        if (simpleVarRef.pkgSymbol != null && simpleVarRef.pkgSymbol.tag == SymTag.XMLNS) {
            dlog.error(varRef.pos, DiagnosticCode.XML_QNAME_UPDATE_NOT_ALLOWED);
            return;
        }

        Name varName = names.fromIdNode(simpleVarRef.variableName);
        if (!Names.IGNORE.equals(varName) && env.enclInvokable != env.enclPkg.initFunction) {
            if ((simpleVarRef.symbol.flags & Flags.FINAL) == Flags.FINAL) {
                dlog.error(varRef.pos, DiagnosticCode.CANNOT_ASSIGN_VALUE_FINAL, varRef);
            } else if ((simpleVarRef.symbol.flags & Flags.FUNCTION_FINAL) == Flags.FUNCTION_FINAL) {
                dlog.error(varRef.pos, DiagnosticCode.CANNOT_ASSIGN_VALUE_FUNCTION_ARGUMENT, varRef);
            }
        }
    }

    private void checkReadonlyAssignment(BLangExpression varRef) {
        if (varRef.type == symTable.errType) {
            return;
        }

        BLangVariableReference varRefExpr = (BLangVariableReference) varRef;
        if (varRefExpr.symbol != null) {
            if (env.enclPkg.symbol.pkgID != varRefExpr.symbol.pkgID && varRefExpr.lhsVar
                    && (varRefExpr.symbol.flags & Flags.READONLY) == Flags.READONLY) {
                dlog.error(varRefExpr.pos, DiagnosticCode.CANNOT_ASSIGN_VALUE_READONLY, varRefExpr);
            }
        }
    }

    public void visit(BLangExpressionStmt exprStmtNode) {
        // Creates a new environment here.
        SymbolEnv stmtEnv = new SymbolEnv(exprStmtNode, this.env.scope);
        this.env.copyTo(stmtEnv);
        BType bType = typeChecker.checkExpr(exprStmtNode.expr, stmtEnv, symTable.noType);
        if (bType != symTable.nilType && bType != symTable.errType) {
            dlog.error(exprStmtNode.pos, DiagnosticCode.ASSIGNMENT_REQUIRED);
        }
    }

    public void visit(BLangIf ifNode) {
        typeChecker.checkExpr(ifNode.expr, env, symTable.booleanType);

        BType actualType = ifNode.expr.type;
        if (TypeTags.TUPLE == actualType.tag) {
            dlog.error(ifNode.expr.pos, DiagnosticCode.INCOMPATIBLE_TYPES, symTable.booleanType, actualType);
        }

        analyzeStmt(ifNode.body, env);

        if (ifNode.elseStmt != null) {
            analyzeStmt(ifNode.elseStmt, env);
        }
    }

    public void visit(BLangMatch matchNode) {

        //first fail if both static and typed patterns have been defined in the match stmt
        if (matchNode.getTypedPatternClauses().size() > 0 &&
                matchNode.patternClauses.size() != matchNode.getTypedPatternClauses().size()) {
            dlog.error(matchNode.pos, INVALID_PATTERN_CLAUSES_IN_MATCH_STMT);
            return;
        }

        List<BType> exprTypes;
        BType exprType = typeChecker.checkExpr(matchNode.expr, env, symTable.noType);
        if (exprType.tag == TypeTags.UNION) {
            BUnionType unionType = (BUnionType) exprType;
            exprTypes = new ArrayList<>(unionType.memberTypes);
        } else {
            exprTypes = Lists.of(exprType);
        }

        matchNode.patternClauses.forEach(patternClause -> patternClause.accept(this));
        matchNode.exprTypes = exprTypes;
    }

    public void visit(BLangMatchStmtTypedBindingPatternClause patternClause) {
        // If the variable is not equal to '_', then define the variable in the block scope
        if (!patternClause.variable.name.value.endsWith(Names.IGNORE.value)) {
            SymbolEnv blockEnv = SymbolEnv.createBlockEnv((BLangBlockStmt) patternClause.body, env);
            symbolEnter.defineNode(patternClause.variable, blockEnv);
            analyzeStmt(patternClause.body, blockEnv);
            return;
        }

        symbolEnter.defineNode(patternClause.variable, this.env);
        analyzeStmt(patternClause.body, this.env);
    }

    public void visit(BLangMatchStmtStaticBindingPatternClause patternClause) {
        typeChecker.checkExpr(patternClause.literal, this.env);
        analyzeStmt(patternClause.body, this.env);
    }

    public void visit(BLangForeach foreach) {
        typeChecker.checkExpr(foreach.collection, env);
        foreach.varTypes = types.checkForeachTypes(foreach.collection, foreach.varRefs.size());
        SymbolEnv blockEnv = SymbolEnv.createBlockEnv(foreach.body, env);
        handleForeachVariables(foreach, foreach.varTypes, blockEnv);
        analyzeStmt(foreach.body, blockEnv);
    }

    public void visit(BLangWhile whileNode) {
        typeChecker.checkExpr(whileNode.expr, env, symTable.booleanType);

        BType actualType = whileNode.expr.type;
        if (TypeTags.TUPLE == actualType.tag) {
            dlog.error(whileNode.expr.pos, DiagnosticCode.INCOMPATIBLE_TYPES, symTable.booleanType, actualType);
        }

        analyzeStmt(whileNode.body, env);
    }

    @Override
    public void visit(BLangLock lockNode) {
        analyzeStmt(lockNode.body, env);
    }

    public void visit(BLangAction actionNode) {
        BSymbol actionSymbol = actionNode.symbol;

        SymbolEnv actionEnv = SymbolEnv.createResourceActionSymbolEnv(actionNode, actionSymbol.scope, env);

        if (Symbols.isNative(actionSymbol)) {
            return;
        }

        actionNode.requiredParams.forEach(p -> this.analyzeDef(p, actionEnv));
        actionNode.defaultableParams.forEach(p -> this.analyzeDef(p, actionEnv));
        if (actionNode.restParam != null) {
            this.analyzeDef(actionNode.restParam, actionEnv);
        }

        actionNode.endpoints.forEach(e -> analyzeDef(e, actionEnv));
        analyzeStmt(actionNode.body, actionEnv);
        this.processWorkers(actionNode, actionEnv);
    }

    public void visit(BLangService serviceNode) {
        BServiceSymbol serviceSymbol = (BServiceSymbol) serviceNode.symbol;
        SymbolEnv serviceEnv = SymbolEnv.createServiceEnv(serviceNode, serviceSymbol.scope, env);
        handleServiceTypeStruct(serviceNode);
        handleServiceEndpointBinds(serviceNode, serviceSymbol);
        handleAnonymousEndpointBind(serviceNode);
        serviceNode.annAttachments.forEach(a -> {
            a.attachPoint = AttachPoint.SERVICE;
            this.analyzeDef(a, serviceEnv);
        });
        serviceNode.nsDeclarations.forEach(xmlns -> this.analyzeDef(xmlns, serviceEnv));
        serviceNode.vars.forEach(v -> this.analyzeDef(v, serviceEnv));
        serviceNode.endpoints.forEach(e -> {
            symbolEnter.defineNode(e, serviceEnv);
            analyzeDef(e, serviceEnv);
        });
        this.analyzeDef(serviceNode.initFunction, serviceEnv);
        serviceNode.resources.forEach(r -> this.analyzeDef(r, serviceEnv));
    }

    private void handleServiceTypeStruct(BLangService serviceNode) {
        if (serviceNode.serviceTypeStruct == null) {
            return;
        }
        final BType serviceStructType = symResolver.resolveTypeNode(serviceNode.serviceTypeStruct, env);
        serviceNode.endpointType = endpointSPIAnalyzer.getEndpointTypeFromServiceType(
                serviceNode.serviceTypeStruct.pos, serviceStructType);
        if (serviceNode.endpointType != null) {
            serviceNode.endpointClientType = endpointSPIAnalyzer.getClientType(
                    (BObjectTypeSymbol) serviceNode.endpointType.tsymbol);
        }
    }

    private void handleServiceEndpointBinds(BLangService serviceNode, BServiceSymbol serviceSymbol) {
        for (BLangSimpleVarRef ep : serviceNode.boundEndpoints) {
            typeChecker.checkExpr(ep, env);
            if (ep.symbol == null || (ep.symbol.tag & SymTag.ENDPOINT) != SymTag.ENDPOINT) {
                dlog.error(ep.pos, DiagnosticCode.ENDPOINT_INVALID_TYPE, ep.variableName);
                continue;
            }
            final BEndpointVarSymbol epSym = (BEndpointVarSymbol) ep.symbol;
            if ((epSym.tag & SymTag.ENDPOINT) == SymTag.ENDPOINT) {
                if (epSym.registrable) {
                    serviceSymbol.boundEndpoints.add(epSym);
                    if (serviceNode.endpointType == null) {
                        serviceNode.endpointType = (BObjectType) epSym.type;
                        serviceNode.endpointClientType = endpointSPIAnalyzer.getClientType(
                                (BObjectTypeSymbol) serviceNode.endpointType.tsymbol);
                    }
                    // TODO : Validate serviceType endpoint type with bind endpoint types.
                } else {
                    dlog.error(ep.pos, DiagnosticCode.ENDPOINT_NOT_SUPPORT_REGISTRATION, epSym);
                }
            } else {
                dlog.error(ep.pos, DiagnosticCode.ENDPOINT_INVALID_TYPE, epSym);
            }
        }
        if (serviceNode.endpointType == null) {
            dlog.error(serviceNode.pos, DiagnosticCode.SERVICE_INVALID_ENDPOINT_TYPE, serviceNode.name);
        }
    }

    private void handleAnonymousEndpointBind(BLangService serviceNode) {
        if (serviceNode.anonymousEndpointBind == null) {
            return;
        }
        if (serviceNode.endpointType == null) {
            dlog.error(serviceNode.pos, DiagnosticCode.SERVICE_SERVICE_TYPE_REQUIRED_ANONYMOUS, serviceNode.name);
            return;
        }
        this.typeChecker.checkExpr(serviceNode.anonymousEndpointBind, env,
                endpointSPIAnalyzer.getEndpointConfigType((BObjectTypeSymbol) serviceNode.endpointType.tsymbol));
    }

    private void validateConstructorAndCheckDefaultable(BLangTypeDefinition typeDef) {
        if (typeDef.typeNode.getKind() == NodeKind.USER_DEFINED_TYPE || typeDef.symbol.tag != SymTag.OBJECT) {
            return;
        }

        boolean defaultableStatus = false;
        BLangObjectTypeNode objectTypeNode = (BLangObjectTypeNode) typeDef.typeNode;

        // If the object is an abstract object then it is not defaultable.
        if (objectTypeNode.flagSet.contains(Flag.ABSTRACT)) {
            markDefaultableStatus(typeDef.symbol, defaultableStatus);
            return;
        }

        // No initFunction implies having a default constructor with no params
        List<BVarSymbol> initFuncParams =
                objectTypeNode.initFunction == null ? new ArrayList<>(0) : objectTypeNode.initFunction.symbol.params;
        defaultableStatus = true;
        for (BLangSimpleVariable field : objectTypeNode.fields) {
            if (field.expr != null || types.defaultValueExists(field.pos, field.symbol.type)) {
                continue;
            }
            defaultableStatus = false;
            if (initFuncParams.stream().filter(p -> p.name.equals(field.symbol.name))
                    .collect(Collectors.toList()).size() == 0) {
                dlog.error(typeDef.pos, DiagnosticCode.OBJECT_UN_INITIALIZABLE_FIELD, field);
            }
        }

        if (initFuncParams.size() > 0) {
            defaultableStatus = false;
        }

        for (BAttachedFunction func : ((BObjectTypeSymbol) typeDef.symbol).attachedFuncs) {
            if ((func.symbol.flags & Flags.INTERFACE) == Flags.INTERFACE) {
                defaultableStatus = false;
                break;
            }
        }

        markDefaultableStatus(typeDef.symbol, defaultableStatus);
    }

    private void markDefaultableStatus(BSymbol symbol, boolean defaultableStatus) {
        symbol.flags |= Flags.asMask(EnumSet.of(Flag.DEFAULTABLE_CHECKED));
        if (defaultableStatus) {
            symbol.flags |= Flags.asMask(EnumSet.of(Flag.DEFAULTABLE));
        }
    }

    private void validateDefaultable(BLangRecordTypeNode recordTypeNode) {
        boolean defaultableStatus = true;
        for (BLangSimpleVariable field : recordTypeNode.fields) {
            if (field.expr != null || types.defaultValueExists(field.pos, field.symbol.type)) {
                continue;
            }
            defaultableStatus = false;
            break;
        }

        recordTypeNode.symbol.flags |= Flags.asMask(EnumSet.of(Flag.DEFAULTABLE_CHECKED));
        if (defaultableStatus) {
            recordTypeNode.symbol.flags |= Flags.asMask(EnumSet.of(Flag.DEFAULTABLE));
        }
    }

    public void visit(BLangResource resourceNode) {
        BSymbol resourceSymbol = resourceNode.symbol;
        SymbolEnv resourceEnv = SymbolEnv.createResourceActionSymbolEnv(resourceNode, resourceSymbol.scope, env);
        resourceNode.annAttachments.forEach(a -> {
            a.attachPoint = AttachPoint.RESOURCE;
            this.analyzeDef(a, resourceEnv);
        });
        defineResourceEndpoint(resourceNode, resourceEnv);
        resourceNode.requiredParams.forEach(p -> analyzeDef(p, resourceEnv));
        resourceNode.endpoints.forEach(e -> {
            symbolEnter.defineNode(e, resourceEnv);
            analyzeDef(e, resourceEnv);
        });
        analyzeStmt(resourceNode.body, resourceEnv);
        this.processWorkers(resourceNode, resourceEnv);
    }

    private void defineResourceEndpoint(BLangResource resourceNode, SymbolEnv resourceEnv) {
        if (!resourceNode.getParameters().isEmpty()) {
            final BLangSimpleVariable variable = resourceNode.getParameters().get(0);
            if (variable.type == symTable.endpointType) {
                String actualVarName = variable.name.value.substring(1);
                variable.name = new BLangIdentifier();
                variable.name.value = actualVarName;
                if (resourceEnv.enclService.endpointType != null) {
                    variable.type = resourceEnv.enclService.endpointType;
                    final BEndpointVarSymbol bEndpointVarSymbol = symbolEnter.defineEndpointVarSymbol(variable.pos,
                            EnumSet.noneOf(Flag.class), variable.type, names.fromString(actualVarName), resourceEnv);
                    variable.symbol = bEndpointVarSymbol;
                    if (variable.type.tsymbol.kind == SymbolKind.OBJECT
                            || variable.type.tsymbol.kind == SymbolKind.RECORD) {
                        endpointSPIAnalyzer.populateEndpointSymbol((BObjectTypeSymbol) variable.type.tsymbol,
                                bEndpointVarSymbol);
                    }
                } else {
                    variable.type = symTable.errType;
                    variable.symbol = symbolEnter.defineVarSymbol(variable.pos, EnumSet.noneOf(Flag.class),
                            variable.type, names.fromString(actualVarName), resourceEnv);
                }
                // Replace old symbol with new one.
                resourceNode.symbol.params.remove(0);
                resourceNode.symbol.params.add(0, variable.symbol);
                ((BInvokableType) resourceNode.symbol.type).paramTypes.remove(0);
                ((BInvokableType) resourceNode.symbol.type).paramTypes.add(0, variable.type);
            }
        }
    }

    public void visit(BLangTryCatchFinally tryCatchFinally) {
        analyzeStmt(tryCatchFinally.tryBody, env);
        tryCatchFinally.catchBlocks.forEach(c -> analyzeNode(c, env));
        if (tryCatchFinally.finallyBody != null) {
            analyzeStmt(tryCatchFinally.finallyBody, env);
        }
    }

    public void visit(BLangCatch bLangCatch) {
        SymbolEnv catchBlockEnv = SymbolEnv.createBlockEnv(bLangCatch.body, env);
        analyzeNode(bLangCatch.param, catchBlockEnv);
        if (!this.types.checkStructEquivalency(bLangCatch.param.type, symTable.errStructType)) {
            dlog.error(bLangCatch.param.pos, DiagnosticCode.INCOMPATIBLE_TYPES, symTable.errStructType,
                    bLangCatch.param.type);
        }
        analyzeStmt(bLangCatch.body, catchBlockEnv);
    }

    @Override
    public void visit(BLangTransaction transactionNode) {
        analyzeStmt(transactionNode.transactionBody, env);
        if (transactionNode.onRetryBody != null) {
            analyzeStmt(transactionNode.onRetryBody, env);
        }
        if (transactionNode.retryCount != null) {
            typeChecker.checkExpr(transactionNode.retryCount, env, symTable.intType);
            checkRetryStmtValidity(transactionNode.retryCount);
        }

        if (transactionNode.onCommitFunction != null) {
            typeChecker.checkExpr(transactionNode.onCommitFunction, env, symTable.noType);
            if (transactionNode.onCommitFunction.type.tag == TypeTags.INVOKABLE) {
                ((BInvokableSymbol) ((BLangSimpleVarRef) transactionNode.onCommitFunction).symbol)
                        .isTransactionHandler = true;
            }
            checkTransactionHandlerValidity(transactionNode.onCommitFunction);
        }

        if (transactionNode.onAbortFunction != null) {
            typeChecker.checkExpr(transactionNode.onAbortFunction, env, symTable.noType);
            if (transactionNode.onAbortFunction.type.tag == TypeTags.INVOKABLE) {
                ((BInvokableSymbol) ((BLangSimpleVarRef) transactionNode.onAbortFunction).symbol)
                        .isTransactionHandler = true;
            }
            checkTransactionHandlerValidity(transactionNode.onAbortFunction);
        }
    }

    @Override
    public void visit(BLangAbort abortNode) {
        /* ignore */
    }

    @Override
    public void visit(BLangDone doneNode) {
        /* ignore */
    }

    @Override
    public void visit(BLangRetry retryNode) {
        /* ignore */
    }

    private boolean isJoinResultType(BLangSimpleVariable var) {
        BLangType type = var.typeNode;
        if (type instanceof BuiltInReferenceTypeNode) {
            return ((BuiltInReferenceTypeNode) type).getTypeKind() == TypeKind.MAP;
        }
        return false;
    }

    private BLangSimpleVariableDef createVarDef(BLangSimpleVariable var) {
        BLangSimpleVariableDef varDefNode = new BLangSimpleVariableDef();
        varDefNode.var = var;
        varDefNode.pos = var.pos;
        return varDefNode;
    }

    private BLangBlockStmt generateCodeBlock(StatementNode... statements) {
        BLangBlockStmt block = new BLangBlockStmt();
        for (StatementNode stmt : statements) {
            block.addStatement(stmt);
        }
        return block;
    }

    @Override
    public void visit(BLangForkJoin forkJoin) {
        SymbolEnv forkJoinEnv = SymbolEnv.createFolkJoinEnv(forkJoin, this.env);
        forkJoin.workers.forEach(e -> this.symbolEnter.defineNode(e, forkJoinEnv));
        forkJoin.workers.forEach(e -> this.analyzeDef(e, forkJoinEnv));
        if (!this.isJoinResultType(forkJoin.joinResultVar)) {
            this.dlog.error(forkJoin.joinResultVar.pos, DiagnosticCode.INVALID_WORKER_JOIN_RESULT_TYPE);
        }
        /* create code black and environment for join result section, i.e. (map results) */
        BLangBlockStmt joinResultsBlock = this.generateCodeBlock(this.createVarDef(forkJoin.joinResultVar));
        SymbolEnv joinResultsEnv = SymbolEnv.createBlockEnv(joinResultsBlock, this.env);
        this.analyzeNode(joinResultsBlock, joinResultsEnv);
        /* create an environment for the join body, making the enclosing environment the earlier
         * join result's environment */
        SymbolEnv joinBodyEnv = SymbolEnv.createBlockEnv(forkJoin.joinedBody, joinResultsEnv);
        this.analyzeNode(forkJoin.joinedBody, joinBodyEnv);

        if (forkJoin.timeoutExpression != null) {
            if (!this.isJoinResultType(forkJoin.timeoutVariable)) {
                this.dlog.error(forkJoin.timeoutVariable.pos, DiagnosticCode.INVALID_WORKER_TIMEOUT_RESULT_TYPE);
            }
            /* create code black and environment for timeout section */
            BLangBlockStmt timeoutVarBlock = this.generateCodeBlock(this.createVarDef(forkJoin.timeoutVariable));
            SymbolEnv timeoutVarEnv = SymbolEnv.createBlockEnv(timeoutVarBlock, this.env);
            this.typeChecker.checkExpr(forkJoin.timeoutExpression,
                    timeoutVarEnv, symTable.intType);
            this.analyzeNode(timeoutVarBlock, timeoutVarEnv);
            /* create an environment for the timeout body, making the enclosing environment the earlier
             * timeout var's environment */
            SymbolEnv timeoutBodyEnv = SymbolEnv.createBlockEnv(forkJoin.timeoutBody, timeoutVarEnv);
            this.analyzeNode(forkJoin.timeoutBody, timeoutBodyEnv);
        }

        this.validateJoinWorkerList(forkJoin, forkJoinEnv);
    }

    private void validateJoinWorkerList(BLangForkJoin forkJoin, SymbolEnv forkJoinEnv) {
        forkJoin.joinedWorkers.forEach(e -> {
            if (!this.workerExists(forkJoinEnv, e.value)) {
                this.dlog.error(forkJoin.pos, DiagnosticCode.UNDEFINED_WORKER, e.value);
            }
        });
    }

    @Override
    public void visit(BLangWorker workerNode) {
        SymbolEnv workerEnv = SymbolEnv.createWorkerEnv(workerNode, this.env);
        this.analyzeNode(workerNode.body, workerEnv);
    }

    @Override
    public void visit(BLangEndpoint endpointNode) {
        endpointNode.annAttachments.forEach(annotationAttachment -> {
            annotationAttachment.attachPoint = AttachPoint.ENDPOINT;
            this.analyzeDef(annotationAttachment, env);
        });
        if (endpointNode.configurationExpr == null) {
            return;
        }
        BType configType = symTable.errType;
        if (endpointNode.symbol != null && endpointNode.symbol.type.tag == TypeTags.OBJECT) {
            if (endpointNode.configurationExpr.getKind() == NodeKind.RECORD_LITERAL_EXPR) {
                // Init expression.
                configType = endpointSPIAnalyzer.getEndpointConfigType(
                        (BObjectTypeSymbol) endpointNode.symbol.type.tsymbol);
            } else {
                // assign Expression.
                configType = endpointNode.symbol.type;
            }
        }
        this.typeChecker.checkExpr(endpointNode.configurationExpr, env, configType);
    }

    private boolean isInTopLevelWorkerEnv() {
        return this.env.enclEnv.node.getKind() == NodeKind.WORKER;
    }

    private boolean workerExists(SymbolEnv env, String workerName) {
        BSymbol symbol = this.symResolver.lookupSymbol(env, new Name(workerName), SymTag.WORKER);
        return (symbol != this.symTable.notFoundSymbol);
    }

    @Override
    public void visit(BLangWorkerSend workerSendNode) {
        workerSendNode.env = this.env;
        this.typeChecker.checkExpr(workerSendNode.expr, this.env);

        BSymbol symbol = symResolver.lookupSymbol(env, names.fromIdNode(workerSendNode.workerIdentifier), SymTag
                .VARIABLE);
        if (workerSendNode.isChannel || symbol.getType().tag == TypeTags.CHANNEL) {
            visitChannelSend(workerSendNode, symbol);
            return;
        }

        if (!this.isInTopLevelWorkerEnv()) {
            this.dlog.error(workerSendNode.pos, DiagnosticCode.INVALID_WORKER_SEND_POSITION);
        }
        if (!workerSendNode.isForkJoinSend) {
            String workerName = workerSendNode.workerIdentifier.getValue();
            if (!this.workerExists(this.env, workerName)) {
                this.dlog.error(workerSendNode.pos, DiagnosticCode.UNDEFINED_WORKER, workerName);
            }
        }
    }

    @Override
    public void visit(BLangWorkerReceive workerReceiveNode) {
        BSymbol symbol = symResolver.lookupSymbol(env, names.fromIdNode(workerReceiveNode.workerIdentifier), SymTag
                .VARIABLE);

        if (workerReceiveNode.isChannel || symbol.getType().tag == TypeTags.CHANNEL) {
            visitChannelReceive(workerReceiveNode, symbol);
            return;
        }

        this.typeChecker.checkExpr(workerReceiveNode.expr, this.env);
        if (!this.isInTopLevelWorkerEnv()) {
            this.dlog.error(workerReceiveNode.pos, DiagnosticCode.INVALID_WORKER_RECEIVE_POSITION);
        }
        String workerName = workerReceiveNode.workerIdentifier.getValue();
        if (!this.workerExists(this.env, workerName)) {
            this.dlog.error(workerReceiveNode.pos, DiagnosticCode.UNDEFINED_WORKER, workerName);
        }
    }

    @Override
    public void visit(BLangReturn returnNode) {
        if (this.env.enclInvokable.getKind() == NodeKind.RESOURCE) {
            return;
        }

        this.typeChecker.checkExpr(returnNode.expr, this.env,
                this.env.enclInvokable.returnTypeNode.type);
    }

    BType analyzeDef(BLangNode node, SymbolEnv env) {
        return analyzeNode(node, env);
    }

    BType analyzeStmt(BLangStatement stmtNode, SymbolEnv env) {
        return analyzeNode(stmtNode, env);
    }

    BType analyzeNode(BLangNode node, SymbolEnv env) {
        return analyzeNode(node, env, symTable.noType, null);
    }

    public void visit(BLangContinue continueNode) {
        /* ignore */
    }

    public void visit(BLangBreak breakNode) {
        /* ignore */
    }

    @Override
    public void visit(BLangThrow throwNode) {
        this.typeChecker.checkExpr(throwNode.expr, env);
        if (!types.checkStructEquivalency(throwNode.expr.type, symTable.errStructType)) {
            dlog.error(throwNode.expr.pos, DiagnosticCode.INCOMPATIBLE_TYPES, symTable.errStructType,
                    throwNode.expr.type);
        }
    }

    BType analyzeNode(BLangNode node, SymbolEnv env, BType expType, DiagnosticCode diagCode) {
        SymbolEnv prevEnv = this.env;
        BType preExpType = this.expType;
        DiagnosticCode preDiagCode = this.diagCode;

        // TODO Check the possibility of using a try/finally here
        this.env = env;
        this.expType = expType;
        this.diagCode = diagCode;
        node.accept(this);
        this.env = prevEnv;
        this.expType = preExpType;
        this.diagCode = preDiagCode;

        return resType;
    }


    //Streaming related methods.

    public void visit(BLangForever foreverStatement) {

        isSiddhiRuntimeEnabled = foreverStatement.isSiddhiRuntimeEnabled();
        foreverStatement.setEnv(env);
        for (StreamingQueryStatementNode streamingQueryStatement : foreverStatement.getStreamingQueryStatements()) {
            SymbolEnv stmtEnv = SymbolEnv.createStreamingQueryEnv(
                    (BLangStreamingQueryStatement) streamingQueryStatement, env);
            analyzeStmt((BLangStatement) streamingQueryStatement, stmtEnv);
        }

        if (isSiddhiRuntimeEnabled) {
            //Validate output attribute names with stream/struct
            for (StreamingQueryStatementNode streamingQueryStatement : foreverStatement.getStreamingQueryStatements()) {
                checkOutputAttributesWithOutputConstraint((BLangStatement) streamingQueryStatement);
                validateOutputAttributeTypes((BLangStatement) streamingQueryStatement);
            }
        }
    }

    public void visit(BLangStreamingQueryStatement streamingQueryStatement) {
        defineSelectorAttributes(this.env, streamingQueryStatement);

        StreamingInput streamingInput = streamingQueryStatement.getStreamingInput();
        if (streamingInput != null) {
            ((BLangStreamingInput) streamingInput).accept(this);
            JoinStreamingInput joinStreamingInput = streamingQueryStatement.getJoiningInput();
            if (joinStreamingInput != null) {
                ((BLangJoinStreamingInput) joinStreamingInput).accept(this);
            }
        }

        SelectClauseNode selectClauseNode = streamingQueryStatement.getSelectClause();
        if (selectClauseNode != null) {
            ((BLangSelectClause) selectClauseNode).accept(this);
        }


        OrderByNode orderByNode = streamingQueryStatement.getOrderbyClause();
        if (orderByNode != null) {
            ((BLangOrderBy) orderByNode).accept(this);
        }

        StreamActionNode streamActionNode = streamingQueryStatement.getStreamingAction();
        if (streamActionNode != null) {
            ((BLangStreamAction) streamActionNode).accept(this);
        }

        BLangPatternClause patternClause = (BLangPatternClause) streamingQueryStatement.getPatternClause();
        if (patternClause != null) {
            patternClause.accept(this);
        }
    }

    @Override
    public void visit(BLangPatternClause patternClause) {
        BLangPatternStreamingInput patternStreamingInput = (BLangPatternStreamingInput) patternClause
                .getPatternStreamingNode();
        patternStreamingInput.accept(this);
    }

    @Override
    public void visit(BLangPatternStreamingInput patternStreamingInput) {
        List<PatternStreamingEdgeInputNode> patternStreamingEdgeInputs = patternStreamingInput
                .getPatternStreamingEdgeInputs();
        for (PatternStreamingEdgeInputNode inputNode : patternStreamingEdgeInputs) {
            BLangPatternStreamingEdgeInput streamingInput = (BLangPatternStreamingEdgeInput) inputNode;
            streamingInput.accept(this);
        }

        BLangPatternStreamingInput nestedPatternStreamingInput = (BLangPatternStreamingInput) patternStreamingInput
                .getPatternStreamingInput();
        if (nestedPatternStreamingInput != null) {
            nestedPatternStreamingInput.accept(this);
        }
    }

    @Override
    public void visit(BLangPatternStreamingEdgeInput patternStreamingEdgeInput) {
        BLangVariableReference streamRef = (BLangVariableReference) patternStreamingEdgeInput.getStreamReference();
        typeChecker.checkExpr(streamRef, env);

        BLangWhere where = (BLangWhere) patternStreamingEdgeInput.getWhereClause();
        if (where != null) {
            where.accept(this);
        }
    }

    @Override
    public void visit(BLangStreamingInput streamingInput) {
        BLangExpression streamRef = (BLangExpression) streamingInput.getStreamReference();
        typeChecker.checkExpr(streamRef, env);

        WhereNode beforeWhereNode = streamingInput.getBeforeStreamingCondition();
        if (beforeWhereNode != null) {
            ((BLangWhere) beforeWhereNode).accept(this);
        }

        List<ExpressionNode> preInvocations = streamingInput.getPreFunctionInvocations();
        if (preInvocations != null) {
            preInvocations.stream().map(expr -> (BLangExpression) expr)
                    .forEach(expression -> expression.accept(this));
        }

        WindowClauseNode windowClauseNode = streamingInput.getWindowClause();
        if (windowClauseNode != null) {
            ((BLangWindow) windowClauseNode).accept(this);
        }

        List<ExpressionNode> postInvocations = streamingInput.getPostFunctionInvocations();
        if (postInvocations != null) {
            postInvocations.stream().map(expressionNode -> (BLangExpression) expressionNode)
                    .forEach(expression -> expression.accept(this));
        }

        WhereNode afterWhereNode = streamingInput.getAfterStreamingCondition();
        if (afterWhereNode != null) {
            ((BLangWhere) afterWhereNode).accept(this);
        }

        //Create duplicate symbol for stream alias
        if (streamingInput.getAlias() != null) {
            BVarSymbol streamSymbol = (BVarSymbol) ((BLangSimpleVarRef) streamRef).symbol;
            BVarSymbol streamAliasSymbol = ASTBuilderUtil.duplicateVarSymbol(streamSymbol);
            streamAliasSymbol.name = names.fromString(streamingInput.getAlias());
            symbolEnter.defineSymbol(streamingInput.pos, streamAliasSymbol, env);
        }
    }

    @Override
    public void visit(BLangWindow windowClause) {
        isWindowAvailable = true;
        ExpressionNode expressionNode = windowClause.getFunctionInvocation();
        ((BLangExpression) expressionNode).accept(this);
        isWindowAvailable = false;
    }

    @Override
    public void visit(BLangInvocation invocationExpr) {
        VariableReferenceNode variableReferenceNode = invocationExpr.getExpression();
        if (variableReferenceNode != null) {
            ((BLangVariableReference) variableReferenceNode).accept(this);
        }
        if (!isSiddhiRuntimeEnabled) {
            if ((isGroupByAvailable || isWindowAvailable)) {
                for (BLangExpression arg : invocationExpr.argExprs) {
                    typeChecker.checkExpr(arg, env);
                    switch (arg.getKind()) {
                        case NAMED_ARGS_EXPR:
                            invocationExpr.namedArgs.add(arg);
                            break;
                        case REST_ARGS_EXPR:
                            invocationExpr.restArgs.add(arg);
                            break;
                        default:
                            invocationExpr.requiredArgs.add(arg);
                            break;
                    }
                }
            } else {
                typeChecker.checkExpr(invocationExpr, env);
            }
        }
    }

    @Override
    public void visit(BLangWhere whereClause) {
        ExpressionNode expressionNode = whereClause.getExpression();
        ((BLangExpression) expressionNode).accept(this);
    }

    @Override
    public void visit(BLangBinaryExpr binaryExpr) {
        if (isSiddhiRuntimeEnabled) {
            ExpressionNode leftExpression = binaryExpr.getLeftExpression();
            ((BLangExpression) leftExpression).accept(this);

            ExpressionNode rightExpression = binaryExpr.getRightExpression();
            ((BLangExpression) rightExpression).accept(this);
        } else {
            this.typeChecker.checkExpr(binaryExpr, env);
        }
    }

    @Override
    public void visit(BLangSelectClause selectClause) {
        GroupByNode groupByNode = selectClause.getGroupBy();
        if (groupByNode != null) {
            isGroupByAvailable = true;
            ((BLangGroupBy) groupByNode).accept(this);
        }

        HavingNode havingNode = selectClause.getHaving();
        if (havingNode != null) {
            ((BLangHaving) havingNode).accept(this);
        }

        List<? extends SelectExpressionNode> selectExpressionsList = selectClause.getSelectExpressions();
        if (selectExpressionsList != null) {
            for (SelectExpressionNode selectExpressionNode : selectExpressionsList) {
                ((BLangSelectExpression) selectExpressionNode).accept(this);
            }
        }
        isGroupByAvailable = false;
    }

    @Override
    public void visit(BLangGroupBy groupBy) {
        List<? extends ExpressionNode> variableExpressionList = groupBy.getVariables();
        for (ExpressionNode expressionNode : variableExpressionList) {
            ((BLangExpression) expressionNode).accept(this);
        }
    }

    @Override
    public void visit(BLangHaving having) {
        ExpressionNode expressionNode = having.getExpression();
        if (expressionNode != null) {
            ((BLangExpression) expressionNode).accept(this);
        }
    }

    @Override
    public void visit(BLangOrderBy orderBy) {
        List<? extends OrderByVariableNode> orderByVariableList = orderBy.getVariables();
        for (OrderByVariableNode orderByVariableNode : orderByVariableList) {
            ((BLangOrderByVariable) orderByVariableNode).accept(this);
        }
    }

    @Override
    public void visit(BLangOrderByVariable orderByVariable) {
        BLangExpression expression = (BLangExpression) orderByVariable.getVariableReference();
        expression.accept(this);
    }

    @Override
    public void visit(BLangSelectExpression selectExpression) {
        ExpressionNode expressionNode = selectExpression.getExpression();
        if (!isSiddhiRuntimeEnabled) {
            if (isGroupByAvailable && expressionNode.getKind() == NodeKind.INVOCATION) {
                ((BLangExpression) expressionNode).accept(this);
            } else {
                this.typeChecker.checkExpr((BLangExpression) expressionNode, env);
            }
        } else {
            ((BLangExpression) expressionNode).accept(this);
        }
    }

    @Override
    public void visit(BLangStreamAction streamAction) {
        BLangLambdaFunction function = (BLangLambdaFunction) streamAction.getInvokableBody();
        typeChecker.checkExpr(function, env);
        validateStreamingActionFunctionParameters(streamAction);
    }

    @Override
    public void visit(BLangJoinStreamingInput joinStreamingInput) {
        StreamingInput streamingInput = joinStreamingInput.getStreamingInput();
        if (streamingInput != null) {
            ((BLangStreamingInput) streamingInput).accept(this);
        }

        ExpressionNode expressionNode = joinStreamingInput.getOnExpression();
        if (expressionNode != null) {
            ((BLangExpression) expressionNode).accept(this);
        }
    }

    @Override
    public void visit(BLangSetAssignment setAssignmentClause) {
        ExpressionNode expressionNode = setAssignmentClause.getExpressionNode();
        ((BLangExpression) expressionNode).accept(this);

        ExpressionNode variableReference = setAssignmentClause.getVariableReference();
        ((BLangExpression) variableReference).accept(this);
    }

    @Override
    public void visit(BLangFieldBasedAccess fieldAccessExpr) {
        VariableReferenceNode variableReferenceNode = fieldAccessExpr.getExpression();
        ((BLangVariableReference) variableReferenceNode).accept(this);
    }

    @Override
    public void visit(BLangIndexBasedAccess indexAccessExpr) {
        if (!isSiddhiRuntimeEnabled) {
            this.typeChecker.checkExpr(indexAccessExpr, env);
        }
    }

    @Override
    public void visit(BLangSimpleVarRef varRefExpr) {
        if (!isSiddhiRuntimeEnabled) {
            this.typeChecker.checkExpr(varRefExpr, env);
        }
    }

    @Override
    public void visit(BLangLiteral literalExpr) {
        if (!isSiddhiRuntimeEnabled) {
            this.typeChecker.checkExpr(literalExpr, env);
        }
    }

    @Override
    public void visit(BLangTernaryExpr ternaryExpr) {
        if (!isSiddhiRuntimeEnabled) {
            this.typeChecker.checkExpr(ternaryExpr, env);
        }
    }


    @Override
    public void visit(BLangTableLiteral tableLiteral) {
        /* ignore */
    }

    @Override
    public void visit(BLangBracedOrTupleExpr bracedOrTupleExpr) {
        /* ignore */
    }

    @Override
    public void visit(BLangScope scopeNode) {
        visit(scopeNode.scopeBody);

        symbolEnter.defineNode(scopeNode.compensationFunction.function, env);
        typeChecker.checkExpr(scopeNode.compensationFunction, env);
        symbolEnter.defineNode(scopeNode, env);
    }

    @Override
    public void visit(BLangCompensate node) {
        if (symTable.notFoundSymbol.equals(symResolver.lookupSymbol(env, names.fromString(node
                .getScopeName()
                .getValue()), SymTag.SCOPE))) {
            dlog.error(node.pos, DiagnosticCode.UNDEFINED_SYMBOL, node.getScopeName().getValue());
        }
    }

    // Private methods

    private void visitChannelSend(BLangWorkerSend node, BSymbol channelSymbol) {
        node.isChannel = true;

        if (symTable.notFoundSymbol.equals(channelSymbol)) {
            dlog.error(node.pos, DiagnosticCode.UNDEFINED_SYMBOL, node.getWorkerName().getValue());
            return;
        }

        if (TypeTags.CHANNEL != channelSymbol.type.tag) {
            dlog.error(node.pos, DiagnosticCode.INCOMPATIBLE_TYPES, symTable.channelType, channelSymbol.type);
            return;
        }

        if (node.keyExpr != null) {
            typeChecker.checkExpr(node.keyExpr, env);
        }

        BType constraint = ((BChannelType) channelSymbol.type).constraint;
        if (node.expr.type.tag != constraint.tag) {
            dlog.error(node.pos, DiagnosticCode.INCOMPATIBLE_TYPES, constraint, node.expr.type);
        }
    }

    private void visitChannelReceive(BLangWorkerReceive node, BSymbol symbol) {
        node.isChannel = true;
        node.env = this.env;
        if (symbol == null) {
            symbol = symResolver.lookupSymbol(env, names.fromString(node.getWorkerName()
                    .getValue()), SymTag.VARIABLE);
        }

        if (symTable.notFoundSymbol.equals(symbol)) {
            dlog.error(node.pos, DiagnosticCode.UNDEFINED_SYMBOL, node.getWorkerName().getValue());
            return;
        }

        if (TypeTags.CHANNEL != symbol.type.tag) {
            dlog.error(node.pos, DiagnosticCode.INCOMPATIBLE_TYPES, symTable.channelType, symbol.type);
            return;
        }
        typeChecker.checkExpr(node.expr, env);

        BType constraint = ((BChannelType) symbol.type).constraint;
        if (node.expr.type.tag != constraint.tag) {
            dlog.error(node.pos, DiagnosticCode.INCOMPATIBLE_TYPES, constraint, node.expr.type);
            return;
        }

        if (node.keyExpr != null) {
            typeChecker.checkExpr(node.keyExpr, env);
        }
    }

    private void handleForeachVariables(BLangForeach foreachStmt, List<BType> varTypes, SymbolEnv env) {
        for (int i = 0; i < foreachStmt.varRefs.size(); i++) {
            BLangExpression varRef = foreachStmt.varRefs.get(i);
            // foreach variables supports only simpleVarRef expressions only.
            if (varRef.getKind() != NodeKind.SIMPLE_VARIABLE_REF) {
                dlog.error(varRef.pos, DiagnosticCode.INVALID_VARIABLE_ASSIGNMENT, varRef);
                continue;
            }
            BLangSimpleVarRef simpleVarRef = (BLangSimpleVarRef) varRef;
            simpleVarRef.lhsVar = true;
            Name varName = names.fromIdNode(simpleVarRef.variableName);
            if (varName == Names.IGNORE) {
                simpleVarRef.type = this.symTable.noType;
                typeChecker.checkExpr(simpleVarRef, env);
                continue;
            }
            // Check variable symbol for existence.
            BSymbol symbol = symResolver.lookupSymbol(env, varName, SymTag.VARIABLE);
            if (symbol == symTable.notFoundSymbol) {
                symbolEnter.defineVarSymbol(simpleVarRef.pos, Collections.emptySet(), varTypes.get(i), varName, env);
                typeChecker.checkExpr(simpleVarRef, env);
            } else {
                dlog.error(simpleVarRef.pos, DiagnosticCode.REDECLARED_SYMBOL, varName);
            }
        }
    }

    private void checkRetryStmtValidity(BLangExpression retryCountExpr) {
        boolean error = true;
        NodeKind retryKind = retryCountExpr.getKind();
        if (retryKind == NodeKind.LITERAL) {
            if (retryCountExpr.type.tag == TypeTags.INT) {
                int retryCount = Integer.parseInt(((BLangLiteral) retryCountExpr).getValue().toString());
                if (retryCount >= 0) {
                    error = false;
                }
            }
        } else if (retryKind == NodeKind.SIMPLE_VARIABLE_REF) {
            if (((BLangSimpleVarRef) retryCountExpr).symbol.flags == Flags.FINAL) {
                if (((BLangSimpleVarRef) retryCountExpr).symbol.type.tag == TypeTags.INT) {
                    error = false;
                }
            }
        }
        if (error) {
            this.dlog.error(retryCountExpr.pos, DiagnosticCode.INVALID_RETRY_COUNT);
        }
    }

    private void checkTransactionHandlerValidity(BLangExpression transactionHanlder) {
        if (transactionHanlder != null) {
            BSymbol handlerSymbol = ((BLangSimpleVarRef) transactionHanlder).symbol;
            if (handlerSymbol != null && handlerSymbol.kind != SymbolKind.FUNCTION) {
                dlog.error(transactionHanlder.pos, DiagnosticCode.INVALID_FUNCTION_POINTER_ASSIGNMENT_FOR_HANDLER);
            }
            if (transactionHanlder.type.tag == TypeTags.INVOKABLE) {
                BInvokableType handlerType = (BInvokableType) transactionHanlder.type;
                int parameterCount = handlerType.paramTypes.size();
                if (parameterCount != 1) {
                    dlog.error(transactionHanlder.pos, DiagnosticCode.INVALID_TRANSACTION_HANDLER_ARGS);
                }
                if (handlerType.paramTypes.get(0).tag != TypeTags.STRING) {
                    dlog.error(transactionHanlder.pos, DiagnosticCode.INVALID_TRANSACTION_HANDLER_ARGS);
                }
                if (handlerType.retType.tag != TypeTags.NIL) {
                    dlog.error(transactionHanlder.pos, DiagnosticCode.INVALID_TRANSACTION_HANDLER_SIGNATURE);
                }
            } else {
                dlog.error(transactionHanlder.pos, DiagnosticCode.LAMBDA_REQUIRED_FOR_TRANSACTION_HANDLER);
            }
        }
    }

    private BLangExpression getBinaryExpr(BLangExpression lExpr,
                                          BLangExpression rExpr,
                                          OperatorKind opKind,
                                          BSymbol opSymbol) {
        BLangBinaryExpr binaryExpressionNode = (BLangBinaryExpr) TreeBuilder.createBinaryExpressionNode();
        binaryExpressionNode.lhsExpr = lExpr;
        binaryExpressionNode.rhsExpr = rExpr;
        binaryExpressionNode.pos = rExpr.pos;
        binaryExpressionNode.opKind = opKind;
        if (opSymbol != symTable.notFoundSymbol) {
            binaryExpressionNode.type = opSymbol.type.getReturnType();
            binaryExpressionNode.opSymbol = (BOperatorSymbol) opSymbol;
        } else {
            binaryExpressionNode.type = symTable.errType;
        }
        return binaryExpressionNode;
    }

    private boolean validateVariableDefinition(BLangExpression expr) {
        // following cases are invalid.
        // var a = [ x, y, ... ];
        // var a = { x : y };
        // var a = new ;
        final NodeKind kind = expr.getKind();
        if (kind == NodeKind.RECORD_LITERAL_EXPR || kind == NodeKind.ARRAY_LITERAL_EXPR
                || (kind == NodeKind.Type_INIT_EXPR && ((BLangTypeInit) expr).userDefinedType == null)) {
            dlog.error(expr.pos, DiagnosticCode.INVALID_ANY_VAR_DEF);
            return false;
        }
        return true;
    }

    private BType getTypeOfVarReferenceInAssignment(BLangExpression expr) {
        // In assignment, lhs supports only simpleVarRef, indexBasedAccess, filedBasedAccess expressions.
        if (expr.getKind() != NodeKind.SIMPLE_VARIABLE_REF &&
                expr.getKind() != NodeKind.INDEX_BASED_ACCESS_EXPR &&
                expr.getKind() != NodeKind.FIELD_BASED_ACCESS_EXPR &&
                expr.getKind() != NodeKind.XML_ATTRIBUTE_ACCESS_EXPR &&
                expr.getKind() != NodeKind.TUPLE_VARIABLE_REF) {
            dlog.error(expr.pos, DiagnosticCode.INVALID_VARIABLE_ASSIGNMENT, expr);
            return symTable.errType;
        }

        BLangVariableReference varRefExpr = (BLangVariableReference) expr;
        varRefExpr.lhsVar = true;
        typeChecker.checkExpr(varRefExpr, env);

        //Check whether this is an readonly field.
        checkReadonlyAssignment(varRefExpr);

        checkConstantAssignment(varRefExpr);
        return varRefExpr.type;
    }

    private void checkOutputAttributesWithOutputConstraint(BLangStatement streamingQueryStatement) {
        List<? extends SelectExpressionNode> selectExpressions =
                ((BLangStreamingQueryStatement) streamingQueryStatement).getSelectClause().getSelectExpressions();

        List<String> variableList = new ArrayList<>();
        boolean isSelectAll = true;
        if (!((BLangStreamingQueryStatement) streamingQueryStatement).getSelectClause().isSelectAll()) {
            isSelectAll = false;
            for (SelectExpressionNode expressionNode : selectExpressions) {
                String variableName;
                if (expressionNode.getIdentifier() != null) {
                    variableName = expressionNode.getIdentifier();
                } else {
                    if (expressionNode.getExpression() instanceof BLangFieldBasedAccess) {
                        variableName = ((BLangFieldBasedAccess) expressionNode.getExpression()).field.value;
                    } else {
                        variableName = ((BLangSimpleVarRef) (expressionNode).getExpression()).variableName.value;
                    }
                }
                variableList.add(variableName);
            }
        }

        // Validate whether input stream constraint type only contains attribute type that can be processed by Siddhi
        if (((BLangStreamingQueryStatement) streamingQueryStatement).getStreamingInput() != null) {
            List<BField> fields = ((BStructureType) ((BStreamType) ((BLangExpression)
                    (((BLangStreamingQueryStatement) streamingQueryStatement).getStreamingInput()).
                            getStreamReference()).type).constraint).fields;

            for (BField structField : fields) {
                validateStreamEventType(((BLangStreamingQueryStatement) streamingQueryStatement).pos, structField);
                if (isSelectAll) {
                    //create the variable list to validate when select * clause is used in query
                    variableList.add(structField.name.value);
                }
            }
        }

        BType streamActionArgumentType = ((BInvokableType) ((BLangLambdaFunction) (((BLangStreamingQueryStatement)
                streamingQueryStatement).getStreamingAction()).getInvokableBody()).type).paramTypes.get(0);

        if (streamActionArgumentType.tag == TypeTags.ARRAY) {
            BType structType = (((BArrayType) streamActionArgumentType).eType);

            if (structType.tag == TypeTags.OBJECT || structType.tag == TypeTags.RECORD) {
                List<BField> structFieldList = ((BStructureType) structType).fields;
                List<String> structFieldNameList = new ArrayList<>();
                for (BField structField : structFieldList) {
                    validateStreamEventType(((BLangStreamAction) ((BLangStreamingQueryStatement)
                            streamingQueryStatement).getStreamingAction()).pos, structField);
                    structFieldNameList.add(structField.name.value);
                }

                if (!variableList.equals(structFieldNameList)) {
                    dlog.error(((BLangStreamAction) ((BLangStreamingQueryStatement) streamingQueryStatement).
                            getStreamingAction()).pos, DiagnosticCode.INCOMPATIBLE_STREAM_ACTION_ARGUMENT, structType);
                }
            }
        }
    }

    private void validateStreamEventType(DiagnosticPos pos, BField field) {
        if (!(field.type.tag == TypeTags.INT || field.type.tag == TypeTags.BOOLEAN || field.type.tag == TypeTags.STRING
                || field.type.tag == TypeTags.FLOAT)) {
            dlog.error(pos, DiagnosticCode.INVALID_STREAM_ATTRIBUTE_TYPE);
        }
    }

    private void validateStreamingEventType(DiagnosticPos pos, BType actualType, String attributeName, BType expType,
                                            DiagnosticCode diagCode) {
        if (expType.tag == TypeTags.ERROR) {
            return;
        } else if (expType.tag == TypeTags.NONE) {
            return;
        } else if (actualType.tag == TypeTags.ERROR) {
            return;
        } else if (this.types.isAssignable(actualType, expType)) {
            return;
        }

        // e.g. incompatible types: expected 'int' for attribute 'name', found 'string'
        dlog.error(pos, diagCode, expType, attributeName, actualType);
    }

    private void validateOutputAttributeTypes(BLangStatement streamingQueryStatement) {
        StreamingInput streamingInput = ((BLangStreamingQueryStatement) streamingQueryStatement).getStreamingInput();
        JoinStreamingInput joinStreamingInput = ((BLangStreamingQueryStatement) streamingQueryStatement).
                getJoiningInput();

        if (streamingInput != null) {
            Map<String, List<BField>> inputStreamSpecificFieldMap =
                    createInputStreamSpecificFieldMap(streamingInput, joinStreamingInput);
            BType streamActionArgumentType = ((BInvokableType) ((BLangLambdaFunction) (((BLangStreamingQueryStatement)
                    streamingQueryStatement).getStreamingAction()).getInvokableBody()).type).paramTypes.get(0);

            if (streamActionArgumentType.tag == TypeTags.ARRAY) {
                BType structType = (((BArrayType) streamActionArgumentType).eType);

                if (structType.tag == TypeTags.OBJECT || structType.tag == TypeTags.RECORD) {
                    List<BField> outputStreamFieldList = ((BStructureType) structType).fields;
                    List<? extends SelectExpressionNode> selectExpressions = ((BLangStreamingQueryStatement)
                            streamingQueryStatement).getSelectClause().getSelectExpressions();

                    if (!((BLangStreamingQueryStatement) streamingQueryStatement).getSelectClause().isSelectAll()) {
                        for (int i = 0; i < selectExpressions.size(); i++) {
                            SelectExpressionNode expressionNode = selectExpressions.get(i);
                            BField structField = null;
                            if (expressionNode.getExpression() instanceof BLangFieldBasedAccess) {
                                String attributeName =
                                        ((BLangFieldBasedAccess) expressionNode.getExpression()).field.value;
                                String streamIdentifier = ((BLangSimpleVarRef) ((BLangFieldBasedAccess) expressionNode.
                                        getExpression()).expr).variableName.value;

                                List<BField> streamFieldList = inputStreamSpecificFieldMap.
                                        get(streamIdentifier);
                                if (streamFieldList == null) {
                                    dlog.error(((BLangSelectClause)
                                                    ((BLangStreamingQueryStatement) streamingQueryStatement).
                                                            getSelectClause()).pos,
                                            DiagnosticCode.UNDEFINED_STREAM_REFERENCE, streamIdentifier);
                                } else {
                                    structField = getStructField(streamFieldList, attributeName);
                                    validateAttributeWithOutputStruct(structField, attributeName,
                                            streamingQueryStatement, outputStreamFieldList.get(i));
                                }
                            } else if (expressionNode.getExpression() instanceof BLangSimpleVarRef) {
                                String attributeName = ((BLangSimpleVarRef) expressionNode.getExpression()).
                                        variableName.getValue();

                                for (List<BField> streamFieldList :
                                        inputStreamSpecificFieldMap.values()) {
                                    structField = getStructField(streamFieldList, attributeName);
                                    if (structField != null) {
                                        break;
                                    }
                                }
                                validateAttributeWithOutputStruct(structField, attributeName, streamingQueryStatement,
                                        outputStreamFieldList.get(i));
                            }
                        }
                    } else {
                        List<BField> inputStreamFields = ((BStructureType) ((BStreamType)
                                ((BLangExpression) (((BLangStreamingQueryStatement) streamingQueryStatement).
                                        getStreamingInput()).getStreamReference()).type).constraint).fields;

                        for (int i = 0; i < inputStreamFields.size(); i++) {
                            BField inputStructField = inputStreamFields.get(i);
                            BField outputStructField = outputStreamFieldList.get(i);
                            validateStreamingEventType(((BLangStreamAction) ((BLangStreamingQueryStatement)
                                            streamingQueryStatement).getStreamingAction()).pos,
                                    outputStructField.getType(), outputStructField.getName().getValue(),
                                    inputStructField.getType(), DiagnosticCode.STREAMING_INCOMPATIBLE_TYPES);
                        }
                    }
                }
            }
        }
    }

    private List<BField> getFieldListFromStreamInput(StreamingInput streamingInput) {
        return ((BStructureType) ((BStreamType) ((BLangSimpleVarRef)
                streamingInput.getStreamReference()).type).constraint).fields;
    }

    private String getStreamIdentifier(StreamingInput streamingInput) {
        String streamIdentifier = streamingInput.getAlias();
        if (streamIdentifier == null) {
            streamIdentifier = ((BLangSimpleVarRef) streamingInput.getStreamReference()).variableName.value;
        }

        return streamIdentifier;
    }

    private BField getStructField(List<BField> fieldList, String fieldName) {
        for (BField structField : fieldList) {
            String structFieldName = structField.name.getValue();
            if (structFieldName.equalsIgnoreCase(fieldName)) {
                return structField;
            }
        }

        return null;
    }

    private void validateAttributeWithOutputStruct(BField structField, String attributeName,
                                                   BLangStatement streamingQueryStatement,
                                                   BField outputStructField) {

        if (structField != null) {
            validateStreamingEventType(((BLangStreamAction) ((BLangStreamingQueryStatement)
                            streamingQueryStatement).getStreamingAction()).pos,
                    outputStructField.getType(), attributeName, structField.getType(),
                    DiagnosticCode.STREAMING_INCOMPATIBLE_TYPES);
        }
    }

    private Map<String, List<BField>> createInputStreamSpecificFieldMap
            (StreamingInput streamingInput, JoinStreamingInput joinStreamingInput) {

        Map<String, List<BField>> inputStreamSpecificFieldMap = new HashMap<>();
        String firstStreamIdentifier = getStreamIdentifier(streamingInput);
        List<BField> firstInputStreamFieldList = getFieldListFromStreamInput(streamingInput);
        inputStreamSpecificFieldMap.put(firstStreamIdentifier, firstInputStreamFieldList);

        if (joinStreamingInput != null) {
            List<BField> secondInputStreamFieldList =
                    getFieldListFromStreamInput(joinStreamingInput.getStreamingInput());
            String secondStreamIdentifier = getStreamIdentifier(joinStreamingInput.getStreamingInput());
            inputStreamSpecificFieldMap.put(secondStreamIdentifier, secondInputStreamFieldList);
        }

        return inputStreamSpecificFieldMap;
    }

    private void validateStreamingActionFunctionParameters(BLangStreamAction streamAction) {
        List<BLangSimpleVariable> functionParameters = ((BLangFunction) streamAction.getInvokableBody().
                getFunctionNode()).requiredParams;
        if (functionParameters == null || functionParameters.size() != 1) {
            dlog.error((streamAction).pos,
                    DiagnosticCode.INVALID_STREAM_ACTION_ARGUMENT_COUNT,
                    functionParameters == null ? 0 : functionParameters.size());
        } else if (!(functionParameters.get(0).type.tag == TypeTags.ARRAY &&
                (((BArrayType) functionParameters.get(0).type).eType.tag == TypeTags.OBJECT)
                || ((BArrayType) functionParameters.get(0).type).eType.tag == TypeTags.RECORD)) {
            dlog.error((streamAction).pos, DiagnosticCode.INVALID_STREAM_ACTION_ARGUMENT_TYPE,
                    ((BArrayType) functionParameters.get(0).type).eType.getKind());
        }
    }

    private void defineSelectorAttributes(SymbolEnv stmtEnv, StreamingQueryStatementNode node) {
        if (node.getStreamingAction() == null) {
            return;
        }
        BType streamActionArgumentType = ((BLangLambdaFunction) node.getStreamingAction()
                .getInvokableBody()).function.requiredParams.get(0).type;
        if (streamActionArgumentType.tag != TypeTags.ARRAY) {
            return;
        }
        BType structType = (((BArrayType) streamActionArgumentType).eType);
        if (structType.tag == TypeTags.OBJECT || structType.tag == TypeTags.RECORD) {
            List<BField> outputStreamFieldList = ((BStructureType) structType).fields;
            for (BField field : outputStreamFieldList) {
                stmtEnv.scope.define(field.name, field.symbol);
            }
        }
    }

    /**
     * Validate functions attached to objects.
     *
     * @param funcNode Function node
     * @return True if the function is an unimplemented method inside a non-abstract object.
     */
    private void validateObjectAttachedFunction(BLangFunction funcNode) {
        if (funcNode.attachedOuterFunction) {
            // object outer attached function must have a body
            if (funcNode.body == null) {
                dlog.error(funcNode.pos, DiagnosticCode.ATTACHED_FUNCTIONS_MUST_HAVE_BODY, funcNode.name);
            }

            if (Symbols.isFlagOn(funcNode.receiver.type.tsymbol.flags, Flags.ABSTRACT)) {
                dlog.error(funcNode.pos, DiagnosticCode.CANNOT_ATTACH_FUNCTIONS_TO_ABSTRACT_OBJECT, funcNode.name,
                        funcNode.receiver.type);
            }

            return;
        }

        if (!funcNode.attachedFunction) {
            return;
        }

        // If the function is attached to an abstract object, it don't need to have an implementation
        if (Symbols.isFlagOn(funcNode.receiver.type.tsymbol.flags, Flags.ABSTRACT)) {
            if (funcNode.body != null) {
                dlog.error(funcNode.pos, DiagnosticCode.ABSTRACT_OBJECT_FUNCTION_CANNOT_HAVE_BODY, funcNode.name,
                        funcNode.receiver.type);
            }
            return;
        }

        // There must be an implementation at the outer level, if the function is an interface
        if (funcNode.interfaceFunction && !env.enclPkg.objAttachedFunctions.contains(funcNode.symbol)) {
            dlog.error(funcNode.pos, DiagnosticCode.INVALID_INTERFACE_ON_NON_ABSTRACT_OBJECT, funcNode.name,
                    funcNode.receiver.type);
        }
    }
}<|MERGE_RESOLUTION|>--- conflicted
+++ resolved
@@ -499,7 +499,7 @@
         }
 
         if (varNode.type.tag != TypeTags.TUPLE) {
-            dlog.error(varNode.pos, DiagnosticCode.INVALID_TYPE_FOR_TUPLE_BINDING_PATTERN);
+            dlog.error(varNode.pos, DiagnosticCode.INVALID_TYPE_FOR_TUPLE_VAR_EXPRESSION, varNode.type);
             return;
         }
 
@@ -564,33 +564,9 @@
                 symbolEnter.defineNode(tupleVariable, env);
             }
 
-<<<<<<< HEAD
         } else if (NodeKind.RECORD_VARIABLE == variable.getKind()) {
             BLangRecordVariable recordVariable = (BLangRecordVariable) variable;
             recordVariable.type = rhsType;
-=======
-        if (varNode.isDeclaredWithVar) {
-            handleDeclaredWithVar(varNode);
-            return;
-        }
-
-        if (varNode.type == null) {
-            varNode.type = symResolver.resolveTypeNode(varNode.typeNode, env);
-        }
-
-        if (varNode.type.tag != TypeTags.TUPLE) {
-            dlog.error(varNode.pos, DiagnosticCode.INVALID_TYPE_FOR_TUPLE_VAR_EXPRESSION, varNode.type);
-            return;
-        }
-
-        if (!(checkTypeAndVarCountConsistency(varNode, (BTupleType) varNode.type))) {
-            return;
-        }
-
-        if ((env.scope.owner.tag & SymTag.INVOKABLE) == SymTag.INVOKABLE) {
-            symbolEnter.defineNode(varNode, env);
-        }
->>>>>>> 1d9cb120
 
             validateRecordVariable(recordVariable);
         }
