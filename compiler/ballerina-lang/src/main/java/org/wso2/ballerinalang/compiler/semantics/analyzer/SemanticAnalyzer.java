--- conflicted
+++ resolved
@@ -2025,60 +2025,15 @@
             return;
         }
 
-<<<<<<< HEAD
         constant.annAttachments.forEach(annotationAttachment -> {
             annotationAttachment.attachPoints.add(AttachPoint.Point.CONST);
             annotationAttachment.accept(this);
         });
 
-        if (expression.getKind() == NodeKind.LITERAL || expression.getKind() == NodeKind.NUMERIC_LITERAL) {
-            BLangLiteral value = (BLangLiteral) constant.value;
-            BType resultType;
-            if (constant.typeNode != null) {
-                // Check the type of the value.
-                resultType = typeChecker.checkExpr(value, env, constant.symbol.literalValueType);
-                // We need to update the type tag because the type might get changed. i.e.- int -> decimal.
-                constant.symbol.literalValueTypeTag = constant.symbol.literalValueType.tag;
-            } else {
-                // We don't have any expected type in this case since the type node is not available. So we get the type
-                // from the value.
-                resultType = typeChecker.checkExpr(value, env, symTable.getTypeFromTag(value.type.tag));
-                constant.symbol.literalValueTypeTag = value.type.tag;
-            }
-
-            // We need to update the literal value here. Otherwise we will encounter issues when creating new literal
-            // nodes in desugar because we wont be able to identify byte and decimal types.
-            constant.symbol.literalValue = value.value;
-
-            // We need to check types for the values in value spaces. Otherwise, float, decimal will not be identified
-            // in codegen when retrieving the default value.
-            BLangFiniteTypeNode typeNode = (BLangFiniteTypeNode) constant.associatedTypeDefinition.typeNode;
-            for (BLangExpression literal : typeNode.valueSpace) {
-                if (resultType.tag != TypeTags.SEMANTIC_ERROR) {
-                // Check type for the literals in the value space to update to the correct types. Otherwise, we won't
-                // be able to differentiate between decimal, float and int, byte as the type of the literals in the
-                // above cases would be float and int respectively.
-                    typeChecker.checkExpr(literal, env, constant.symbol.literalValueType);
-                }
-            }
-        } else if (expression.getKind() == NodeKind.RECORD_LITERAL_EXPR) {
-            // Type node is mandatory if the RHS is a record literal.
-            if (constant.typeNode == null) {
-                constant.type = symTable.semanticError;
-                dlog.error(expression.pos, DiagnosticCode.TYPE_REQUIRED_FOR_CONST_WITH_RECORD_LITERALS);
-                return;
-            }
-            constant.symbol.type = constant.symbol.literalValueType =
-                    typeChecker.checkExpr(expression, env, constant.typeNode.type);
-            constant.symbol.literalValueTypeTag = constant.symbol.literalValueType.tag;
-        } else {
-            throw new RuntimeException("unsupported node kind");
-=======
         if (expression.getKind() == NodeKind.RECORD_LITERAL_EXPR && constant.typeNode == null) {
             constant.type = symTable.semanticError;
             dlog.error(expression.pos, DiagnosticCode.TYPE_REQUIRED_FOR_CONST_WITH_RECORD_LITERALS);
             return;
->>>>>>> b75d9a8b
         }
 
         typeChecker.checkExpr(expression, env, constant.symbol.type);
