--- conflicted
+++ resolved
@@ -53,15 +53,11 @@
         return TypeKind.FINITE;
     }
 
-<<<<<<< HEAD
     @Override
     public void accept(TypeVisitor visitor) {
         visitor.visit(this);
     }
 
-
-=======
->>>>>>> 84d6d718
     @Override
     public <T, R> R accept(BTypeVisitor<T, R> visitor, T t) {
         return visitor.visit(this, t);
