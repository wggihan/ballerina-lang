/*
 *  Copyright (c) 2017, WSO2 Inc. (http://www.wso2.org) All Rights Reserved.
 *
 *  WSO2 Inc. licenses this file to you under the Apache License,
 *  Version 2.0 (the "License"); you may not use this file except
 *  in compliance with the License.
 *  You may obtain a copy of the License at
 *
 *    http://www.apache.org/licenses/LICENSE-2.0
 *
 *  Unless required by applicable law or agreed to in writing,
 *  software distributed under the License is distributed on an
 *  "AS IS" BASIS, WITHOUT WARRANTIES OR CONDITIONS OF ANY
 *  KIND, either express or implied.  See the License for the
 *  specific language governing permissions and limitations
 *  under the License.
 */
package org.ballerinalang.repository.fs;

import org.ballerinalang.model.elements.PackageID;
import org.ballerinalang.repository.PackageEntity;
import org.ballerinalang.repository.PackageRepository;
import org.ballerinalang.repository.PackageSource;
import org.ballerinalang.repository.PackageSourceEntry;
import org.wso2.ballerinalang.compiler.util.Name;
import org.wso2.ballerinalang.compiler.util.Names;

import java.io.IOException;
import java.nio.file.FileVisitResult;
import java.nio.file.Files;
import java.nio.file.LinkOption;
import java.nio.file.Path;
import java.nio.file.SimpleFileVisitor;
import java.nio.file.attribute.BasicFileAttributes;
import java.util.ArrayList;
import java.util.Collections;
import java.util.LinkedHashSet;
import java.util.List;
import java.util.Set;
import java.util.stream.Collectors;

/**
 * This represents a general file system based {@link PackageRepository}.
 *
 * @since 0.94
 */
public class GeneralFSPackageRepository implements PackageRepository {

    private static final String BAL_SOURCE_EXT = ".bal";

    protected Path basePath;
    private final Name orgName;

    public GeneralFSPackageRepository(Path basePath, Name orgName) {
        this.basePath = basePath;
        this.orgName = orgName;
    }

    public GeneralFSPackageRepository(Path basePath) {
        this(basePath, null);
    }

    protected PackageSource lookupPackageSource(PackageID pkgID) {

        Path path;
        if (orgName == null) {
            path = this.generatePathNew(pkgID);
        } else {
            path = this.generatePath(pkgID);
        }

        if (!Files.isDirectory(path, LinkOption.NOFOLLOW_LINKS)) {
            // TODO remove, temp hack until builtin are flattned
            path = this.generatePathOld(pkgID);
            if (!Files.isDirectory(path, LinkOption.NOFOLLOW_LINKS)) {
                return null;
            }
        }
        return new FSPackageSource(pkgID, path);
    }

    protected PackageSource lookupPackageSource(PackageID pkgID, String entryName) {
        Path path = this.generatePathOld(pkgID);
        if (!Files.isDirectory(path, LinkOption.NOFOLLOW_LINKS)) {
            return null;
        }
        try {
            return new FSPackageSource(pkgID, path, entryName);
        } catch (FSPackageEntityNotAvailableException e) {
            return null;
        }
    }

    @Override
    public PackageEntity loadPackage(PackageID pkgID) {
        return this.lookupPackageSource(pkgID);
    }

    @Override
    public PackageEntity loadPackage(PackageID pkgID, String entryName) {
        return this.lookupPackageSource(pkgID, entryName);
    }

    private String sanitize(String name, String separator) {
        if (name.startsWith(separator)) {
            name = name.substring(separator.length());
        }
        if (name.endsWith(separator)) {
            name = name.substring(0, name.length() - separator.length());
        }
        return name;
    }

    private boolean isBALFile(Path path) {
        return !Files.isDirectory(path) && path.getFileName().toString().endsWith(BAL_SOURCE_EXT);
    }

    @Override
    public Set<PackageID> listPackages(int maxDepth) {
        if (maxDepth <= 0) {
            throw new IllegalArgumentException("maxDepth must be greater than zero");
        }
        if (!Files.isDirectory(this.basePath)) {
            return Collections.emptySet();
        }
        Set<PackageID> result = new LinkedHashSet<>();
        int baseNameCount = this.basePath.getNameCount();
        String separator = this.basePath.getFileSystem().getSeparator();
        try {
            Files.walkFileTree(this.basePath, new SimpleFileVisitor<Path>() {
                @Override
                public FileVisitResult preVisitDirectory(Path dir, BasicFileAttributes attrs) throws IOException {
                    if (Files.isHidden(dir)) {
                        return FileVisitResult.SKIP_SUBTREE;
                    }
                    List<Name> nameComps = new ArrayList<>();
                    if (Files.list(dir).filter(f -> isBALFile(f)).count() > 0) {
                        int dirNameCount = dir.getNameCount();
                        if (dirNameCount > baseNameCount) {
                            dir.subpath(baseNameCount, dirNameCount).forEach(
<<<<<<< HEAD
                                    f -> nameComps.add(new Name(sanitize(f.getFileName().toString(), separator))));
                            result.add(new PackageID(nameComps, Names.DEFAULT_VERSION));
=======
                                    f -> nameComps.add(new Name(sanatize(f.getFileName().toString(), separator))));
                            // TODO: orgName is anon, fix it.
                            result.add(new PackageID(Names.ANON_ORG, nameComps, Names.DEFAULT_VERSION));
>>>>>>> 6c9d8a1a
                        }
                    }
                    if ((dir.getNameCount() + 1) - baseNameCount > maxDepth) {
                        return FileVisitResult.SKIP_SUBTREE;
                    }
                    return FileVisitResult.CONTINUE;
                }
            });
        } catch (IOException e) {
            throw new RuntimeException("Error in listing packages: " + e.getMessage(), e);
        }
        return result;
    }

<<<<<<< HEAD
    protected Path generatePath(PackageID pkgID) {
=======
    protected Path generatePathOld(PackageID pkgID) {
>>>>>>> 6c9d8a1a
        Path pkgDirPath = this.basePath;
        for (Name comp : pkgID.getNameComps()) {
            pkgDirPath = pkgDirPath.resolve(comp.value);
        }
        return pkgDirPath;
    }

    private Path generatePath(PackageID pkgID) {
        return this.basePath.resolve(createPackageNameWithDots(pkgID));
    }

    private Path generatePathNew(PackageID pkgID) {
        Path pkgDirPath = this.basePath.resolve(pkgID.getOrgName().value);
        return pkgDirPath.resolve(createPackageNameWithDots(pkgID));
    }

    private String createPackageNameWithDots(PackageID pkgID) {
        List<Name> nameComps = pkgID.getNameComps();
        StringBuilder builder = new StringBuilder();
        for (int i = 0; i < nameComps.size(); i++) {
            if (i != 0) {
                builder.append(".");
            }
            builder.append(nameComps.get(i).value);
        }
        return builder.toString();
    }


    /**
     * This represents a local file system based {@link FSPackageSource}.
     *
     * @since 0.94
     */
    public class FSPackageSource implements PackageSource {

        protected PackageID pkgID;

        protected Path pkgPath;

        private List<String> cachedEntryNames;

        public FSPackageSource(PackageID pkgID, Path pkgPath) {
            this.pkgID = pkgID;
            this.pkgPath = pkgPath;
        }

        public FSPackageSource(PackageID pkgID, Path pkgPath, String entryName)
                throws FSPackageEntityNotAvailableException {
            this.pkgID = pkgID;
            this.pkgPath = pkgPath;
            if (Files.exists(pkgPath.resolve(entryName))) {
                this.cachedEntryNames = Collections.singletonList(entryName);
            } else {
                throw new FSPackageEntityNotAvailableException();
            }
        }

        @Override
        public PackageID getPackageId() {
            return pkgID;
        }

        @Override
        public List<String> getEntryNames() {
            if (this.cachedEntryNames == null) {
                try {
                    List<Path> files = Files.walk(this.pkgPath, 1).filter(
                            Files::isRegularFile).filter(e -> e.getFileName().toString().endsWith(BAL_SOURCE_EXT)).
                            collect(Collectors.toList());
                    this.cachedEntryNames = new ArrayList<>(files.size());
                    files.stream().forEach(e -> this.cachedEntryNames.add(e.getFileName().toString()));
                } catch (IOException e) {
                    throw new RuntimeException("Error in listing packages at '" + this.pkgID +
                            "': " + e.getMessage(), e);
                }
            }
            return this.cachedEntryNames;
        }

        @Override
        public PackageSourceEntry getPackageSourceEntry(String name) {
            return new FSPackageSourceEntry(name);
        }

        @Override
        public List<PackageSourceEntry> getPackageSourceEntries() {
            return this.getEntryNames().stream().map(e -> new FSPackageSourceEntry(e)).collect(Collectors.toList());
        }

        /**
         * This represents local file system based {@link PackageSourceEntry}.
         *
         * @since 0.94
         */
        public class FSPackageSourceEntry implements PackageSourceEntry {

            private String name;

            private byte[] code;

            public FSPackageSourceEntry(String name) {
                this.name = name;
                Path filePath = basePath.resolve(name);
                try {
                    this.code = Files.readAllBytes(basePath.resolve(pkgPath).resolve(name));
                } catch (IOException e) {
                    throw new RuntimeException("Error in loading package source entry '" + filePath +
                            "': " + e.getMessage(), e);
                }
            }

            @Override
            public PackageID getPackageID() {
                return pkgID;
            }

            @Override
            public String getEntryName() {
                return name;
            }

            @Override
            public byte[] getCode() {
                return code;
            }

        }

        @Override
        public PackageRepository getPackageRepository() {
            return GeneralFSPackageRepository.this;
        }

        @Override
        public Kind getKind() {
            return Kind.SOURCE;
        }

        @Override
        public String getName() {
            return this.getPackageId().toString();
        }

    }

    /**
     * Represents an FS repository not available scenario.
     *
     * @since 0.94
     */
    public class FSPackageEntityNotAvailableException extends Exception {

        private static final long serialVersionUID = 1528033476455781589L;

    }

}<|MERGE_RESOLUTION|>--- conflicted
+++ resolved
@@ -138,14 +138,8 @@
                         int dirNameCount = dir.getNameCount();
                         if (dirNameCount > baseNameCount) {
                             dir.subpath(baseNameCount, dirNameCount).forEach(
-<<<<<<< HEAD
                                     f -> nameComps.add(new Name(sanitize(f.getFileName().toString(), separator))));
-                            result.add(new PackageID(nameComps, Names.DEFAULT_VERSION));
-=======
-                                    f -> nameComps.add(new Name(sanatize(f.getFileName().toString(), separator))));
-                            // TODO: orgName is anon, fix it.
                             result.add(new PackageID(Names.ANON_ORG, nameComps, Names.DEFAULT_VERSION));
->>>>>>> 6c9d8a1a
                         }
                     }
                     if ((dir.getNameCount() + 1) - baseNameCount > maxDepth) {
@@ -160,11 +154,7 @@
         return result;
     }
 
-<<<<<<< HEAD
-    protected Path generatePath(PackageID pkgID) {
-=======
     protected Path generatePathOld(PackageID pkgID) {
->>>>>>> 6c9d8a1a
         Path pkgDirPath = this.basePath;
         for (Name comp : pkgID.getNameComps()) {
             pkgDirPath = pkgDirPath.resolve(comp.value);
