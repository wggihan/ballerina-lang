--- conflicted
+++ resolved
@@ -321,13 +321,11 @@
     INCOMPATIBLE_TYPE_CHECK("incompatible.type.check"),
     UNNECESSARY_CONDITION("unnecessary.condition"),
 
-<<<<<<< HEAD
     INVALID_USAGE_OF_CLONE("clone.invocation.invalid"),
     ;
-=======
+
     // Dataflow analysis related error codes
     PARTIALLY_INITIALIZED_VARIABLE("partially.initialized.variable");
->>>>>>> ec4d012f
 
     private String value;
 
