--- conflicted
+++ resolved
@@ -372,13 +372,9 @@
     // Worker receive and send related error codes
     INVALID_TYPE_FOR_RECEIVE("invalid.type.for.receive"),
     INVALID_TYPE_FOR_SEND("invalid.type.for.send"),
-<<<<<<< HEAD
-
-    INVALID_USE_OF_EXPERIMENTAL_FEATURE("invalid.use.of.experimental.feature")
-    ;
-=======
-    INVALID_USAGE_OF_RECEIVE_EXPRESSION("invalid.usage.of.receive.expression");
->>>>>>> 530715b1
+
+    INVALID_USAGE_OF_RECEIVE_EXPRESSION("invalid.usage.of.receive.expression"),
+    INVALID_USE_OF_EXPERIMENTAL_FEATURE("invalid.use.of.experimental.feature");
 
     private String value;
 
