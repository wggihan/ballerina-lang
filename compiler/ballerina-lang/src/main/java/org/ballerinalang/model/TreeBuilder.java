/*
*  Copyright (c) 2017, WSO2 Inc. (http://www.wso2.org) All Rights Reserved.
*
*  WSO2 Inc. licenses this file to you under the Apache License,
*  Version 2.0 (the "License"); you may not use this file except
*  in compliance with the License.
*  You may obtain a copy of the License at
*
*    http://www.apache.org/licenses/LICENSE-2.0
*
*  Unless required by applicable law or agreed to in writing,
*  software distributed under the License is distributed on an
*  "AS IS" BASIS, WITHOUT WARRANTIES OR CONDITIONS OF ANY
*  KIND, either express or implied.  See the License for the
*  specific language governing permissions and limitations
*  under the License.
*/
package org.ballerinalang.model;

import org.ballerinalang.model.tree.ActionNode;
import org.ballerinalang.model.tree.AnnotationAttachmentNode;
import org.ballerinalang.model.tree.AnnotationAttributeNode;
import org.ballerinalang.model.tree.AnnotationNode;
import org.ballerinalang.model.tree.CompilationUnitNode;
import org.ballerinalang.model.tree.ConnectorNode;
import org.ballerinalang.model.tree.DeprecatedNode;
import org.ballerinalang.model.tree.DocumentationNode;
import org.ballerinalang.model.tree.EndpointNode;
import org.ballerinalang.model.tree.EnumNode;
import org.ballerinalang.model.tree.FunctionNode;
import org.ballerinalang.model.tree.IdentifierNode;
import org.ballerinalang.model.tree.ImportPackageNode;
import org.ballerinalang.model.tree.PackageDeclarationNode;
import org.ballerinalang.model.tree.PackageNode;
import org.ballerinalang.model.tree.ResourceNode;
import org.ballerinalang.model.tree.ServiceNode;
import org.ballerinalang.model.tree.StreamletNode;
import org.ballerinalang.model.tree.StructNode;
import org.ballerinalang.model.tree.TransformerNode;
import org.ballerinalang.model.tree.VariableNode;
import org.ballerinalang.model.tree.WorkerNode;
import org.ballerinalang.model.tree.XMLNSDeclarationNode;
import org.ballerinalang.model.tree.clauses.FunctionClauseNode;
import org.ballerinalang.model.tree.clauses.HavingNode;
import org.ballerinalang.model.tree.clauses.JoinStreamingInput;
import org.ballerinalang.model.tree.clauses.OrderByNode;
import org.ballerinalang.model.tree.clauses.PatternClause;
import org.ballerinalang.model.tree.clauses.PatternStreamingEdgeInputNode;
import org.ballerinalang.model.tree.clauses.PatternStreamingInputNode;
import org.ballerinalang.model.tree.clauses.SelectClauseNode;
import org.ballerinalang.model.tree.clauses.SelectExpressionNode;
import org.ballerinalang.model.tree.clauses.SetAssignmentNode;
import org.ballerinalang.model.tree.clauses.StreamActionNode;
import org.ballerinalang.model.tree.clauses.StreamingInput;
import org.ballerinalang.model.tree.clauses.TableQuery;
import org.ballerinalang.model.tree.clauses.WhereNode;
import org.ballerinalang.model.tree.clauses.WindowClauseNode;
import org.ballerinalang.model.tree.clauses.WithinClause;
import org.ballerinalang.model.tree.expressions.AnnotationAttachmentAttributeNode;
import org.ballerinalang.model.tree.expressions.AnnotationAttachmentAttributeValueNode;
import org.ballerinalang.model.tree.expressions.ArrayLiteralNode;
import org.ballerinalang.model.tree.expressions.BinaryExpressionNode;
import org.ballerinalang.model.tree.expressions.DocumentationAttributeNode;
import org.ballerinalang.model.tree.expressions.FieldBasedAccessNode;
import org.ballerinalang.model.tree.expressions.IndexBasedAccessNode;
import org.ballerinalang.model.tree.expressions.IntRangeExpression;
import org.ballerinalang.model.tree.expressions.InvocationNode;
import org.ballerinalang.model.tree.expressions.LambdaFunctionNode;
import org.ballerinalang.model.tree.expressions.LiteralNode;
import org.ballerinalang.model.tree.expressions.NamedArgNode;
import org.ballerinalang.model.tree.expressions.RecordLiteralNode;
import org.ballerinalang.model.tree.expressions.RestArgsNode;
import org.ballerinalang.model.tree.expressions.SimpleVariableReferenceNode;
import org.ballerinalang.model.tree.expressions.StringTemplateLiteralNode;
import org.ballerinalang.model.tree.expressions.TableQueryExpression;
import org.ballerinalang.model.tree.expressions.TernaryExpressionNode;
import org.ballerinalang.model.tree.expressions.TypeCastNode;
import org.ballerinalang.model.tree.expressions.TypeConversionNode;
import org.ballerinalang.model.tree.expressions.TypeInitNode;
import org.ballerinalang.model.tree.expressions.TypeofExpressionNode;
import org.ballerinalang.model.tree.expressions.UnaryExpressionNode;
import org.ballerinalang.model.tree.expressions.XMLAttributeNode;
import org.ballerinalang.model.tree.expressions.XMLCommentLiteralNode;
import org.ballerinalang.model.tree.expressions.XMLElementLiteralNode;
import org.ballerinalang.model.tree.expressions.XMLProcessingInstructionLiteralNode;
import org.ballerinalang.model.tree.expressions.XMLQNameNode;
import org.ballerinalang.model.tree.expressions.XMLQuotedStringNode;
import org.ballerinalang.model.tree.expressions.XMLTextLiteralNode;
import org.ballerinalang.model.tree.statements.AbortNode;
import org.ballerinalang.model.tree.statements.AssignmentNode;
import org.ballerinalang.model.tree.statements.BindNode;
import org.ballerinalang.model.tree.statements.BlockNode;
import org.ballerinalang.model.tree.statements.BreakNode;
import org.ballerinalang.model.tree.statements.CatchNode;
import org.ballerinalang.model.tree.statements.CompoundAssignmentNode;
import org.ballerinalang.model.tree.statements.ExpressionStatementNode;
import org.ballerinalang.model.tree.statements.ForeachNode;
import org.ballerinalang.model.tree.statements.ForkJoinNode;
import org.ballerinalang.model.tree.statements.IfNode;
import org.ballerinalang.model.tree.statements.LockNode;
import org.ballerinalang.model.tree.statements.MatchNode;
import org.ballerinalang.model.tree.statements.MatchNode.MatchStatementPatternNode;
import org.ballerinalang.model.tree.statements.NextNode;
import org.ballerinalang.model.tree.statements.PostIncrementNode;
import org.ballerinalang.model.tree.statements.QueryStatementNode;
import org.ballerinalang.model.tree.statements.ReturnNode;
import org.ballerinalang.model.tree.statements.StreamingQueryStatementNode;
import org.ballerinalang.model.tree.statements.ThrowNode;
import org.ballerinalang.model.tree.statements.TransactionNode;
import org.ballerinalang.model.tree.statements.TryCatchFinallyNode;
import org.ballerinalang.model.tree.statements.VariableDefinitionNode;
import org.ballerinalang.model.tree.statements.WhileNode;
import org.ballerinalang.model.tree.statements.WorkerReceiveNode;
import org.ballerinalang.model.tree.statements.WorkerSendNode;
import org.ballerinalang.model.tree.statements.XMLNSDeclStatementNode;
import org.ballerinalang.model.tree.types.ArrayTypeNode;
import org.ballerinalang.model.tree.types.BuiltInReferenceTypeNode;
import org.ballerinalang.model.tree.types.ConstrainedTypeNode;
import org.ballerinalang.model.tree.types.FunctionTypeNode;
import org.ballerinalang.model.tree.types.UnionTypeNode;
import org.ballerinalang.model.tree.types.UserDefinedTypeNode;
import org.ballerinalang.model.tree.types.ValueTypeNode;
import org.wso2.ballerinalang.compiler.tree.BLangAction;
import org.wso2.ballerinalang.compiler.tree.BLangAnnotAttribute;
import org.wso2.ballerinalang.compiler.tree.BLangAnnotation;
import org.wso2.ballerinalang.compiler.tree.BLangAnnotationAttachment;
import org.wso2.ballerinalang.compiler.tree.BLangCompilationUnit;
import org.wso2.ballerinalang.compiler.tree.BLangConnector;
import org.wso2.ballerinalang.compiler.tree.BLangDeprecatedNode;
import org.wso2.ballerinalang.compiler.tree.BLangDocumentation;
import org.wso2.ballerinalang.compiler.tree.BLangEndpoint;
import org.wso2.ballerinalang.compiler.tree.BLangEnum;
import org.wso2.ballerinalang.compiler.tree.BLangEnum.BLangEnumerator;
import org.wso2.ballerinalang.compiler.tree.BLangFunction;
import org.wso2.ballerinalang.compiler.tree.BLangIdentifier;
import org.wso2.ballerinalang.compiler.tree.BLangImportPackage;
import org.wso2.ballerinalang.compiler.tree.BLangPackage;
import org.wso2.ballerinalang.compiler.tree.BLangPackageDeclaration;
import org.wso2.ballerinalang.compiler.tree.BLangResource;
import org.wso2.ballerinalang.compiler.tree.BLangService;
import org.wso2.ballerinalang.compiler.tree.BLangStreamlet;
import org.wso2.ballerinalang.compiler.tree.BLangStruct;
import org.wso2.ballerinalang.compiler.tree.BLangTransformer;
import org.wso2.ballerinalang.compiler.tree.BLangVariable;
import org.wso2.ballerinalang.compiler.tree.BLangWorker;
import org.wso2.ballerinalang.compiler.tree.BLangXMLNS;
import org.wso2.ballerinalang.compiler.tree.clauses.BLangFunctionClause;
import org.wso2.ballerinalang.compiler.tree.clauses.BLangGroupBy;
import org.wso2.ballerinalang.compiler.tree.clauses.BLangHaving;
import org.wso2.ballerinalang.compiler.tree.clauses.BLangJoinStreamingInput;
import org.wso2.ballerinalang.compiler.tree.clauses.BLangOrderBy;
import org.wso2.ballerinalang.compiler.tree.clauses.BLangPatternClause;
import org.wso2.ballerinalang.compiler.tree.clauses.BLangPatternStreamingEdgeInput;
import org.wso2.ballerinalang.compiler.tree.clauses.BLangPatternStreamingInput;
import org.wso2.ballerinalang.compiler.tree.clauses.BLangSelectClause;
import org.wso2.ballerinalang.compiler.tree.clauses.BLangSelectExpression;
import org.wso2.ballerinalang.compiler.tree.clauses.BLangSetAssignment;
import org.wso2.ballerinalang.compiler.tree.clauses.BLangStreamAction;
import org.wso2.ballerinalang.compiler.tree.clauses.BLangStreamingInput;
import org.wso2.ballerinalang.compiler.tree.clauses.BLangTableQuery;
import org.wso2.ballerinalang.compiler.tree.clauses.BLangWhere;
import org.wso2.ballerinalang.compiler.tree.clauses.BLangWindow;
import org.wso2.ballerinalang.compiler.tree.clauses.BLangWithinClause;
import org.wso2.ballerinalang.compiler.tree.expressions.BLangAnnotAttachmentAttribute;
import org.wso2.ballerinalang.compiler.tree.expressions.BLangAnnotAttachmentAttributeValue;
import org.wso2.ballerinalang.compiler.tree.expressions.BLangArrayLiteral;
import org.wso2.ballerinalang.compiler.tree.expressions.BLangBinaryExpr;
import org.wso2.ballerinalang.compiler.tree.expressions.BLangDocumentationAttribute;
import org.wso2.ballerinalang.compiler.tree.expressions.BLangFieldBasedAccess;
import org.wso2.ballerinalang.compiler.tree.expressions.BLangIndexBasedAccess;
import org.wso2.ballerinalang.compiler.tree.expressions.BLangIntRangeExpression;
import org.wso2.ballerinalang.compiler.tree.expressions.BLangInvocation;
import org.wso2.ballerinalang.compiler.tree.expressions.BLangLambdaFunction;
import org.wso2.ballerinalang.compiler.tree.expressions.BLangLiteral;
import org.wso2.ballerinalang.compiler.tree.expressions.BLangNamedArgsExpression;
import org.wso2.ballerinalang.compiler.tree.expressions.BLangRecordLiteral;
import org.wso2.ballerinalang.compiler.tree.expressions.BLangRestArgsExpression;
import org.wso2.ballerinalang.compiler.tree.expressions.BLangSimpleVarRef;
import org.wso2.ballerinalang.compiler.tree.expressions.BLangStringTemplateLiteral;
import org.wso2.ballerinalang.compiler.tree.expressions.BLangTableQueryExpression;
import org.wso2.ballerinalang.compiler.tree.expressions.BLangTernaryExpr;
import org.wso2.ballerinalang.compiler.tree.expressions.BLangTypeCastExpr;
import org.wso2.ballerinalang.compiler.tree.expressions.BLangTypeConversionExpr;
import org.wso2.ballerinalang.compiler.tree.expressions.BLangTypeInit;
import org.wso2.ballerinalang.compiler.tree.expressions.BLangTypeofExpr;
import org.wso2.ballerinalang.compiler.tree.expressions.BLangUnaryExpr;
import org.wso2.ballerinalang.compiler.tree.expressions.BLangXMLAttribute;
import org.wso2.ballerinalang.compiler.tree.expressions.BLangXMLAttributeAccess;
import org.wso2.ballerinalang.compiler.tree.expressions.BLangXMLCommentLiteral;
import org.wso2.ballerinalang.compiler.tree.expressions.BLangXMLElementLiteral;
import org.wso2.ballerinalang.compiler.tree.expressions.BLangXMLProcInsLiteral;
import org.wso2.ballerinalang.compiler.tree.expressions.BLangXMLQName;
import org.wso2.ballerinalang.compiler.tree.expressions.BLangXMLQuotedString;
import org.wso2.ballerinalang.compiler.tree.expressions.BLangXMLTextLiteral;
import org.wso2.ballerinalang.compiler.tree.statements.BLangAbort;
import org.wso2.ballerinalang.compiler.tree.statements.BLangAssignment;
import org.wso2.ballerinalang.compiler.tree.statements.BLangBind;
import org.wso2.ballerinalang.compiler.tree.statements.BLangBlockStmt;
import org.wso2.ballerinalang.compiler.tree.statements.BLangBreak;
import org.wso2.ballerinalang.compiler.tree.statements.BLangCatch;
import org.wso2.ballerinalang.compiler.tree.statements.BLangCompoundAssignment;
import org.wso2.ballerinalang.compiler.tree.statements.BLangExpressionStmt;
import org.wso2.ballerinalang.compiler.tree.statements.BLangForeach;
import org.wso2.ballerinalang.compiler.tree.statements.BLangForkJoin;
import org.wso2.ballerinalang.compiler.tree.statements.BLangIf;
import org.wso2.ballerinalang.compiler.tree.statements.BLangLock;
import org.wso2.ballerinalang.compiler.tree.statements.BLangMatch;
import org.wso2.ballerinalang.compiler.tree.statements.BLangMatch.BLangMatchStmtPatternClause;
import org.wso2.ballerinalang.compiler.tree.statements.BLangNext;
import org.wso2.ballerinalang.compiler.tree.statements.BLangPostIncrement;
import org.wso2.ballerinalang.compiler.tree.statements.BLangQueryStatement;
import org.wso2.ballerinalang.compiler.tree.statements.BLangReturn;
import org.wso2.ballerinalang.compiler.tree.statements.BLangStreamingQueryStatement;
import org.wso2.ballerinalang.compiler.tree.statements.BLangThrow;
import org.wso2.ballerinalang.compiler.tree.statements.BLangTransaction;
import org.wso2.ballerinalang.compiler.tree.statements.BLangTryCatchFinally;
import org.wso2.ballerinalang.compiler.tree.statements.BLangVariableDef;
import org.wso2.ballerinalang.compiler.tree.statements.BLangWhile;
import org.wso2.ballerinalang.compiler.tree.statements.BLangWorkerReceive;
import org.wso2.ballerinalang.compiler.tree.statements.BLangWorkerSend;
import org.wso2.ballerinalang.compiler.tree.statements.BLangXMLNSStatement;
import org.wso2.ballerinalang.compiler.tree.types.BLangArrayType;
import org.wso2.ballerinalang.compiler.tree.types.BLangBuiltInRefTypeNode;
import org.wso2.ballerinalang.compiler.tree.types.BLangConstrainedType;
import org.wso2.ballerinalang.compiler.tree.types.BLangFunctionTypeNode;
import org.wso2.ballerinalang.compiler.tree.types.BLangUnionTypeNode;
import org.wso2.ballerinalang.compiler.tree.types.BLangUserDefinedType;
import org.wso2.ballerinalang.compiler.tree.types.BLangValueType;

/**
 * This contains the functionality of building the nodes in the AST.
 *
 * @since 0.94
 */
public class TreeBuilder {

    public static CompilationUnitNode createCompilationUnit() {
        return new BLangCompilationUnit();
    }

    public static PackageNode createPackageNode() {
        return new BLangPackage();
    }

    public static PackageDeclarationNode createPackageDeclarationNode() {
        return new BLangPackageDeclaration();
    }

    public static IdentifierNode createIdentifierNode() {
        return new BLangIdentifier();
    }

    public static ImportPackageNode createImportPackageNode() {
        return new BLangImportPackage();
    }

    public static XMLNSDeclarationNode createXMLNSNode() {
        return new BLangXMLNS();
    }

    public static XMLNSDeclStatementNode createXMLNSDeclrStatementNode() {
        return new BLangXMLNSStatement();
    }

    public static VariableNode createVariableNode() {
        return new BLangVariable();
    }

    public static EndpointNode createEndpointNode() {
        return new BLangEndpoint();
    }

    public static FunctionNode createFunctionNode() {
        return new BLangFunction();
    }

    public static BlockNode createBlockNode() {
        return new BLangBlockStmt();
    }

    public static TryCatchFinallyNode createTryCatchFinallyNode() {
        return new BLangTryCatchFinally();
    }

    public static CatchNode createCatchNode() {
        return new BLangCatch();
    }

    public static ThrowNode createThrowNode() {
        return new BLangThrow();
    }

    public static ExpressionStatementNode createExpressionStatementNode() {
        return new BLangExpressionStmt();
    }

    public static LiteralNode createLiteralExpression() {
        return new BLangLiteral();
    }

    public static ArrayLiteralNode createArrayLiteralNode() {
        return new BLangArrayLiteral();
    }

    public static RecordLiteralNode createRecordLiteralNode() {
        return new BLangRecordLiteral();
    }

    public static RecordLiteralNode.RecordKeyValueNode createRecordKeyValue() {
        return new BLangRecordLiteral.BLangRecordKeyValue();
    }

    public static VariableDefinitionNode createVariableDefinitionNode() {
        return new BLangVariableDef();
    }

    public static ValueTypeNode createValueTypeNode() {
        return new BLangValueType();
    }

    public static ArrayTypeNode createArrayTypeNode() {
        return new BLangArrayType();
    }

    public static UnionTypeNode createUnionTypeNode() {
        return new BLangUnionTypeNode();
    }

    public static UserDefinedTypeNode createUserDefinedTypeNode() {
        return new BLangUserDefinedType();
    }

    public static BuiltInReferenceTypeNode createBuiltInReferenceTypeNode() {
        return new BLangBuiltInRefTypeNode();
    }

    public static ConstrainedTypeNode createConstrainedTypeNode() {
        return new BLangConstrainedType();
    }

    public static FunctionTypeNode createFunctionTypeNode() {
        return new BLangFunctionTypeNode();
    }

    public static SimpleVariableReferenceNode createSimpleVariableReferenceNode() {
        return new BLangSimpleVarRef();
    }

    public static InvocationNode createInvocationNode() {
        return new BLangInvocation();
    }

    public static FieldBasedAccessNode createFieldBasedAccessNode() {
        return new BLangFieldBasedAccess();
    }

    public static IndexBasedAccessNode createIndexBasedAccessNode() {
        return new BLangIndexBasedAccess();
    }

    public static TernaryExpressionNode createTernaryExpressionNode() {
        return new BLangTernaryExpr();
    }

    public static BinaryExpressionNode createBinaryExpressionNode() {
        return new BLangBinaryExpr();
    }

    public static TypeCastNode createTypeCastNode() {
        return new BLangTypeCastExpr();
    }

    public static TypeofExpressionNode createTypeAccessNode() {
        return new BLangTypeofExpr();
    }

    public static TypeConversionNode createTypeConversionNode() {
        return new BLangTypeConversionExpr();
    }

    public static UnaryExpressionNode createUnaryExpressionNode() {
        return new BLangUnaryExpr();
    }

    public static LambdaFunctionNode createLambdaFunctionNode() {
        return new BLangLambdaFunction();
    }

    public static TypeInitNode createConnectorInitNode() {
        return new BLangTypeInit();
    }

    public static StructNode createStructNode() {
        return new BLangStruct();
    }

    public static EnumNode createEnumNode() {
        return new BLangEnum();
    }

    public static EnumNode.Enumerator createEnumeratorNode() {
        return new BLangEnumerator();
    }

    public static ConnectorNode createConnectorNode() {
        return new BLangConnector();
    }

    public static ActionNode createActionNode() {
        return new BLangAction();
    }

    public static AssignmentNode createAssignmentNode() {
        return new BLangAssignment();
    }

    public static CompoundAssignmentNode createCompoundAssignmentNode() {
        return new BLangCompoundAssignment();
    }

    public static PostIncrementNode createPostIncrementNode() {
        return new BLangPostIncrement();
    }

    public static BindNode createBindNode() {
        return new BLangBind();
    }

    public static AbortNode createAbortNode() {
        return new BLangAbort();
    }

    public static TransactionNode createTransactionNode() {
        return new BLangTransaction();
    }

    public static ReturnNode createReturnNode() {
        return new BLangReturn();
    }

    public static AnnotationNode createAnnotationNode() {
        return new BLangAnnotation();
    }

    public static AnnotationAttributeNode createAnnotAttributeNode() {
        return new BLangAnnotAttribute();
    }


    public static AnnotationAttachmentAttributeNode createAnnotAttachmentAttributeNode() {
        return new BLangAnnotAttachmentAttribute();
    }

    public static AnnotationAttachmentAttributeValueNode createAnnotAttributeValueNode() {
        return new BLangAnnotAttachmentAttributeValue();
    }

    public static AnnotationAttachmentNode createAnnotAttachmentNode() {
        return new BLangAnnotationAttachment();
    }

    public static DocumentationNode createDocumentationNode() {
        return new BLangDocumentation();
    }

    public static DeprecatedNode createDeprecatedNode() {
        return new BLangDeprecatedNode();
    }

    public static DocumentationAttributeNode createDocumentationAttributeNode() {
        return new BLangDocumentationAttribute();
    }

    public static IfNode createIfElseStatementNode() {
        return new BLangIf();
    }

<<<<<<< HEAD
    public static MatchNode createMatchStatement() {
        return new BLangMatch();
    }

    public static MatchStatementPatternNode createMatchStatementPattern() {
        return new BLangMatchStmtPatternClause();
    }
    
=======
>>>>>>> cd1339c2
    public static ServiceNode createServiceNode() {
        return new BLangService();
    }

    public static ResourceNode createResourceNode() {
        return new BLangResource();
    }

    public static WorkerNode createWorkerNode() {
        return new BLangWorker();
    }

    public static WorkerReceiveNode createWorkerReceiveNode() {
        return new BLangWorkerReceive();
    }

    public static WorkerSendNode createWorkerSendNode() {
        return new BLangWorkerSend();
    }

    public static ForkJoinNode createForkJoinNode() {
        return new BLangForkJoin();
    }

    public static ForeachNode createForeachNode() {
        return new BLangForeach();
    }

    public static WhileNode createWhileNode() {
        return new BLangWhile();
    }

    public static LockNode createLockNode() {
        return new BLangLock();
    }

    public static NextNode createNextNode() {
        return new BLangNext();
    }

    public static BreakNode createBreakNode() {
        return new BLangBreak();
    }

    public static XMLQNameNode createXMLQNameNode() {
        return new BLangXMLQName();
    }

    public static XMLAttributeNode createXMLAttributeNode() {
        return new BLangXMLAttribute();
    }

    public static XMLElementLiteralNode createXMLElementLiteralNode() {
        return new BLangXMLElementLiteral();
    }

    public static XMLTextLiteralNode createXMLTextLiteralNode() {
        return new BLangXMLTextLiteral();
    }

    public static XMLCommentLiteralNode createXMLCommentLiteralNode() {
        return new BLangXMLCommentLiteral();
    }

    public static XMLProcessingInstructionLiteralNode createXMLProcessingIntsructionLiteralNode() {
        return new BLangXMLProcInsLiteral();
    }

    public static XMLQuotedStringNode createXMLQuotedStringNode() {
        return new BLangXMLQuotedString();
    }

    public static StringTemplateLiteralNode createStringTemplateLiteralNode() {
        return new BLangStringTemplateLiteral();
    }

    public static IndexBasedAccessNode createXMLAttributeAccessNode() {
        return new BLangXMLAttributeAccess();
    }

    public static TransformerNode createTransformerNode() {
        return new BLangTransformer();
    }

    public static IntRangeExpression createIntRangeExpression() {
        return new BLangIntRangeExpression();
    }

    public static OrderByNode createOrderByNode() {
        return new BLangOrderBy();
    }

    public static BLangGroupBy createGroupByNode() {
        return new BLangGroupBy();
    }

    public static HavingNode createHavingNode() {
        return new BLangHaving();
    }

    public static SelectExpressionNode createSelectExpressionNode() {
        return new BLangSelectExpression();
    }

    public static WhereNode createWhereNode() {
        return new BLangWhere();
    }

    public static SelectClauseNode createSelectClauseNode() {
        return new BLangSelectClause();
    }

    public static FunctionClauseNode createFunctionClauseNode() {
        return new BLangFunctionClause();
    }

    public static WindowClauseNode createWindowClauseNode() {
        return new BLangWindow();
    }

    public static StreamingInput createStreamingInputNode() {
        return new BLangStreamingInput();
    }

    public static JoinStreamingInput createJoinStreamingInputNode() {
        return new BLangJoinStreamingInput();
    }

    public static TableQuery createTableQueryNode() {
        return new BLangTableQuery();
    }

    public static TableQueryExpression createTableQueryExpression() {
        return new BLangTableQueryExpression();
    }

    public static RestArgsNode createVarArgsNode() {
        return new BLangRestArgsExpression();
    }

    public static NamedArgNode createNamedArgNode() {
        return new BLangNamedArgsExpression();
    }

    public static SetAssignmentNode createSetAssignmentNode() {
        return new BLangSetAssignment();
    }

    public static StreamActionNode createStreamActionNode() {
        return new BLangStreamAction();
    }

    public static PatternStreamingEdgeInputNode createPatternStreamingEdgeInputNode() {
        return new BLangPatternStreamingEdgeInput();
    }

    public static PatternStreamingInputNode createPatternStreamingInputNode() {
        return new BLangPatternStreamingInput();
    }

    public static StreamingQueryStatementNode createStreamingQueryStatementNode() {
        return new BLangStreamingQueryStatement();
    }

    public static QueryStatementNode createQueryStatementNode() {
        return new BLangQueryStatement();
    }

    public static StreamletNode createStreamletNode() {
        return new BLangStreamlet();
    }

    public static WithinClause createWithinClause() {
        return new BLangWithinClause();
    }

    public static PatternClause createPatternClause() {
        return new BLangPatternClause();
    }
}<|MERGE_RESOLUTION|>--- conflicted
+++ resolved
@@ -475,7 +475,6 @@
         return new BLangIf();
     }
 
-<<<<<<< HEAD
     public static MatchNode createMatchStatement() {
         return new BLangMatch();
     }
@@ -484,8 +483,6 @@
         return new BLangMatchStmtPatternClause();
     }
     
-=======
->>>>>>> cd1339c2
     public static ServiceNode createServiceNode() {
         return new BLangService();
     }
