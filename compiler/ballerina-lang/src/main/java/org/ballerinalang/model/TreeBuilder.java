--- conflicted
+++ resolved
@@ -825,7 +825,6 @@
         return new BLangTypeTestExpr();
     }
 
-<<<<<<< HEAD
     public static BLangWorkerFlushExpr createWorkerFlushExpressionNode() {
         return new BLangWorkerFlushExpr();
     }
@@ -840,9 +839,9 @@
 
     public static BLangWaitForAllExpr.BLangWaitKeyValue createWaitKeyValueNode() {
         return new BLangWaitForAllExpr.BLangWaitKeyValue();
-=======
+    }
+
     public static IsLikeExpressionNode createIsLikeExpressionNode() {
         return new BLangIsLikeExpr();
->>>>>>> 70b17f36
     }
 }