--- conflicted
+++ resolved
@@ -92,13 +92,11 @@
      */
     ABSTRACT,
     /**
-<<<<<<< HEAD
-     * Indicates Flagged node is a testable node.
+     * Indicates that the flagged node is an optional field.
+     */
+    OPTIONAL,
+    /**
+     * Indicates flagged node is a testable node.
      */
     TESTABLE
-=======
-     * Indicates that the flagged node is an optional field.
-     */
-    OPTIONAL
->>>>>>> 86265fe9
 }