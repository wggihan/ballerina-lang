--- conflicted
+++ resolved
@@ -98,7 +98,6 @@
      */
     TESTABLE,
     /**
-<<<<<<< HEAD
      * Indicates Flagged node is a client node.
      */
     CLIENT,
@@ -110,9 +109,8 @@
      * Indicates Flagged node is a service node.
      */
     SERVICE,
-=======
+    /**
      * Indicates flagged node is a constant node.
      */
-    CONSTANT
->>>>>>> 023f6aa0
+    CONSTANT,
 }