/*
 * Copyright (c) 2017, WSO2 Inc. (http://www.wso2.org) All Rights Reserved.
 *
 * WSO2 Inc. licenses this file to you under the Apache License,
 * Version 2.0 (the "License"); you may not use this file except
 * in compliance with the License.
 * You may obtain a copy of the License at
 *
 *     http://www.apache.org/licenses/LICENSE-2.0
 *
 * Unless required by applicable law or agreed to in writing,
 * software distributed under the License is distributed on an
 * "AS IS" BASIS, WITHOUT WARRANTIES OR CONDITIONS OF ANY
 * KIND, either express or implied. See the License for the
 * specific language governing permissions and limitations
 * under the License.
 */

package org.wso2.siddhi.extension.output.mapper.text;

import org.wso2.siddhi.annotation.Extension;
import org.wso2.siddhi.core.event.Event;
import org.wso2.siddhi.core.stream.output.sink.OutputMapper;
import org.wso2.siddhi.core.util.transport.TemplateBuilder;
import org.wso2.siddhi.core.util.transport.OptionHolder;
import org.wso2.siddhi.query.api.definition.StreamDefinition;

import java.util.Map;

@Extension(
        name = "text",
        namespace = "",
        description = "Event to Text output mapper."
)
public class TextOutputMapper extends OutputMapper {
    private StreamDefinition streamDefinition;
    private static final String EVENT_ATTRIBUTE_SEPARATOR = ",";
    private static final String EVENT_ATTRIBUTE_VALUE_SEPARATOR = ":";

    /**
     * Initialize the mapper and the mapping configurations
     *  @param streamDefinition The stream definition
     * @param optionHolder     Unmapped dynamic options
     * @param payloadTemplateBuilder
     */
    @Override
    public void init(StreamDefinition streamDefinition, OptionHolder optionHolder, TemplateBuilder payloadTemplateBuilder) {
        this.streamDefinition = streamDefinition;
    }

    /**
     * Convert the given Event mapping to TEXT string
     *
<<<<<<< HEAD
     * @param event          Event object
     * @param dynamicOptions Dynamic options per event
     * @return the constructed text string in the {attributeName}:{attributeValue} format
=======
     * @param event         Event object
     * @param mappedPayload mapped payload if any
     * @return the mapped TEXT string
>>>>>>> e7a73294
     */
    @Override
    public Object mapEvent(Event event, String mappedPayload) {
        if (mappedPayload != null) {
            return mappedPayload;
        } else {
            return constructDefaultMapping(event);
        }
    }

    /**
     * Convert the given {@link Event} to Text string
     *
     * @param event Event object
     * @return the constructed TEXT string
     */
    private Object constructDefaultMapping(Event event) {
        StringBuilder eventText = new StringBuilder();
        Object[] data = event.getData();
        for (int i = 0; i < data.length; i++) {
            String attributeName = streamDefinition.getAttributeNameArray()[i];
            Object attributeValue = data[i];
            eventText.append(attributeName).append(EVENT_ATTRIBUTE_VALUE_SEPARATOR).append(attributeValue.toString()).append(EVENT_ATTRIBUTE_SEPARATOR).append("\n");
        }
        eventText.deleteCharAt(eventText.lastIndexOf(EVENT_ATTRIBUTE_SEPARATOR));
        eventText.deleteCharAt(eventText.lastIndexOf("\n"));

        // Get arbitrary data from event
        Map<String, Object> arbitraryDataMap = event.getArbitraryDataMap();
        if (arbitraryDataMap != null && !arbitraryDataMap.isEmpty()) {
            // Add arbitrary data key-value to the default template
            eventText.append(EVENT_ATTRIBUTE_SEPARATOR);
            for (Map.Entry<String, Object> entry : arbitraryDataMap.entrySet()) {
                eventText.append("\n" + entry.getKey() + EVENT_ATTRIBUTE_SEPARATOR + entry.getValue() + EVENT_ATTRIBUTE_SEPARATOR);
            }
            eventText.deleteCharAt(eventText.lastIndexOf(EVENT_ATTRIBUTE_SEPARATOR));
            eventText.deleteCharAt(eventText.lastIndexOf("\n"));
        }

        return eventText.toString();
    }

}<|MERGE_RESOLUTION|>--- conflicted
+++ resolved
@@ -29,7 +29,7 @@
 
 @Extension(
         name = "text",
-        namespace = "",
+        namespace = "outputmapper",
         description = "Event to Text output mapper."
 )
 public class TextOutputMapper extends OutputMapper {
@@ -51,15 +51,9 @@
     /**
      * Convert the given Event mapping to TEXT string
      *
-<<<<<<< HEAD
-     * @param event          Event object
-     * @param dynamicOptions Dynamic options per event
-     * @return the constructed text string in the {attributeName}:{attributeValue} format
-=======
      * @param event         Event object
      * @param mappedPayload mapped payload if any
      * @return the mapped TEXT string
->>>>>>> e7a73294
      */
     @Override
     public Object mapEvent(Event event, String mappedPayload) {
