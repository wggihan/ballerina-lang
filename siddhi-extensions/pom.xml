--- conflicted
+++ resolved
@@ -34,16 +34,6 @@
     <modules>
         <!--<module>eval-script</module>-->
         <module>event-table</module>
-<<<<<<< HEAD
-        <module>output-transports/test-output-transport</module>
-        <module>output-transports/http-output-transport</module>
-        <module>output-transports/kafka-output-transport</module>
-        <module>output-mappers/text-output-mapper</module>
-        <module>output-mappers/json-output-mapper</module>
-        <module>output-mappers/map-output-mapper</module>
-        <module>output-mappers/xml-output-mapper</module>
-        <module>output-mappers/wso2event-output-mapper</module>
-=======
         <!--<module>output-transports/test-output-transport</module>-->
         <!--<module>output-transports/http-output-transport</module>-->
         <!--<module>output-transports/kafka-output-transport</module>-->
@@ -51,7 +41,7 @@
         <!--<module>output-mappers/json-output-mapper</module>-->
         <!--<module>output-mappers/keyvalue-output-mapper</module>-->
         <!--<module>output-mappers/xml-output-mapper</module>-->
->>>>>>> e7a73294
+        <!--<module>output-mappers/wso2event-output-mapper</module>-->
         <module>input-mappers/text-input-mapper</module>
         <!--<module>input-mappers/json-input-mapper</module>-->
         <!--<module>input-mappers/map-input-mapper</module>-->
