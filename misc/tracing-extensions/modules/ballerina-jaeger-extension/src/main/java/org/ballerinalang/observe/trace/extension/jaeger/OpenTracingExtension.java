/*
 * Copyright (c) 2018, WSO2 Inc. (http://www.wso2.org) All Rights Reserved.
 *
 * WSO2 Inc. licenses this file to you under the Apache License,
 * Version 2.0 (the "License"); you may not use this file except
 * in compliance with the License.
 * You may obtain a copy of the License at
 *
 *     http://www.apache.org/licenses/LICENSE-2.0
 *
 * Unless required by applicable law or agreed to in writing,
 * software distributed under the License is distributed on an
 * "AS IS" BASIS, WITHOUT WARRANTIES OR CONDITIONS OF ANY
 * KIND, either express or implied. See the License for the
 * specific language governing permissions and limitations
 * under the License.
 */
package org.ballerinalang.observe.trace.extension.jaeger;

import io.opentracing.Tracer;
import org.ballerinalang.annotation.JavaSPIService;
import org.ballerinalang.util.tracer.OpenTracer;
import org.ballerinalang.util.tracer.exception.InvalidConfigurationException;

import java.io.PrintStream;
import java.util.Map;

import static org.ballerinalang.observe.trace.extension.jaeger.Constants.DEFAULT_REPORTER_FLUSH_INTERVAL;
import static org.ballerinalang.observe.trace.extension.jaeger.Constants.DEFAULT_REPORTER_HOSTNAME;
import static org.ballerinalang.observe.trace.extension.jaeger.Constants.DEFAULT_REPORTER_LOG_SPANS;
import static org.ballerinalang.observe.trace.extension.jaeger.Constants.DEFAULT_REPORTER_MAX_BUFFER_SPANS;
import static org.ballerinalang.observe.trace.extension.jaeger.Constants.DEFAULT_REPORTER_PORT;
import static org.ballerinalang.observe.trace.extension.jaeger.Constants.DEFAULT_SAMPLER_PARAM;
import static org.ballerinalang.observe.trace.extension.jaeger.Constants.DEFAULT_SAMPLER_TYPE;
import static org.ballerinalang.observe.trace.extension.jaeger.Constants.REPORTER_FLUSH_INTERVAL_MS_CONFIG;
import static org.ballerinalang.observe.trace.extension.jaeger.Constants.REPORTER_HOST_NAME_CONFIG;
import static org.ballerinalang.observe.trace.extension.jaeger.Constants.REPORTER_LOG_SPANS_CONFIG;
import static org.ballerinalang.observe.trace.extension.jaeger.Constants.REPORTER_MAX_BUFFER_SPANS_CONFIG;
import static org.ballerinalang.observe.trace.extension.jaeger.Constants.REPORTER_PORT_CONFIG;
import static org.ballerinalang.observe.trace.extension.jaeger.Constants.SAMPLER_PARAM_CONFIG;
import static org.ballerinalang.observe.trace.extension.jaeger.Constants.SAMPLER_TYPE_CONFIG;
import static org.ballerinalang.observe.trace.extension.jaeger.Constants.TRACER_NAME;

/**
 * This is the open tracing extension class for {@link OpenTracer}.
 */
@JavaSPIService("org.ballerinalang.util.tracer.OpenTracer")
public class OpenTracingExtension implements OpenTracer {

<<<<<<< HEAD
    private static final PrintStream consoleError = System.err;
=======
    private static final Logger logger = LoggerFactory.getLogger(OpenTracingExtension.class);
    private static final String NAME = "jaeger";
>>>>>>> 95079830

    @Override
    public Tracer getTracer(String tracerName, Map<String, String> configProperties, String serviceName)
            throws InvalidConfigurationException {
        if (!tracerName.equalsIgnoreCase(TRACER_NAME)) {
            throw new InvalidConfigurationException("Unexpected tracer name! " +
                    "The tracer name supported by this extension is : " + TRACER_NAME + " but found : "
                    + tracerName);
        }
        return new com.uber.jaeger.Configuration(serviceName,
                new com.uber.jaeger.Configuration.SamplerConfiguration(
                        getValidStringConfig(configProperties.get(SAMPLER_TYPE_CONFIG), DEFAULT_SAMPLER_TYPE),
                        getValidIntegerConfig(configProperties.get(SAMPLER_PARAM_CONFIG),
                                DEFAULT_SAMPLER_PARAM, SAMPLER_PARAM_CONFIG)),
                new com.uber.jaeger.Configuration.ReporterConfiguration(
                        getValidBooleanConfig(configProperties.get(REPORTER_LOG_SPANS_CONFIG),
                                DEFAULT_REPORTER_LOG_SPANS, REPORTER_LOG_SPANS_CONFIG),
                        getValidStringConfig(configProperties.get(REPORTER_HOST_NAME_CONFIG),
                                DEFAULT_REPORTER_HOSTNAME),
                        getValidIntegerConfig(configProperties.get(REPORTER_PORT_CONFIG),
                                DEFAULT_REPORTER_PORT, REPORTER_PORT_CONFIG),
                        getValidIntegerConfig(configProperties.get(REPORTER_FLUSH_INTERVAL_MS_CONFIG),
                                DEFAULT_REPORTER_FLUSH_INTERVAL, REPORTER_FLUSH_INTERVAL_MS_CONFIG),
                        getValidIntegerConfig(configProperties.get(REPORTER_MAX_BUFFER_SPANS_CONFIG),
                                DEFAULT_REPORTER_MAX_BUFFER_SPANS, REPORTER_MAX_BUFFER_SPANS_CONFIG))
        ).getTracerBuilder().withScopeManager(NoOpScopeManager.INSTANCE).build();
    }

<<<<<<< HEAD
    private String getValidStringConfig(String config, String defaultValue) {
        if (config == null || config.trim().isEmpty()) {
            return defaultValue;
=======
    @Override
    public String getName() {
        return NAME;
    }

    private void validateConfiguration(Properties configuration) {
        setValidatedStringConfig(configuration, SAMPLER_TYPE_CONFIG, DEFAULT_SAMPLER_TYPE);
        setValidatedIntegerConfig(configuration, SAMPLER_PARAM_CONFIG, DEFAULT_SAMPLER_PARAM.intValue());
        setValidatedBooleanConfig(configuration, REPORTER_LOG_SPANS_CONFIG, DEFAULT_REPORTER_LOG_SPANS);
        setValidatedStringConfig(configuration, REPORTER_HOST_NAME_CONFIG, DEFAULT_REPORTER_HOSTNAME);
        setValidatedIntegerConfig(configuration, REPORTER_PORT_CONFIG, DEFAULT_REPORTER_PORT);
        setValidatedIntegerConfig(configuration, REPORTER_FLUSH_INTERVAL_MS_CONFIG, DEFAULT_REPORTER_FLUSH_INTERVAL);
        setValidatedIntegerConfig(configuration, REPORTER_MAX_BUFFER_SPANS_CONFIG, DEFAULT_REPORTER_MAX_BUFFER_SPANS);
    }

    private void setValidatedStringConfig(Properties configuration, String configName, String defaultValue) {
        Object configValue = configuration.get(configName);
        if (configValue == null || configValue.toString().trim().isEmpty()) {
            configuration.put(configName, defaultValue);
>>>>>>> 95079830
        } else {
            return config;
        }
    }

    private int getValidIntegerConfig(String config, int defaultValue, String configName) {
        if (config == null) {
            return defaultValue;
        } else {
            try {
                return Integer.parseInt(config);
            } catch (NumberFormatException ex) {
                consoleError.println("ballerina: observability tracing configuration " + configName
                        + " is invalid. Default value of " + defaultValue + " will be used.");
                return defaultValue;
            }
        }
    }

    private boolean getValidBooleanConfig(String config, boolean defaultValue, String configName) {
        if (config == null) {
            return defaultValue;
        } else {
            try {
                return Boolean.parseBoolean(config);
            } catch (NumberFormatException ex) {
                consoleError.println("ballerina: observability tracing configuration " + configName
                        + " is invalid. Default value of " + defaultValue + " will be used.");
                return defaultValue;
            }
        }
    }
}<|MERGE_RESOLUTION|>--- conflicted
+++ resolved
@@ -47,21 +47,12 @@
 @JavaSPIService("org.ballerinalang.util.tracer.OpenTracer")
 public class OpenTracingExtension implements OpenTracer {
 
-<<<<<<< HEAD
     private static final PrintStream consoleError = System.err;
-=======
-    private static final Logger logger = LoggerFactory.getLogger(OpenTracingExtension.class);
-    private static final String NAME = "jaeger";
->>>>>>> 95079830
 
     @Override
     public Tracer getTracer(String tracerName, Map<String, String> configProperties, String serviceName)
             throws InvalidConfigurationException {
-        if (!tracerName.equalsIgnoreCase(TRACER_NAME)) {
-            throw new InvalidConfigurationException("Unexpected tracer name! " +
-                    "The tracer name supported by this extension is : " + TRACER_NAME + " but found : "
-                    + tracerName);
-        }
+
         return new com.uber.jaeger.Configuration(serviceName,
                 new com.uber.jaeger.Configuration.SamplerConfiguration(
                         getValidStringConfig(configProperties.get(SAMPLER_TYPE_CONFIG), DEFAULT_SAMPLER_TYPE),
@@ -81,31 +72,14 @@
         ).getTracerBuilder().withScopeManager(NoOpScopeManager.INSTANCE).build();
     }
 
-<<<<<<< HEAD
+    @Override
+    public String getName() {
+        return TRACER_NAME;
+    }
+
     private String getValidStringConfig(String config, String defaultValue) {
         if (config == null || config.trim().isEmpty()) {
             return defaultValue;
-=======
-    @Override
-    public String getName() {
-        return NAME;
-    }
-
-    private void validateConfiguration(Properties configuration) {
-        setValidatedStringConfig(configuration, SAMPLER_TYPE_CONFIG, DEFAULT_SAMPLER_TYPE);
-        setValidatedIntegerConfig(configuration, SAMPLER_PARAM_CONFIG, DEFAULT_SAMPLER_PARAM.intValue());
-        setValidatedBooleanConfig(configuration, REPORTER_LOG_SPANS_CONFIG, DEFAULT_REPORTER_LOG_SPANS);
-        setValidatedStringConfig(configuration, REPORTER_HOST_NAME_CONFIG, DEFAULT_REPORTER_HOSTNAME);
-        setValidatedIntegerConfig(configuration, REPORTER_PORT_CONFIG, DEFAULT_REPORTER_PORT);
-        setValidatedIntegerConfig(configuration, REPORTER_FLUSH_INTERVAL_MS_CONFIG, DEFAULT_REPORTER_FLUSH_INTERVAL);
-        setValidatedIntegerConfig(configuration, REPORTER_MAX_BUFFER_SPANS_CONFIG, DEFAULT_REPORTER_MAX_BUFFER_SPANS);
-    }
-
-    private void setValidatedStringConfig(Properties configuration, String configName, String defaultValue) {
-        Object configValue = configuration.get(configName);
-        if (configValue == null || configValue.toString().trim().isEmpty()) {
-            configuration.put(configName, defaultValue);
->>>>>>> 95079830
         } else {
             return config;
         }
