{{#apiPackage}}package {{apiPackage}};

import {{apiPackage}}.model;{{/apiPackage}}
import ballerina.net.http;
import ballerina.net.http.swagger;

@swagger:serviceInfo { {{#info}}
    title: "{{title}}",
    description: "{{description}}",
    serviceVersion: "{{version}}",
    termsOfService: "{{termsOfService}}",
    contact: @swagger:contact {name: "{{contact.name}}", email: "{{contact.email}}",url: "{{contact.url}}"},
    license: @swagger:license {name: "{{license.name}}", url: "{{license.url}}"},{{/info}}
    tags: [{{#tags}}
        @swagger:tag {name: "{{name}}", description: "{{description}}", externalDocs: {{>doc}} }{{#unless @last}},{{/unless}}{{/tags}}
    ],
    externalDocs: {{>doc}},
    security: [{{#security}}
        {{>security}}{{/security}}
    ]
}{{#host}}
@http:configuration {
    host: "{{host}}",{{#port}}
    port: {{port}},{{/port}}{{#httpsPort}}
    httpsPort: {{httpsPort}},{{/httpsPort}}
    basePath: "{{basePath}}"
}{{/host}}
service<http> {{cut info.title " "}} {
{{#paths}}{{#value}}{{#get}}
    @swagger:resourceInfo {
        tags: [{{#tags}}"{{.}}"{{#unless @last}},{{/unless}}{{/tags}}],
        summary: "{{summary}}",
        description: "{{description}}",
        externalDocs: {{>doc}},
        parameters: [{{#parameters}}
            @swagger:parameterInfo {
                name: "{{name}}",
                inInfo: "{{in}}",
                description: "{{descirption}}", {{#required}}
                required: {{required}},{{/required}} {{#deprecated}}
                discontinued: {{deprecated}},{{/deprecated}}
                allowEmptyValue: "{{allowEmptyValue}}"
            }{{#unless @last}},{{/unless}}{{/parameters}}
        ]
    }
    @http:resourceConfig {
        methods:["GET"],
        path:"{{key}}"
<<<<<<< HEAD
    }{{#deprecated}}
    deprecated {}{{/deprecated}}
    resource {{operationId}} (http:Connection conn, http:InRequest inReq{{#parameters}}{{>pathParams}}{{/parameters}}) {
        //stub code - fill as necessary
        http:OutResponse resp = {};
=======
    }
    resource {{operationId}} (http:Connection conn, http:Request inReq{{#parameters}}{{>pathParams}}{{/parameters}}) {
        //stub de - fill as necessary
        http:Response resp = {};
>>>>>>> 2cd3a43e
        string payload = "Sample {{operationId}} Response";
        resp.setStringPayload(payload);
        _ = conn.respond(resp);
    }
{{/get}}{{#post}}
    @swagger:resourceInfo {
        tags: [{{#tags}}"{{.}}"{{#unless @last}},{{/unless}}{{/tags}}],
        summary: "{{summary}}",
        description: "{{description}}",
        externalDocs: {{>doc}},
        parameters: [{{#parameters}}
            @swagger:parameterInfo {
                name: "{{name}}",
                inInfo: "{{in}}",
                description: "{{descirption}}", {{#required}}
                required: {{required}},{{/required}} {{#deprecated}}
                discontinued: {{deprecated}},{{/deprecated}}
                allowEmptyValue: "{{allowEmptyValue}}"
            }{{#unless @last}},{{/unless}}{{/parameters}}
        ]
    }
    @http:resourceConfig {
        methods:["POST"],
        path:"{{key}}"
<<<<<<< HEAD
    }{{#deprecated}}
    deprecated {}{{/deprecated}}
    resource {{operationId}} (http:Connection conn, http:InRequest inReq{{#parameters}}{{>pathParams}}{{/parameters}}) {
=======
    }
    resource {{operationId}} (http:Connection conn, http:Request inReq{{#parameters}}{{>pathParams}}{{/parameters}}) {
>>>>>>> 2cd3a43e
        //stub code - fill as necessary
        http:Response resp = {};
        string payload = "Sample {{operationId}} Response";
        resp.setStringPayload(payload);
        _ = conn.respond(resp);
    }
{{/post}}{{#put}}
    @swagger:resourceInfo {
        tags: [{{#tags}}"{{.}}"{{#unless @last}},{{/unless}}{{/tags}}],
        summary: "{{summary}}",
        description: "{{description}}",
        externalDocs: {{>doc}},
        parameters: [{{#parameters}}
            @swagger:parameterInfo {
                name: "{{name}}",
                inInfo: "{{in}}",
                description: "{{descirption}}", {{#required}}
                required: {{required}},{{/required}} {{#deprecated}}
                discontinued: {{deprecated}},{{/deprecated}}
                allowEmptyValue: "{{allowEmptyValue}}"
            }{{#unless @last}},{{/unless}}{{/parameters}}
        ]
    }
    @http:resourceConfig {
        methods:["PUT"],
        path:"{{key}}"
<<<<<<< HEAD
    }{{#deprecated}}
    deprecated {}{{/deprecated}}
    resource {{operationId}} (http:Connection conn, http:InRequest inReq{{#parameters}}{{>pathParams}}{{/parameters}}) {
=======
    }
    resource {{operationId}} (http:Connection conn, http:Request inReq{{#parameters}}{{>pathParams}}{{/parameters}}) {
>>>>>>> 2cd3a43e
        //stub code - fill as necessary
        http:Response resp = {};
        string payload = "Sample {{operationId}} Response";
        resp.setStringPayload(payload);
        _ = conn.respond(resp);
    }
{{/put}}{{#delete}}
    @swagger:resourceInfo {
        tags: [{{#tags}}"{{.}}"{{#unless @last}},{{/unless}}{{/tags}}],
        summary: "{{summary}}",
        description: "{{description}}",
        externalDocs: {{>doc}},
        parameters: [{{#parameters}}
            @swagger:parameterInfo {
                name: "{{name}}",
                inInfo: "{{in}}",
                description: "{{descirption}}", {{#required}}
                required: {{required}},{{/required}} {{#deprecated}}
                discontinued: {{deprecated}},{{/deprecated}}
                allowEmptyValue: "{{allowEmptyValue}}"
            }{{#unless @last}},{{/unless}}{{/parameters}}
        ]
    }
    @http:resourceConfig {
        methods:["DELETE"],
        path:"{{key}}"
<<<<<<< HEAD
    }{{#deprecated}}
    deprecated {}{{/deprecated}}
    resource {{operationId}} (http:Connection conn, http:InRequest inReq{{#parameters}}{{>pathParams}}{{/parameters}}) {
=======
    }
    resource {{operationId}} (http:Connection conn, http:Request inReq{{#parameters}}{{>pathParams}}{{/parameters}}) {
>>>>>>> 2cd3a43e
        //stub code - fill as necessary
        http:Response resp = {};
        string payload = "Sample {{operationId}} Response";
        resp.setStringPayload(payload);
        _ = conn.respond(resp);
    }
{{/delete}}{{#options}}
    @swagger:resourceInfo {
        tags: [{{#tags}}"{{.}}"{{#unless @last}},{{/unless}}{{/tags}}],
        summary: "{{summary}}",
        description: "{{description}}",
        externalDocs: {{>doc}},
        parameters: [{{#parameters}}
            @swagger:parameterInfo {
                name: "{{name}}",
                inInfo: "{{in}}",
                description: "{{descirption}}", {{#required}}
                required: {{required}},{{/required}} {{#deprecated}}
                discontinued: {{deprecated}},{{/deprecated}}
                allowEmptyValue: "{{allowEmptyValue}}"
            }{{#unless @last}},{{/unless}}{{/parameters}}
        ]
    }
    @http:resourceConfig {
        methods:["OPTIONS"],
        path:"{{key}}"
<<<<<<< HEAD
    }{{#deprecated}}
    deprecated {}{{/deprecated}}
    resource {{operationId}} (http:Connection conn, http:InRequest inReq{{#parameters}}{{>pathParams}}{{/parameters}}) {
=======
    }
    resource {{operationId}} (http:Connection conn, http:Request inReq{{#parameters}}{{>pathParams}}{{/parameters}}) {
>>>>>>> 2cd3a43e
        //stub code - fill as necessary
        http:Response resp = {};
        string payload = "Sample {{operationId}} Response";
        resp.setStringPayload(payload);
        _ = conn.respond(resp);
    }
{{/options}}{{#head}}
    @swagger:resourceInfo {
        tags: [{{#tags}}"{{.}}"{{#unless @last}},{{/unless}}{{/tags}}],
        summary: "{{summary}}",
        description: "{{description}}",
        externalDocs: {{>doc}},
        parameters: [{{#parameters}}
            @swagger:parameterInfo {
                name: "{{name}}",
                inInfo: "{{in}}",
                description: "{{descirption}}", {{#required}}
                required: {{required}},{{/required}} {{#deprecated}}
                discontinued: {{deprecated}},{{/deprecated}}
                allowEmptyValue: "{{allowEmptyValue}}"
            }{{#unless @last}},{{/unless}}{{/parameters}}
        ]
    }
    @http:resourceConfig {
        methods:["HEAD"],
        path:"{{key}}"
<<<<<<< HEAD
    }{{#deprecated}}
    deprecated {}{{/deprecated}}
    resource {{operationId}} (http:Connection conn, http:InRequest inReq{{#parameters}}{{>pathParams}}{{/parameters}}) {
=======
    }
    resource {{operationId}} (http:Connection conn, http:Request inReq{{#parameters}}{{>pathParams}}{{/parameters}}) {
>>>>>>> 2cd3a43e
        //stub code - fill as necessary
        http:Response resp = {};
        string payload = "Sample {{operationId}} Response";
        resp.setStringPayload(payload);
        _ = conn.respond(resp);
    }
{{/head}}{{#patch}}
    @swagger:resourceInfo {
        tags: [{{#tags}}"{{.}}"{{#unless @last}},{{/unless}}{{/tags}}],
        summary: "{{summary}}",
        description: "{{description}}",
        externalDocs: {{>doc}},
        parameters: [{{#parameters}}
            @swagger:parameterInfo {
                name: "{{name}}",
                inInfo: "{{in}}",
                description: "{{descirption}}", {{#required}}
                required: {{required}},{{/required}} {{#deprecated}}
                discontinued: {{deprecated}},{{/deprecated}}
                allowEmptyValue: "{{allowEmptyValue}}"
            }{{#unless @last}},{{/unless}}{{/parameters}}
        ]
    }
    @http:resourceConfig {
        methods:["PATCH"],
        path:"{{key}}"
<<<<<<< HEAD
    }{{#deprecated}}
    deprecated {}{{/deprecated}}
    resource {{operationId}} (http:Connection conn, http:InRequest inReq{{#parameters}}{{>pathParams}}{{/parameters}}) {
=======
    }
    resource {{operationId}} (http:Connection conn, http:Request inReq{{#parameters}}{{>pathParams}}{{/parameters}}) {
>>>>>>> 2cd3a43e
        //stub code - fill as necessary
        http:Response resp = {};
        string payload = "Sample {{operationId}} Response";
        resp.setStringPayload(payload);
        _ = conn.respond(resp);
    }
{{/patch}}{{#trace}}
    @swagger:resourceInfo {
        tags: [{{#tags}}"{{.}}"{{#unless @last}},{{/unless}}{{/tags}}],
        summary: "{{summary}}",
        description: "{{description}}",
        externalDocs: {{>doc}},
        parameters: [{{#parameters}}
            @swagger:parameterInfo {
                name: "{{name}}",
                inInfo: "{{in}}",
                description: "{{descirption}}", {{#required}}
                required: {{required}},{{/required}} {{#deprecated}}
                discontinued: {{deprecated}},{{/deprecated}}
                allowEmptyValue: "{{allowEmptyValue}}"
            }{{#unless @last}},{{/unless}}{{/parameters}}
        ]
    }
    @http:resourceConfig {
        methods:["TRACE"],
        path:"{{key}}"
<<<<<<< HEAD
    }{{#deprecated}}
    deprecated {}{{/deprecated}}
    resource {{operationId}} (http:Connection conn, http:InRequest inReq{{#parameters}}{{>pathParams}}{{/parameters}}) {
=======
    }
    resource {{operationId}} (http:Connection conn, http:Request inReq{{#parameters}}{{>pathParams}}{{/parameters}}) {
>>>>>>> 2cd3a43e
        //stub code - fill as necessary
        http:Response resp = {};
        string payload = "Sample {{operationId}} Response";
        resp.setStringPayload(payload);
        _ = conn.respond(resp);
    }
{{/trace}}{{/value}}{{/paths}}
}<|MERGE_RESOLUTION|>--- conflicted
+++ resolved
@@ -46,18 +46,11 @@
     @http:resourceConfig {
         methods:["GET"],
         path:"{{key}}"
-<<<<<<< HEAD
     }{{#deprecated}}
     deprecated {}{{/deprecated}}
     resource {{operationId}} (http:Connection conn, http:InRequest inReq{{#parameters}}{{>pathParams}}{{/parameters}}) {
         //stub code - fill as necessary
         http:OutResponse resp = {};
-=======
-    }
-    resource {{operationId}} (http:Connection conn, http:Request inReq{{#parameters}}{{>pathParams}}{{/parameters}}) {
-        //stub de - fill as necessary
-        http:Response resp = {};
->>>>>>> 2cd3a43e
         string payload = "Sample {{operationId}} Response";
         resp.setStringPayload(payload);
         _ = conn.respond(resp);
@@ -82,14 +75,9 @@
     @http:resourceConfig {
         methods:["POST"],
         path:"{{key}}"
-<<<<<<< HEAD
-    }{{#deprecated}}
-    deprecated {}{{/deprecated}}
-    resource {{operationId}} (http:Connection conn, http:InRequest inReq{{#parameters}}{{>pathParams}}{{/parameters}}) {
-=======
-    }
-    resource {{operationId}} (http:Connection conn, http:Request inReq{{#parameters}}{{>pathParams}}{{/parameters}}) {
->>>>>>> 2cd3a43e
+    }{{#deprecated}}
+    deprecated {}{{/deprecated}}
+    resource {{operationId}} (http:Connection conn, http:InRequest inReq{{#parameters}}{{>pathParams}}{{/parameters}}) {
         //stub code - fill as necessary
         http:Response resp = {};
         string payload = "Sample {{operationId}} Response";
@@ -116,14 +104,9 @@
     @http:resourceConfig {
         methods:["PUT"],
         path:"{{key}}"
-<<<<<<< HEAD
-    }{{#deprecated}}
-    deprecated {}{{/deprecated}}
-    resource {{operationId}} (http:Connection conn, http:InRequest inReq{{#parameters}}{{>pathParams}}{{/parameters}}) {
-=======
-    }
-    resource {{operationId}} (http:Connection conn, http:Request inReq{{#parameters}}{{>pathParams}}{{/parameters}}) {
->>>>>>> 2cd3a43e
+    }{{#deprecated}}
+    deprecated {}{{/deprecated}}
+    resource {{operationId}} (http:Connection conn, http:InRequest inReq{{#parameters}}{{>pathParams}}{{/parameters}}) {
         //stub code - fill as necessary
         http:Response resp = {};
         string payload = "Sample {{operationId}} Response";
@@ -150,14 +133,9 @@
     @http:resourceConfig {
         methods:["DELETE"],
         path:"{{key}}"
-<<<<<<< HEAD
-    }{{#deprecated}}
-    deprecated {}{{/deprecated}}
-    resource {{operationId}} (http:Connection conn, http:InRequest inReq{{#parameters}}{{>pathParams}}{{/parameters}}) {
-=======
-    }
-    resource {{operationId}} (http:Connection conn, http:Request inReq{{#parameters}}{{>pathParams}}{{/parameters}}) {
->>>>>>> 2cd3a43e
+    }{{#deprecated}}
+    deprecated {}{{/deprecated}}
+    resource {{operationId}} (http:Connection conn, http:InRequest inReq{{#parameters}}{{>pathParams}}{{/parameters}}) {
         //stub code - fill as necessary
         http:Response resp = {};
         string payload = "Sample {{operationId}} Response";
@@ -184,14 +162,9 @@
     @http:resourceConfig {
         methods:["OPTIONS"],
         path:"{{key}}"
-<<<<<<< HEAD
-    }{{#deprecated}}
-    deprecated {}{{/deprecated}}
-    resource {{operationId}} (http:Connection conn, http:InRequest inReq{{#parameters}}{{>pathParams}}{{/parameters}}) {
-=======
-    }
-    resource {{operationId}} (http:Connection conn, http:Request inReq{{#parameters}}{{>pathParams}}{{/parameters}}) {
->>>>>>> 2cd3a43e
+    }{{#deprecated}}
+    deprecated {}{{/deprecated}}
+    resource {{operationId}} (http:Connection conn, http:InRequest inReq{{#parameters}}{{>pathParams}}{{/parameters}}) {
         //stub code - fill as necessary
         http:Response resp = {};
         string payload = "Sample {{operationId}} Response";
@@ -218,14 +191,9 @@
     @http:resourceConfig {
         methods:["HEAD"],
         path:"{{key}}"
-<<<<<<< HEAD
-    }{{#deprecated}}
-    deprecated {}{{/deprecated}}
-    resource {{operationId}} (http:Connection conn, http:InRequest inReq{{#parameters}}{{>pathParams}}{{/parameters}}) {
-=======
-    }
-    resource {{operationId}} (http:Connection conn, http:Request inReq{{#parameters}}{{>pathParams}}{{/parameters}}) {
->>>>>>> 2cd3a43e
+    }{{#deprecated}}
+    deprecated {}{{/deprecated}}
+    resource {{operationId}} (http:Connection conn, http:InRequest inReq{{#parameters}}{{>pathParams}}{{/parameters}}) {
         //stub code - fill as necessary
         http:Response resp = {};
         string payload = "Sample {{operationId}} Response";
@@ -252,14 +220,9 @@
     @http:resourceConfig {
         methods:["PATCH"],
         path:"{{key}}"
-<<<<<<< HEAD
-    }{{#deprecated}}
-    deprecated {}{{/deprecated}}
-    resource {{operationId}} (http:Connection conn, http:InRequest inReq{{#parameters}}{{>pathParams}}{{/parameters}}) {
-=======
-    }
-    resource {{operationId}} (http:Connection conn, http:Request inReq{{#parameters}}{{>pathParams}}{{/parameters}}) {
->>>>>>> 2cd3a43e
+    }{{#deprecated}}
+    deprecated {}{{/deprecated}}
+    resource {{operationId}} (http:Connection conn, http:InRequest inReq{{#parameters}}{{>pathParams}}{{/parameters}}) {
         //stub code - fill as necessary
         http:Response resp = {};
         string payload = "Sample {{operationId}} Response";
@@ -286,14 +249,9 @@
     @http:resourceConfig {
         methods:["TRACE"],
         path:"{{key}}"
-<<<<<<< HEAD
-    }{{#deprecated}}
-    deprecated {}{{/deprecated}}
-    resource {{operationId}} (http:Connection conn, http:InRequest inReq{{#parameters}}{{>pathParams}}{{/parameters}}) {
-=======
-    }
-    resource {{operationId}} (http:Connection conn, http:Request inReq{{#parameters}}{{>pathParams}}{{/parameters}}) {
->>>>>>> 2cd3a43e
+    }{{#deprecated}}
+    deprecated {}{{/deprecated}}
+    resource {{operationId}} (http:Connection conn, http:InRequest inReq{{#parameters}}{{>pathParams}}{{/parameters}}) {
         //stub code - fill as necessary
         http:Response resp = {};
         string payload = "Sample {{operationId}} Response";
