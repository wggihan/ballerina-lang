--- conflicted
+++ resolved
@@ -53,11 +53,8 @@
     baloImplementation project(path: ':ballerina-auth', configuration: 'baloImplementation')
     baloImplementation project(path: ':ballerina-lang:annotations', configuration: 'baloImplementation')
 
-<<<<<<< HEAD
+    interopImports project(':ballerina-config-api')
     interopImports project(':ballerina-io')
-=======
-    interopImports project(':ballerina-config-api')
->>>>>>> 03ffe281
     interopImports project(':ballerina-math')
     interopImports project(':ballerina-task')
     interopImports project(':ballerina-time')
