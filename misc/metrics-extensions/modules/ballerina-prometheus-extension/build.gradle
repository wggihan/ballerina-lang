/*
 * Copyright (c) 2019, WSO2 Inc. (http://www.wso2.org) All Rights Reserved.
 *
 * Licensed under the Apache License, Version 2.0 (the "License");
 * you may not use this file except in compliance with the License.
 * You may obtain a copy of the License at
 *
 * http://www.apache.org/licenses/LICENSE-2.0
 *
 * Unless required by applicable law or agreed to in writing, software
 * distributed under the License is distributed on an "AS IS" BASIS,
 * WITHOUT WARRANTIES OR CONDITIONS OF ANY KIND, either express or implied.
 * See the License for the specific language governing permissions and
 * limitations under the License.
 *
 */

apply from: "$rootDir/gradle/balNativeLibProject.gradle"
apply from: "$rootDir/gradle/baseNativeStdLibProject.gradle"

createBalo {
    jvmTarget = 'true'
}

configurations {
    prometheusJar
    balx
    generatedBalx
}

dependencies {
    baloCreat project(':lib-creator')
    baloImplementation project(path: ':ballerina-http', configuration: 'baloImplementation')
    baloImplementation project(path: ':ballerina-observability', configuration: 'baloImplementation')
    baloImplementation project(path: ":ballerina-config-api", configuration: 'baloImplementation')
    baloImplementation project(path: ':ballerina-utils', configuration: 'baloImplementation')

    // transitive
    baloImplementation project(path: ":ballerina-system", configuration: 'baloImplementation')
    baloImplementation project(path: ':ballerina-math', configuration: 'baloImplementation')
    baloImplementation project(path: ":ballerina-crypto", configuration: 'baloImplementation')
    baloImplementation project(path: ':ballerina-time', configuration: 'baloImplementation')
    baloImplementation project(path: ':ballerina-mime', configuration: 'baloImplementation')
    baloImplementation project(path: ':ballerina-io', configuration: 'baloImplementation')
    baloImplementation project(path: ':ballerina-runtime-api', configuration: 'baloImplementation')
    baloImplementation project(path: ':ballerina-cache', configuration: 'baloImplementation')
    baloImplementation project(path: ':ballerina-task', configuration: 'baloImplementation')
    baloImplementation project(path: ':ballerina-stringutils', configuration: 'baloImplementation')
    baloImplementation project(path: ':ballerina-java', configuration: 'baloImplementation')
    baloImplementation project(path: ':ballerina-lang:annotations', configuration: 'baloImplementation')
    baloImplementation project(path: ':ballerina-log-api', configuration: 'baloImplementation')
    baloImplementation project(path: ':ballerina-reflect', configuration: 'baloImplementation')
    baloImplementation project(path: ':ballerina-auth', configuration: 'baloImplementation')
    baloImplementation project(path: ':ballerina-lang:annotations', configuration: 'baloImplementation')

    interopImports project(':ballerina-config-api')
    interopImports project(':ballerina-io')
    interopImports project(':ballerina-log-api')
    interopImports project(':ballerina-math')
    interopImports project(':ballerina-system')
    interopImports project(':ballerina-task')
    interopImports project(':ballerina-time')
    interopImports project(':ballerina-reflect')
    interopImports project(':ballerina-crypto')
<<<<<<< HEAD
    interopImports project(':ballerina-http')
=======
    interopImports project(':ballerina-runtime-api')
>>>>>>> 7dc0fb9b

    implementation project(':ballerina-system')
    implementation project(':ballerina-tool')
    implementation project(':ballerina-lang')
    implementation project(':ballerina-lang:annotations')
    implementation project(':ballerina-logging')
    implementation project(':lib-creator')
    implementation project(':ballerina-http')
    implementation project(':ballerina-observability')
    implementation project(":ballerina-config-api")
    implementation project(':ballerina-math')
    implementation project(':ballerina-time')
    implementation project(':ballerina-mime')
    implementation project(':ballerina-io')
    implementation project(':ballerina-runtime-api')
    implementation project(':ballerina-cache')
    implementation project(':ballerina-task')
    implementation project(':ballerina-log-api')
    implementation project(':ballerina-reflect')
    implementation project(':ballerina-auth')
    implementation project(':ballerina-utils')
    implementation project(':ballerina-config')
    implementation project(':ballerina-runtime')
}

artifacts {
    prometheusJar file: file("$buildDir/generated-bir-jar/" + moduleName + ".jar"), builtBy: createBirJar
}

configurations.all {
    resolutionStrategy.preferProjectModules()
}

description = 'Ballerina - Prometheus Extension for Metrics'<|MERGE_RESOLUTION|>--- conflicted
+++ resolved
@@ -54,6 +54,7 @@
     baloImplementation project(path: ':ballerina-lang:annotations', configuration: 'baloImplementation')
 
     interopImports project(':ballerina-config-api')
+    interopImports project(':ballerina-http')
     interopImports project(':ballerina-io')
     interopImports project(':ballerina-log-api')
     interopImports project(':ballerina-math')
@@ -62,11 +63,7 @@
     interopImports project(':ballerina-time')
     interopImports project(':ballerina-reflect')
     interopImports project(':ballerina-crypto')
-<<<<<<< HEAD
-    interopImports project(':ballerina-http')
-=======
     interopImports project(':ballerina-runtime-api')
->>>>>>> 7dc0fb9b
 
     implementation project(':ballerina-system')
     implementation project(':ballerina-tool')
