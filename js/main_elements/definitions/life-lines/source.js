--- conflicted
+++ resolved
@@ -40,16 +40,6 @@
             }
             return cloneCallBack;
         },
-<<<<<<< HEAD
-        propertyPaneSchema: [
-            {
-                key: "title",
-                text: "Title"
-            }
-        ],
-        saveMyProperties: function (model, inputs) {
-            model.attributes.title = inputs.title.value;
-=======
         utils: {
             propertyPaneSchema: [
                 {
@@ -60,7 +50,6 @@
             saveMyProperties: function (model, inputs) {
                 model.attributes.title = inputs.title.value;
             }
->>>>>>> 61071ad7
         }
     };
 
