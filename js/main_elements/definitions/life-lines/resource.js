/**
 * Copyright (c) 2016, WSO2 Inc. (http://www.wso2.org) All Rights Reserved.
 *
 * WSO2 Inc. licenses this file to you under the Apache License,
 * Version 2.0 (the "License"); you may not use this file except
 * in compliance with the License.
 * You may obtain a copy of the License at
 *
 *     http://www.apache.org/licenses/LICENSE-2.0
 *
 * Unless required by applicable law or agreed to in writing,
 * software distributed under the License is distributed on an
 * "AS IS" BASIS, WITHOUT WARRANTIES OR CONDITIONS OF ANY
 * KIND, either express or implied. See the License for the
 * specific language governing permissions and limitations
 * under the License.
 */

var MainElements = (function (mainElements) {
    var lifelines = mainElements.lifelines || {};

    var resourceLifeline = {
        id: "Resource",
        title: "Pipe Line",
        icon: "images/tool-icons/lifeline.svg",
        colour : "#ffffff",
        class : "resource",
        dragCursorOffset : { left: 50, top: 50 },
        parameters: [
            {
                key: "title",
                value: "Resource"
            },
            {
                key: "path",
                value: "Path"
            },
            {
                key: "get",
                value: "Get"
            },
            {
                put: "put",
                value: "Put"
            },
            {
                post: "post",
                value: "Post"
            }
        ],
        createCloneCallback : function(view){
            function cloneCallBack() {
                var div = view.createContainerForDraggable();
                d3.xml("images/tool-icons/lifeline.svg").mimeType("image/svg+xml").get(function(error, xml) {
                    if (error) throw error;
                    var svg = xml.getElementsByTagName("svg")[0];
                    d3.select(svg).attr("width", "100px").attr("height", "100px");
                    d3.select(svg).attr("width", "100px");
                    div.node().appendChild(svg);
                });
                return div.node();
            }
<<<<<<< HEAD
        ],
        saveMyProperties: function (model, inputs) {
            model.attributes.title = inputs.title.value;
            model.attributes.parameters = [
                {
                    key: "path",
                    value: inputs.path.value
                },
                {
                    key: "get",
                    value: inputs.get.checked
                },
                {
                    key: "put",
                    value: inputs.put.checked
                },
                {
                    key: "post",
                    value: inputs.post.checked
                }
            ];
=======
            return cloneCallBack;
        },
        getSchema: function () {
            return {
                "title": 'Pipe Line',
                type: "object",
                properties: {
                    Title: { "type": "string" },
                    Path: {"type": "string"},
                    Get: {"type": "boolean"},
                    Put: {"type": "boolean"},
                    Post: {"type": "boolean"}
                }
            };
        },
        getEditableProperties: function (parameters) {
            var editableProperties = {};
            editableProperties.Title = parameters[0].value;
            editableProperties.Path = parameters[1].value;
            editableProperties.Get = parameters[2].value;
            editableProperties.Put = parameters[3].value;
            editableProperties.Post = parameters[4].value;
            return editableProperties;
>>>>>>> 5bcac403
        }
    };

    lifelines.ResourceLifeline = resourceLifeline;
    mainElements.lifelines = lifelines;

    return mainElements;
})(MainElements || {});<|MERGE_RESOLUTION|>--- conflicted
+++ resolved
@@ -26,28 +26,6 @@
         colour : "#ffffff",
         class : "resource",
         dragCursorOffset : { left: 50, top: 50 },
-        parameters: [
-            {
-                key: "title",
-                value: "Resource"
-            },
-            {
-                key: "path",
-                value: "Path"
-            },
-            {
-                key: "get",
-                value: "Get"
-            },
-            {
-                put: "put",
-                value: "Put"
-            },
-            {
-                post: "post",
-                value: "Post"
-            }
-        ],
         createCloneCallback : function(view){
             function cloneCallBack() {
                 var div = view.createContainerForDraggable();
@@ -60,7 +38,47 @@
                 });
                 return div.node();
             }
-<<<<<<< HEAD
+            return cloneCallBack;
+        },
+        propertyPaneSchema: [
+            {
+                key: "title",
+                text: "Title"
+            },
+            {
+                key: "path",
+                text: "Path"
+            },
+            {
+                key: "get",
+                checkbox: "GET"
+            },
+            {
+                key: "put",
+                checkbox: "PUT"
+            },
+            {
+                key: "post",
+                checkbox: "POST"
+            }
+        ],
+        parameters: [
+            {
+                key: "path",
+                value: ""
+            },
+            {
+                key: "get",
+                value: false
+            },
+            {
+                key: "put",
+                value: false
+            },
+            {
+                key: "post",
+                value: false
+            }
         ],
         saveMyProperties: function (model, inputs) {
             model.attributes.title = inputs.title.value;
@@ -82,31 +100,6 @@
                     value: inputs.post.checked
                 }
             ];
-=======
-            return cloneCallBack;
-        },
-        getSchema: function () {
-            return {
-                "title": 'Pipe Line',
-                type: "object",
-                properties: {
-                    Title: { "type": "string" },
-                    Path: {"type": "string"},
-                    Get: {"type": "boolean"},
-                    Put: {"type": "boolean"},
-                    Post: {"type": "boolean"}
-                }
-            };
-        },
-        getEditableProperties: function (parameters) {
-            var editableProperties = {};
-            editableProperties.Title = parameters[0].value;
-            editableProperties.Path = parameters[1].value;
-            editableProperties.Get = parameters[2].value;
-            editableProperties.Put = parameters[3].value;
-            editableProperties.Post = parameters[4].value;
-            return editableProperties;
->>>>>>> 5bcac403
         }
     };
 
