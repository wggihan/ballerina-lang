/**
 * Copyright (c) 2016, WSO2 Inc. (http://www.wso2.org) All Rights Reserved.
 *
 * WSO2 Inc. licenses this file to you under the Apache License,
 * Version 2.0 (the "License"); you may not use this file except
 * in compliance with the License.
 * You may obtain a copy of the License at
 *
 *     http://www.apache.org/licenses/LICENSE-2.0
 *
 * Unless required by applicable law or agreed to in writing,
 * software distributed under the License is distributed on an
 * "AS IS" BASIS, WITHOUT WARRANTIES OR CONDITIONS OF ANY
 * KIND, either express or implied. See the License for the
 * specific language governing permissions and limitations
 * under the License.
 */
define(['require', 'log', 'jquery', 'lodash', './tab', 'ballerina', 'workspace'],
    function (require, log, jquery, _, Tab, Ballerina, Workspace) {
    var  FileTab;

    FileTab = Tab.extend({
        initialize: function (options) {
            Tab.prototype.initialize.call(this, options);
            if(!_.has(options, 'file')){
                this._file = new Workspace.File({isTemp: true}, {storage: this.getParent().getBrowserStorage()});
            } else {
                this._file = _.get(options, 'file');
            }
        },

        getFile: function(){
            return this._file;
        },

        render: function () {
            Tab.prototype.render.call(this);
            var ballerinaEditorOptions = _.get(this.options, 'ballerina_editor');
            _.set(ballerinaEditorOptions, 'toolPalette', this.getParent().options.toolPalette);
            _.set(ballerinaEditorOptions, 'container', this.$el.get(0));


            var ballerinaASTFactory = new Ballerina.ast.BallerinaASTFactory();
            var ballerinaAstRoot = ballerinaASTFactory.createBallerinaAstRoot();
            var serviceDefinitions = [];
            // Create sample connector definition
            var connectorDefinitions = [];
            var connectorDefinition1 = ballerinaASTFactory.createConnectorDefinition();
            connectorDefinitions.push(connectorDefinition1);
            ballerinaAstRoot.setConnectorDefinitions(connectorDefinitions);
            ballerinaAstRoot.addChild(connectorDefinition1);

            var serviceDefinition1 = ballerinaASTFactory.createServiceDefinition();
            serviceDefinition1.setBasePath("/basePath1");
            var serviceDefinition2 = ballerinaASTFactory.createServiceDefinition();
            serviceDefinition2.setBasePath("/basePath2");

            // Create Sample Resource Definitions
            var resourceDefinition1 = ballerinaASTFactory.createResourceDefinition();
            var resourceDefinition2 = ballerinaASTFactory.createResourceDefinition();
            resourceDefinition1.resourceParent(serviceDefinition1);
            resourceDefinition2.resourceParent(serviceDefinition2);

            ballerinaAstRoot.addChild(serviceDefinition1);
            ballerinaAstRoot.addChild(serviceDefinition2);
            serviceDefinition1.setResourceDefinitions([resourceDefinition1, resourceDefinition2]);
            serviceDefinition1.addChild(resourceDefinition1);
<<<<<<< HEAD
            serviceDefinition1.addChild(resourceDefinition2);

=======
            serviceDefinition2.addChild(resourceDefinition2);
>>>>>>> d9034f04
            serviceDefinitions.push(serviceDefinition1);
            serviceDefinitions.push(serviceDefinition2);
            ballerinaAstRoot.setServiceDefinitions(serviceDefinitions);

            // Create Sample Function Definitions
            var functionDefinitions = [];
            var functionDefinition1 = ballerinaASTFactory.createFunctionDefinition();
            functionDefinitions.push(functionDefinition1);
            ballerinaAstRoot.addChild(functionDefinition1);
            ballerinaAstRoot.setFunctionDefinitions(functionDefinitions);

            var fileEditor = new  Ballerina.views.BallerinaFileEditor({model: ballerinaAstRoot, viewOptions: ballerinaEditorOptions});

            /**
             * Testing the source-gen traverse
             *
             */
            var sourceGenVisitor = new Ballerina.visitors.SourceGen.BallerinaASTRootVisitor();
            ballerinaAstRoot.accept(sourceGenVisitor);
<<<<<<< HEAD
            log.info(sourceGenVisitor.getGeneratedSource());
=======
            ballerinaAstRoot.accept(fileEditor);
>>>>>>> d9034f04
        }
    });

    return FileTab;
});<|MERGE_RESOLUTION|>--- conflicted
+++ resolved
@@ -39,7 +39,6 @@
             _.set(ballerinaEditorOptions, 'toolPalette', this.getParent().options.toolPalette);
             _.set(ballerinaEditorOptions, 'container', this.$el.get(0));
 
-
             var ballerinaASTFactory = new Ballerina.ast.BallerinaASTFactory();
             var ballerinaAstRoot = ballerinaASTFactory.createBallerinaAstRoot();
             var serviceDefinitions = [];
@@ -65,12 +64,8 @@
             ballerinaAstRoot.addChild(serviceDefinition2);
             serviceDefinition1.setResourceDefinitions([resourceDefinition1, resourceDefinition2]);
             serviceDefinition1.addChild(resourceDefinition1);
-<<<<<<< HEAD
             serviceDefinition1.addChild(resourceDefinition2);
 
-=======
-            serviceDefinition2.addChild(resourceDefinition2);
->>>>>>> d9034f04
             serviceDefinitions.push(serviceDefinition1);
             serviceDefinitions.push(serviceDefinition2);
             ballerinaAstRoot.setServiceDefinitions(serviceDefinitions);
@@ -90,11 +85,7 @@
              */
             var sourceGenVisitor = new Ballerina.visitors.SourceGen.BallerinaASTRootVisitor();
             ballerinaAstRoot.accept(sourceGenVisitor);
-<<<<<<< HEAD
             log.info(sourceGenVisitor.getGeneratedSource());
-=======
-            ballerinaAstRoot.accept(fileEditor);
->>>>>>> d9034f04
         }
     });
 
