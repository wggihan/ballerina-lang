/**
 * Copyright (c) 2016, WSO2 Inc. (http://www.wso2.org) All Rights Reserved.
 *
 * WSO2 Inc. licenses this file to you under the Apache License,
 * Version 2.0 (the "License"); you may not use this file except
 * in compliance with the License.
 * You may obtain a copy of the License at
 *
 *     http://www.apache.org/licenses/LICENSE-2.0
 *
 * Unless required by applicable law or agreed to in writing,
 * software distributed under the License is distributed on an
 * "AS IS" BASIS, WITHOUT WARRANTIES OR CONDITIONS OF ANY
 * KIND, either express or implied. See the License for the
 * specific language governing permissions and limitations
 * under the License.
 */

/**
 * SequenceD-Views Module extension.
 *
 * Definition of Backbone Views required for Sequence Diagrams.
 */
var SequenceD = (function (sequenced) {
    var views = sequenced.Views = sequenced.Views || {};
    var toolPaletteWidth = 240;
    var imageHeight = 20;

    var Processor = Diagrams.Views.ShapeView.extend(
        /** @lends Processor.prototype */
        {
            /**
             * @augments ShapeView
             * @constructs
             * @class Processor Represents the view for processor components in Sequence Diagrams.
             * @param {Object} options Rendering options for the view
             */
            initialize: function (options) {
                Diagrams.Views.ShapeView.prototype.initialize.call(this, options);
            },

            verticalDrag: function () {
                return false;
            },

            render: function (paperID, centerPoint, status) {
                if (status == "processors") {
                    Diagrams.Views.ShapeView.prototype.render.call(this, paperID);
                    var processor = this.drawProcessor(paperID, centerPoint, this.modelAttr('title'), this.options);
                    var viewObj = this;
                    var drag = d3.drag()
                        .on("start", function () {
                            viewObj.dragStart(d3.event);
                        })
                        .on("drag", function () {
                            viewObj.dragMove(d3.event);
                        })
                        .on("end", function () {
                            viewObj.dragStop();
                        });

                    this.d3el = processor;
                    this.el = processor.node();
                    return processor;
                }
            },

            drawProcessor: function (paperID, center, title, prefs) {
                var d3Ref = this.getD3Ref();
                var group = d3Ref.draw.group();
                var optionsMenuGroup = group.append("g").attr("class", "option-menu option-menu-hide");
                var viewObj = this;

                if (this.model.model.type === "UnitProcessor") {
                    var height = this.model.getHeight();
                    var width = this.model.getWidth();

                    var optionMenuWrapper = d3Ref.draw.rect((center.x() + 10 + width/2),
                        (center.y() - height/2),
                        30,
                        58,
                        0,
                        0,
                        optionsMenuGroup, "#f8f8f3").
                        attr("style", "stroke: #ede9dc; stroke-width: 1; opacity:0.5; cursor: pointer").
                        on("mouseover", function () {
                            d3.select(this).attr("style", "stroke: #ede9dc; stroke-width: 1; opacity: .7; cursor: pointer");
                        }).
                        on("mouseout", function () {
                            d3.select(this).attr("style", "stroke: #ede9dc; stroke-width: 1; opacity: 0.5; cursor: pointer");
                        });

                    var deleteOption = d3Ref.draw.rect((center.x() + 13 + width/2),
                        (center.y() + 3 - height/2),
                        24,
                        24,
                        0,
                        0,
                        optionsMenuGroup, "url(#delIcon)").
                        attr("style", "opacity:0.5; cursor: pointer").
                        on("mouseover", function () {
                            d3.select(this).attr("style", "stroke: #ede9dc; stroke-width: 1; opacity: 1; cursor: pointer");
                            optionMenuWrapper.attr("style", "stroke: #ede9dc; stroke-width: 1; opacity: .7");
                        }).
                        on("mouseout", function () {
                            d3.select(this).attr("style", "stroke: #ede9dc; stroke-width: 1; opacity: 0.5; cursor: pointer");
                            optionMenuWrapper.attr("style", "stroke: #ede9dc; stroke-width: 1; opacity: 0.5; cursor: pointer");
                        });

                    var editOption = d3Ref.draw.rect((center.x() + 13 + width/2),
                        (center.y() + 31 - height/2),
                        24,
                        24,
                        0,
                        0,
                        optionsMenuGroup, "url(#editIcon)").
                        attr("style", "opacity:0.5; cursor: pointer").
                        on("mouseover", function () {
                            d3.select(this).attr("style", "stroke: #ede9dc; stroke-width: 1; opacity: 1; cursor: pointer");
                            optionMenuWrapper.attr("style", "stroke: #ede9dc; stroke-width: 1; opacity: .7; cursor: pointer");
                        }).
                        on("mouseout", function () {
                            d3.select(this).attr("style", "stroke: #ede9dc; stroke-width: 1; opacity: 0.5; cursor: pointer");
                            optionMenuWrapper.attr("style", "stroke: #ede9dc; stroke-width: 1; opacity: 0.5; cursor: pointer");
                        });

                    var rectBottomXXX = d3Ref.draw.centeredRect(center,
                        this.model.getWidth(),
                        this.model.getHeight(),//prefs.rect.height,
                        0,
                        0,
                        group, //element.viewAttributes.colour
                        this.modelAttr('viewAttributes').colour
                    );
                    var mediatorText = d3Ref.draw.centeredText(center,
                        title,
                        group)
                        .classed(prefs.text.class, true);
                    group.rect = rectBottomXXX;
                    group.title = mediatorText;

                    var orderedElements = [rectBottomXXX, mediatorText, optionsMenuGroup];

                    var newGroup = d3Ref.draw.regroup(orderedElements);
                    group.remove();

                    // On click of the mediator show/hide the options menu
                    rectBottomXXX.on("click", function () {
                        if (optionsMenuGroup.classed("option-menu-hide")) {
                            optionsMenuGroup.classed("option-menu-hide", false);
                            optionsMenuGroup.classed("option-menu-show", true);

                            if (diagram.selectedOptionsGroup) {
                                diagram.selectedOptionsGroup.classed("option-menu-hide", true);
                                diagram.selectedOptionsGroup.classed("option-menu-show", false);
                            }
                            if (diagram.propertyWindow) {
                                diagram.propertyWindow = false;
                                $('#property-pane-svg').empty();
                            }
                            diagram.selectedOptionsGroup = optionsMenuGroup;
                            
                        } else {
                            optionsMenuGroup.classed("option-menu-hide", true);
                            optionsMenuGroup.classed("option-menu-show", false);
                            diagram.propertyWindow = false;
                            defaultView.render();
                        }
                    });

                    // On click of the edit icon will show the properties to to edit
                    editOption.on("click", function () {
                        if (diagram.propertyWindow) {
                            diagram.propertyWindow = false;
                            defaultView.render();
                        } else {

                            var options = {
                                x: viewObj.model.attributes.centerPoint.attributes.x + 759,
                                y: viewObj.model.attributes.centerPoint.attributes.y + 38
                            };
                            defaultView.selectedNode = viewObj.model;
                            defaultView.drawPropertiesPane(d3Ref, options,
                                                           viewObj.model.attributes.parameters.parameters,
                                                           getPropertyPaneSchema(viewObj.model.type));
                        }
                    });

                    // On click of the delete icon will delete the processor
                    deleteOption.on("click", function () {
                        // Get the parent of the model and delete it from the parent
                        var parentModelChildren = viewObj.model.get("parent").get("children").models;
                        for (var itr = 0; itr < parentModelChildren.length; itr ++) {
                            if (parentModelChildren[itr].cid === viewObj.model.cid) {

                                parentModelChildren.splice(itr, 1);
                                defaultView.render();
                                break;
                            }
                        }

                        if (propertyPane) {
                            propertyPane.destroy();
                        }
                    });

                    var getPropertyPaneSchema = function (type) {
                        if (type === "LogMediator") {
                            return Processors.manipulators.LogMediator.propertyPaneSchema;
                        } else if (type === "PayLoadFactoryMediator") {
                            return Processors.manipulators.PayLoadFactoryMediator.propertyPaneSchema;
                        } else if (type === "HeaderProcessor") {
                            return Processors.manipulators.HeaderProcessor.propertyPaneSchema;
                        } else if (type === "PayloadProcessor") {
                            return Processors.manipulators.PayloadProcessor.propertyPaneSchema;
                        }
                    };

                    group.rect = rectBottomXXX;
                    group.title = mediatorText;
                    //this.renderViewForElement(element, opts);
                } else if (this.model.model.type === "DynamicContainableProcessor") {

                    console.log("Processor added");
                    var rectBottomXXX = d3Ref.draw.rectWithTitle(center,
                        60,
                        prefs.rect.height,
                        150,
                        200,
                        0,
                        0,
                        group,
                        this.modelAttr('viewAttributes').colour,
                        this.modelAttr('title')
                    );
                    console.log("started");
                    var middleRect = d3Ref.draw.centeredBasicRect(createPoint(center.x(),
                        center.y()+75), 150, 200 - prefs.rect.height, 0, 0, group);
                    middleRect.on("mousedown", function () {
                        var m = d3.mouse(this);
                        this.mouseDown(prefs, center.x(), m[1]);
                    }).on('mouseover', function () {
                        console.log("middle rect detected");
                        diagram.selectedNode = viewObj.model;
                        d3.select(this).style("fill", "green").style("fill-opacity", 0.1);
                    }).on('mouseout', function () {
                        diagram.destinationLifeLine = diagram.selectedNode;
                        diagram.selectedNode = null;
                        d3.select(this).style("fill-opacity", 0.01);
                    }).on('mouseup', function (data) {
                    });
                    console.log(middleRect);
                    group.rect = rectBottomXXX;
                    group.middleRect = middleRect;

                    var centerPoint = center;
                    var xValue = centerPoint.x();
                    var yValue = centerPoint.y();
                    //lifeLine.call(drag);
                    yValue += 60;
                    for (var id in this.modelAttr("children").models) {
                        var processor = this.modelAttr("children").models[id];
                        var processorView = new SequenceD.Views.Processor({model: processor, options: lifeLineOptions});
                        var processorCenterPoint = createPoint(xValue, yValue);
                        processorView.render("#" + defaultView.options.diagram.wrapperId, processorCenterPoint, "processors");
                        processor.setY(yValue);
                        yValue += processor.getHeight()+ 30;
                    }


                } else if (this.model.model.type === "ComplexProcessor") {

                    console.log("Processor added");

                    var containableProcessorElementViewArray = [];


                    var centerPoint = center;
                    var xValue = centerPoint.x();
                    var yValue = centerPoint.y();

                    var totalHeight=0;
                    var maximumWidth = 150;

                    for (var id in this.modelAttr("containableProcessorElements").models) {

                        var containableProcessorElement = this.modelAttr("containableProcessorElements").models[id];
                        var containableProcessorElementView = new SequenceD.Views.ContainableProcessorElement({model: containableProcessorElement, options: lifeLineOptions});
                        var processorCenterPoint = createPoint(xValue, yValue);
                        var elemView = containableProcessorElementView.render("#" + defaultView.options.diagram.wrapperId, processorCenterPoint);
                        containableProcessorElementViewArray.push(elemView);
                        yValue = yValue+containableProcessorElement.getHeight();
                        totalHeight+=containableProcessorElement.getHeight();
                        //yValue += 60;
                        //var processor = this.modelAttr("children").models[id];
                        //var processorView = new SequenceD.Views.Processor({model: processor, options:
                        // lifeLineOptions}); var processorCenterPoint = createPoint(xValue, yValue);
                        // processorView.render("#diagramWrapper", processorCenterPoint); processor.setY(yValue);

                        if(maximumWidth < containableProcessorElement.getWidth()){
                            maximumWidth = containableProcessorElement.getWidth();
                        }
                    }


                    var arrayLength = containableProcessorElementViewArray.length;
                    for (var i = 0; i < arrayLength; i++) {

                        var middleRect = containableProcessorElementViewArray[i].middleRect;
                        var rect = containableProcessorElementViewArray[i].rect;
                        var titleRect = containableProcessorElementViewArray[i].titleRect;
                        var text = containableProcessorElementViewArray[i].text;

                        var initWidth = middleRect.attr("width");
                        middleRect.attr("width", maximumWidth);
                        rect.attr("width", maximumWidth);

                        var deviation = (maximumWidth - initWidth)/2;

                        middleRect.attr("x", parseInt(middleRect.attr("x")) - deviation);
                        rect.attr("x", parseInt(rect.attr("x")) - deviation);
                        titleRect.attr("x", parseInt(titleRect.attr("x")) - deviation);
                        text.attr("x", parseInt(text.attr("x")) - deviation);

                    }

                    this.model.setHeight(totalHeight);
                    this.model.setWidth(maximumWidth);
                } else if(this.model.model.type === "Custom") {
                    if(!_.isUndefined(this.model.model.initMethod)){
                        this.viewRoot = group;
                        this.model.set('center', center);
                        this.model.model.initMethod(this);
                    }
                }

                /*var rect = d3Ref.draw.centeredRect(center, prefs.rect.width, prefs.rect.height, 3, 3, group)
                 .classed(prefs.rect.class, true);
                 var text = d3Ref.draw.centeredText(center, title, group)
                 .classed(prefs.text.class, true);*/

                Object.getPrototypeOf(group).translate = function (dx, dy) {
                    this.attr("transform", function () {
                        return "translate(" + [dx, dy] + ")"
                    })
                };

                return group;
            }

        });

    var MessageLink = Diagrams.Views.DiagramElementView.extend(
        /** @lends Processor.prototype */
        {
            /**
             * @augments ShapeView
             * @constructs
             * @class Processor Represents the view for processor components in Sequence Diagrams.
             * @param {Object} options Rendering options for the view
             */
            initialize: function (options) {
                Diagrams.Views.DiagramElementView.prototype.initialize.call(this, options);
            },

            verticalDrag: function () {
                return false;
            },

            render: function (paperID, status) {
                if (status == "messages") {
                    Diagrams.Views.DiagramElementView.prototype.render.call(this, paperID);
                    var d3ref = this.getD3Ref();
                    var group = d3ref.draw.group();
                    var viewObj = this;
                    var optionsMenuGroup = group.append("g").attr("class", "option-menu option-menu-hide");
                    var delXPosition = ((Math.round(this.model.source().centerPoint().get('x'))) +
                        Math.round(this.model.destination().centerPoint().get('x')))/2;

                    var optionMenuWrapper = d3ref.draw.rect(Math.round(delXPosition) - 15,
                        Math.round(this.model.source().centerPoint().get('y')) + 10,
                        30,
                        30,
                        0,
                        0,
                        optionsMenuGroup, "#f8f8f3").
                        attr("style", "stroke: #ede9dc; stroke-width: 1; opacity:0.5; cursor: pointer").
                        on("mouseover", function () {
                            d3.select(this).attr("style", "stroke: #ede9dc; stroke-width: 1; opacity: .7; cursor: pointer");
                        }).
                        on("mouseout", function () {
                            d3.select(this).attr("style", "stroke: #ede9dc; stroke-width: 1; opacity: 0.5; cursor: pointer");
                        });

                    var deleteOption = d3ref.draw.rect(Math.round(delXPosition) - 12,
                        Math.round(this.model.source().centerPoint().get('y')) + 13,
                        24,
                        24,
                        0,
                        0,
                        optionsMenuGroup, "url(#delIcon)").
                        attr("style", "opacity:0.5; cursor: pointer").
                        on("mouseover", function () {
                            d3.select(this).attr("style", "stroke: #ede9dc; stroke-width: 1; opacity: 1; cursor: pointer");
                            optionMenuWrapper.attr("style", "stroke: #ede9dc; stroke-width: 1; opacity: .7");
                        }).
                        on("mouseout", function () {
                            d3.select(this).attr("style", "stroke: #ede9dc; stroke-width: 1; opacity: 0.5; cursor: pointer");
                            optionMenuWrapper.attr("style", "stroke: #ede9dc; stroke-width: 1; opacity: 0.5; cursor: pointer");
                        });

                    var line = d3ref.draw.lineFromPoints(this.model.source().centerPoint(), this.model.destination().centerPoint(), group)
                        .classed(this.options.class, true);

                    // TODO : If we are drawing an arrow from pipeline to an endpoint, we need a reverse arrow as well.
                    // But this needs to be fixed as we need to support OUT_ONLY messages.
                    if (this.model.destination().get('parent').get('cssClass') === "endpoint") {
                        var lineDestinationCenterPoint = createPoint(this.model.destination().centerPoint().x(), Math.round(this.model.destination().centerPoint().y()) + 20);
                        var lineSourceCenterPoint = createPoint(this.model.source().centerPoint().x(), Math.round(this.model.source().centerPoint().y()) + 20);

                        var line2 = d3ref.draw.lineFromPoints(lineDestinationCenterPoint, lineSourceCenterPoint, group)
                            .classed(this.options.class, true);
                    }

                    //this.model.source().on("connectingPointChanged", this.sourceMoved, this);
                    //this.model.destination().on("connectingPointChanged", this.destinationMoved, this);

                    line.on("click", function () {
                        if (optionsMenuGroup.classed("option-menu-hide")) {
                            optionsMenuGroup.classed("option-menu-hide", false);
                            optionsMenuGroup.classed("option-menu-show", true);
                        } else {
                            optionsMenuGroup.classed("option-menu-hide", true);
                            optionsMenuGroup.classed("option-menu-show", false);
                        }
                    });

                    deleteOption.on("click", function () {
                        var model = viewObj.model;

                        var sourceLifeLineChildren = model.get('source').get('parent').get('children').models;
                        var destLifeLineChildren = model.get('destination').get('parent').get('children').models;

                        sourceLifeLineChildren.forEach(function (child) {
                            if (child.cid == model.get('sourcePoint').cid) {
                                sourceLifeLineChildren.splice(sourceLifeLineChildren.indexOf(child), 1);
                            }
                        });

                        destLifeLineChildren.forEach(function (child) {
                            if (child.cid == model.get('destinationPoint').cid) {
                                destLifeLineChildren.splice(destLifeLineChildren.indexOf(child), 1);
                            }
                        });

                        defaultView.render();
                    });

                    this.d3el = group;
                    this.el = group.node();
                    return this.d3el;
                }
            }

        });

    var LifeLineView = Diagrams.Views.ShapeView.extend(
        /** @lends LifeLineView.prototype */
        {
            /**
             * @augments ShapeView
             * @constructs
             * @class LifeLineView Represents the view for lifeline components in Sequence Diagrams.
             * @param {Object} options Rendering options for the view
             */
            initialize: function (options) {
                Diagrams.Views.ShapeView.prototype.initialize.call(this, options);
                this.listenTo(this.model, 'change:title', this.renderTitle);
            },

            handleDropEvent: function (event, ui) {
            },

            verticalDrag: function () {
                return false;
            },
            horizontalDrag: function () {
                return false;
            },

            renderTitle: function () {
                if (this.d3el) {
                    this.d3el.svgTitle.text(this.model.attributes.title);
                    this.d3el.svgTitleBottom.text(this.model.attributes.title);
                    if (propertyPane && defaultView.model.selectedNode) {
                        var lifeLineDefinition;
                        if (defaultView.model.selectedNode.attributes.cssClass === "resource") {
                            lifeLineDefinition = MainElements.lifelines.ResourceLifeline;
                        } else if (defaultView.model.selectedNode.attributes.cssClass === "endpoint") {
                            lifeLineDefinition = MainElements.lifelines.EndPointLifeline;
                        }
                    }
                }
                if (!propertyPane.getValue().Title) {
                    propertyPane = ppView.createPropertyPane(lifeLineDefinition.getSchema(),
                              lifeLineDefinition.getEditableProperties(defaultView.model.selectedNode.get('title')),
                              defaultView.model.selectedNode);
                }
            },

            render: function (paperID, status, colour) {
                if (status == "processors") {
                    Diagrams.Views.ShapeView.prototype.render.call(this, paperID);
                    thisModel = this.model;
                    var centerPoint = this.modelAttr('centerPoint');
                    var lifeLine = this.drawLifeLine(centerPoint, this.modelAttr('title'), this.options, colour);
                    var viewObj = this;
                    var drag = d3.drag()
                        .on("start", function () {
                            viewObj.dragStart(d3.event);
                        })
                        .on("drag", function () {
                            viewObj.dragMove(d3.event);
                        })
                        .on("end", function () {
                            viewObj.dragStop();
                        });
                    var xValue = centerPoint.x();
                    var yValue = centerPoint.y();

                    lifeLine.call(drag);
                    yValue += 60;

                    var initialHeight = parseInt(lifeLine.line.attr("y2")) - parseInt(lifeLine.line.attr("y1")) ;
                    var totalIncrementedHeight = 0;

                    for (var id in this.modelAttr("children").models) {

                        if (this.modelAttr("children").models[id] instanceof SequenceD.Models.Processor) {
                            var processor = this.modelAttr("children").models[id];
                            var processorView = new SequenceD.Views.Processor({
                                model: processor,
                                options: lifeLineOptions
                            });

                            var processorCenterPoint = createPoint(xValue, yValue);
                            processorView.render("#" + defaultView.options.diagram.wrapperId, processorCenterPoint, "processors");
                            processor.setY(yValue);
                            yValue += processor.getHeight()+ 30;
                            totalIncrementedHeight = totalIncrementedHeight + processor.getHeight()+ 30;
                        } else {
                            var messagePoint = this.modelAttr("children").models[id];
                            var linkCenterPoint = createPoint(xValue, yValue);
                            //link.source.setY()
                            if (messagePoint.direction() == "outbound") {
                                if(!_.isUndefined(messagePoint.forceY) && _.isEqual(messagePoint.forceY, true)){
                                    yValue = messagePoint.y();
                                }
                                messagePoint.y(yValue);
                                messagePoint.x(xValue);
                            } else {
                                if(!_.isUndefined(messagePoint.forceY) && _.isEqual(messagePoint.forceY, true)){
                                    yValue = messagePoint.y();
                                }
                                var sourceY = messagePoint.message().source().y();
                                if (yValue < sourceY) {
                                    messagePoint.y(sourceY);
                                } else {
                                    messagePoint.y(yValue);
                                    messagePoint.message().source().y(yValue);
                                }
                                messagePoint.x(xValue);
                            }
                            yValue += 60;
                            totalIncrementedHeight = totalIncrementedHeight + 40;
                        }
                    }

                    var totalHeight = totalIncrementedHeight + initialHeight;
                    if (!_.isUndefined(diagram.highestLifeline) && diagram.highestLifeline !== null && diagram.highestLifeline.getHeight() > totalHeight) {
                        totalHeight = diagram.highestLifeline.getHeight();
                    }
                    this.model.setHeight(totalHeight);
                    this.adjustHeight(lifeLine, totalHeight - initialHeight);

                    if (diagram.highestLifeline == undefined || diagram.highestLifeline.getHeight() < this.model.getHeight()) {
                        diagram.highestLifeline = this.model;
                        defaultView.render();
                        return false;
                    }

                    //this.model.on("addChildProcessor", this.onAddChildProcessor, this);

                    this.d3el = lifeLine;
                    this.el = lifeLine.node();
                    return lifeLine;
                } else if (status == "messages") {
                    for (var id in this.modelAttr("children").models) {
                        var messagePoint = this.modelAttr("children").models[id];
                        if ((messagePoint instanceof SequenceD.Models.MessagePoint)) {
                            var linkView = new SequenceD.Views.MessageLink({
                                model: messagePoint.message(),
                                options: {class: "message"}
                            });
                            linkView.render("#" + defaultView.options.diagram.wrapperId, "messages");
                        }
                    }
                }
            },

            adjustHeight: function (lifeLine, difference) {
                lifeLine.rectBottom.attr("y", parseInt(lifeLine.rectBottom.attr("y")) + difference);
                lifeLine.line.attr("y2", parseInt(lifeLine.line.attr("y2")) + difference);
                lifeLine.textBottom.attr("y", parseInt(lifeLine.textBottom.attr("y")) + difference);
                lifeLine.drawMessageRect.attr("height", parseInt(lifeLine.drawMessageRect.attr("height")) + difference);
                lifeLine.middleRect.attr("height", parseInt(lifeLine.middleRect.attr("height")) + difference);

            },

            onAddChildProcessor: function (element, opts) {

                if (element instanceof SequenceD.Models.Processor) {

                    if (element.model.type === "UnitProcessor") {

                        var d3Ref = this.getD3Ref();
                        console.log("Processor added");
                        var rectBottomXXX = d3Ref.draw.centeredRect(
                            createPoint(defaultView.model.selectedNode.get('centerPoint').get('x'),
                                element.get('centerPoint').get('y')),
                            this.prefs.rect.width,
                            this.prefs.rect.height,
                            0,
                            0,
                            this.group, element.viewAttributes.colour
                        );
                        var mediatorText = d3Ref.draw.centeredText(
                            createPoint(defaultView.model.selectedNode.get('centerPoint').get('x'),
                                element.get('centerPoint').get('y')),
                            element.get('title'),
                            this.group)
                            .classed(this.prefs.text.class, true);
                        //this.renderViewForElement(element, opts);
                    } else if (element.model.type === "DynamicContainableProcessor") {
                        var d3Ref = this.getD3Ref();
                        console.log("Processor added");
                        var rectBottomXXX = d3Ref.draw.rectWithTitle(
                            createPoint(defaultView.model.selectedNode.get('centerPoint').get('x'),
                                element.get('centerPoint').get('y')),
                            60,
                            this.prefs.rect.height,
                            150,
                            200,
                            0,
                            0,
                            this.group, element.viewAttributes.colour,
                            element.attributes.title
                        );

                    } else if (element.model.type === "ComplexProcessor") {
                        var d3Ref = this.getD3Ref();
                        console.log("Processor added");
                        var rectBottomXXX = d3Ref.draw.rectWithTitle(
                            createPoint(defaultView.model.selectedNode.get('centerPoint').get('x'),
                                element.get('centerPoint').get('y')),
                            60,
                            this.prefs.rect.height,
                            150,
                            200,
                                0,
                            0,
                            this.group, element.viewAttributes.colour,
                            element.attributes.title
                        );

                    }

                } else if (element instanceof SequenceD.Models.Message) {
                    console.log("Message Link added !!!")
                    if (opts.direction == 'inbound') {
                        defaultView.model.addElement(element, opts);
                    }
                }

            },

            drawLifeLine: function (center, title, prefs, colour) {
                var d3Ref = this.getD3Ref();
                this.diagram = prefs.diagram;
                var viewObj = this;
                var group = d3Ref.draw.group()
                    .classed(this.model.viewAttributes.class, true);
                this.group = group;
                this.prefs = prefs;
                this.center = center;
                this.title = title;

                var rect = d3Ref.draw.centeredRect(center, prefs.rect.width + 30, prefs.rect.height, 0, 0, group)
                    .classed(prefs.rect.class, true);

                var middleRect = d3Ref.draw.centeredBasicRect(createPoint(center.get('x'), center.get('y') + prefs.rect.height / 2 + prefs.line.height / 2), prefs.middleRect.width, prefs.middleRect.height, 0, 0, group)
                    .classed(prefs.middleRect.class, true);

                var drawMessageRect = d3Ref.draw.centeredBasicRect(createPoint(center.get('x'), center.get('y') + prefs.rect.height / 2 + prefs.line.height / 2), (prefs.middleRect.width * 0.4), prefs.middleRect.height, 0, 0, group)
                    .on("mousedown", function () {
                        d3.event.preventDefault();
                        d3.event.stopPropagation();
                        var m = d3.mouse(this);
                        prefs.diagram.clickedLifeLine = viewObj.model;
                        prefs.diagram.trigger("messageDrawStart", viewObj.model,  new GeoCore.Models.Point({'x': center.x(), 'y': m[1]}));

                    });

                var rectBottom = d3Ref.draw.centeredRect(createPoint(center.get('x'), center.get('y') + prefs.line.height), prefs.rect.width + 30, prefs.rect.height, 0, 0, group)
                    .classed(prefs.rect.class, true);

                var line = d3Ref.draw.verticalLine(createPoint(center.get('x'), center.get('y') + prefs.rect.height / 2), prefs.line.height - prefs.rect.height, group)
                    .classed(prefs.line.class, true);
                var text = d3Ref.draw.centeredText(center, title, group)
                    .classed(prefs.text.class, true);
                var textBottom = d3Ref.draw.centeredText(createPoint(center.get('x'), center.get('y') + prefs.line.height), title, group)
                    .classed(prefs.text.class, true);
                group.rect = rect;
                group.rectBottom = rectBottom;
                group.line = line;
                group.middleRect = middleRect;
                group.drawMessageRect = drawMessageRect;
                group.textBottom = textBottom;
                group.svgTitle = text;
                group.svgTitleBottom = textBottom;
                //Object.getPrototypeOf(group).title = text;
                //Object.getPrototypeOf(group).titleBottom = textBottom;
                group.translate = function (dx, dy) {
                    this.attr("transform", function () {
                        return "translate(" + [dx, dy] + ")"
                    })
                };

                var optionMenuStartX = center.x() + 2 + (prefs.rect.width + 30)/2;
                var optionMenuStartY = center.y() - prefs.rect.height/2;
                var optionsMenuGroup = group.append("g").attr("class", "option-menu option-menu-hide");

                var optionMenuWrapper = d3Ref.draw.rect(optionMenuStartX + 8,
                    optionMenuStartY,
                    30,
                    58,
                    0,
                    0,
                    optionsMenuGroup, "#f8f8f3").
                    attr("style", "stroke: #ede9dc; stroke-width: 1; opacity:0.5; cursor: pointer").
                    on("mouseover", function () {
                        d3.select(this).attr("style", "stroke: #ede9dc; stroke-width: 1; opacity: .7; cursor: pointer");
                    }).
                    on("mouseout", function () {
                        d3.select(this).attr("style", "stroke: #ede9dc; stroke-width: 1; opacity: 0.5; cursor: pointer");
                    });

                var deleteOption = d3Ref.draw.rect(optionMenuStartX + 11,
                    optionMenuStartY + 3,
                    24,
                    24,
                    0,
                    0,
                    optionsMenuGroup, "url(#delIcon)").
                    attr("style", "opacity:0.5; cursor: pointer").
                    on("mouseover", function () {
                        d3.select(this).attr("style", "stroke: #ede9dc; stroke-width: 1; opacity: 1; cursor: pointer");
                        optionMenuWrapper.attr("style", "stroke: #ede9dc; stroke-width: 1; opacity: .7");
                    }).
                    on("mouseout", function () {
                        d3.select(this).attr("style", "stroke: #ede9dc; stroke-width: 1; opacity: 0.5; cursor: pointer");
                        optionMenuWrapper.attr("style", "stroke: #ede9dc; stroke-width: 1; opacity: 0.5; cursor: pointer");
                    });

                var editOption = d3Ref.draw.rect(optionMenuStartX + 11,
                    optionMenuStartY + 32,
                    24,
                    24,
                    0,
                    0,
                    optionsMenuGroup, "url(#editIcon)").
                    attr("style", "opacity:0.5; cursor: pointer").
                    on("mouseover", function () {
                        d3.select(this).attr("style", "stroke: #ede9dc; stroke-width: 1; opacity: 1; cursor: pointer");
                        optionMenuWrapper.attr("style", "stroke: #ede9dc; stroke-width: 1; opacity: .7; cursor: pointer");
                    }).
                    on("mouseout", function () {
                        d3.select(this).attr("style", "stroke: #ede9dc; stroke-width: 1; opacity: 0.5; cursor: pointer");
                        optionMenuWrapper.attr("style", "stroke: #ede9dc; stroke-width: 1; opacity: 0.5; cursor: pointer");
                    });

                var viewObj = this;
                middleRect.on('mouseover', function () {
                    //setting current tab view based diagram model
                     diagram = defaultView.model;
                    diagram.selectedNode = viewObj.model;
                    d3.select(this).style("fill", "green").style("fill-opacity", 0.1);
                    // Update event manager with current active element type for validation
                    eventManager.isActivated(diagram.selectedNode.attributes.title);
                }).on('mouseout', function () {
                    diagram.destinationLifeLine = diagram.selectedNode;
                    diagram.selectedNode = null;
                    d3.select(this).style("fill-opacity", 0.01);
                    // Update event manager with out of focus on active element
                    eventManager.isActivated("none");
                }).on('mouseup', function (data) {

                });

                drawMessageRect.on('mouseover', function () {
                    //setting current tab view based diagram model
                    diagram = defaultView.model;
                    diagram.selectedNode = viewObj.model;
                    d3.select(this).style("fill", "black").style("fill-opacity", 0.2)
                        .style("cursor", 'url(images/BlackHandwriting.cur), pointer');
                    // Update event manager with current active element type for validation
                    eventManager.isActivated(diagram.selectedNode.attributes.title);
                }).on('mouseout', function () {
                    d3.select(this).style("fill-opacity", 0.0);
                    // Update event manager with out of focus on active element
                    eventManager.isActivated("none");
                }).on('mouseup', function (data) {
                });

                rect.on("click", (function () {
                    defaultView.model.selectedNode = viewObj.model;
<<<<<<< HEAD
                    if (optionsMenuGroup.classed("option-menu-hide")) {
                        optionsMenuGroup.classed("option-menu-hide", false);
                        optionsMenuGroup.classed("option-menu-show", true);
                        
                        if (diagram.selectedOptionsGroup) {
                            diagram.selectedOptionsGroup.classed("option-menu-hide", true);
                            diagram.selectedOptionsGroup.classed("option-menu-show", false);
                        }
                        if (diagram.propertyWindow) {
                            diagram.propertyWindow = false;
                            $('#property-pane-svg').empty();
                        }
                        diagram.selectedOptionsGroup = optionsMenuGroup;
                        
                    } else {
                        optionsMenuGroup.classed("option-menu-hide", true);
                        optionsMenuGroup.classed("option-menu-show", false);
                        diagram.propertyWindow = false;
                        diagram.selectedOptionsGroup = null;
                        defaultView.render();
=======
                    if (defaultView.model.selectedNode.get("title") != "Source") {
                        if (optionsMenuGroup.classed("option-menu-hide")) {
                            optionsMenuGroup.classed("option-menu-hide", false);
                            optionsMenuGroup.classed("option-menu-show", true);
                        } else {
                            optionsMenuGroup.classed("option-menu-hide", true);
                            optionsMenuGroup.classed("option-menu-show", false);
                        }
                    }
                }));

                text.on("click", (function () {
                    defaultView.model.selectedNode = viewObj.model;
                    if (defaultView.model.selectedNode.get("title") != "Source") {
                        if (optionsMenuGroup.classed("option-menu-hide")) {
                            optionsMenuGroup.classed("option-menu-hide", false);
                            optionsMenuGroup.classed("option-menu-show", true);
                        } else {
                            optionsMenuGroup.classed("option-menu-hide", true);
                            optionsMenuGroup.classed("option-menu-show", false);
                        }
>>>>>>> 3a7ca42c
                    }
                }));

                editOption.on("click", function () {

                    if (diagram.propertyWindow) {
                        diagram.propertyWindow = false;
                        defaultView.render();
                        
                    } else {
                        diagram.selectedMainElementText = {
                            top: viewObj.d3el.svgTitle,
                            bottom: viewObj.d3el.svgTitleBottom
                        };
                        var options = {
                            x: viewObj.model.attributes.centerPoint.attributes.x + 83,
                            y: viewObj.model.attributes.centerPoint.attributes.y + 38
                        };
                        defaultView.selectedNode = viewObj.model;
                        var parameters;
                        
                        if (viewObj.model.attributes.cssClass === "resource") {
                            parameters = [
                                {
                                    key: "title",
                                    value: viewObj.title
                                },
                                {
                                    key: "path",
                                    value: viewObj.model.attributes.parameters[0].value
                                },
                                {
                                    key: "get",
                                    value: viewObj.model.attributes.parameters[1].value
                                },
                                {
                                    key: "put",
                                    value: viewObj.model.attributes.parameters[2].value
                                },
                                {
                                    key: "post",
                                    value: viewObj.model.attributes.parameters[3].value
                                }
                            ];
                            
                        } else if (viewObj.model.attributes.cssClass === "endpoint") {
                            parameters = [
                                {
                                    key: "title",
                                    value: viewObj.title
                                },
                                {
                                    key: "url",
                                    value: viewObj.model.attributes.parameters[0].value
                                }
                            ];
                            
                        } else if (viewObj.model.attributes.cssClass === "source") {
                            parameters = [
                                {
                                    key: "title",
                                    value: viewObj.title
                                }
                            ]
                        }

                        var propertySchema;
                        if (viewObj.model.attributes.cssClass === "endpoint") {
                            propertySchema = MainElements.lifelines.EndPointLifeline.propertyPaneSchema;

                        } else if (viewObj.model.attributes.cssClass === "resource") {
                            propertySchema = MainElements.lifelines.ResourceLifeline.propertyPaneSchema;

                        } else if (viewObj.model.attributes.cssClass === "source") {
                            propertySchema = MainElements.lifelines.SourceLifeline.propertyPaneSchema;
                        }

                        defaultView.drawPropertiesPane(d3Ref, options, parameters, propertySchema);
                    }
                });

                deleteOption.on("click", function () {
                    //Get the parent of the model and delete it from the parent
                    if (~viewObj.model.get("title").indexOf("Resource")) {
                        var resourceElements = defaultView.model.get("diagramResourceElements").models;
                        for (var itr = 0; itr < resourceElements.length; itr ++) {
                            if (resourceElements[itr].cid === viewObj.model.cid) {
                                resourceElements.splice(itr, 1);
                                var currentResources = defaultView.model.resourceLifeLineCounter();
                                defaultView.model.resourceLifeLineCounter(currentResources - 1);
                                defaultView.model.get("diagramResourceElements").length -= 1;
                                defaultView.render();
                                break;
                            }
                        }
                    } else {
                        var endpointElements = defaultView.model.get("diagramEndpointElements").models;
                        for (var itr = 0; itr < endpointElements.length; itr ++) {
                            if (endpointElements[itr].cid === viewObj.model.cid) {
                                endpointElements.splice(itr, 1);
                                var currentEndpoints = defaultView.model.endpointLifeLineCounter();
                                defaultView.model.endpointLifeLineCounter(currentEndpoints - 1);
                                defaultView.model.get("diagramEndpointElements").length -= 1;
                                defaultView.render();
                                break;
                            }
                        }
                    }
                    if (propertyPane) {
                        propertyPane.destroy();
                    }
                });

                return group;
            }

        });

    var MessageView = Diagrams.Views.LinkView.extend(
        /** @lends MessageView.prototype */
        {
            /**
             * @augments LinkView
             * @constructs
             * @class MessageView Represents the view for message components in Sequence Diagrams.
             * @param {Object} options Rendering options for the view
             */
            initialize: function (options) {
                Diagrams.Views.LinkView.prototype.initialize.call(this, options);
            },

            render: function (paperID) {
                // call super
                Diagrams.Views.LinkView.prototype.render.call(this, paperID);
                var viewObj = this;
                var drag = d3.drag()
                    .on("start", function () {
                        viewObj.dragStart(d3.event);
                    })
                    .on("drag", function () {
                        viewObj.dragMove(d3.event);
                    })
                    .on("end", function () {
                        viewObj.dragStop();
                    });

                this.d3el.call(drag);
                return this.d3el;
            }
        });

    var ActivationView = Diagrams.Views.ConnectionPointView.extend(
        /** @lends ConnectionPointView.prototype */
        {
            /**
             * @augments LinkView
             * @constructs
             * @class ActivationView Represents the view for activations in Sequence Diagrams.
             * @param {Object} options Rendering options for the view
             */
            initialize: function (options) {
                Diagrams.Views.ConnectionPointView.prototype.initialize.call(this, options);
            },

            render: function (paperID) {
                // call super
                Diagrams.Views.ConnectionPointView.prototype.render.call(this, paperID);

            },

            getNextAvailableConnectionPoint: function (connecion, x, y) {
                var nextYCoordinate = defaultView.model.deepestPointY + 50;
                var nextXCoordinate = this.model.owner().get('centerPoint').x();

                // TODO: Until the layout finalize we will be drawing the message without offsetting dynamically
                //if (_.isEqual(connecion.type(), "incoming")) {
                //    lifeLineOptions.diagram.deepestPointY = nextYCoordinate;
                //}
                return new GeoCore.Models.Point({'x': nextXCoordinate, 'y': defaultView.model.sourceLifeLineY});
            }
        });

    var FixedSizedMediatorView = Diagrams.Views.ShapeView.extend(
        /** @lends FixedSizedMediatorView.prototype */
        {
            /**
             * @augments ShapeView
             * @constructs
             * @class LifeLineView Represents the view for lifeline components in Sequence Diagrams.
             * @param {Object} options Rendering options for the view
             */
            initialize: function (options) {
                Diagrams.Views.ShapeView.prototype.initialize.call(this, options);
            },

            verticalDrag: function () {
                return false;
            },

            render: function (paperID) {
                Diagrams.Views.ShapeView.prototype.render.call(this, paperID);

                var lifeLine = this.drawFixedSizedMediator(this.modelAttr('centerPoint'), this.modelAttr('title'), this.options);
                var viewObj = this;
                var drag = d3.drag()
                    .on("start", function () {
                        viewObj.dragStart(d3.event);
                    })
                    .on("drag", function () {
                        viewObj.dragMove(d3.event);
                    })
                    .on("end", function () {
                        viewObj.dragStop();
                    });

                //lifeLine.call(drag);

                this.d3el = lifeLine;
                this.el = lifeLine.node();
                return lifeLine;
            },

            drawFixedSizedMediator: function (center, title, prefs) {
                var d3Ref = this.getD3Ref();
                var group = d3Ref.draw.group()
                    .classed(prefs.class, true);
                var rect = d3Ref.draw.centeredRect(center, prefs.rect.width, prefs.rect.height, 0, 0, group)
                    .classed(prefs.rect.class, true);
                //var rectBottom = d3Ref.draw.centeredRect(createPoint(center.get('x'), center.get('y') +
                // prefs.line.height), prefs.rect.width, prefs.rect.height, 3, 3, group) .classed(prefs.rect.class,
                // true); var line = d3Ref.draw.verticalLine(createPoint(center.get('x'), center.get('y')+
                // prefs.rect.height/2), prefs.line.height-prefs.rect.height, group) .classed(prefs.line.class, true);
                var text = d3Ref.draw.centeredText(center, title, group)
                    .classed(prefs.text.class, true);
                //var textBottom = d3Ref.draw.centeredText(createPoint(center.get('x'), center.get('y') +
                // prefs.line.height), title, group) .classed(prefs.text.class, true);
                group.rect = rect;
                //Object.getPrototypeOf(group).rectBottom = rectBottom;
                //Object.getPrototypeOf(group).line = line;
                group.title = text;
                //Object.getPrototypeOf(group).titleBottom = textBottom;
                group.translate = function (dx, dy) {
                    this.attr("transform", function () {
                        return "translate(" + [dx, dy] + ")"
                    })
                };

                return group;
            }

        });



    var ContainableProcessorElement = Diagrams.Views.ShapeView.extend(
        /** @lends ContainableProcessorElement.prototype */
        {
            /**
             * @augments ShapeView
             * @constructs
             * @class LifeLineView Represents the view for lifeline components in Sequence Diagrams.
             * @param {Object} options Rendering options for the view
             */
            initialize: function (options) {
                Diagrams.Views.ShapeView.prototype.initialize.call(this, options);
            },

            verticalDrag: function () {
                return false;
            },

            render: function (paperID, centerPoint) {
                var thisModel = this.model;
                Diagrams.Views.ShapeView.prototype.render.call(this, paperID);

                var unitProcessorElement = this.drawUnitProcessor(centerPoint, this.modelAttr('title'), this.options);
                var viewObj = this;

                this.d3el = unitProcessorElement;
                this.el = unitProcessorElement.node();
                return unitProcessorElement;
            },

            drawUnitProcessor: function (center, title, prefs) {

                var d3Ref = this.getD3Ref();
                var group = d3Ref.draw.group()
                    .classed(prefs.class, true);
                var viewObj = this;
                //var deleteIconGroup = undefined;
                var path = undefined;
                var height = prefs.rect.height;
                var width = prefs.rect.width;


                var rectBottomXXX = d3Ref.draw.rectWithTitle(
                    center,
                    60,
                    prefs.rect.height,
                    150,
                    200,
                    0,
                    0,
                    d3Ref,
                    this.modelAttr('viewAttributes').colour,
                    this.modelAttr('title')
                );
                console.log("started");
                var height = (200 - prefs.rect.height);
                var middleRect = d3Ref.draw.centeredBasicRect(createPoint(center.x(),
                    center.y()+100), 150, height, 0, 0);
                middleRect.on("mousedown", function () {
                    var m = d3.mouse(this);
                    prefs.diagram.trigger("messageDrawStart", viewObj.model,  new GeoCore.Models.Point({'x': center.x(), 'y': m[1]}));
                }).on('mouseover', function () {
                    defaultView.model.selectedNode = viewObj.model;
                    d3.select(this).style("fill", "green").style("fill-opacity", 0.1);
                }).on('mouseout', function () {
                    defaultView.model.destinationLifeLine = defaultView.model.selectedNode;
                    defaultView.model.selectedNode = null;
                    d3.select(this).style("fill-opacity", 0.01);
                }).on('mouseup', function (data) {
                });
                console.log(middleRect);

                var drawMessageRect = d3Ref.draw.centeredBasicRect(createPoint(center.x(),
                    center.y()+100), (prefs.middleRect.width * 0.4), height, 0, 0, d3Ref)
                    .on("mousedown", function () {
                        d3.event.preventDefault();
                        d3.event.stopPropagation();
                        var m = d3.mouse(this);

                        prefs.diagram.clickedLifeLine = viewObj.model;
                        prefs.diagram.trigger("messageDrawStart", viewObj.model,  new GeoCore.Models.Point({'x': center.x(), 'y': m[1]}));

                    }).on('mouseover', function () {
                        defaultView.model.selectedNode = viewObj.model;
                        d3.select(this).style("fill", "black").style("fill-opacity", 0.2)
                            .style("cursor", 'url(images/BlackHandwriting.cur), pointer');
                    }).on('mouseout', function () {
                        d3.select(this).style("fill-opacity", 0.0);
                    });

                group.middleRect = middleRect;
                group.drawMessageRect = drawMessageRect;
                group.rect = rectBottomXXX.containerRect;
                group.titleRect = rectBottomXXX.titleRect;
                group.text = rectBottomXXX.text;

                var centerPoint = center;
                var xValue = centerPoint.x();
                var yValue = centerPoint.y();
                //lifeLine.call(drag);

                var totalHeight = 60;
                var totalWidth = 150;
                this.model.setHeight(30);

                var initWidth =rectBottomXXX.containerRect.attr("width");

                yValue += 60;
                for (var id in this.modelAttr("children").models) {
                    var processor = this.modelAttr("children").models[id];
                    var processorView = new SequenceD.Views.Processor({model: processor, options: lifeLineOptions});
                    //TODO : Please remove this if else with a proper implementation
                    if(processor.type == "messagePoint"){
                        yValue = yValue-20;
                    }
                    var processorCenterPoint = createPoint(xValue, yValue);

                    processorView.render("#" + defaultView.options.diagram.wrapperId, processorCenterPoint, "processors");
                    processor.setY(yValue);
                    totalHeight = totalHeight + this.model.getHeight() + processor.getHeight();
                    yValue += processor.getHeight()+ 30;

                    if (this.model.widestChild == null || this.model.widestChild.getWidth() < processor.getWidth()) {
                        this.model.widestChild = processor;
                    }
                }

                if (this.model.widestChild != null) {
                    totalWidth = this.model.widestChild.getWidth() + 30;
                }

                var deviation = (totalWidth - initWidth)/2;

                rectBottomXXX.containerRect.attr("height", totalHeight);
                rectBottomXXX.containerRect.attr("width", totalWidth);
                rectBottomXXX.containerRect.attr("x", parseInt(rectBottomXXX.containerRect.attr("x")) - deviation);
                rectBottomXXX.titleRect.attr("x", parseInt(rectBottomXXX.titleRect.attr("x")) - deviation);
                rectBottomXXX.text.attr("x", parseInt(rectBottomXXX.text.attr("x")) - deviation);
                this.model.setHeight(totalHeight);
                this.model.setWidth(totalWidth);
                middleRect.attr("height", totalHeight-30);
                middleRect.attr("width", totalWidth);
                middleRect.attr("x", parseInt(middleRect.attr("x")) - deviation);
                drawMessageRect.attr("height", totalHeight-30);

                if (viewObj.model.get("title") === "Try" || viewObj.model.get("title") === "If") {
                    var optionsMenuGroup = group.append("g").attr("class", "option-menu option-menu-hide");
                    var optionMenuStartX = center.x() + 80;
                    var optionMenuStartY = center.y() - prefs.rect.height/2;

                    var optionMenuWrapper = d3Ref.draw.rect(optionMenuStartX + 8,
                        optionMenuStartY,
                        30,
                        58,
                        0,
                        0,
                        optionsMenuGroup, "#f8f8f3").
                        attr("style", "stroke: #ede9dc; stroke-width: 1; opacity:0.5; cursor: pointer").
                        on("mouseover", function () {
                            d3.select(this).attr("style", "stroke: #ede9dc; stroke-width: 1; opacity: .7; cursor: pointer");
                        }).
                        on("mouseout", function () {
                            d3.select(this).attr("style", "stroke: #ede9dc; stroke-width: 1; opacity: 0.5; cursor: pointer");
                        });

                    var deleteOption = d3Ref.draw.rect(optionMenuStartX + 11,
                        optionMenuStartY + 3,
                        24,
                        24,
                        0,
                        0,
                        optionsMenuGroup, "url(#delIcon)").
                        attr("style", "opacity:0.5; cursor: pointer").
                        on("mouseover", function () {
                            d3.select(this).attr("style", "stroke: #ede9dc; stroke-width: 1; opacity: 1; cursor: pointer");
                            optionMenuWrapper.attr("style", "stroke: #ede9dc; stroke-width: 1; opacity: .7");
                        }).
                        on("mouseout", function () {
                            d3.select(this).attr("style", "stroke: #ede9dc; stroke-width: 1; opacity: 0.5; cursor: pointer");
                            optionMenuWrapper.attr("style", "stroke: #ede9dc; stroke-width: 1; opacity: 0.5; cursor: pointer");
                        });

                    var editOption = d3Ref.draw.rect(optionMenuStartX + 11,
                        optionMenuStartY + 32,
                        24,
                        24,
                        0,
                        0,
                        optionsMenuGroup, "url(#editIcon)").
                        attr("style", "opacity:0.5; cursor: pointer").
                        on("mouseover", function () {
                            d3.select(this).attr("style", "stroke: #ede9dc; stroke-width: 1; opacity: 1; cursor: pointer");
                            optionMenuWrapper.attr("style", "stroke: #ede9dc; stroke-width: 1; opacity: .7; cursor: pointer");
                        }).
                        on("mouseout", function () {
                            d3.select(this).attr("style", "stroke: #ede9dc; stroke-width: 1; opacity: 0.5; cursor: pointer");
                            optionMenuWrapper.attr("style", "stroke: #ede9dc; stroke-width: 1; opacity: 0.5; cursor: pointer");
                        });

                    // On click of the mediator show/hide the delete icon
                    rectBottomXXX.containerRect.on("click", function () {
                        defaultView.model.selectedNode = viewObj.model;
                        
                        if (optionsMenuGroup.classed("option-menu-hide")) {
                            optionsMenuGroup.classed("option-menu-hide", false);
                            optionsMenuGroup.classed("option-menu-show", true);
                            
                            if (diagram.selectedOptionsGroup) {
                                diagram.selectedOptionsGroup.classed("option-menu-hide", true);
                                diagram.selectedOptionsGroup.classed("option-menu-show", false);
                            }
                            if (diagram.propertyWindow) {
                                diagram.propertyWindow = false;
                                $('#property-pane-svg').empty();
                            }
                            diagram.selectedOptionsGroup = optionsMenuGroup;
                            
                        } else {
                            optionsMenuGroup.classed("option-menu-hide", true);
                            optionsMenuGroup.classed("option-menu-show", false);
                            if (diagram.propertyWindow) {
                                diagram.propertyWindow = false;
                                defaultView.render();
                            }
                            diagram.selectedOptionsGroup = null;
                        }
                    });

                    var getPropertyPaneSchema = function (type) {
                        if (type === "TryBlockMediator") {
                            return Processors.flowControllers.TryBlockMediator.propertyPaneSchema;
                        } else if (type === "IfElseMediator") {
                            return Processors.flowControllers.IfElseMediator.propertyPaneSchema;
                        }
                    };

                    editOption.on("click", function () {
                        if (diagram.propertyWindow) {
                            diagram.propertyWindow = false;
                            defaultView.render();
                            
                        } else {
                            var options = {
                                x: viewObj.model.attributes.parent.attributes.centerPoint.attributes.x + 773,
                                y: viewObj.model.attributes.parent.attributes.centerPoint.attributes.y + 38
                            };
                            defaultView.selectedNode = viewObj.model.attributes.parent;
                            defaultView.drawPropertiesPane(d3Ref, options,
                                                           viewObj.model.attributes.parent.parameters.parameters,
                                                           getPropertyPaneSchema(viewObj.model.attributes.parent.type));
                        }
                    });

                    deleteOption.on("click", function () {
                         //Get the parent of the model and delete it from the parent
                        var parentModelChildren = viewObj.model.get("parent").get("parent").get("children").models;
                        for (var itr = 0; itr < parentModelChildren.length; itr ++) {
                            if (parentModelChildren[itr].cid === viewObj.model.get("parent").cid) {
                                parentModelChildren.splice(itr, 1);
                                defaultView.render();
                                break;
                            }
                        }
                        if (propertyPane) {
                            propertyPane.destroy();
                        }
                    });

                    //group.remove();
                    //
                    //return newGroup;
                }

                return group;
            }

        });

    views.MessageView = MessageView;
    views.ActivationView = ActivationView;
    views.LifeLineView = LifeLineView;
    views.Processor = Processor;
    views.MessageLink = MessageLink;
    views.ContainableProcessorElement = ContainableProcessorElement;

    return sequenced;

}(SequenceD || {}));<|MERGE_RESOLUTION|>--- conflicted
+++ resolved
@@ -824,7 +824,6 @@
 
                 rect.on("click", (function () {
                     defaultView.model.selectedNode = viewObj.model;
-<<<<<<< HEAD
                     if (optionsMenuGroup.classed("option-menu-hide")) {
                         optionsMenuGroup.classed("option-menu-hide", false);
                         optionsMenuGroup.classed("option-menu-show", true);
@@ -845,29 +844,6 @@
                         diagram.propertyWindow = false;
                         diagram.selectedOptionsGroup = null;
                         defaultView.render();
-=======
-                    if (defaultView.model.selectedNode.get("title") != "Source") {
-                        if (optionsMenuGroup.classed("option-menu-hide")) {
-                            optionsMenuGroup.classed("option-menu-hide", false);
-                            optionsMenuGroup.classed("option-menu-show", true);
-                        } else {
-                            optionsMenuGroup.classed("option-menu-hide", true);
-                            optionsMenuGroup.classed("option-menu-show", false);
-                        }
-                    }
-                }));
-
-                text.on("click", (function () {
-                    defaultView.model.selectedNode = viewObj.model;
-                    if (defaultView.model.selectedNode.get("title") != "Source") {
-                        if (optionsMenuGroup.classed("option-menu-hide")) {
-                            optionsMenuGroup.classed("option-menu-hide", false);
-                            optionsMenuGroup.classed("option-menu-show", true);
-                        } else {
-                            optionsMenuGroup.classed("option-menu-hide", true);
-                            optionsMenuGroup.classed("option-menu-show", false);
-                        }
->>>>>>> 3a7ca42c
                     }
                 }));
 
