--- conflicted
+++ resolved
@@ -215,19 +215,10 @@
                     selected = null;
                 } else {
                     selected = diagram.selectedNode;
-<<<<<<< HEAD
-                    if (diagram.previousDeleteIconGroup) {
-                        diagram.previousDeleteIconGroup.classed("circle-hide", true);
-                        diagram.previousDeleteIconGroup.classed("circle-show", false);
-                        diagram.previousPropertyIconGroup.classed("circle-hide", true);
-                        diagram.previousPropertyIconGroup.classed("circle-show", false);
-                    }
-=======
                     //if (diagram.previousDeleteIconGroup) {
                     //    diagram.previousDeleteIconGroup.classed("circle-hide", true);
                     //    diagram.previousDeleteIconGroup.classed("circle-show", false);
                     //}
->>>>>>> ee6cdd08
                     if (propertyPane) {
                         propertyPane.destroy();
                     }
@@ -246,15 +237,8 @@
                                                          currentNode.model);
                 diagram.selected = false;
             }
-<<<<<<< HEAD
-            diagram.previousDeleteIconGroup = diagram.currentDeleteIconGroup;
-            diagram.currentDeleteIconGroup = null;
-            diagram.previousPropertyIconGroup = diagram.currentPropertyIconGroup;
-            diagram.currentPropertyIconGroup = null;
-=======
             //diagram.previousDeleteIconGroup = diagram.currentDeleteIconGroup;
             //diagram.currentDeleteIconGroup = null;
->>>>>>> ee6cdd08
         },
 
         createPropertyPane: function (schema, editableProperties, dataModel) {
