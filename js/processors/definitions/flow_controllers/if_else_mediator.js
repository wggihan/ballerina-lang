--- conflicted
+++ resolved
@@ -42,58 +42,6 @@
             }
             return cloneCallBack;
         },
-<<<<<<< HEAD
-        parameters: [
-            {
-                key: "condition",
-                value: ""
-            },
-            {
-                key: "description",
-                value: "Description"
-            }
-        ],
-        propertyPaneSchema: [
-            {
-                key: "condition",
-                text: "Condition"
-            },
-            {
-                key: "description",
-                text: "Description"
-            }
-        ],
-        saveMyProperties: function (model, inputs) {
-            model.get("parameters").parameters = [
-                {
-                    key: "condition",
-                    value: inputs.condition.value
-                },
-                {
-                    key: "description",
-                    value: inputs.description.value
-                }
-            ];
-        },
-        getMySubTree: function (model) {
-            // Generate Subtree for the try block
-            var tryBlock = model.get('containableProcessorElements').models[0];
-            var parameters = model.get('parameters').parameters;
-            var ifConfigStart = "if ( " + parameters[0].value + ") {";
-            var tryBlockNode = new TreeNode("IfBlock", "IfBlock", ifConfigStart, "}");
-            for (var itr = 0; itr < tryBlock.get('children').models.length; itr++) {
-                var child = tryBlock.get('children').models[itr];
-                if (child instanceof SequenceD.Models.MessagePoint && child.get('direction') == 'outbound') {
-                    var endpoint = child.get('message').get('destination').get('parent').get('parameters')[0].value;
-                    var uri = child.get('message').get('destination').get('parent').get('parameters')[1].value;
-                    // When we define the properties, need to extract the endpoint from the property
-                    definedConstants["HTTPEP"] = {name: endpoint, value: uri};
-                    var l = new TreeNode("InvokeMediator", "InvokeMediator", ("response = invoke(endpointKey=" +
-                    endpoint + ", messageKey=m)"), ";");
-                    tryBlockNode.getChildren().push(l);
-                } else {
-                    tryBlockNode.getChildren().push(child.get('getMySubTree').getMySubTree(child));
-=======
         utils: {
             parameters: [
                 {
@@ -146,7 +94,6 @@
                     } else {
                         ifBlockNode.getChildren().push(child.get('utils').utils.getMySubTree(child));
                     }
->>>>>>> 61071ad7
                 }
 
                 // Generate the Subtree for the else block
