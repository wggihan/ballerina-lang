--- conflicted
+++ resolved
@@ -28,7 +28,6 @@
 lifeLineOptions.rect.roundX = 20;
 lifeLineOptions.rect.roundY = 20;
 lifeLineOptions.rect.class = "lifeline-rect";
-var defaultView = undefined;
 
 // Lifeline middle-rect options
 lifeLineOptions.middleRect = {};
@@ -52,49 +51,8 @@
 
 var diagramD3el = undefined;
 
-<<<<<<< HEAD
-var createLifeLine = function (title, center, cssClass) {
-    if (cssClass === "endpoint") {
-        return new SequenceD.Models.LifeLine({
-            title: title,
-            centerPoint: center,
-            cssClass: cssClass,
-            parameters: [
-                {
-                    key: "url",
-                    value: MainElements.lifelines.EndPointLifeline.parameters[0].value
-                }
-            ]
-        });
-    } else if (cssClass === "resource") {
-        return new SequenceD.Models.LifeLine({
-            title: title,
-            centerPoint: center,
-            cssClass: cssClass,
-            parameters: [
-                {
-                    key: "path",
-                    value: ""
-                },
-                {
-                    key: "get",
-                    value: MainElements.lifelines.ResourceLifeline.parameters[1].value
-                },
-                {
-                    key: "put",
-                    value: MainElements.lifelines.ResourceLifeline.parameters[2].value
-                },
-                {
-                    key: "post",
-                    value: MainElements.lifelines.ResourceLifeline.parameters[3].value
-                }
-            ]
-        });
-    }
-=======
 var createLifeLine = function (title, center, cssClass, parameters) {
     return new SequenceD.Models.LifeLine({title: title, centerPoint: center, cssClass: cssClass, parameters: parameters});
->>>>>>> 93c02925
 };
 
 // Create main tool group
@@ -245,9 +203,13 @@
     preview.render();
     tab.preview(preview);
 
-    defaultView.renderMainElement("Source", 1, MainElements.lifelines.SourceLifeline);
+    defaultView.renderMainElement("Source", 1, MainElements.lifelines.SourceLifeline,
+                                  [{
+                                      key: "title",
+                                      value: MainElements.lifelines.SourceLifeline.title
+                                  }]);
     defaultView.model.sourceLifeLineCounter(1);
-    defaultView.renderMainElement("Resource", 1, MainElements.lifelines.ResourceLifeline);
+    defaultView.renderMainElement("Resource", 1, MainElements.lifelines.ResourceLifeline, MainElements.lifelines.ResourceLifeline.parameters);
     defaultView.model.resourceLifeLineCounter(1);
 }
 
